--- conflicted
+++ resolved
@@ -6,8 +6,4 @@
 #
 # %CopyrightEnd%
 
-<<<<<<< HEAD
-ELDAP_VSN = 1.2.15
-=======
-ELDAP_VSN = 1.2.16
->>>>>>> d9454dbc
+ELDAP_VSN = 1.2.16