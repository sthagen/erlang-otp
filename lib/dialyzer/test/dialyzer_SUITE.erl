%%
%% %CopyrightBegin%
%%
%% Copyright Ericsson AB 2015-2022. All Rights Reserved.
%%
%% Licensed under the Apache License, Version 2.0 (the "License");
%% you may not use this file except in compliance with the License.
%% You may obtain a copy of the License at
%%
%%     http://www.apache.org/licenses/LICENSE-2.0
%%
%% Unless required by applicable law or agreed to in writing, software
%% distributed under the License is distributed on an "AS IS" BASIS,
%% WITHOUT WARRANTIES OR CONDITIONS OF ANY KIND, either express or implied.
%% See the License for the specific language governing permissions and
%% limitations under the License.
%%
%% %CopyrightEnd%
%%
-module(dialyzer_SUITE).

-include_lib("common_test/include/ct.hrl").
-include_lib("stdlib/include/assert.hrl").

%% Default timetrap timeout (set in init_per_testcase).
-define(default_timeout, test_server:minutes(10)).
-define(application, dialyzer).

%% Test server specific exports
-export([all/0, suite/0,groups/0,init_per_suite/1, end_per_suite/1,
	 init_per_group/2,end_per_group/2]).
-export([init_per_testcase/2, end_per_testcase/2]).

%% Test cases must be exported.
<<<<<<< HEAD
-export([app_test/1, appup_test/1]).
-export([cplt_info/1, iplt_info/1,
         incremental_plt_given_to_classic_mode/1,
         classic_plt_given_to_incremental_mode/1,
         if_output_plt_is_missing_incremental_mode_makes_it/1]).
=======
-export([app_test/1, appup_test/1, file_list/1]).
>>>>>>> e17f44e8

suite() -> [{ct_hooks,[ts_install_cth]}].

all() ->
<<<<<<< HEAD
    [app_test, appup_test, cplt_info, iplt_info,
     incremental_plt_given_to_classic_mode,
     classic_plt_given_to_incremental_mode,
     if_output_plt_is_missing_incremental_mode_makes_it].
=======
    [app_test, appup_test, file_list].
>>>>>>> e17f44e8

groups() ->
    [].

init_per_suite(Config) ->
    Config.

end_per_suite(_Config) ->
    ok.

init_per_group(_GroupName, Config) ->
    Config.

end_per_group(_GroupName, Config) ->
    Config.


init_per_testcase(_Case, Config) ->
    Dog=test_server:timetrap(?default_timeout),
    [{watchdog, Dog}|Config].
end_per_testcase(_Case, Config) ->
    Dog=?config(watchdog, Config),
    test_server:timetrap_cancel(Dog),
    ok.

compile(Config, Prog, Module, CompileOpts) ->
    Source = lists:concat([Module, ".erl"]),
    PrivDir = proplists:get_value(priv_dir,Config),
    Filename = filename:join([PrivDir, Source]),
    ok = file:write_file(Filename, Prog),
    Opts = [{outdir, PrivDir}, debug_info | CompileOpts],
    {ok, Module} = compile:file(Filename, Opts),
    {ok, filename:join([PrivDir, lists:concat([Module, ".beam"])])}.

%%%
%%% Test cases starts here.
%%%

app_test(doc) ->
    ["Test that the .app file does not contain any `basic' errors"];
app_test(suite) ->
    [];
app_test(Config) when is_list(Config) ->
    test_server:app_test(dialyzer).

%% Test that the .appup file does not contain any `basic' errors
appup_test(Config) when is_list(Config) ->
    ok = test_server:appup_test(dialyzer).

<<<<<<< HEAD
cplt_info(Config) when is_list(Config) ->
    PrivDir = proplists:get_value(priv_dir, Config),
    Prog1 =
      <<"-module(foo).

         bar() -> ok.">>,
    {ok, Beam1} = compile(Config, Prog1, foo, []),

    Plt1 = filename:join(PrivDir, "cplt_info.plt"),
    _ = dialyzer:run([{analysis_type, plt_build},
                       {files, [Beam1]},
                       {init_plt, Plt1},
                       {from, byte_code}]),

    {ok, [{files, [Beam1]}]} = dialyzer:plt_info(Plt1).

iplt_info(Config) when is_list(Config) ->
    PrivDir = proplists:get_value(priv_dir, Config),
    Prog1 =
      <<"-module(foo).

         bar() -> ok.">>,
    {ok, Beam1} = compile(Config, Prog1, foo, []),

    Plt1 = filename:join(PrivDir, "iplt_info.plt"),
    _ = dialyzer:run([{analysis_type, incremental},
                       {files, [Beam1]},
                       {init_plt, Plt1},
                       {from, byte_code}]),

    {ok, {incremental, [{modules, [foo]}]}} = dialyzer:plt_info(Plt1).

incremental_plt_given_to_classic_mode(Config) when is_list(Config) ->
    PrivDir = proplists:get_value(priv_dir, Config),
    Prog1 =
      <<"-module(foo).

         bar() -> ok.">>,
    {ok, Beam1} = compile(Config, Prog1, foo, []),

    Plt1 = filename:join(PrivDir, "my_incremental.iplt"),
    _ = dialyzer:run([{analysis_type, incremental},
                       {files, [Beam1]},
                       {init_plt, Plt1},
                       {output_plt, Plt1},
                       {from, byte_code}]),

    ?assertException(throw, {dialyzer_error, "Given file is an incremental PLT file, but outside of incremental mode, a classic PLT file is expected: {init_plt_file," ++ _ },
                 dialyzer:run([{analysis_type, plt_check},
                       {files, [Beam1]},
                       {init_plt, Plt1},
                       {from, byte_code}])).

classic_plt_given_to_incremental_mode(Config) when is_list(Config) ->
    PrivDir = proplists:get_value(priv_dir, Config),
    Prog1 =
      <<"-module(foo).

         bar() -> ok.">>,
    {ok, Beam1} = compile(Config, Prog1, foo, []),

    Plt1 = filename:join(PrivDir, "my_classic.plt"),
    _ = dialyzer:run([{analysis_type, plt_build},
                       {files, [Beam1]},
                       {init_plt, Plt1},
                       {output_plt, Plt1},
                       {from, byte_code}]),

    ?assertException(throw, {dialyzer_error, "Given file is a classic PLT file, but in incremental mode, an incremental PLT file is expected: {init_plt_file," ++ _ },
                 dialyzer:run([{analysis_type, incremental},
                       {files, [Beam1]},
                       {init_plt, Plt1},
                       {from, byte_code}])).

if_output_plt_is_missing_incremental_mode_makes_it(Config) when is_list(Config) ->
    PrivDir = proplists:get_value(priv_dir, Config),
    Prog1 =
      <<"-module(foo).

         bar() -> ok.">>,
    {ok, Beam1} = compile(Config, Prog1, foo, []),

    Plt1 = filename:join(PrivDir, "brand_new.iplt"),
    ?assertMatch(false, filelib:is_regular(Plt1)),

    _ = dialyzer:run([{analysis_type, incremental},
                       {files, [Beam1]},
                       {init_plt, Plt1},
                       {output_plt, Plt1},
                       {from, byte_code}]),

    ?assertMatch(true, filelib:is_regular(Plt1)).
=======
file_list(Config) ->
    PrivDir = proplists:get_value(priv_dir, Config),

    case dialyzer_common:check_plt(PrivDir) of
        fail -> ct:fail("Plt creation/check failed");
        ok -> ok
    end,

    Files = generate_modules(PrivDir, 26),
    ListFile = filename:join(PrivDir, "list_of_files"),
    ok = file:write_file(ListFile, [lists:join("\n", Files), "\n"]),

    Expected = expected(Files),
    ExpectedFile = filename:join(PrivDir, "expected"),
    ok = file:write_file(ExpectedFile, Expected),

    Plt = dialyzer_common:plt_file(PrivDir),
    Result = os:cmd("dialyzer --plt " ++ Plt ++ " -q --src --input_list_file " ++ ListFile),
    ResultFile = filename:join(PrivDir, "result"),
    ok = file:write_file(ResultFile, Result),

    case file_utils:diff(ResultFile, ExpectedFile) of
        same ->
            ok;
        Diff ->
            io:format("~p\n", [Diff]),
            ct:fail(unexpected_result)
    end.

generate_modules(_Dir, 0) ->
    [];
generate_modules(Dir, N) ->
    Name = "module_" ++ integer_to_list(N),
    File = filename:join(Dir, Name ++ ".erl"),
    Code = <<"-module(",(list_to_binary(Name))/binary,").\n",
             "-export([main/1]).\n",
             "main(L) ->\n",
             "  case list_to_atom(L) of\n",
             "    Atom when is_atom(Atom) -> {ok,Atom};\n",
             "    _ -> error\n",
             "  end.\n"
           >>,
    ok = file:write_file(File, Code),
    [File|generate_modules(Dir, N - 1)].

expected(Files0) ->
    Files = lists:sort(Files0),
    S = "\n" ++
        [filename:basename(F) ++
             ":6:5: The variable _ can never match since previous clauses completely covered the type \n"
         "          atom()\n" || F <- Files],
    iolist_to_binary(S).
>>>>>>> e17f44e8
<|MERGE_RESOLUTION|>--- conflicted
+++ resolved
@@ -32,27 +32,21 @@
 -export([init_per_testcase/2, end_per_testcase/2]).
 
 %% Test cases must be exported.
-<<<<<<< HEAD
 -export([app_test/1, appup_test/1]).
 -export([cplt_info/1, iplt_info/1,
          incremental_plt_given_to_classic_mode/1,
          classic_plt_given_to_incremental_mode/1,
-         if_output_plt_is_missing_incremental_mode_makes_it/1]).
-=======
--export([app_test/1, appup_test/1, file_list/1]).
->>>>>>> e17f44e8
+         if_output_plt_is_missing_incremental_mode_makes_it/1,
+         file_list/1]).
 
 suite() -> [{ct_hooks,[ts_install_cth]}].
 
 all() ->
-<<<<<<< HEAD
     [app_test, appup_test, cplt_info, iplt_info,
      incremental_plt_given_to_classic_mode,
      classic_plt_given_to_incremental_mode,
-     if_output_plt_is_missing_incremental_mode_makes_it].
-=======
-    [app_test, appup_test, file_list].
->>>>>>> e17f44e8
+     if_output_plt_is_missing_incremental_mode_makes_it,
+     file_list].
 
 groups() ->
     [].
@@ -102,7 +96,6 @@
 appup_test(Config) when is_list(Config) ->
     ok = test_server:appup_test(dialyzer).
 
-<<<<<<< HEAD
 cplt_info(Config) when is_list(Config) ->
     PrivDir = proplists:get_value(priv_dir, Config),
     Prog1 =
@@ -195,7 +188,7 @@
                        {from, byte_code}]),
 
     ?assertMatch(true, filelib:is_regular(Plt1)).
-=======
+
 file_list(Config) ->
     PrivDir = proplists:get_value(priv_dir, Config),
 
@@ -248,4 +241,3 @@
              ":6:5: The variable _ can never match since previous clauses completely covered the type \n"
          "          atom()\n" || F <- Files],
     iolist_to_binary(S).
->>>>>>> e17f44e8
