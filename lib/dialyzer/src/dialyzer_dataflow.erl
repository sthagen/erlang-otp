--- conflicted
+++ resolved
@@ -1,11 +1,4 @@
 %% -*- erlang-indent-level: 2 -*-
-<<<<<<< HEAD
-=======
-%%--------------------------------------------------------------------
-%% %CopyrightBegin%
-%%
-%% Copyright Ericsson AB 2006-2017. All Rights Reserved.
->>>>>>> 6534f024
 %%
 %% Licensed under the Apache License, Version 2.0 (the "License");
 %% you may not use this file except in compliance with the License.
