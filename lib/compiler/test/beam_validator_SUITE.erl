--- conflicted
+++ resolved
@@ -41,13 +41,9 @@
          missing_return_type/1,will_succeed/1,
          bs_saved_position_units/1,parent_container/1,
          container_performance/1,
-<<<<<<< HEAD
          infer_relops/1,
-         not_equal_inference/1,bad_bin_unit/1,singleton_inference/1]).
-=======
-         not_equal_inference/1,
+         not_equal_inference/1,bad_bin_unit/1,singleton_inference/1,
          inert_update_type/1]).
->>>>>>> bb3856bb
 
 -include_lib("common_test/include/ct.hrl").
 
@@ -82,14 +78,9 @@
        receive_marker,safe_instructions,
        missing_return_type,will_succeed,
        bs_saved_position_units,parent_container,
-<<<<<<< HEAD
        container_performance,infer_relops,
-       not_equal_inference,bad_bin_unit,singleton_inference]}].
-=======
-       container_performance,
-       not_equal_inference,
+       not_equal_inference,bad_bin_unit,singleton_inference,
        inert_update_type]}].
->>>>>>> bb3856bb
 
 init_per_suite(Config) ->
     test_lib:recompile(?MODULE),
@@ -1073,7 +1064,6 @@
 not_equal_inference_1(X) when (X /= []) /= is_port(0 div 0) ->
     [X || _ <- []].
 
-<<<<<<< HEAD
 bad_bin_unit(_Config) ->
     {'EXIT', {function_clause,_}} = catch bad_bin_unit_1(<<1:1>>),
     [] = bad_bin_unit_2(),
@@ -1125,7 +1115,7 @@
     ok = Mod:test(),
 
     ok.
-=======
+
 %% GH-6969: A type was made concrete even though that added no additional
 %% information.
 inert_update_type(_Config) ->
@@ -1138,7 +1128,6 @@
 
 joe({Name, 42}) -> Name;
 joe({sys_period, {A, _B}}) -> {41, 42, A}.
->>>>>>> bb3856bb
 
 id(I) ->
     I.