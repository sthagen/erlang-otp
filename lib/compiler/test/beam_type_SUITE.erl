%%
%% %CopyrightBegin%
%%
%% Copyright Ericsson AB 2015-2023. All Rights Reserved.
%%
%% Licensed under the Apache License, Version 2.0 (the "License");
%% you may not use this file except in compliance with the License.
%% You may obtain a copy of the License at
%%
%%     http://www.apache.org/licenses/LICENSE-2.0
%%
%% Unless required by applicable law or agreed to in writing, software
%% distributed under the License is distributed on an "AS IS" BASIS,
%% WITHOUT WARRANTIES OR CONDITIONS OF ANY KIND, either express or implied.
%% See the License for the specific language governing permissions and
%% limitations under the License.
%%
%% %CopyrightEnd%
%%
-module(beam_type_SUITE).

-export([all/0,suite/0,groups/0,init_per_suite/1,end_per_suite/1,
	 init_per_group/2,end_per_group/2,
	 integers/1,numbers/1,coverage/1,booleans/1,setelement/1,
         cons/1,tuple/1,
         record_float/1,binary_float/1,float_compare/1,float_overflow/1,
	 arity_checks/1,elixir_binaries/1,find_best/1,
         test_size/1,cover_lists_functions/1,list_append/1,bad_binary_unit/1,
         none_argument/1,success_type_oscillation/1,type_subtraction/1,
         container_subtraction/1,is_list_opt/1,connected_tuple_elements/1,
<<<<<<< HEAD
         switch_fail_inference/1,failures/1,
         cover_maps_functions/1,min_max_mixed_types/1,
         not_equal/1,infer_relops/1,binary_unit/1,premature_concretization/1,
         funs/1]).
=======
         switch_fail_inference/1,failures/1,will_succeed/1]).
>>>>>>> 772d1b48

%% Force id/1 to return 'any'.
-export([id/1]).

suite() -> [{ct_hooks,[ts_install_cth]}].

all() ->
    [{group,p}].

groups() ->
    [{p,[parallel],
      [integers,
       numbers,
       coverage,
       booleans,
       setelement,
       cons,
       tuple,
       record_float,
       binary_float,
       float_compare,
       float_overflow,
       arity_checks,
       elixir_binaries,
       find_best,
       test_size,
       cover_lists_functions,
       list_append,
       bad_binary_unit,
       none_argument,
       success_type_oscillation,
       type_subtraction,
       container_subtraction,
       is_list_opt,
       connected_tuple_elements,
       switch_fail_inference,
       failures,
<<<<<<< HEAD
       cover_maps_functions,
       min_max_mixed_types,
       not_equal,
       infer_relops,
       binary_unit,
       premature_concretization,
       funs
=======
       will_succeed
>>>>>>> 772d1b48
      ]}].

init_per_suite(Config) ->
    test_lib:recompile(?MODULE),
    Config.

end_per_suite(_Config) ->
    ok.

init_per_group(_GroupName, Config) ->
    Config.

end_per_group(_GroupName, Config) ->
    Config.

integers(_Config) ->
    a = do_integers_1(2#11000),
    b = do_integers_1(2#11001),

    a = do_integers_2(<<0:1>>),
    {'EXIT',{{case_clause,-1},_}} = (catch do_integers_2(<<1:1>>)),

    college = do_integers_3(),

    zero = do_integers_4(<<0:1>>, 0),
    one = do_integers_4(<<1:1>>, 0),
    other = do_integers_4(<<1:1>>, 2),

    zero = do_integers_5(0, 0),
    one = do_integers_5(0, 1),
    two = do_integers_5(0, 2),
    three = do_integers_5(0, 3),

    {'EXIT',{badarith,_}} = (catch do_integers_6()),

    house = do_integers_7(),

    {'EXIT',{badarith,_}} = (catch do_integers_8()),

    -693 = do_integers_9(id(7), id(1)),

    3 = do_integers_10(1, 2),
    10 = do_integers_10(-2, -5),

    {'EXIT',{badarith,_}} = catch do_integers_11(42),
    {'EXIT',{badarith,_}} = catch do_integers_11({a,b}),

    {'EXIT',{system_limit,_}} = catch do_integers_12(42),
    {'EXIT',{system_limit,_}} = catch do_integers_12([]),

    {'EXIT',{{badmatch,42},_}} = catch do_integers_13(-43),
    {'EXIT',{{badmatch,0},_}} = catch do_integers_13(-1),
    {'EXIT',{{badmatch,-1},_}} = catch do_integers_13(0),
    {'EXIT',{{badmatch,-18},_}} = catch do_integers_13(17),

    ok.

do_integers_1(B0) ->
    B = B0 band 1,
    case B band 15 of
	0 -> a;
	1 -> b
    end.

do_integers_2(Bin) ->
    <<B:1/signed>> = Bin,
    case B of
	0 -> a;
	1 -> b
    end.

do_integers_3() ->
    case try 0 after [] end of
	0 -> college;
	1 -> 0
    end.

do_integers_4(<<X:1,T/bits>>, C) ->
    %% Binary matching gives the range 0-1 for X.
    %% The range for `X bor C` is unknown. It must not be inherited
    %% from X. (`X bor C` will reuse the register used for X.)
    case X bor C of
        0 -> do_integers_4(T, C, zero);
        1 -> do_integers_4(T, C, one);
        _ -> do_integers_4(T, C, other)
    end.

do_integers_4(_, _, Res) ->
    Res.

do_integers_5(X0, Y0) ->
    %% _X and Y will use the same register.
    _X = X0 band 1,
    Y = Y0 band 3,
    case Y of
        0 -> zero;
        1 -> one;
        2 -> two;
        3 -> three
    end.

do_integers_6() ->
    try b after 1 end band 0.

do_integers_7() ->
    try
        0
        band
        try
            0:any(),
            ok
        catch
            bad_class:_:_ ->
                {tag, "nt"}
        end
    catch
        _:_:_ ->
            house
    end.

do_integers_8() ->
    -1 band ((0 div 0) band 0).

do_integers_9(X, Y) ->
    X * (-100 bor (Y band 1)).

do_integers_10(A, B) when is_integer(A), is_integer(B), A < 2, B < 5 ->
    if
        A < B -> A + B;
        true -> A * B
    end.

do_integers_11(V) ->
    true - V bsl [].

do_integers_12(X) ->
    (1 bsl (1 bsl 100)) + X.

%% GH-6427.
do_integers_13(X) ->
    try do_integers_13_1(<<X>>) of
        _ -> error(should_fail)
    catch
        C:R:_ ->
            try do_integers_13_2(X) of
                _ -> error(should_fail)
            catch
                C:R:_ ->
                    try do_integers_13_3(X) of
                        _ -> error(should_fail)
                    catch
                        C:R:Stk ->
                            erlang:raise(C, R, Stk)
                    end
            end
    end.

do_integers_13_1(<<X>>) ->
    <<(X = bnot X)>>.

do_integers_13_2(X) when is_integer(X), -64 < X, X < 64 ->
    (X = bnot X) + 1.

do_integers_13_3(X) when is_integer(X), -64 < X, X < 64 ->
    X = bnot X,
    X + 1.

numbers(_Config) ->
    Int = id(42),
    true = is_integer(Int),
    true = is_number(Int),
    false = is_float(Int),

    Float = id(42.0),
    true = is_float(Float),
    true = is_number(Float),
    false = is_integer(Float),

    Number = id(1) + id(2),
    true = is_number(Number),
    true = is_integer(Number),
    false = is_float(Number),

    AnotherNumber = id(99.0) + id(1),
    true = is_float(AnotherNumber),
    true = is_number(AnotherNumber),
    false = is_integer(AnotherNumber),

    NotNumber = id(atom),
    true = is_atom(NotNumber),
    false = is_number(NotNumber),
    false = is_integer(NotNumber),
    false = is_float(NotNumber),

    true = is_number(Int),
    true = is_number(Float),
    true = is_number(Number),
    true = is_number(AnotherNumber),

    %% Cover beam_ssa_type:join/2.

    Join1 = case id(a) of
                a -> 3 + id(7);                 %Number.
                b -> id(5) / id(2)              %Float.
            end,
    true = is_integer(Join1),

    Join2 = case id(a) of
                a -> id(5) / 2;                 %Float.
                b -> 3 + id(7)                  %Number.
            end,
    true = is_float(Join2),

    %% Cover beam_ssa_type:meet/2.

    Meet1 = id(0) + -10.0,                       %Float.
    10.0 = abs(Meet1),                           %Number.

    %% Cover code in beam_call_types:beam_bounds_type/3.
    ok = fcmp(0.0, 1.0),
    error = fcmp(1.0, 0.0),

    ok.

fcmp(0.0, 0.0) -> ok;
fcmp(F1, F2) when (F1 - F2) / F2 < 0.0000001 -> ok;
fcmp(_, _) -> error.

coverage(Config) ->
    {'EXIT',{badarith,_}} = (catch id(1) bsl 0.5),
    {'EXIT',{badarith,_}} = (catch id(2.0) bsl 2),
    {'EXIT',{badarith,_}} = (catch a + 0.5),
    {'EXIT',{badarith,_}} = (catch 2.0 * b),

    {'EXIT',{badarith,_}} = (catch id(42.0) / (1 bsl 2000)),

    id(id(42) band 387439739874298734983787934283479243879),
    id(-1 band id(13)),

    error = if
                is_map(Config), is_integer(Config) -> ok;
                true -> error
            end,
    error = if
                is_map(Config), is_atom(Config) -> ok;
                true -> error
            end,
    error = if
                is_map(Config), is_tuple(Config) -> ok;
                true -> error
            end,
    error = if
                is_integer(Config), is_bitstring(Config) -> ok;
                true -> error
            end,

    ok = case Config of
             <<_>> when is_binary(Config) ->
                 impossible;
             [_|_] ->
                 ok
         end,

    %% Cover beam_type:verified_type(none).
    {'EXIT',{badarith,_}} = (catch (id(2) / id(1)) band 16#ff),

    false = fun lot:life/147 == #{},

    {'EXIT',{badarith,_}} = catch coverage_1(),

    {'EXIT',{badarith,_}} = catch coverage_2(),

    {'EXIT',{function_clause,_}} = catch coverage_3("a"),
    {'EXIT',{function_clause,_}} = catch coverage_3("b"),

    Number = id(1),
    if
        0 =< Number, Number < 10 ->
            0 = coverage_4(-1, Number),
            10 = coverage_4(0, Number),
            20 = coverage_4(1, Number),
            30 = coverage_4(2, Number)
    end,

    {'EXIT',{badarg,_}} = catch false ++ true,
    {'EXIT',{badarg,_}} = catch false -- true,

    ok.

coverage_1() ->
    try
        []
    catch
        _:_ ->
            42
    end
    *
    [].

coverage_2() ->
    tl("abc") bsr [].

%% Cover beam_ssa_type:infer_br_value(V, Bool, none).
coverage_3("a" = V) when is_function(V, false) ->
    0.

coverage_4(X, Y) ->
    10 * (X + Y).

booleans(_Config) ->
    {'EXIT',{{case_clause,_},_}} = (catch do_booleans_1(42)),

    ok = do_booleans_2(42, 41),
    error = do_booleans_2(42, 42),

    ok = do_booleans_3(id([]), id(false)),
    error = do_booleans_3(id([]), id(true)),
    error = do_booleans_3(id([a]), id(false)),
    error = do_booleans_3(id([a]), id(true)),

    AnyAtom = id(atom),
    true = is_atom(AnyAtom),
    false = is_boolean(AnyAtom),

    MaybeBool = id('maybe'),
    case MaybeBool of
        true -> ok;
        'maybe' -> ok;
        false -> ok
    end,
    false = is_boolean(MaybeBool),

    NotBool = id(a),
    case NotBool of
        a -> ok;
        b -> ok;
        c -> ok
    end,
    false = is_boolean(NotBool),

    {'EXIT',{{case_clause,false},_}} = catch do_booleans_4(42),
    {'EXIT',{{case_clause,true},_}} = catch do_booleans_4(a),
    {'EXIT',{{case_clause,true},_}} = catch do_booleans_4(false),
    {'EXIT',{{badmatch,true},_}} = catch do_booleans_4(true),

    true = do_booleans_5(id(0), id(<<0>>), id(0)),
    {'EXIT',{function_clause,_}} = catch do_booleans_6(id(0), id(0), id(0)),

    {'EXIT',{{bad_filter,_},_}} = catch do_booleans_7(id(0)),
    {'EXIT',{function_clause,_}} = catch do_booleans_8(id(0)),
    {'EXIT',{{try_clause,_},_}} = catch do_booleans_9(id(0)),

    ok.

do_booleans_1(B) ->
    case is_integer(B) of
	yes -> yes;
	no -> no
    end.

do_booleans_2(A, B) ->
    Not = not do_booleans_cmp(A, B),
    case Not of
        true ->
            case Not of
                true -> error;
                false -> ok
            end;
        false -> ok
    end.

do_booleans_cmp(A, B) -> A > B.

do_booleans_3(NewContent, IsAnchor) ->
    if NewContent == [] andalso not IsAnchor ->
            ok;
       true ->
            error
    end.

do_booleans_4(X) ->
    case is_atom(X) of
        Y when X ->
            false = Y,
            0
    end.

do_booleans_5(X, <<X>>, X) when true; (0 rem 0) ->
    (-2147483648 < X) orelse [0 || _ <- X].

do_booleans_6(X, X, (X = [_ | X])) when true; self() ->
    [0 || _ <- {X}].

%% GH-6603: The boolean optimization pass was clever enough to see that boolean
%% operations like `xor` never failed when both arguments were booleans, but
%% neither the type pass nor the validator could see that.
do_booleans_7(X) ->
    do_booleans_7_a(
        try [0 || true xor (ok =/= ((?MODULE:id([]) ++ []) -- []))] of
            Y ->
                <<0 || do_booleans_7_a(Y)>>
        catch
            [] ->
                X
        end
    ).

do_booleans_7_a(_) ->
    [].

do_booleans_8([X | Y]) ->
    try
        ([ok || _ <- Y] > catch <<ok>>) xor false
    catch
        <<Z:X>> ->
            Z
    end.

do_booleans_9(X) ->
    (try
        (true or garbage_collect()) xor
            is_tuple(catch (1 / 0))
    of
        #{} ->
            ok
    catch
        _ ->
            ok
    end) < X.        

-record(update_tuple_a, {a,b}).
-record(update_tuple_b, {a,b,c}).

setelement(_Config) ->
    T0 = id({a,42}),
    {a,_} = T0,
    {b,_} = setelement(1, T0, b),
    {z,b} = do_setelement_1(<<(id(1)):32>>, {a,b}, z),
    {new,two} = do_setelement_2(<<(id(1)):1>>, {one,two}, new),
    {x,b} = setelement(id(1), id({a,b}), x),

    Index0 = case id(1) of
                 0 -> 1;
                 1 -> 2
            end,
    {a,x,c} = setelement(Index0, {a,b,c}, x),

    Index1 = case id(1) of
                 0 -> 4;
                 1 -> 5
             end,
    {'EXIT',{badarg,_}} = catch setelement(Index1, {a,b,c}, y),

    %% Cover some edge cases in beam_call_types:will_succeed/3 and
    %% beam_call_types:types/3
    {y} = setelement(1, tuple_or_integer(0), y),
    {y} = setelement(1, record_or_integer(0), y),
    {'EXIT',{badarg,_}} = catch setelement(2, tuple_or_integer(id(0)), y),
    {'EXIT',{badarg,_}} = catch setelement(2, tuple_or_integer(id(1)), y),
    {'EXIT',{badarg,_}} = catch setelement(2, record_or_integer(id(0)), y),
    {'EXIT',{badarg,_}} = catch setelement(2, record_or_integer(id(1)), y),
    {'EXIT',{badarg,_}} = catch setelement(id(2), not_a_tuple, y),

    %% Cover some edge cases in beam_types:update_tuple/2
    {'EXIT',{badarg,_}} = catch setelement(2, not_a_tuple, y),
    {'EXIT',{badarg,_}} = catch setelement(not_an_index, {a,b,c}, y),
    {'EXIT',{badarg,_}} = catch setelement(8, {out_of_range}, y),
    {y,_,_} = update_tuple_1(#update_tuple_a{}, y),
    {y,_,_,_} = update_tuple_1(#update_tuple_b{}, y),
    #update_tuple_a{a=y} = update_tuple_2(#update_tuple_a{}, y),
    #update_tuple_b{a=y} = update_tuple_2(#update_tuple_b{}, y),
    {'EXIT',{badarg,_}} = catch update_tuple_3(id(#update_tuple_a{}), y),
    {'EXIT',{badarg,_}} = catch update_tuple_3(id(#update_tuple_b{}), y),
    {'EXIT',{badarg,_}} = catch update_tuple_4(id(#update_tuple_a{}), y),
    #update_tuple_b{c=y} = update_tuple_4(id(#update_tuple_b{}), y),

    ok.

record_or_integer(0) ->
    {tuple};
record_or_integer(N) when is_integer(N) ->
    N.

tuple_or_integer(0) ->
    {id(tuple)};
tuple_or_integer(N) when is_integer(N) ->
    N.

do_setelement_1(<<N:32>>, Tuple, NewValue) ->
    _ = element(N, Tuple),
    %% While updating the type for Tuple, beam_ssa_type would do:
    %%   maps:without(lists:seq(0, 4294967295), Elements)
    setelement(N, Tuple, NewValue).

do_setelement_2(<<N:1>>, Tuple, NewValue) ->
    %% Cover the second clause in remove_element_info/2. The
    %% type for the second element will be kept.
    two = element(2, Tuple),
    setelement(N, Tuple, NewValue).

update_tuple_1(Tuple, Value0) ->
    Value = case Tuple of
                #update_tuple_a{} -> Value0;
                #update_tuple_b{} -> Value0
            end,
    setelement(1, Tuple, Value).

update_tuple_2(Tuple, Value0) ->
    Value = case Tuple of
                #update_tuple_a{} -> Value0;
                #update_tuple_b{} -> Value0
            end,
    setelement(2, Tuple, Value).

update_tuple_3(Tuple, Value0) ->
    Value = case Tuple of
                #update_tuple_a{} -> Value0;
                #update_tuple_b{} -> Value0
            end,
    setelement(47, Tuple, Value).

update_tuple_4(Tuple, Value0) ->
    Value = case Tuple of
                #update_tuple_a{} -> Value0;
                #update_tuple_b{} -> Value0
            end,
    %% #update_tuple_a{} is three elements long, so this should only work for
    %% #update_tuple_b{}.
    setelement(4, Tuple, Value).

cons(_Config) ->
    [did] = cons(assigned, did),

    true = cons_is_empty_list([]),
    false = cons_is_empty_list([a]),

    false = cons_not(true),
    true = cons_not(false),

    {$a,"bc"} = cons_hdtl(true),
    {$d,"ef"} = cons_hdtl(false),
    ok.

cons(assigned, Instrument) ->
    [Instrument] = [did].

cons_is_empty_list(L) ->
    Cons = case L of
               [] -> "true";
               _ -> "false"
           end,
    id(1),
    case Cons of
        "true" -> true;
        "false" -> false
    end.

cons_not(B) ->
    Cons = case B of
               true -> "true";
               false -> "false"
           end,
    id(1),
    case Cons of
        "true" -> false;
        "false" -> true
    end.

cons_hdtl(B) ->
    Cons = case B of
               true -> "abc";
               false -> "def"
           end,
    id(1),
    {id(hd(Cons)),id(tl(Cons))}.

-record(bird, {a=a,b=id(42)}).

tuple(_Config) ->
    {'EXIT',{{badmatch,{necessary}},_}} = (catch do_tuple()),

    [] = [X || X <- [], #bird{a = a} == {r,X,foo}],
    [] = [X || X <- [], #bird{b = b} == {bird,X}],
    [] = [X || X <- [], 3 == X#bird.a],

    1 = do_literal_tuple_1(1),
    1 = do_literal_tuple_1(20),
    {'EXIT', _} = catch do_literal_tuple_1(id(0)),
    {'EXIT', _} = catch do_literal_tuple_1(id(bad)),

    2 = do_literal_tuple_2(1),
    2 = do_literal_tuple_2(15),
    2 = do_literal_tuple_2(20),

    Counters0 = id({0,0,0}),                    %Inexact size.
    {1,0,0} = Counters1 = increment_element(1, Counters0),
    {1,1,0} = increment_element(2, Counters1),

    Counters10 = {id(0),id(0),id(0)},           %Exact size.
    {0,-1,0} = decrement_element(2, Counters10),
    {0,0,-1} = decrement_element(3, Counters10),
    {'EXIT',{badarg,_}} = catch decrement_element(4, Counters10),

    [] = gh_6458(id({true})),
    {'EXIT',{function_clause,_}} = catch gh_6458(id({false})),
    {'EXIT',{function_clause,_}} = catch gh_6458(id({42})),
    {'EXIT',{function_clause,_}} = catch gh_6458(id(a)),

    {'EXIT',{badarg,_}} = catch gh_6927(id({a,b})),
    {'EXIT',{badarg,_}} = catch gh_6927(id([])),

    ok.

do_tuple() ->
    {0, _} = {necessary}.

do_literal_tuple_1(X) ->
    element(X, {1,1,1,1,1, 1,1,1,1,1, 1,1,1,1,1, 1,1,1,1,1}).

do_literal_tuple_2(X) ->
    element(X, {2,2,2,2,2, 2,2,2,2,2, 2,2,2,2,2, 2,2,2,2,2}).

increment_element(Pos, Cs) ->
    Ns = element(Pos, Cs),
    setelement(Pos, Cs, Ns + 1).

decrement_element(Pos, Cs) ->
    Ns = element(Pos, Cs),
    setelement(Pos, Cs, Ns - 1).

gh_6458({X}) when X; (X orelse false) ->
    (X orelse {}),
    [
     {X}#{
          gh_6458() orelse X => []
         }
     || _ <- []
    ].

gh_6458() ->
    true.

gh_6927(X) ->
    %% beam_validator would complain because beam_call_types:will_succeed/3
    %% said `maybe`, but beam_call_types:types/3 returned the type `none`.
    element(42,
            case X of
                {_,_} -> X;
                _ -> ok
            end).

-record(x, {a}).

record_float(_Config) ->
    17.0 = record_float(#x{a={0}}, 1700),
    23.0 = record_float(#x{a={0}}, 2300.0),
    {'EXIT',{if_clause,_}} = (catch record_float(#x{a={1}}, 88)),
    {'EXIT',{if_clause,_}} = (catch record_float(#x{a={}}, 88)),
    {'EXIT',{if_clause,_}} = (catch record_float(#x{}, 88)),
    ok.

record_float(R, N0) ->
    N = N0 / 100,
    if element(1, R#x.a) =:= 0 ->
            N
    end.

binary_float(_Config) ->
    <<-1/float>> = binary_negate_float(<<1/float>>),
    {'EXIT',{badarg,_}} = catch binary_float_1(id(64.0), id(0)),
    ok.

binary_negate_float(<<Float/float>>) ->
    <<-Float/float>>.

%% GH-7147.
binary_float_1(X, Y) ->
    _ = <<Y:(ceil(64.0 = X))/float, (binary_to_integer(ok))>>,
    ceil(X) band Y.

float_compare(_Config) ->
    false = do_float_compare(-42.0),
    false = do_float_compare(-42),
    false = do_float_compare(0),
    false = do_float_compare(0.0),
    true = do_float_compare(42),
    true = do_float_compare(42.0),
    ok.

do_float_compare(X) ->
    %% ERL-433: Used to fail before OTP 20. Was accidentally fixed
    %% in OTP 20. Add a test case to ensure it stays fixed.

    Y = X + 1.0,
    case X > 0 of
        T when (T =:= nil) or (T =:= false) -> T;
        _T -> Y > 0
    end.

float_overflow(_Config) ->
    Res1 = id((1 bsl 1023) * two()),
    Res1 = float_overflow_1(),

    Res2 = id((-1 bsl 1023) * two()),
    Res2 = float_overflow_2(),

    {'EXIT',{{bad_filter,[0]},_}} = catch float_overflow_3(),

    ok.

%% GH-7178: There would be an overflow when converting a number range
%% to a float range.
float_overflow_1() ->
    round(
      try
          round(float(1 bsl 1023)) * two()
      catch
          _:_ ->
              0.0
      end
     ).

float_overflow_2() ->
    round(
      try
          round(float(-1 bsl 1023)) * two()
      catch
          _:_ ->
              0.0
      end
     ).

two() -> 2.

float_overflow_3() ->
    [0 || <<>> <= <<>>,
          [0 || (floor(1.7976931348623157e308) bsl 1) >= (1.0 + map_size(#{}))]
    ].

arity_checks(_Config) ->
    %% ERL-549: an unsafe optimization removed a test_arity instruction,
    %% causing the following to return 'broken' instead of 'ok'.
    ok = do_record_arity_check({rgb, 255, 255, 255, 1}),
    ok = do_tuple_arity_check({255, 255, 255, 1}).
 
-record(rgb, {r = 255, g = 255, b = 255}).

do_record_arity_check(RGB) when
        (element(2, RGB) >= 0), (element(2, RGB) =< 255),
        (element(3, RGB) >= 0), (element(3, RGB) =< 255),
        (element(4, RGB) >= 0), (element(4, RGB) =< 255) ->
    if
        element(1, RGB) =:= rgb, is_record(RGB, rgb) -> broken;
        true -> ok
    end.

do_tuple_arity_check(RGB) when is_tuple(RGB),
        (element(1, RGB) >= 0), (element(1, RGB) =< 255),
        (element(2, RGB) >= 0), (element(2, RGB) =< 255),
        (element(3, RGB) >= 0), (element(3, RGB) =< 255) ->
    case RGB of
        {255, _, _} -> broken;
        _ -> ok
    end.

elixir_binaries(_Config) ->
    <<"foo blitzky baz">> = elixir_binary_1(<<"blitzky">>),
    <<"foo * baz">> = elixir_binary_2($*),
    <<7:4,755:10>> = elixir_bitstring_3(<<755:10>>),
    ok.

elixir_binary_1(Bar) when is_binary(Bar) ->
    <<"foo ",
      case Bar of
          Rewrite when is_binary(Rewrite) ->
              Rewrite;
          Rewrite ->
              list_to_binary(Rewrite)
      end/binary,
      " baz">>.

elixir_binary_2(Arg) ->
    Bin = <<Arg>>,
    <<"foo ",
      case Bin of
          Rewrite when is_binary(Rewrite) ->
              Rewrite;
          Rewrite ->
              list_to_binary:to_string(Rewrite)
      end/binary,
      " baz">>.

elixir_bitstring_3(Bar) when is_bitstring(Bar) ->
    <<7:4,
      case Bar of
          Rewrite when is_bitstring(Rewrite) ->
              Rewrite;
          Rewrite ->
              list_to_bitstring(Rewrite)
      end/bitstring>>.

find_best(_Config) ->
    ok = find_best([a], nil),
    ok = find_best([<<"a">>], nil),
    {error,_} = find_best([], nil),
    ok.

%% Failed because beam_type assumed that the operand
%% for bs_context_binary must be a binary. Not true!
find_best([a|Tail], Best) ->
    find_best(Tail,
      case Best of
          X when X =:= nil orelse X =:= false -> a;
          X -> X
      end);
find_best([<<"a">>|Tail], Best) ->
    find_best(Tail,
      case Best of
          X when X =:= nil orelse X =:= false -> <<"a">>;
          X -> X
      end);
find_best([], a) ->
    ok;
find_best([], <<"a">>) ->
    ok;
find_best([], nil) ->
    {error,<<"should not get here">>}.

test_size(_Config) ->
    2 = do_test_size({a,b}),
    4 = do_test_size(<<42:32>>),
    ok.

do_test_size(Term) when is_tuple(Term) ->
    size(Term);
do_test_size(Term) when is_binary(Term) ->
    size(Term).

cover_lists_functions(Config) ->
    foo = lists:foldl(id(fun(_, _) -> foo end), foo, Config),
    foo = lists:foldl(fun(_, _) -> foo end, foo, Config),
    {'EXIT',_} = catch lists:foldl(not_a_fun, foo, Config),

    foo = lists:foldr(id(fun(_, _) -> foo end), foo, Config),
    foo = lists:foldr(fun(_, _) -> foo end, foo, Config),
    {'EXIT',_} = catch lists:foldr(not_a_fun, foo, Config),

    {data_dir,_DataDir} = lists:keyfind(data_dir, id(1), Config),
    {'EXIT',_} = catch lists:keyfind(data_dir, not_a_position, Config),
    {'EXIT',_} = catch lists:keyfind(data_dir, 1, not_a_list),

    {'EXIT',_} = catch lists:map(not_a_fun, Config),
    {'EXIT',_} = catch lists:map(not_a_fun, []),
    {'EXIT',_} = catch lists:map(fun id/1, not_a_list),
    Config = lists:map(id(fun id/1), Config),

    case lists:suffix([no|Config], Config) of
        true ->
            ct:fail(should_be_false);
        false ->
            ok
    end,

    [] = lists:zip([], []),
    {'EXIT',_} = (catch lists:zip(not_list, [b])),

    Zipper = fun(A, B) -> {A,B} end,

    [] = lists:zipwith(Zipper, [], []),

    Zipped = lists:zipwith(Zipper,
                           lists:duplicate(length(Config), zip),
                           Config),
    [{zip,_}|_] = Zipped,

    DoubleZip = lists:zipwith(id(Zipper),
                              lists:duplicate(length(Zipped), zip_zip),
                              Zipped),
    [{zip_zip,{zip,_}}|_] = DoubleZip,

    {'EXIT',_} = (catch lists:zipwith(not_a_fun, [a], [b])),
    {'EXIT',{bad,_}} = (catch lists:zipwith(fun(_A, _B) -> error(bad) end,
                                            [a], [b])),
    {'EXIT',_} = (catch lists:zipwith(fun(_A, _B) -> error(bad) end,
                                      not_list, [b])),
    {'EXIT',{bad,_}} = (catch lists:zipwith(fun(_A, _B) -> error(bad) end,
                                            lists:duplicate(length(Zipped), zip_zip),
                                            Zipped)),

    {'EXIT',_} = catch lists:unzip(not_a_list),
    {'EXIT',_} = catch lists:unzip([not_a_tuple]),
    {[_|_],[_|_]} = lists:unzip(Zipped),

    ok.

list_append(_Config) ->
    %% '++'/2 has a quirk where it returns the right-hand argument as-is when
    %% the left-hand is [].
    hello = id([]) ++ id(hello),
    ok.

%% OTP-15872: The compiler would treat the "Unit" of bs_init instructions as
%% the unit of the result instead of the required unit of the input, causing
%% is_binary checks to be wrongly optimized away.
bad_binary_unit(_Config) ->
    Bin = id(<<1,2,3>>),
    Bitstring = <<Bin/binary,1:1>>,
    false = is_binary(Bitstring),
    ok.

%% ERL-1013: The compiler would crash during the type optimization pass.
none_argument(_Config) ->
    Binary = id(<<3:16, 42>>),
    error = id(case Binary of
                   <<Len:16, Body/binary>> when length(Body) == Len - 2 ->
                       %% The type for Body will be none. It means
                       %% that this clause will never match and that
                       %% uncompress/1 will never be called.
                       uncompress(Body);
                   _ ->
                       error
               end),
    ok.

uncompress(CompressedBinary) ->
    %% The type for CompressedBinary is none, which beam_ssa_type
    %% did not handle properly.
    zlib:uncompress(CompressedBinary).

%% ERL-1289: The compiler could enter an endless loop when a return/argument
%% type pairing was joined with another.
%%
%% While this always resulted in correct success types, the joined argument
%% types could now cover more cases than they did before, making the effective
%% return type less specific. When a function affected by this was analyzed
%% again its success typing could become more specific again and start the
%% process anew.
success_type_oscillation(_Config) ->
    Base = {a, []},

    Base = sto_1(id(case_1_1)),
    Base = sto_1(id(case_2_1)),
    {b, [Base]} = sto_1(id(case_2_2)),

    ok.

sto_1(case_1_1) -> {a, []};
sto_1(case_1_2) -> {a, []};
sto_1(case_2_1) -> sto_1(case_1_1);
sto_1(case_2_2) -> {b, [sto_1(case_1_1)]};
sto_1(case_2_3) -> {b, [sto_1(case_1_1)]};
sto_1(case_2_4) -> {b, [sto_1(case_1_2)]};
sto_1(case_3_1) -> {b, [sto_1(case_2_1)]};
sto_1(case_3_2) -> {b, [sto_1(case_2_2)]};
sto_1(case_3_3) -> {b, [sto_1(case_2_3)]};
sto_1(case_3_4) -> {b, [sto_1(case_2_4)]};
sto_1(case_4_1) -> {b, [sto_1(case_3_1)]};
sto_1(case_4_2) -> {b, [sto_1(case_3_2)]};
sto_1(step_4_3) -> {b, [sto_1(case_3_3)]}.

%% ERL-1440: On inequality, we subtracted the type *common to* both variables
%% rather than the left-hand type from the right-hand variable and vice versa,
%% giving an erroneously narrow type.
%%
%% In the test below, we have functions returning integers ranged 1..2 and
%% 2..3 and test for their equality. We know that it can only succeed when both
%% return 2, but they can fail when the former returns 1 or the latter returns
%% 3, so we must not subtract 2 on the failure path.
type_subtraction(Config) when is_list(Config) ->
    true = type_subtraction_1(id(<<"A">>)),
    ok.

type_subtraction_1(_x@1) ->
    _a@1 = ts_12(_x@1),
    _b@1 = ts_23(_x@1),
    case _a@1 /= _b@1 of
        false -> error;
        true -> _a@1 =:= 3 andalso _b@1 =:= 2
    end.

ts_12(_x@1) ->
    case _x@1 == <<"A">> of
        false ->
            2;
        true ->
            3
    end.

ts_23(_x@1) ->
    case _x@1 == <<"A">> of
        false ->
            1;
        true ->
            2
    end.

%% GH-4774: The validator didn't update container contents on type subtraction.
container_subtraction(Config) when is_list(Config) ->
    A = id(baz),

    cs_1({foo,[]}),
    cs_1({bar,A}),
    cs_2({bar,A}),

    ok.

cs_1({_,[]}) ->
    ok;
cs_1({_,_}=Other) ->
    cs_2(Other).

cs_2({bar,baz}) ->
    ok.

is_list_opt(_Config) ->
    true = is_list_opt_1(id(<<"application/a2l">>)),
    false = is_list_opt_1(id(<<"">>)),
    ok.

is_list_opt_1(Type) ->
    %% The call to is_list/1 would be optimized to an is_nonempty_list
    %% instruction, which is illegal in a return context. That would
    %% crash beam_ssa_codegen.
    is_list(is_list_opt_2(Type)).

is_list_opt_2(<<"application/a2l">>) -> [<<"a2l">>];
is_list_opt_2(_Type) -> nil.

%% We used to determine the type of `get_tuple_element` at the time of
%% extraction, which is simple but sometimes throws away type information when 
%% on tuple unions.
%%
%% This normally doesn't cause any issues other than slightly less optimized
%% code, but would crash the type pass in rare cases. Consider the following
%% SSA:
%%
%% ----
%%  %% (Assume _0 is either `{a, 1}`, {b, 2}, or `{c, {d}}`)
%%  0: 
%%      _1 = get_tuple_element _0, `0`
%%      _2 = get_tuple_element _0, `1`
%%      switch _1, ^3, [
%%          { `a`, ^1 },
%%          { `b`, ^2 }
%%      ]
%%  1: ... snip ...
%%  2: ... snip ...
%%  3:
%%      _3 = get_tuple_element _0, `1`
%%      @ssa_bool = is_tagged_tuple _3, 1, `d`
%%      br @ssa_bool ^4, ^1234
%%  4:
%%      _4 = get_tuple_element _3, `0`
%% ----
%%
%% In block 0 we determine that the type of _1 is `a | b | c` and that _2
%% is `1 | 2 | {d}`. From this, we know that _0 is `{a, 1}` in block 1,
%% `{b, 2}` in block 2, and `{c, {d}}` in block 3.
%%
%% In block 3, we remove the `is_tagged_tuple` test since it's redundant.
%%
%% ... but then the compiler replaces _3 with _2 since they're the same value.
%% However, the type is still the same old `1 | 2 | {d}` we got in block 0,
%% which is not safe for `get_tuple_element`, crashing the type pass.
%% 
%% We fixed this by determining the type of `get_tuple_element` when the result
%% is used instead of when it was extracted, giving the correct type `{d}` in
%% block 4.
connected_tuple_elements(_Config) ->
    {c, 1, 2, 3} = cte_match(id(gurka), cte_generate(id(2))),
    ok.

cte_match(_, {a, A, B}) ->
    {a, id(A), id(B)};
cte_match(_, {b, A, B}) ->
    {b, id(A), id(B)};
cte_match(gurka, {c, A, {{B}, {C}}}) ->
    {c, id(A), id(B), id(C)}.

cte_generate(0) ->
    {a, id(1), id(2)};
cte_generate(1) ->
    {b, id(1), id(2)};
cte_generate(2) ->
    {c, id(1), {{id(2)}, {id(3)}}}.

%% ERIERL-799: Type inference for the fail label on switch terminators was
%% weaker than that of the case labels, sometimes causing the compiler to crash
%% when they were inverted.
switch_fail_inference(_Config) ->
    ok = sfi(id([])),
    ok = sfi(id([{twiddle,frobnitz}, eof])),
    {error, gaffel, gurka} = sfi(id([{twiddle, frobnitz}, {error, gurka}])),
    {error, gaffel, gurka} = sfi(id([{ok, frobnitz}, {error, gurka}])),

    ok = sfi_5(id("GET")),
    error = sfi_5(id("OTHER")),

    ok.

sfi(Things) ->
    case sfi_1(Things) of
        {ok, _} -> ok;
        {error, {Left, Right}} -> {error, Left, Right}
    end.

sfi_1(Things) ->
    case sfi_2(Things) of
        {ok, Value} -> {ok, Value};
        {error, Reason} -> {error, Reason}
    end.

sfi_2([Thing | Rest]) ->
    case sfi_3(Thing) of
        {ok, _} -> sfi_2(Rest);
        {error, Reason} -> {error, Reason}
    end;
sfi_2([]) ->
    {ok, done}.

sfi_3({twiddle, _}) ->
    {ok, twiddle};
sfi_3(Thing) ->
    case sfi_4(Thing) of
        {twiddle, _}=More -> sfi_3(More);
        {ok, Value} -> {ok, Value};
        {error, Reason} -> {error, Reason}
    end.

sfi_4(eof) ->
    {ok, eof};
sfi_4({ok, IgnoredLater}) ->
    {twiddle, IgnoredLater};
sfi_4({error, Reason}) ->
    {error, {gaffel, Reason}}.

sfi_5(Info) ->
    ReturnValue = case Info of
                      "GET" ->
                          {304};
                      _ ->
                          {412}
                  end,
    sfi_send_return_value(ReturnValue).

sfi_send_return_value({304}) ->
    ok;
sfi_send_return_value({412}) ->
    error.

failures(_Config) ->
    {'EXIT',{function_clause,_}} = catch failures_1(id(a), id(b), id(c)),
    {'EXIT',{badarith,_}} = catch failures_1([], 2, 3),
    {'EXIT',{badarith,_}} = catch failures_1([], x, y),
    ok.

failures_1([] = V1, V2, V3)  ->
    %% beam_call_types:types(erlang, '-', [any,nil]) would return
    %% {none,_,_}, indicating that the call would fail, while
    %% beam_call_types:will_succeed/3 called with the same arguments
    %% would return `maybe` instead of `no`. That would cause
    %% generation of incorrect BEAM code that would ultimately cause
    %% beam_clean to crash.
    {V1 - V3, (V1 = V2) - V3}.

<<<<<<< HEAD
%% Covers various edge cases in beam_call_types:types/3 relating to maps
cover_maps_functions(_Config) ->
    {'EXIT',_} = catch maps:filter(fun(_, _) -> true end, not_a_map),
    {'EXIT',_} = catch maps:filter(not_a_predicate, #{}),

    error = maps:find(key_not_present, #{}),

    {'EXIT',_} = catch maps:fold(fun(_, _, _) -> true end, init, not_a_map),
    {'EXIT',_} = catch maps:fold(not_a_fun, init, #{}),

    #{} = maps:from_keys([], gurka),
    #{ hello := gurka } = maps:from_keys([hello], gurka),
    {'EXIT',_} = catch maps:from_keys(not_a_list, gurka),

    #{} = catch maps:from_list([]),
    {'EXIT',_} = catch maps:from_list([not_a_tuple]),

    default = maps:get(key_not_present, #{}, default),
    {'EXIT',_} = catch maps:get(key_not_present, #{}),

    [] = maps:keys(#{}),
    {'EXIT',_} = catch maps:keys(not_a_map),

    #{ a := ok } = catch maps:map(fun(_, _) -> ok end, #{ a => a }),
    {'EXIT',_} = catch maps:map(fun(_, _) -> error(crash) end, #{ a => a }),
    {'EXIT',_} = catch maps:map(not_a_fun, #{}),
    {'EXIT',_} = catch maps:map(fun(_, _) -> ok end, not_a_map),

    {'EXIT',_} = catch maps:merge(not_a_map, #{}),

    #{} = maps:new(),

    {'EXIT',_} = catch maps:put(key, value, not_a_map),

    #{} = maps:remove(a, #{ a => a }),
    {'EXIT',_} = catch maps:remove(gurka, not_a_map),

    error = maps:take(key_not_present, #{}),
    {'EXIT',_} = catch maps:take(key, not_a_map),

    {'EXIT',_} = catch maps:to_list(not_a_map),

    #{ a := ok } = maps:update_with(a, fun(_) -> ok end, #{ a => a }),
    {'EXIT',_} = catch maps:update_with(a, fun(_) -> error(a) end, #{ a => a }),
    {'EXIT',_} = catch maps:update_with(key_not_present, fun(_) -> ok end, #{}),
    {'EXIT',_} = catch maps:update_with(key, not_a_fun, not_a_map),

    [] = maps:values(#{}),
    {'EXIT',_} = catch maps:values(not_a_map),

    #{} = maps:with([key_not_present], #{}),
    {'EXIT',_} = catch maps:with(not_a_list, #{}),
    {'EXIT',_} = catch maps:with([], not_a_map),
    {'EXIT',_} = catch maps:with([foobar], not_a_map),

    {'EXIT',_} = catch maps:without(not_a_list, #{}),
    {'EXIT',_} = catch maps:without([], not_a_map),

    ok.

%% The types for erlang:min/2 and erlang:max/2 were wrong, assuming that the
%% result was a float if either argument was a float.
min_max_mixed_types(_Config) ->
    NotFloatA = min(id(12), 100.0),
    id(NotFloatA * 0.5),

    NotFloatB = max(id(12.0), 100),
    id(NotFloatB * 0.5),

    %% Cover more of the type analysis code.
    1 = id(min(id(0)+1, 42)),
    -10 = id(min(id(0)+1, -10)),
    43 = id(max(3, id(42)+1)),
    42 = id(max(-99, id(41)+1)),

    ok.

%% GH-6183. beam_validator had a stronger type analysis for '=/=' and
%% is_ne_exact than the beam_ssa_type pass. It would figure out that
%% at the time the comparison 'a /= V' was evaluated, V must be equal
%% to 'true' and the comparison would therefore always return 'false'.
%% beam_validator would report that as a type conflict.

not_equal(_Config) ->
    true = do_not_equal(true),
    {'EXIT',{function_clause,_}} = catch do_not_equal(false),
    {'EXIT',{function_clause,_}} = catch do_not_equal(0),
    {'EXIT',{function_clause,_}} = catch do_not_equal(42),
    {'EXIT',{function_clause,_}} = catch do_not_equal(self()),

    ok.

do_not_equal(V) when (V / V < (V orelse true)); V; V ->
    (V = (a /= V)) orelse 0.


infer_relops(_Config) ->
    {'EXIT',{badarith,_}} = catch infer_relops_1(),
    {'EXIT',{badarith,_}} = catch infer_relops_2(),
    {'EXIT',{badarith,_}} = catch infer_relops_3(id(0)),
    infer_relops_4(),

    ok.

%% GH-6568: Type inference for relational operations returned erroneous results
%% for singletons.
infer_relops_1() ->
    <<0 || ((0 rem 0) > [0 || _ <- catch (node())]), _ <- []>>.

infer_relops_2() ->
    X = self() + 0,
    [0 || [0 || _ <- date()] =< X, _ <- []].

infer_relops_3(X) ->
    <<0 || ((+(is_alive())) <
            [
                infer_relops_3(infer_relops_3(0))
             || X
            ]) andalso ok
    >>.

infer_relops_4() ->
    [
     ok
     || <<X>> <= <<>>,
        <<Y:X>> <= <<>>,
        0 > Y,
        [
         Y
         || _ <- []
        ]
    ].

%% GH-6593: the type pass would correctly determine that the tail unit of
%% <<0:integer/8,I:integer/8>> was 16, but would fail to see that after
%% optimizing it to <<"\0",I:integer/8>>
binary_unit(_Config) ->
    F = id(binary_unit_1()),

    <<0,1>> = F([1]),
    <<0,0>> = F([0,1]),

    ok.

binary_unit_1() ->
    fun Foo(X) ->
        I = hd([Y || Y <- X, _ <- X, (Foo >= ok)]),
        <<0, I>>
    end.

%% ERIERL-918: A call to a local function (in this case `pm_concretization_3`)
%% forced the extracted type of `Tagged` to be concretized before we checked
%% `Status`, passing an unknown type to `pm_concretization_4`.
premature_concretization(_Config) ->
    ok = pm_concretization_1(id(tagged), id({tagged, foo})),
    error = pm_concretization_1(id(flurb), id({tagged, foo})),
    ok.

pm_concretization_1(Frobnitz, Tagged) ->
    {Status, NewTagged} = pm_concretization_2(Frobnitz, Tagged),
    pm_concretization_3(NewTagged),
    case Status of
        ok -> pm_concretization_4(NewTagged);
        error -> error
    end.

pm_concretization_2(tagged, {tagged, _Nonsense}=T) -> {ok, T};
pm_concretization_2(_, Tagged) -> {error, Tagged}.

pm_concretization_3(_) -> ok.
pm_concretization_4(_) -> ok.

funs(_Config) ->
    {'EXIT',{badarg,_}} = catch gh_7179(),
    false = is_function(id(fun() -> ok end), 1024),

    {'EXIT',{badarg,_}} = catch gh_7197(),

    ok.

%% GH-7179: The beam_ssa_type pass would crash.
gh_7179() ->
    << <<0>> || is_function([0 || <<_>> <= <<>>], -1),
                [] <- [] >>.

%% GH-7197: The beam_ssa_type pass would crash.
gh_7197() ->
    [0 || is_function([ok || <<_>> <= <<>>], get_keys()),
          fun (_) ->
                  ok
          end].


%%%
%%% Common utilities.
%%%
=======
will_succeed(_Config) ->
    b = will_succeed_1(id(ok), id(#{})),
    ok.

%% OTP-18576: the beam_call_types:will_succeed/3 check was incorrect for 'bsl',
%% erroneously stating that it would never fail in some instances.
will_succeed_1(_V0, _V1)
  when (1 bsl ((map_size(_V1) bxor 288230376151711743)
               band 288230376151711743)) =:= _V0 ->
    a;
will_succeed_1(_, _) ->
    b.
>>>>>>> 772d1b48

id(I) ->
    I.<|MERGE_RESOLUTION|>--- conflicted
+++ resolved
@@ -28,14 +28,10 @@
          test_size/1,cover_lists_functions/1,list_append/1,bad_binary_unit/1,
          none_argument/1,success_type_oscillation/1,type_subtraction/1,
          container_subtraction/1,is_list_opt/1,connected_tuple_elements/1,
-<<<<<<< HEAD
          switch_fail_inference/1,failures/1,
          cover_maps_functions/1,min_max_mixed_types/1,
          not_equal/1,infer_relops/1,binary_unit/1,premature_concretization/1,
-         funs/1]).
-=======
-         switch_fail_inference/1,failures/1,will_succeed/1]).
->>>>>>> 772d1b48
+         funs/1,will_succeed/1]).
 
 %% Force id/1 to return 'any'.
 -export([id/1]).
@@ -73,17 +69,14 @@
        connected_tuple_elements,
        switch_fail_inference,
        failures,
-<<<<<<< HEAD
        cover_maps_functions,
        min_max_mixed_types,
        not_equal,
        infer_relops,
        binary_unit,
        premature_concretization,
-       funs
-=======
+       funs,
        will_succeed
->>>>>>> 772d1b48
       ]}].
 
 init_per_suite(Config) ->
@@ -1249,7 +1242,6 @@
     %% beam_clean to crash.
     {V1 - V3, (V1 = V2) - V3}.
 
-<<<<<<< HEAD
 %% Covers various edge cases in beam_call_types:types/3 relating to maps
 cover_maps_functions(_Config) ->
     {'EXIT',_} = catch maps:filter(fun(_, _) -> true end, not_a_map),
@@ -1442,11 +1434,6 @@
                   ok
           end].
 
-
-%%%
-%%% Common utilities.
-%%%
-=======
 will_succeed(_Config) ->
     b = will_succeed_1(id(ok), id(#{})),
     ok.
@@ -1459,7 +1446,10 @@
     a;
 will_succeed_1(_, _) ->
     b.
->>>>>>> 772d1b48
+
+%%%
+%%% Common utilities.
+%%%
 
 id(I) ->
     I.