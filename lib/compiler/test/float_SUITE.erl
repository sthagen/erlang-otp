%%
%% %CopyrightBegin%
%%
%% Copyright Ericsson AB 2002-2020. All Rights Reserved.
%%
%% Licensed under the Apache License, Version 2.0 (the "License");
%% you may not use this file except in compliance with the License.
%% You may obtain a copy of the License at
%%
%%     http://www.apache.org/licenses/LICENSE-2.0
%%
%% Unless required by applicable law or agreed to in writing, software
%% distributed under the License is distributed on an "AS IS" BASIS,
%% WITHOUT WARRANTIES OR CONDITIONS OF ANY KIND, either express or implied.
%% See the License for the specific language governing permissions and
%% limitations under the License.
%%
%% %CopyrightEnd%
%%
-module(float_SUITE).
-export([all/0, suite/0,groups/0,init_per_suite/1, end_per_suite/1, 
	 init_per_group/2,end_per_group/2,
	 pending/1,bif_calls/1,math_functions/1,mixed_float_and_int/1,
         subtract_number_type/1,float_followed_by_guard/1,
<<<<<<< HEAD
         fconv_line_numbers/1,float_zero/1]).
=======
         fconv_line_numbers/1,exception_signals/1]).
>>>>>>> 1dcc1a3c

-include_lib("common_test/include/ct.hrl").

suite() -> [{ct_hooks,[ts_install_cth]}].

all() ->
    [pending, bif_calls, math_functions, float_zero,
     mixed_float_and_int, subtract_number_type,
     float_followed_by_guard,fconv_line_numbers,
     exception_signals].

groups() -> 
    [].

init_per_suite(Config) ->
    test_lib:recompile(?MODULE),
    Config.

end_per_suite(_Config) ->
    ok.

init_per_group(_GroupName, Config) ->
    Config.

end_per_group(_GroupName, Config) ->
    Config.

float_zero(Config) when is_list(Config) ->
    <<16#0000000000000000:64>> = match_on_zero_and_to_binary(1*0.0),
    <<16#8000000000000000:64>> = match_on_zero_and_to_binary(-1*0.0),
    ok.

match_on_zero_and_to_binary(0.0 = X) -> <<X/float>>.

%% Thanks to Tobias Lindahl <tobias.lindahl@it.uu.se>
%% Shows the effect of pending exceptions on the x86.

pending(Config) when is_list(Config) ->
    case catch float_mul(1, 1.1e300, 3.14e300) of
	{'EXIT',{badarith,_}} -> ok;
	Other -> ct:fail({expected_exception,Other})
    end,
    0.0 = float_sub(2.0).

float_sub(A)->
    catch A - 2.0.

float_mul(0, _, _)->
    ok;
float_mul(Iter, A, B) when is_float(A), is_float(B) ->
    _ = A*B,
    float_mul(Iter-1, A, B).

%% Thanks to Mikael Pettersson and Tobias Lindahl (HiPE).

bif_calls(Config) when is_list(Config) ->
    {'EXIT',{badarith,_}} = (catch bad_arith(2.0, 1.7)),
    {'EXIT',{badarith,_}} = (catch bad_arith_again(2.0, [])),
    {'EXIT',{badarith,_}} = (catch bad_arith_xor(2.0, [])),
    {'EXIT',{badarith,_}} = (catch bad_arith_hd(2.0, [])),
    {'EXIT',{badarith,_}} = (catch bad_negate(2.0, 1.7)),
    ok.

bad_arith(X, Y) when is_float(X) ->
    X1 = X * 1.7e+308,
    X2 = X1 + 1.0,
    Y1 = Y * 2,					%Calls erts_mixed_times/2.
						%(A BIF call.)
    {X2, Y1}.

bad_arith_xor(X, Y) when is_float(X) ->
    X1 = X * 1.7e+308,
    Y1 = Y xor true,				%A failing BIF call.
    {X1 + 1.0, Y1}.

bad_arith_hd(X, Y) when is_float(X) ->
    X1 = X * 1.7e+308,
    Y1 = hd(Y),					%A failing BIF call.
    {X1 + 1.0, Y1}.

bad_arith_again(X, Y) when is_float(X) ->
    X1 = X * 1.7e+308,
    Y1 = element(1, Y),				%A failing BIF call.
    {X1 + 1.0, Y1}.

bad_negate(X, Y) when is_float(X) ->
    X1 = X * 1.7e+308,
    X2 = X1 + 1.0,
    Y1 = -Y,					%BIF call.
    {X2, Y1}.

%% Some math functions are not implemented on all platforms.
-define(OPTIONAL(Expected, Expr),
	try
	    Expected = Expr
	catch
	    error:undef -> ok
	end).

math_functions(Config) when is_list(Config) ->
    %% Mostly silly coverage.
    0.0 = math:tan(0),
    0.0 = math:atan2(0, 1),
    0.0 = math:sinh(0),
    1.0 = math:cosh(0),
    0.0 = math:tanh(0),
    1.0 = math:log2(2),
    1.0 = math:log10(10),
    -1.0 = math:cos(math:pi()),
    1.0 = math:exp(0),
    1.0 = math:pow(math:pi(), 0),
    0.0 = math:log(1),
    0.0 = math:asin(0),
    0.0 = math:acos(1),
    ?OPTIONAL(0.0, math:asinh(0)),
    ?OPTIONAL(0.0, math:acosh(1)),
    ?OPTIONAL(0.0, math:atanh(0)),
    ?OPTIONAL(0.0, math:erf(0)),
    ?OPTIONAL(1.0, math:erfc(0)),

    0.0 = math:tan(id(0)),
    0.0 = math:atan2(id(0), 1),
    0.0 = math:sinh(id(0)),
    1.0 = math:cosh(id(0)),
    0.0 = math:tanh(id(0)),
    1.0 = math:log2(id(2)),
    1.0 = math:log10(id(10)),
    1.0 = math:exp(id(0)),
    0.0 = math:log(id(1)),
    0.0 = math:asin(id(0)),
    0.0 = math:acos(id(1)),
    ?OPTIONAL(0.0, math:asinh(id(0))),
    ?OPTIONAL(0.0, math:acosh(id(1))),
    ?OPTIONAL(0.0, math:atanh(id(0))),
    ?OPTIONAL(0.0, math:erf(id(0))),
    ?OPTIONAL(1.0, math:erfc(id(0))),

    5.0 = math:floor(5.6),
    6.0 = math:ceil(5.6),
    5.0 = math:floor(id(5.4)),
    6.0 = math:ceil(id(5.4)),

    0.0 = math:fmod(42, 42),
    0.25 = math:fmod(1, 0.75),
    -1.0 = math:fmod(-4.0, 1.5),
    -0.375 = math:fmod(-3.0, -0.875),
    0.125 = math:fmod(8.125, -4),
    {'EXIT',{badarith,_}} = (catch math:fmod(5.0, 0.0)),

    %% Only for coverage (of beam_type.erl).
    {'EXIT',{undef,_}} = (catch math:fnurfla(0)),
    {'EXIT',{undef,_}} = (catch math:fnurfla(0, 0)),
    {'EXIT',{badarg,_}} = (catch float(kalle)),
    {'EXIT',{badarith,_}} = (catch name/1),
    ok.

mixed_float_and_int(Config) when is_list(Config) ->
    129.0 = pc(77, 23, 5),
    ok.

pc(Cov, NotCov, X) ->
    round(Cov/(Cov+NotCov)*100) + 42 + 2.0*X.

subtract_number_type(Config) when is_list(Config) ->
    120 = fact(5).

fact(N) ->
    fact(N, 1).

fact(0, P) -> P;
fact(1, P) -> P;
fact(N, P) -> fact(N-1, P*N).

float_followed_by_guard(Config) when is_list(Config) ->
    true = ffbg_1(5, 1),
    false = ffbg_1(1, 5),
    ok.

ffbg_1(A, B0) ->
    %% This is a non-guard block followed by a *guard block* that starts with a
    %% floating point operation, and the compiler erroneously assumed that it
    %% was safe to skip fcheckerror because the next block started with a float
    %% op.
    B = id(B0) / 1.0,
    if
        A - B > 0.0 -> true;
        A - B =< 0.0 -> false
    end.

%% ERL-1178: fconv instructions didn't inherit line numbers from their
%% respective BIF calls.
fconv_line_numbers(Config) when is_list(Config) ->
    fconv_line_numbers_1(id(gurka)),
    ok.

fconv_line_numbers_1(A) ->
    %% The ?LINE macro must be on the same line as the division.
    {'EXIT',{badarith, Stacktrace}} = (catch 10 / A), Line = ?LINE,
    true = lists:any(fun({?MODULE,?FUNCTION_NAME,1,[{file,_},{line,L}]}) ->
                             L =:= Line;
                        (_) ->
                             false
                     end, Stacktrace).

%% ERL-1471: compiler generated invalid 'fclearerror' / 'fcheckerror'
%% sequences.
exception_signals(Config) when is_list(Config) ->
    2.0 = exception_signals_1(id(25), id(true), []),
    2.0 = exception_signals_1(id(25), id(false), []),
    2.0 = exception_signals_1(id(25.0), id(true), []),
    2.0 = exception_signals_1(id(25.0), id(false), []),
    ok.

exception_signals_1(Width, Value, _Opts) ->
    Height = Width / 25.0,
    _Middle = case Value of
                  true -> Width / 2.0;
                  false -> 0
              end,
    _More = Height + 1.

id(I) -> I.
<|MERGE_RESOLUTION|>--- conflicted
+++ resolved
@@ -22,11 +22,7 @@
 	 init_per_group/2,end_per_group/2,
 	 pending/1,bif_calls/1,math_functions/1,mixed_float_and_int/1,
          subtract_number_type/1,float_followed_by_guard/1,
-<<<<<<< HEAD
-         fconv_line_numbers/1,float_zero/1]).
-=======
-         fconv_line_numbers/1,exception_signals/1]).
->>>>>>> 1dcc1a3c
+         fconv_line_numbers/1,float_zero/1,exception_signals/1]).
 
 -include_lib("common_test/include/ct.hrl").
 
