--- conflicted
+++ resolved
@@ -22,12 +22,8 @@
 
 -export([do0a/0, do0b/2, different_sizes/2, ambiguous_inits/1,
          update_record0/0, fc/0, track_update_record/1,
-<<<<<<< HEAD
-         gh8124_a/0, gh8124_b/0, tuple_set_a/1, tuple_set_b/0]).
-=======
-         gh8124_a/0, gh8124_b/0,
+         gh8124_a/0, gh8124_b/0, tuple_set_a/1, tuple_set_b/0,
          failure_to_patch_list/0]).
->>>>>>> c590a2c4
 
 -record(r, {a=0,b=0,c=0,tot=0}).
 -record(r1, {a}).
@@ -242,7 +238,6 @@
     R#r{a = <<"value 2">>}.
 
 
-<<<<<<< HEAD
 %% Example which provides a get_tuple_element instruction with a tuple
 %% typed as a tuple set.
 tuple_set_a(Something) ->
@@ -269,7 +264,7 @@
 	{error,_} ->
 	    bad
     end.
-=======
+
 %% Check that the list of tuples is built on the heap.
 
 failure_to_patch_list() ->
@@ -291,5 +286,4 @@
 %ssa% (X) when post_ssa_opt ->
 %ssa% _ = update_record(inplace, 5, X,...).
     A = erlang:timestamp(),
-    Ts0#r{a=A}.
->>>>>>> c590a2c4
+    Ts0#r{a=A}.