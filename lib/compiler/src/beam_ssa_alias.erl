--- conflicted
+++ resolved
@@ -657,16 +657,12 @@
                    aa_derive_from1(Dst, Parent, Types, State0));
 aa_derive_from(_Dst, [], _, State0) ->
     State0;
-<<<<<<< HEAD
 aa_derive_from(Dst, Parent, Types, State0) ->
     aa_derive_from1(Dst, Parent, Types, State0).
 
+aa_derive_from1(#b_var{}=Dst, #b_literal{val=Val}, _, State) when is_map(Val) ->
+    aa_set_aliased(Dst, State);
 aa_derive_from1(#b_var{}, #b_literal{}, _, State) ->
-=======
-aa_derive_from(#b_var{}=Dst, #b_literal{val=Val}, State) when is_map(Val) ->
-    aa_set_aliased(Dst, State);
-aa_derive_from(#b_var{}, #b_literal{}, State) ->
->>>>>>> 563e7cf9
     State;
 aa_derive_from1(Dst, Parent, Types, State) ->
     false = aa_is_plain_value(Parent, Types), %% Assertion
