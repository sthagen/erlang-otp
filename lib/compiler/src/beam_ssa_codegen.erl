%%
%% %CopyrightBegin%
%%
%% Copyright Ericsson AB 2018-2024. All Rights Reserved.
%%
%% Licensed under the Apache License, Version 2.0 (the "License");
%% you may not use this file except in compliance with the License.
%% You may obtain a copy of the License at
%%
%%     http://www.apache.org/licenses/LICENSE-2.0
%%
%% Unless required by applicable law or agreed to in writing, software
%% distributed under the License is distributed on an "AS IS" BASIS,
%% WITHOUT WARRANTIES OR CONDITIONS OF ANY KIND, either express or implied.
%% See the License for the specific language governing permissions and
%% limitations under the License.
%%
%% %CopyrightEnd%
%%
%% Purpose: Generate BEAM assembly code from the SSA format.

-module(beam_ssa_codegen).
-moduledoc false.

-export([module/2]).
-export([classify_heap_need/2]).    %Called from beam_ssa_pre_codegen.

-export_type([ssa_register/0]).

-include("beam_ssa.hrl").
-include("beam_asm.hrl").

-import(lists, [append/1,foldl/3,keymember/3,keysort/2,map/2,mapfoldl/3,
                member/2,reverse/1,reverse/2,sort/1,
                splitwith/2,takewhile/2]).

-record(cg, {lcount=1 :: beam_label(),          %Label counter
	     functable=#{} :: #{fa() => beam_label()},
             labels=#{} :: #{ssa_label() => 0|beam_label()},
             used_labels=gb_sets:empty() :: gb_sets:set(ssa_label()),
             regs=#{} :: #{beam_ssa:b_var() => ssa_register()},
             ultimate_fail=1 :: beam_label(),
             catches=gb_sets:empty() :: gb_sets:set(ssa_label()),
             fc_label=1 :: beam_label()
            }).

-spec module(beam_ssa:b_module(), [compile:option()]) ->
                    {'ok',beam_asm:module_code()}.

module(#b_module{name=Mod,exports=Es,attributes=Attrs,body=Fs}, _Opts) ->
    {Asm,St} = functions(Fs, {atom,Mod}),
    {ok,{Mod,Es,Attrs,Asm,St#cg.lcount}}.

-record(need, {h=0 :: non_neg_integer(),   % heap words
               l=0 :: non_neg_integer(),   % lambdas (funs)
               f=0 :: non_neg_integer()}). % floats

-record(cg_blk, {anno=#{} :: anno(),
                 is=[] :: [instruction()],
                 last :: terminator()}).

-record(cg_set, {anno=#{} :: anno(),
                 dst :: b_var(),
                 op :: beam_ssa:op() | 'nop',
                 args :: [beam_ssa:argument() | xreg()]}).

-record(cg_alloc, {anno=#{} :: anno(),
                   stack=none :: 'none' | pos_integer(),
                   words=#need{} :: #need{},
                   live :: 'undefined' | pos_integer(),
                   def_yregs=[] :: [b_var()]
                  }).

-record(cg_br, {bool :: beam_ssa:value(),
                succ :: ssa_label(),
                fail :: ssa_label()
               }).
-record(cg_ret, {arg :: cg_value(),
                 dealloc=none :: 'none' | pos_integer()
                }).
-record(cg_switch, {anno=#{} :: anno(),
                    arg :: cg_value(),
                    fail :: ssa_label(),
                    list :: [sw_list_item()]
                   }).

-type fa() :: {beam_asm:function_name(),arity()}.
-type ssa_label() :: beam_ssa:label().
-type beam_label() :: beam_asm:label().

-type anno() :: beam_ssa:anno().

-type b_var() :: beam_ssa:b_var().
-type b_literal() :: beam_ssa:b_literal().

-type cg_value() :: beam_ssa:value() | xreg().

-type cg_set() :: #cg_set{}.
-type cg_alloc() :: #cg_alloc{}.

-type instruction() :: cg_set() | cg_alloc().

-type cg_br() :: #cg_br{}.
-type cg_ret() :: #cg_ret{}.
-type cg_switch() :: #cg_switch{}.
-type terminator() :: cg_br() | cg_ret() | cg_switch().

-type sw_list_item() :: {b_literal(),ssa_label()}.

-type ssa_register() :: xreg() | yreg() | freg() | zreg().

functions(Forms, AtomMod) ->
    mapfoldl(fun (F, St) -> function(F, AtomMod, St) end,
             #cg{lcount=1}, Forms).

function(#b_function{anno=Anno,bs=Blocks}, AtomMod, St0) ->
    #{func_info:={_,Name,Arity}} = Anno,
    NoBsMatch = not maps:get(bs_ensure_opt, Anno, false),
    try
        assert_exception_block(Blocks),            %Assertion.
        Regs = maps:get(registers, Anno),
        St1 = St0#cg{labels=#{},used_labels=gb_sets:empty(),
                     regs=Regs},
        {Fi,St2} = new_label(St1),              %FuncInfo label
        {Entry,St3} = local_func_label(Name, Arity, St2),
        {Ult,St4} = new_label(St3),             %Ultimate failure
        Labels = (St4#cg.labels)#{0=>Entry,?EXCEPTION_BLOCK=>0},
        St5 = St4#cg{labels=Labels,used_labels=gb_sets:singleton(Entry),
                     ultimate_fail=Ult},
        {Body,St} = cg_fun(Blocks, NoBsMatch, St5#cg{fc_label=Fi}),
        Asm = [{label,Fi},line(Anno),
               {func_info,AtomMod,{atom,Name},Arity}] ++
               add_parameter_annos(Body, Anno) ++
               [{label,Ult},if_end],
        Func = {function,Name,Arity,Entry,Asm},
        {Func,St}
    catch
        Class:Error:Stack ->
            io:fwrite("Function: ~w/~w\n", [Name,Arity]),
            erlang:raise(Class, Error, Stack)
    end.

assert_exception_block(Blocks) ->
    %% Assertion: ?EXCEPTION_BLOCK must be a call erlang:error(badarg).
    case Blocks of
        #{?EXCEPTION_BLOCK:=Blk} ->
            #b_blk{is=[#b_set{op=call,dst=Ret,
                              args=[#b_remote{mod=#b_literal{val=erlang},
                                              name=#b_literal{val=error}},
                                    #b_literal{val=badarg}]}],
                   last=#b_ret{arg=Ret}} = Blk,
            ok;
        #{} ->
            %% ?EXCEPTION_BLOCK has been removed because it was never used.
            ok
    end.

add_parameter_annos([{label, _}=Entry | Body], Anno) ->
    ParamTypes = maps:get(parameter_info, Anno, #{}),

    Annos = [begin
                 Info = map_get(K, ParamTypes),
                 {'%', {var_info, V, Info}}
             end || K := V <- map_get(registers, Anno),
                    is_map_key(K, ParamTypes)],

    [Entry | sort(Annos)] ++ Body.

cg_fun(Blocks, NoBsMatch, St0) ->
    Linear0 = linearize(Blocks),
    St1 = collect_catch_labels(Linear0, St0),
    Linear1 = need_heap(Linear0),
    Linear2 = prefer_xregs(Linear1, St1),
    Linear3 = liveness(Linear2, St1),
    Linear4 = defined(Linear3, St1),
    Linear5 = opt_allocate(Linear4, St1),
    Linear = fix_wait_timeout(Linear5),
    {Asm,St} = cg_linear(Linear, St1),
    case NoBsMatch of
        true -> {Asm,St};
        false -> {bs_translate(Asm),St}
    end.

%% collect_catch_labels(Linear, St) -> St.
%%  Collect all catch labels (labels for blocks that begin
%%  with 'landingpad' instructions) for later use.

collect_catch_labels(Linear, St) ->
    Labels = collect_catch_labels_1(Linear),
    St#cg{catches=gb_sets:from_list(Labels)}.

collect_catch_labels_1([{L,#cg_blk{is=[#cg_set{op=landingpad}|_]}}|Bs]) ->
    [L|collect_catch_labels_1(Bs)];
collect_catch_labels_1([_|Bs]) ->
    collect_catch_labels_1(Bs);
collect_catch_labels_1([]) -> [].

%% need_heap([{BlockLabel,Block]) -> [{BlockLabel,Block}].
%%  Insert need_heap instructions in the instruction list. Try to be smart and
%%  collect them together as much as possible.

need_heap(Bs0) ->
    Bs1 = need_heap_allocs(Bs0, #{}),
    {Bs,#need{h=0,l=0,f=0}} = need_heap_blks(reverse(Bs1), #need{}, []),
    Bs.

need_heap_allocs([{L,#cg_blk{is=Is0,last=Terminator}=Blk0}|Bs], Counts0) ->
    Next = next_block(Bs),
    Successors = successors(Terminator),
    Counts = foldl(fun(S, Cnts) ->
                           case Cnts of
                               #{S:=C} -> Cnts#{S:=C+1};
                               #{} when S =:= Next -> Cnts#{S=>1};
                               #{} -> Cnts#{S=>42}
                           end
                   end, Counts0, Successors),
    case Counts of
        #{L:=1} ->
            [{L,Blk0}|need_heap_allocs(Bs, Counts)];
        #{L:=_} ->
            %% This block has multiple predecessors. Force an allocation
            %% in this block so that the predecessors don't need to do
            %% an allocation on behalf of this block.
            Is = case need_heap_never(Is0) of
                     true -> Is0;
                     false -> [#cg_alloc{}|Is0]
                 end,
            Blk = Blk0#cg_blk{is=Is},
            [{L,Blk}|need_heap_allocs(Bs, Counts)];
        #{} ->
            [{L,Blk0}|need_heap_allocs(Bs, Counts)]
    end;
need_heap_allocs([], _) -> [].

need_heap_never([#cg_alloc{}|_]) ->
    true;
need_heap_never([#cg_set{op=recv_next}|_]) ->
    true;
need_heap_never([#cg_set{op=wait_timeout,
                         args=[#b_literal{val=infinity}]}|_]) ->
    true;
need_heap_never(_) ->
    false.

need_heap_blks([{L,#cg_blk{is=Is0}=Blk0}|Bs], H0, Acc) ->
    {Is1,H1} = need_heap_is(reverse(Is0), H0, []),
    {Ns,H} = need_heap_terminator(Bs, L, H1),
    Is = Ns ++ Is1,
    Blk = Blk0#cg_blk{is=Is},
    need_heap_blks(Bs, H, [{L,Blk}|Acc]);
need_heap_blks([], H, Acc) ->
    {Acc,H}.

need_heap_is([#cg_alloc{words=Words}=Alloc0|Is], N, Acc) ->
    Alloc = Alloc0#cg_alloc{words=add_heap_words(N, Words)},
    need_heap_is(Is, #need{}, [Alloc|Acc]);
need_heap_is([#cg_set{anno=Anno,op=bs_create_bin}=I0|Is], N, Acc) ->
    Alloc = case need_heap_need(N) of
                [#cg_alloc{words=Need}] -> alloc(Need);
                [] -> 0
            end,
    I = I0#cg_set{anno=Anno#{alloc=>Alloc}},
    need_heap_is(Is, #need{}, [I|Acc]);
need_heap_is([#cg_set{op=Op,args=Args}=I|Is], N, Acc) ->
    case classify_heap_need(Op, Args) of
        {put,Words} ->
            %% Pass through adding to needed heap.
            need_heap_is(Is, add_heap_words(N, Words), [I|Acc]);
        {put_fun,NArgs} ->
            need_heap_is(Is, add_heap_fun(N, NArgs), [I|Acc]);
        put_float ->
            need_heap_is(Is, add_heap_float(N), [I|Acc]);
        neutral ->
            need_heap_is(Is, N, [I|Acc]);
        gc ->
            need_heap_is(Is, #need{}, [I]++need_heap_need(N)++Acc)
    end;
need_heap_is([], N, Acc) ->
    {Acc,N}.

need_heap_terminator([{_,#cg_blk{last=#cg_br{succ=L,fail=L}}}|_], L, N) ->
    %% Fallthrough.
    {[],N};
need_heap_terminator([{_,#cg_blk{is=Is,last=#cg_br{succ=L}}}|_], L, N) ->
    case need_heap_need(N) of
        [] ->
            {[],#need{}};
        [_|_]=Alloc ->
            %% If the preceding instruction is a bs_create_bin instruction,
            %% hoist the allocation and incorporate into the bs_create_bin
            %% instruction.
            case reverse(Is) of
                [#cg_set{op=succeeded},#cg_set{op=bs_create_bin}|_] ->
                    {[],N};
                _ ->
                    %% Not binary construction. Must emit an allocation
                    %% instruction in this block.
                    {Alloc,#need{}}
            end
    end;
need_heap_terminator([{_,#cg_blk{}}|_], _, N) ->
    {need_heap_need(N),#need{}};
need_heap_terminator([], _, H) ->
    {need_heap_need(H),#need{}}.

need_heap_need(#need{h=0,l=0,f=0}) -> [];
need_heap_need(#need{}=N) -> [#cg_alloc{words=N}].

add_heap_words(#need{h=H1,l=L1,f=F1}, #need{h=H2,l=L2,f=F2}) ->
    #need{h=H1+H2,l=L1+L2,f=F1+F2};
add_heap_words(#need{h=Heap}=N, Words) when is_integer(Words) ->
    N#need{h=Heap+Words}.

add_heap_fun(#need{h=Heap, l=Lambdas}=N, NArgs) ->
    N#need{h=Heap+NArgs, l=Lambdas+1}.

add_heap_float(#need{f=F}=N) ->
    N#need{f=F+1}.

%% classify_heap_need(Operation, Arguments) ->
%%        gc | neutral | {put,Words} | put_float.
%%  Classify the heap need for this instruction. The return
%%  values have the following meaning.
%%
%%  {put,Words} means that the instruction will use Words words to build
%%  something on the heap.
%%
%%  'put_float' means that the instruction will build one floating point
%%  number on the heap.
%%
%%  'gc' means that that the instruction can potentially do a GC or throw an
%%  exception. That means that an allocation instruction for any building
%%  must be placed after this instruction.
%%
%%  'neutral' means that the instruction does nothing to disturb the heap.

-spec classify_heap_need(beam_ssa:op(), [beam_ssa:value()]) ->
                                'gc' | 'neutral' |
                                {'put',non_neg_integer()} |
                                {'put_fun', non_neg_integer()} |
                                'put_float'.

classify_heap_need(put_list, _) ->
    {put,2};
classify_heap_need(put_tuple, Elements) ->
    {put,length(Elements)+1};
classify_heap_need(make_fun, Args) ->
    {put_fun,length(Args)-1};
classify_heap_need({bif,Name}, Args) ->
    case is_gc_bif(Name, Args) of
        false -> neutral;
        true -> gc
    end;
classify_heap_need({float,Op}, _Args) ->
    case Op of
        get -> put_float;
        _ -> neutral
    end;
classify_heap_need(update_record, [_Flag, #b_literal{val=Size} |_ ]) ->
    {put, Size + 1};
classify_heap_need(Name, _Args) ->
    classify_heap_need(Name).

%% classify_heap_need(Operation) -> gc | neutral.
%%  Return either 'gc' or 'neutral'.
%%
%%  'gc' means that that the instruction can potentially do a GC or throw an
%%  exception. That means that an allocation instruction for any building
%%  must be placed after this instruction.
%%
%%  'neutral' means that the instruction does nothing to disturb the heap.
%%
%%  Note: Only handle operations in this function that are not handled
%%  by classify_heap_need/2.

classify_heap_need(bs_ensure) -> gc;
classify_heap_need(bs_checked_get) -> gc;
classify_heap_need(bs_checked_skip) -> gc;
classify_heap_need(bs_get) -> gc;
classify_heap_need(bs_get_tail) -> gc;
classify_heap_need(bs_init_writable) -> gc;
classify_heap_need(bs_match_string) -> gc;
classify_heap_need(bs_create_bin) -> gc;
classify_heap_need(bs_get_position) -> gc;
classify_heap_need(bs_set_position) -> neutral;
classify_heap_need(bs_skip) -> gc;
classify_heap_need(bs_start_match) -> gc;
classify_heap_need(bs_test_tail) -> neutral;
classify_heap_need(build_stacktrace) -> gc;
classify_heap_need(call) -> gc;
classify_heap_need(catch_end) -> gc;
classify_heap_need(copy) -> neutral;
classify_heap_need(executable_line) -> neutral;
classify_heap_need(extract) -> gc;
classify_heap_need(get_hd) -> neutral;
classify_heap_need(get_map_element) -> neutral;
classify_heap_need(get_tl) -> neutral;
classify_heap_need(get_tuple_element) -> neutral;
classify_heap_need(has_map_field) -> neutral;
classify_heap_need(is_nonempty_list) -> neutral;
classify_heap_need(is_tagged_tuple) -> neutral;
classify_heap_need(kill_try_tag) -> gc;
classify_heap_need(landingpad) -> gc;
classify_heap_need(match_fail) -> gc;
classify_heap_need(nif_start) -> neutral;
classify_heap_need(nop) -> neutral;
classify_heap_need(new_try_tag) -> neutral;
classify_heap_need(peek_message) -> gc;
classify_heap_need(put_map) -> gc;
classify_heap_need(raw_raise) -> gc;
classify_heap_need(recv_marker_bind) -> neutral;
classify_heap_need(recv_marker_clear) -> neutral;
classify_heap_need(recv_marker_reserve) -> gc;
classify_heap_need(recv_next) -> gc;
classify_heap_need(remove_message) -> neutral;
classify_heap_need(resume) -> gc;
classify_heap_need(set_tuple_element) -> gc;
classify_heap_need(succeeded) -> neutral;
classify_heap_need(wait_timeout) -> gc.

%%%
%%% Because beam_ssa_pre_codegen has inserted 'copy' instructions to copy
%%% variables that must be saved on the stack, a value can for some time
%%% be in both an X register and a Y register.
%%%
%%% Here we will keep track of variables that have the same value and
%%% rewrite instructions to use the variable that refers to the X
%%% register instead of the Y register. That could improve performance,
%%% since the BEAM interpreter have more optimized instructions
%%% operating on X registers than on Y registers.
%%%
%%% In call instructions there is also the possibility that a 'move'
%%% instruction can be eliminated because a value is already in the
%%% correct X register.
%%%
%%% Because of the new 'swap' instruction introduced in OTP 23, it
%%% is always beneficial to prefer X register over Y registers. That
%%% was not the case in OTP 22, which lacks the 'swap' instruction.
%%%

prefer_xregs(Linear, St) ->
    prefer_xregs(Linear, St, #{0=>#{}}).

prefer_xregs([{L,#cg_blk{is=Is0,last=Last0}=Blk0}|Bs], St, Map0) ->
    Copies0 = maps:get(L, Map0),
    {Is,Copies} = prefer_xregs_is(Is0, St, Copies0, []),
    Last = prefer_xregs_terminator(Last0, Copies, St),
    Blk = Blk0#cg_blk{is=Is,last=Last},
    Successors = successors(Last),
    Map = prefer_xregs_successors(Successors, Copies, Map0),
    [{L,Blk}|prefer_xregs(Bs, St, Map)];
prefer_xregs([], _St, _Map) -> [].

prefer_xregs_successors([L|Ls], Copies0, Map0) ->
    case Map0 of
        #{L:=Copies1} ->
            Copies = merge_copies(Copies0, Copies1),
            Map = Map0#{L:=Copies},
            prefer_xregs_successors(Ls, Copies0, Map);
        #{} ->
            Map = Map0#{L=>Copies0},
            prefer_xregs_successors(Ls, Copies0, Map)
    end;
prefer_xregs_successors([], _, Map) -> Map.

prefer_xregs_is([#cg_alloc{}=I|Is], St, Copies0, Acc) ->
    Copies = case I of
                 #cg_alloc{stack=none,words=#need{h=0,l=0,f=0}} ->
                     Copies0;
                 #cg_alloc{} ->
                     #{}
             end,
    prefer_xregs_is(Is, St, Copies, [I|Acc]);
prefer_xregs_is([#cg_set{op=copy,dst=Dst,args=[Src]}=I|Is], St, Copies0, Acc) ->
    Copies1 = prefer_xregs_prune(I, Copies0, St),
    Copies = case beam_args([Src,Dst], St) of
                 [Same,Same] -> Copies1;
                 [_,_] -> Copies1#{Dst=>Src}
             end,
    prefer_xregs_is(Is, St, Copies, [I|Acc]);
prefer_xregs_is([#cg_set{op=call,dst=Dst}=I0|Is], St, Copies, Acc) ->
    I = prefer_xregs_call(I0, Copies, St),
    prefer_xregs_is(Is, St, #{Dst=>{x,0}}, [I|Acc]);
prefer_xregs_is([#cg_set{op=Op}=I|Is], St, Copies0, Acc)
  when Op =:= bs_checked_get;
       Op =:= bs_checked_skip;
       Op =:= bs_checked_get_tail;
       Op =:= bs_ensure;
       Op =:= bs_match_string ->
    Copies = prefer_xregs_prune(I, Copies0, St),
    prefer_xregs_is(Is, St, Copies, [I|Acc]);
prefer_xregs_is([#cg_set{args=Args0}=I0|Is], St, Copies0, Acc) ->
    Args = [do_prefer_xreg(A, Copies0, St) || A <- Args0],
    I = I0#cg_set{args=Args},
    Copies = prefer_xregs_prune(I, Copies0, St),
    prefer_xregs_is(Is, St, Copies, [I|Acc]);
prefer_xregs_is([], _St, Copies, Acc) ->
    {reverse(Acc),Copies}.

prefer_xregs_terminator(#cg_br{bool=Arg0}=I, Copies, St) ->
    Arg = do_prefer_xreg(Arg0, Copies, St),
    I#cg_br{bool=Arg};
prefer_xregs_terminator(#cg_ret{arg=Arg0}=I, Copies, St) ->
    Arg = do_prefer_xreg(Arg0, Copies, St),
    I#cg_ret{arg=Arg};
prefer_xregs_terminator(#cg_switch{arg=Arg0}=I, Copies, St) ->
    Arg = do_prefer_xreg(Arg0, Copies, St),
    I#cg_switch{arg=Arg}.

prefer_xregs_prune(#cg_set{anno=#{clobbers:=true}}, _, _) ->
    #{};
prefer_xregs_prune(#cg_set{dst=Dst}, Copies, St) ->
    DstReg = beam_arg(Dst, St),
    #{V => Alias || V := Alias <- Copies,
                    beam_arg(Alias, St) =/= DstReg}.

%% prefer_xregs_call(Instruction, Copies, St) -> Instruction.
%%  Given a 'call' instruction rewrite the arguments
%%  to use an X register instead of a Y register if a value is
%%  is available in both.

prefer_xregs_call(#cg_set{args=[F0|Args0]}=I, Copies, St) ->
    F = case F0 of
            #b_var{} ->
                do_prefer_xreg(F0, Copies, St);
            #b_remote{mod=Mod,name=Name} ->
                F0#b_remote{mod=do_prefer_xreg(Mod, Copies, St),
                            name=do_prefer_xreg(Name, Copies, St)};
            _ ->
                F0
        end,
    Args = [do_prefer_xreg(A, Copies, St) || A <- Args0],
    I#cg_set{args=[F|Args]}.

do_prefer_xreg(#b_var{}=A, Copies, St) ->
    case {beam_arg(A, St),Copies} of
        {{y,_},#{A:=Copy}} ->
            Copy;
        {_,_} ->
            A
    end;
do_prefer_xreg(A, _, _) -> A.

merge_copies(Copies0, Copies1) when map_size(Copies0) =< map_size(Copies1) ->
    #{K => V || K := V <- Copies0,
                case Copies1 of
                    #{K := V} -> true;
                    #{} -> false
                end};
merge_copies(Copies0, Copies1) ->
    merge_copies(Copies1, Copies0).


%%%
%%% Add annotations for the number of live registers.
%%%

liveness(Linear, #cg{regs=Regs}) ->
    liveness(reverse(Linear), #{}, Regs, []).

liveness([{L,#cg_blk{is=Is0,last=Last0}=Blk0}|Bs], LiveMap0, Regs, Acc) ->
    Successors = liveness_successors(Last0),
    Live0 = ordsets:union([liveness_get(S, LiveMap0) || S <- Successors]),
    Live1 = liveness_terminator(Last0, Live0),
    {Is,Live} = liveness_is(reverse(Is0), Regs, Live1, []),
    LiveMap = LiveMap0#{L=>Live},
    Blk = Blk0#cg_blk{is=Is},
    liveness(Bs, LiveMap, Regs, [{L,Blk}|Acc]);
liveness([], _LiveMap, _Regs, Acc) -> Acc.

liveness_get(S, LiveMap) ->
    case LiveMap of
        #{S:=Live} -> Live;
        #{} -> []
    end.

liveness_successors(Terminator) ->
    successors(Terminator) -- [?EXCEPTION_BLOCK].

liveness_is([#cg_alloc{}=I0|Is], Regs, Live, Acc) ->
    I = I0#cg_alloc{live=num_live(Live, Regs)},
    liveness_is(Is, Regs, Live, [I|Acc]);
liveness_is([#cg_set{dst=Dst,args=Args}=I0|Is], Regs, Live0, Acc) ->
    Live1 = liveness_clobber(I0, Live0, Regs),
    I1 = liveness_yregs_anno(I0, Live1, Regs),
    Live2 = liveness_args(Args, Live1),
    Live = ordsets:del_element(Dst, Live2),
    I = liveness_anno(I1, Live, Regs),
    liveness_is(Is, Regs, Live, [I|Acc]);
liveness_is([], _, Live, Acc) ->
    {Acc,Live}.

liveness_terminator(#cg_br{bool=Arg}, Live) ->
    liveness_terminator_1(Arg, Live);
liveness_terminator(#cg_switch{arg=Arg}, Live) ->
    liveness_terminator_1(Arg, Live);
liveness_terminator(#cg_ret{arg=Arg}, Live) ->
    liveness_terminator_1(Arg, Live).

liveness_terminator_1(#b_var{}=V, Live) ->
    ordsets:add_element(V, Live);
liveness_terminator_1(#b_literal{}, Live) ->
    Live;
liveness_terminator_1(Reg, Live) ->
    _ = verify_beam_register(Reg),
    ordsets:add_element(Reg, Live).

liveness_args([#b_var{}=V|As], Live) ->
    liveness_args(As, ordsets:add_element(V, Live));
liveness_args([#b_remote{mod=Mod,name=Name}|As], Live) ->
    liveness_args([Mod,Name|As], Live);
liveness_args([A|As], Live) ->
    case is_beam_register(A) of
        true ->
            liveness_args(As, ordsets:add_element(A, Live));
        false ->
            liveness_args(As, Live)
    end;
liveness_args([], Live) -> Live.

liveness_anno(#cg_set{op=Op}=I, Live, Regs) ->
    case need_live_anno(Op) of
        true ->
            NumLive = num_live(Live, Regs),
            Anno = (I#cg_set.anno)#{live=>NumLive},
            I#cg_set{anno=Anno};
        false ->
            I
    end.

liveness_yregs_anno(#cg_set{op=Op,dst=Dst}=I, Live0, Regs) ->
    case need_live_anno(Op) of
        true ->
            Live = ordsets:del_element(Dst, Live0),
            LiveYregs = [V || V <- Live, is_yreg(V, Regs)],
            Anno = (I#cg_set.anno)#{live_yregs=>LiveYregs},
            I#cg_set{anno=Anno};
        false ->
            I
    end.

liveness_clobber(#cg_set{anno=Anno}, Live, Regs) ->
    case Anno of
        #{clobbers:=true} ->
            [R || R <- Live, is_yreg(R, Regs)];
        _ ->
            Live
    end.

is_yreg(R, Regs) ->
    case Regs of
        #{R:={y,_}} -> true;
        #{} -> false
    end.

num_live(Live, Regs) ->
    Rs = ordsets:from_list([get_register(V, Regs) || V <- Live]),
    num_live_1(Rs, 0).

num_live_1([{x,X}|T], X) ->
    num_live_1(T, X+1);
num_live_1([{x,_}|_]=T, X) ->
    %% error({hole,{x,X},expected,Next});
    num_live_1(T, X+1);
num_live_1([{y,_}|_], X) ->
    X;
num_live_1([{z,_}|_], X) ->
    X;
num_live_1([{fr,_}|T], X) ->
    num_live_1(T, X);
num_live_1([], X) ->
    X.

get_live(#cg_set{anno=#{live:=Live}}) ->
    Live.

%% need_live_anno(Operation) -> true|false.
%%  Return 'true' if the instruction needs a 'live' annotation with
%%  the number live X registers, or 'false' otherwise.

need_live_anno(Op) ->
    case Op of
        {bif,_} -> true;
        bs_create_bin -> true;
        bs_checked_get -> true;
        bs_get -> true;
        bs_get_position -> true;
        bs_get_tail -> true;
        bs_start_match -> true;
        bs_skip -> true;
        call -> true;
        put_map -> true;
        update_record -> true;
        _ -> false
    end.

%%%
%%% Add the following annotations for Y registers:
%%%
%%%   def_yregs   An ordset with variables that refer to live Y registers.
%%%               That is, Y registers that that have been killed
%%%               are not included. This annotation is added to all
%%%               instructions that require Y registers to be initialized.
%%%
%%%   kill_yregs  This annotation is added to call instructions. It is
%%%               an ordset containing variables referring to Y registers
%%%               that will no longer be used after the call instruction.
%%%

defined(Linear, #cg{regs=Regs}) ->
    def(Linear, #{}, Regs).

def([{L,#cg_blk{is=Is0,last=Last}=Blk0}|Bs], DefMap0, Regs) ->
    Def0 = def_get(L, DefMap0),
    {Is,Def,MaybeDef} = def_is(Is0, Regs, Def0, []),
    DefMap = def_successors(Last, Def, MaybeDef, DefMap0),
    Blk = Blk0#cg_blk{is=Is},
    [{L,Blk}|def(Bs, DefMap, Regs)];
def([], _, _) -> [].

def_get(L, DefMap) ->
    case DefMap of
        #{L:=Def} -> Def;
        #{} -> []
    end.

def_is([#cg_alloc{anno=Anno0}=I0|Is], Regs, Def, Acc) ->
    I = I0#cg_alloc{anno=Anno0#{def_yregs=>Def}},
    def_is(Is, Regs, Def, [I|Acc]);
def_is([#cg_set{op=succeeded,args=[Var]}=I], Regs, Def, Acc) ->
    %% Var will only be defined on the success branch of the `br`
    %% for this block.
    MaybeDef = def_add_yreg(Var, [], Regs),
    {reverse(Acc, [I]),Def,MaybeDef};
def_is([#cg_set{op=kill_try_tag,args=[#b_var{}=Tag]}=I|Is], Regs, Def0, Acc) ->
    Def = ordsets:del_element(Tag, Def0),
    def_is(Is, Regs, Def, [I|Acc]);
def_is([#cg_set{op=catch_end,args=[#b_var{}=Tag|_]}=I|Is], Regs, Def0, Acc) ->
    Def = ordsets:del_element(Tag, Def0),
    def_is(Is, Regs, Def, [I|Acc]);
def_is([#cg_set{anno=Anno0,op=call,dst=Dst}=I0|Is],
       Regs, Def0, Acc) ->
    #{live_yregs:=LiveYregVars} = Anno0,
    LiveRegs = gb_sets:from_list([maps:get(V, Regs) || V <- LiveYregVars]),
    Kill0 = ordsets:subtract(Def0, LiveYregVars),

    %% Kill0 is the set of variables that have just died. However, the registers
    %% used for killed variables may have been reused, so we must check that the
    %% registers to be killed are not used by other variables.
    Kill = [K || K <- Kill0, not gb_sets:is_element(maps:get(K, Regs), LiveRegs)],
    Anno = Anno0#{def_yregs=>Def0,kill_yregs=>Kill},
    I = I0#cg_set{anno=Anno},
    Def1 = ordsets:subtract(Def0, Kill),
    Def = def_add_yreg(Dst, Def1, Regs),
    def_is(Is, Regs, Def, [I|Acc]);
def_is([#cg_set{anno=Anno0,op={bif,Bif},dst=Dst,args=Args}=I0|Is],
       Regs, Def0, Acc) ->
    Arity = length(Args),
    I = case is_gc_bif(Bif, Args) orelse not erl_bifs:is_safe(erlang, Bif, Arity) of
            true ->
                I0#cg_set{anno=Anno0#{def_yregs=>Def0}};
            false ->
                I0
        end,
    Def = def_add_yreg(Dst, Def0, Regs),
    def_is(Is, Regs, Def, [I|Acc]);
def_is([#cg_set{anno=Anno0,dst=Dst}=I0|Is], Regs, Def0, Acc) ->
    I = case need_y_init(I0) of
            true ->
                I0#cg_set{anno=Anno0#{def_yregs=>Def0}};
            false ->
                I0
        end,
    Def = def_add_yreg(Dst, Def0, Regs),
    def_is(Is, Regs, Def, [I|Acc]);
def_is([], _, Def, Acc) ->
    {reverse(Acc),Def,[]}.

def_add_yreg(Dst, Def, Regs) ->
    case is_yreg(Dst, Regs) of
        true -> ordsets:add_element(Dst, Def);
        false -> Def
    end.

def_successors(#cg_br{bool=#b_var{},succ=Succ,fail=Fail}, Def, MaybeDef, DefMap0) ->
    DefMap = def_successors([Fail], ordsets:subtract(Def, MaybeDef), DefMap0),
    def_successors([Succ], Def, DefMap);
def_successors(Last, Def, [], DefMap) ->
    def_successors(successors(Last), Def, DefMap).

def_successors([S|Ss], Def0, DefMap) ->
    case DefMap of
        #{S:=Def1} ->
            Def = ordsets:intersection(Def0, Def1),
            def_successors(Ss, Def0, DefMap#{S:=Def});
        #{} ->
            def_successors(Ss, Def0, DefMap#{S=>Def0})
    end;
def_successors([], _, DefMap) -> DefMap.

%% need_y_init(#cg_set{}) -> true|false.
%%  Return true if this instructions needs initialized Y registers
%%  (because the instruction may do a GC or cause an exception
%%  so that the stack will be scanned), or false otherwise.

need_y_init(#cg_set{anno=#{clobbers:=Clobbers}}) -> Clobbers;
need_y_init(#cg_set{op=bs_get}) -> true;
need_y_init(#cg_set{op=bs_get_position}) -> true;
need_y_init(#cg_set{op=bs_get_tail}) -> true;
need_y_init(#cg_set{op=bs_create_bin}) -> true;
need_y_init(#cg_set{op=bs_skip,args=[#b_literal{val=Type}|_]}) ->
    case Type of
        utf8 -> true;
        utf16 -> true;
        utf32 -> true;
        _ -> false
    end;
need_y_init(#cg_set{op=bs_start_match}) -> true;
need_y_init(#cg_set{op=put_map}) -> true;
need_y_init(#cg_set{op=update_record}) -> true;
need_y_init(#cg_set{}) -> false.

%% opt_allocate([{BlockLabel,Block}], #st{}) -> [BeamInstruction].
%%  Update the def_yregs field of each #cg_alloc{} that allocates
%%  a stack frame. #cg_alloc.def_yregs will list all Y registers
%%  that will be initialized by the subsequent code (thus, the
%%  listed Y registers don't require init/1 instructions).

opt_allocate(Linear, #cg{regs=Regs}) ->
    opt_allocate_1(Linear, Regs).

opt_allocate_1([{L,#cg_blk{is=[#cg_alloc{stack=Stk}=I0|Is]}=Blk0}|Bs]=Bs0, Regs)
  when is_integer(Stk) ->
    %% Collect the variables that are initialized by copy
    %% instruction in this block.
    case ordsets:from_list(opt_allocate_defs(Is, Regs)) of
        Yregs when length(Yregs) =:= Stk ->
            %% Those copy instructions are sufficient to fully
            %% initialize the stack frame.
            I = I0#cg_alloc{def_yregs=Yregs},
            [{L,Blk0#cg_blk{is=[I|Is]}}|opt_allocate_1(Bs, Regs)];
        Yregs0 ->
            %% Determine a conservative approximation of the Y
            %% registers that are guaranteed to be initialized by all
            %% successors of this block, and to it add the variables
            %% initialized by copy instructions in this block.
            Yregs1 = opt_alloc_def(Bs0, gb_sets:singleton(L), []),
            Yregs = ordsets:union(Yregs0, Yregs1),
            I = I0#cg_alloc{def_yregs=Yregs},
            [{L,Blk0#cg_blk{is=[I|Is]}}|opt_allocate_1(Bs, Regs)]
    end;
opt_allocate_1([B|Bs], Regs) ->
    [B|opt_allocate_1(Bs, Regs)];
opt_allocate_1([], _) -> [].

opt_allocate_defs([#cg_set{op=copy,dst=Dst}|Is], Regs) ->
    case is_yreg(Dst, Regs) of
        true -> [Dst|opt_allocate_defs(Is, Regs)];
        false -> []
    end;
opt_allocate_defs([#cg_set{anno=Anno,op={bif,Bif},args=Args,dst=Dst}|Is], Regs) ->
    case is_gc_bif(Bif, Args) of
        false ->
            ArgTypes = maps:get(arg_types, Anno, #{}),
            case is_yreg(Dst, Regs) andalso will_bif_succeed(Bif, Args, ArgTypes) of
                true -> [Dst|opt_allocate_defs(Is, Regs)];
                false -> []
            end;
        true ->
            []
    end;
opt_allocate_defs(_, _Regs) -> [].

will_bif_succeed(Bif, Args, ArgTypes) ->
    Types = will_bif_succeed_types(Args, ArgTypes, 0),
    case beam_call_types:will_succeed(erlang, Bif, Types) of
        yes -> true;
        _ -> false
    end.

will_bif_succeed_types([#b_literal{val=Val}|Args], ArgTypes, N) ->
    Type = beam_types:make_type_from_value(Val),
    [Type|will_bif_succeed_types(Args, ArgTypes, N + 1)];
will_bif_succeed_types([#b_var{}|Args], ArgTypes, N) ->
    Type = maps:get(N, ArgTypes, any),
    [Type|will_bif_succeed_types(Args, ArgTypes, N + 1)];
will_bif_succeed_types([], _, _) -> [].

opt_alloc_def([{L,#cg_blk{is=Is,last=Last}}|Bs], Ws0, Def0) ->
    case gb_sets:is_member(L, Ws0) of
        false ->
            opt_alloc_def(Bs, Ws0, Def0);
        true ->
            case opt_allocate_is(Is) of
                none ->
                    Succ = successors(Last),
                    Ws = gb_sets:union(Ws0, gb_sets:from_list(Succ)),
                    opt_alloc_def(Bs, Ws, Def0);
                Def1 when is_list(Def1) ->
                    Def = [Def1|Def0],
                    opt_alloc_def(Bs, Ws0, Def)
            end
    end;
opt_alloc_def([], _, Def) ->
    ordsets:intersection(Def).

opt_allocate_is([#cg_set{anno=Anno}|Is]) ->
    case Anno of
        #{def_yregs:=Yregs} ->
            Yregs;
        #{} ->
            opt_allocate_is(Is)
    end;
opt_allocate_is([#cg_alloc{anno=#{def_yregs:=Yregs},stack=none}|_]) ->
    Yregs;
opt_allocate_is([#cg_alloc{}|Is]) ->
    opt_allocate_is(Is);
opt_allocate_is([]) -> none.

%% fix_wait_timeout([Block]) -> [Block].
%%  In SSA code, the `wait_timeout` instruction is a three-way branch
%%  (because there will be an exception for a bad timeout value). In
%%  BEAM code, the potential raising of an exception for a bad timeout
%%  duration is not explicitly represented. Thus we will need to
%%  rewrite the following code:
%%
%%       WaitBool = wait_timeout TimeoutValue
%%       Succeeded = succeeded:body WaitBool
%%       br Succeeded, ^good_timeout_value, ^bad_timeout_value
%%
%%   good_timeout_value:
%%       br WaitBool, ^timeout_expired, ^new_message_received
%%
%%  To this code:
%%
%%       WaitBool = wait_timeout TimeoutValue
%%       br WaitBool, ^timeout_expired, ^new_message_received
%%
fix_wait_timeout([{L1,#cg_blk{is=Is0,last=#cg_br{bool=#b_var{},succ=L2}}=Blk1},
                  {L2,#cg_blk{is=[],last=#cg_br{}=Br}=Blk2}|Bs]) ->
    case fix_wait_timeout_is(Is0, []) of
        no ->
            [{L1,Blk1},{L2,Blk2}|fix_wait_timeout(Bs)];
        {yes,Is} ->
            [{L1,Blk1#cg_blk{is=Is,last=Br}}|fix_wait_timeout(Bs)]
    end;
fix_wait_timeout([B|Bs]) ->
    [B|fix_wait_timeout(Bs)];
fix_wait_timeout([]) -> [].

fix_wait_timeout_is([#cg_set{op=wait_timeout,dst=WaitBool}=WT,
                     #cg_set{op=succeeded,args=[WaitBool]}], Acc) ->
    {yes,reverse(Acc, [WT])};
fix_wait_timeout_is([I|Is], Acc) ->
    fix_wait_timeout_is(Is, [I|Acc]);
fix_wait_timeout_is([], _Acc) -> no.

%%%
%%% Here follows the main code generation functions.
%%%

%% cg_linear([{BlockLabel,Block}]) -> [BeamInstruction].
%%  Generate BEAM instructions.

cg_linear([{L, #cg_blk{is=[#cg_set{op=peek_message,
                                   args=[Marker]}=Peek | Is0]}=B0} | Bs],
          St0)->
    B = B0#cg_blk{is=[Peek#cg_set{args=[]} | Is0]},
    {Is, St} = cg_linear([{L, B} | Bs], St0),
    case Marker of
        #b_literal{val=Val} ->
            none = Val,                         %Assertion.
            {Is, St};
        _ ->
            %% We never jump directly into receive loops so we can be certain
            %% that recv_marker_use/1 is always executed despite preceding
            %% the loop label. This is verified by the validator.
            Reg = beam_arg(Marker, St0),
            {[{recv_marker_use, Reg} | Is], St}
    end;
cg_linear([{L,#cg_blk{is=Is0,last=Last}}|Bs], St0) ->
    Next = next_block(Bs),
    St1 = new_block_label(L, St0),
    {Is1,St2} = cg_block(Is0, Last, Next, St1),
    {Is2,St} = cg_linear(Bs, St2),
    {def_block_label(L, St)++Is1++Is2,St};
cg_linear([], St) -> {[],St}.

cg_block([#cg_set{op=recv_next}], #cg_br{succ=Lr0}, _Next, St0) ->
    {Lr,St} = use_block_label(Lr0, St0),
    {[{loop_rec_end,Lr}],St};
cg_block([#cg_set{op=wait_timeout,
                  args=[#b_literal{val=infinity}]}],
         Last, _Next, St0) ->
    %% 'infinity' will never time out, so we'll simplify this to a 'wait'
    %% instruction that always jumps back to peek_message (fail label).
    #cg_br{fail=Lr0} = Last,
    {Lr,St} = use_block_label(Lr0, St0),
    {[{wait,Lr}],St};
cg_block(Is0, Last, Next, St0) ->
    case Last of
        #cg_br{succ=Next,fail=Next} ->
            cg_block(Is0, none, St0);
        #cg_br{succ=Same,fail=Same} when Same =:= ?EXCEPTION_BLOCK ->
            %% An expression in this block *always* throws an exception, so we
            %% terminate it with an 'if_end' to make sure the validator knows
            %% that the following instructions won't actually be reached.
            {Is,St} = cg_block(Is0, none, St0),
            {Is++[if_end],St};
        #cg_br{succ=Same,fail=Same} ->
            {Fail,St1} = use_block_label(Same, St0),
            {Is,St} = cg_block(Is0, none, St1),
            {Is++[jump(Fail)],St};
        #cg_br{bool=Bool,succ=Next,fail=Fail0} ->
            {Fail,St1} = use_block_label(Fail0, St0),
            {Is,St} = cg_block(Is0, {Bool,Fail}, St1),
            {Is,St};
        #cg_br{bool=Bool,succ=Succ0,fail=Fail0} ->
            {[Succ,Fail],St1} = use_block_labels([Succ0,Fail0], St0),
            {Is,St} = cg_block(Is0, {Bool,Fail}, St1),
            {Is++[jump(Succ)],St};
        #cg_ret{arg=Src0,dealloc=N} ->
            Src = beam_arg(Src0, St0),
            cg_block(Is0, {return,Src,N}, St0);
        #cg_switch{} ->
            cg_switch(Is0, Last, St0)
    end.

cg_switch(Is0, Last, St0) ->
    #cg_switch{anno=Anno,arg=Src0,fail=Fail0,list=List0} = Last,
    Src1 = beam_arg(Src0, St0),
    {Fail1,St1} = use_block_label(Fail0, St0),
    Fail = ensure_label(Fail1, St1),
    {List1,St2} =
        flatmapfoldl(fun({V,L}, S0) ->
                             {Lbl,S} = use_block_label(L, S0),
                             {[beam_arg(V, S),Lbl],S}
                     end, St1, List0),
    {Is1,St} = cg_block(Is0, none, St2),
    case reverse(Is1) of
        [{bif,tuple_size,_,[Tuple],{z,_}=Src1}|More] ->
            List = map(fun({integer,Arity}) -> Arity;
                          ({f,_}=F) -> F
                       end, List1),
            Is = reverse(More, [{select_tuple_arity,Tuple,Fail,{list,List}}]),
            {Is,St};
        _ ->
            [Src] = typed_args([Src0], Anno, St),
            SelectVal = {select_val,Src,Fail,{list,List1}},
            {Is1 ++ [SelectVal],St}
    end.

jump({f,_}=Fail) ->
    {jump,Fail};
jump({catch_tag,Fail}) ->
    {jump,Fail}.

bif_fail({f,_}=Fail) -> Fail;
bif_fail({catch_tag,_}) -> {f,0}.

next_block([]) -> none;
next_block([{Next,_}|_]) -> Next.

%% Certain instructions (such as get_map_element or is_nonempty_list)
%% are only used in guards and **must** have a non-zero label;
%% otherwise, the loader will refuse to load the
%% module. ensure_label/2 replaces a zero label with the "ultimate
%% failure" label to make the module loadable.  The instruction that
%% have had the zero label replaced is **not** supposed to ever fail
%% and actually jump to the label.

ensure_label(Fail0, #cg{ultimate_fail=Lbl}) ->
    case bif_fail(Fail0) of
        {f,0} -> {f,Lbl};
        {f,_}=Fail -> Fail
    end.

cg_block([#cg_set{op=new_try_tag,dst=Tag,args=Args}], {Tag,Fail0}, St) ->
    {catch_tag,Fail} = Fail0,
    [Reg,{atom,Kind}] = beam_args([Tag|Args], St),
    {[{Kind,Reg,Fail}],St};
cg_block([#cg_set{anno=Anno,op={bif,Name},dst=Dst0,args=Args0}=I,
          #cg_set{op=succeeded,dst=Bool}], {Bool,Fail0}, St) ->
    Args = typed_args(Args0, Anno, St),
    Dst = beam_arg(Dst0, St),
    Line0 = call_line(body, {extfunc,erlang,Name,length(Args)}, Anno),
    Fail = bif_fail(Fail0),
    Line = case Fail of
               {f,0} -> Line0;
               {f,_} -> []
           end,
    case is_gc_bif(Name, Args) of
        true ->
            Live = get_live(I),
            Kill = kill_yregs(Anno, St),
            {Kill++Line++[{gc_bif,Name,Fail,Live,Args,Dst}],St};
        false ->
            {Line++[{bif,Name,Fail,Args,Dst}],St}
    end;
cg_block([#cg_set{op={bif,tuple_size},dst=Arity0,args=[Tuple0]},
          #cg_set{op={bif,'=:='},dst=Bool,args=[Arity0,#b_literal{val=Ar}]}=Eq],
         {Bool,Fail}=Context, St0) ->
    Tuple = beam_arg(Tuple0, St0),
    case beam_arg(Arity0, St0) of
        {z,_} ->
            %% The size will only be used once. Combine to a test_arity instruction.
            Test = {test,test_arity,ensure_label(Fail, St0),[Tuple,Ar]},
            {[Test],St0};
        Arity ->
            %% The size will be used more than once. Must do an explicit
            %% BIF call followed by the '==' test.
            TupleSize = {bif,tuple_size,{f,0},[Tuple],Arity},
            {Is,St} = cg_block([Eq], Context, St0),
            {[TupleSize|Is],St}
    end;
cg_block([#cg_set{anno=Anno,op={bif,Name},dst=Dst0,args=Args0}]=Is0,
         {Dst0,Fail}, St0) ->
    Args = typed_args(Args0, Anno, St0),
    case beam_arg(Dst0, St0) of
        {z,_} ->
            %% The result of the BIF call will only be used once. Convert to
            %% a test instruction.
            {Test,St1} = bif_to_test(Name, Args, ensure_label(Fail, St0), St0),
            {Test,St1};
        _ ->
            %% Must explicitly call the BIF since the result will be used
            %% more than once.
            {Is1,St1} = cg_block(Is0, none, St0),
            {Is2,St} = cg_block([], {Dst0,Fail}, St1),
            {Is1++Is2,St}
    end;
cg_block([#cg_set{anno=Anno,op={bif,Name},dst=Dst0,args=Args0}=I|T],
         Context, St0) ->
    Args = typed_args(Args0, Anno, St0),
    Dst = beam_arg(Dst0, St0),
    {Is0,St} = cg_block(T, Context, St0),
    case is_gc_bif(Name, Args) of
        true ->
            Line = call_line(body, {extfunc,erlang,Name,length(Args)}, Anno),
            Live = get_live(I),
            Kill = kill_yregs(Anno, St),
            Is = Kill++Line++[{gc_bif,Name,{f,0},Live,Args,Dst}|Is0],
            {Is,St};
        false ->
            Bif = case {Name,Args} of
                      {'not',[{tr,_,#t_atom{elements=[false,true]}}=Arg]} ->
                          {bif,'=:=',{f,0},[Arg,{atom,false}],Dst};
                      {_,_} ->
                          {bif,Name,{f,0},Args,Dst}
                  end,
            Is = [Bif|Is0],
            {Is,St}
    end;
cg_block([#cg_set{op=bs_create_bin,dst=Dst0,args=Args0,anno=Anno}=I,
          #cg_set{op=succeeded,dst=Bool}], {Bool,Fail0}, St) ->
    Args1 = typed_args(Args0, Anno, St),
    Fail = bif_fail(Fail0),
    Line = line(Anno),
    Alloc = map_get(alloc, Anno),
    Live = get_live(I),
    Dst = beam_arg(Dst0, St),
    Args = bs_args(Args1),
    Unit0 = maps:get(unit, Anno, 1),
    Unit = case Args of
               [{atom,append},_Seg,U|_] ->
                   max(U, Unit0);
               [{atom,private_append},_Seg,U|_] ->
                   max(U, Unit0);
               _ ->
                   Unit0
           end,
    TypeInfo = case Anno of
                   #{result_type := #t_bitstring{appendable=true}=Type} ->
                       [{'%',{var_info,Dst,[{type,Type}]}}];
                   _ ->
                       []
               end,
    Is = [Line,{bs_create_bin,Fail,Alloc,Live,Unit,Dst,{list,Args}}],
    {Is++TypeInfo,St};
cg_block([#cg_set{op=bs_start_match,
                  dst=Ctx0,
                  args=[#b_literal{val=new},Bin0]}=I,
          #cg_set{op=succeeded,dst=Bool}], {Bool,Fail}, St) ->
    [Dst,Bin1] = beam_args([Ctx0,Bin0], St),
    {Bin,Pre} = force_reg(Bin1, Dst),
    Live = get_live(I),
    Is = Pre ++ [{test,bs_start_match3,Fail,Live,[Bin],Dst}],
    {Is,St};
cg_block([#cg_set{op=bs_ensure,args=Ss0},
          #cg_set{op=succeeded,dst=Bool}], {Bool,Fail}, St) ->
    %% Temporary instruction that will be incorporated into a bs_match
    %% instruction by the bs_translate sub pass.
    [Ctx,{integer,Size},{integer,Unit}] = beam_args(Ss0, St),
    Is = [{test,bs_ensure,Fail,[Ctx,Size,Unit]}],
    {Is,St};
cg_block([#cg_set{op=bs_get}=Set,
          #cg_set{op=succeeded,dst=Bool}], {Bool,Fail}, St) ->
    {cg_bs_get(Fail, Set, St),St};
cg_block([#cg_set{op=bs_match_string,args=[CtxVar,#b_literal{val=String0}]},
          #cg_set{op=succeeded,dst=Bool}], {Bool,Fail}, St) ->
    CtxReg = beam_arg(CtxVar, St),

    Bits = bit_size(String0),
    String = case Bits rem 8 of
                 0 -> String0;
                 Rem -> <<String0/bitstring,0:(8-Rem)>>
             end,

    Is = [{test,bs_match_string,Fail,[CtxReg,Bits,{string,String}]}],
    {Is,St};
cg_block([#cg_set{dst=Dst0,op=landingpad,args=Args0}|T], Context, St0) ->
    [Dst,{atom,Kind},Tag] = beam_args([Dst0|Args0], St0),
    case Kind of
        'catch' ->
            cg_catch(Dst, T, Context, St0);
        'try' ->
            cg_try(Dst, Tag, T, Context, St0)
    end;
cg_block([#cg_set{op=kill_try_tag,args=Args0}|Is], Context, St0) ->
    [Reg] = beam_args(Args0, St0),
    {Is0,St} = cg_block(Is, Context, St0),
    {[{try_end,Reg}|Is0],St};
cg_block([#cg_set{op=catch_end,dst=Dst0,args=Args0}|Is], Context, St0) ->
    [Dst,Reg,{x,0}] = beam_args([Dst0|Args0], St0),
    {Is0,St} = cg_block(Is, Context, St0),
    {[{catch_end,Reg}|copy({x,0}, Dst)++Is0],St};
cg_block([#cg_set{op=call}=I,
          #cg_set{op=succeeded,dst=Bool}], {Bool,_Fail}, St) ->
    %% A call in try/catch block.
    cg_block([I], none, St);
cg_block([#cg_set{op=match_fail}=I,
          #cg_set{op=succeeded,dst=Bool}], {Bool,_Fail}, St) ->
    %% A match_fail instruction in a try/catch block.
    cg_block([I], none, St);
cg_block([#cg_set{op=get_map_element,dst=Dst0,args=Args0,anno=Anno},
          #cg_set{op=succeeded,dst=Bool}], {Bool,Fail0}, St) ->
    [Map,Key] = typed_args(Args0, Anno, St),
    Dst = beam_arg(Dst0, St),
    Fail = ensure_label(Fail0, St),
    {[{get_map_elements,Fail,Map,{list,[Key,Dst]}}],St};
cg_block([#cg_set{op={float,convert},dst=Dst0,args=Args0,anno=Anno},
          #cg_set{op=succeeded,dst=Bool}], {Bool,Fail}, St) ->
    {f,0} = bif_fail(Fail),                     %Assertion.
    [Src] = typed_args(Args0, Anno, St),
    Dst = beam_arg(Dst0, St),
    {[line(Anno),{fconv,Src,Dst}], St};
cg_block([#cg_set{op=bs_skip,args=Args0,anno=Anno}=I,
          #cg_set{op=succeeded,dst=Bool}], {Bool,Fail}, St) ->
    Args = typed_args(Args0, Anno, St),
    {cg_bs_skip(bif_fail(Fail), Args, I),St};
cg_block([#cg_set{op=Op,dst=Dst0,args=Args0}=I,
          #cg_set{op=succeeded,dst=Bool}], {Bool,Fail}, St) ->
    [Dst|Args] = beam_args([Dst0|Args0], St),
    {cg_test(Op, bif_fail(Fail), Args, Dst, I),St};
cg_block([#cg_set{op=bs_test_tail,dst=Bool,args=Args0}], {Bool,Fail}, St) ->
    [Ctx,{integer,Bits}] = beam_args(Args0, St),
    {[{test,bs_test_tail2,bif_fail(Fail),[Ctx,Bits]}],St};
cg_block([#cg_set{op=is_tagged_tuple,anno=Anno,dst=Bool,args=Args0}], {Bool,Fail}, St) ->
    case Anno of
        #{constraints := arity} ->
            [Src,{integer,Arity},_Tag] = beam_args(Args0, St),
            {[{test,test_arity,ensure_label(Fail, St),[Src,Arity]}],St};
        #{constraints := tuple_arity} ->
            [Src,{integer,Arity},_Tag] = beam_args(Args0, St),
            {[{test,is_tuple,ensure_label(Fail, St),[Src]},
              {test,test_arity,ensure_label(Fail, St),[Src,Arity]}],St};
        #{} ->
            [Src,{integer,Arity},Tag] = typed_args(Args0, Anno, St),
            {[{test,is_tagged_tuple,ensure_label(Fail, St),[Src,Arity,Tag]}],St}
    end;
cg_block([#cg_set{op=is_nonempty_list,dst=Bool0,args=Args0}=Set], {Bool0,Fail0}, St) ->
    Fail = ensure_label(Fail0, St),
    Args = beam_args(Args0, St),
    case beam_args([Bool0|Args0], St) of
        [{z,0}|Args] ->
            {[{test,is_nonempty_list,Fail,Args}],St};
        [Dst|Args] ->
            %% This instruction was a call to is_list/1, which was
            %% rewritten to an is_nonempty_list test by
            %% beam_ssa_type. BEAM has no is_nonempty_list instruction
            %% that will return a boolean, so we must revert it to an
            %% is_list/1 call.
            #cg_set{anno=#{was_bif_is_list := true}} = Set, %Assertion.
            {[{bif,is_list,Fail0,Args,Dst},
              {test,is_eq_exact,Fail,[Dst,{atom,true}]}],St}
    end;
cg_block([#cg_set{op=has_map_field,dst=Dst0,args=Args0}], {Dst0,Fail0}, St) ->
    Fail = ensure_label(Fail0, St),
    case beam_args([Dst0|Args0], St) of
        [{z,0},Src,Key] ->
            {[{test,has_map_fields,Fail,Src,{list,[Key]}}],St};
        [Dst,Src,Key] ->
            %% The result is used more than once. Must rewrite to bif:is_map_key
            %% to set the destination register.
            {[{bif,is_map_key,Fail0,[Key,Src],Dst},
              {test,is_eq_exact,Fail,[Dst,{atom,true}]}],St}
    end;
cg_block([#cg_set{op=call}=Call], {_Bool,_Fail}=Context, St0) ->
    {Is0,St1} = cg_call(Call, body, none, St0),
    {Is1,St} = cg_block([], Context, St1),
    {Is0++Is1,St};
cg_block([#cg_set{op=call,dst=Dst0}=Call], Context, St) ->
    Dst = beam_arg(Dst0, St),
    case Context of
        {return,Dst,_} ->
            cg_call(Call, tail, Context, St);
        _ ->
            cg_call(Call, body, Context, St)
    end;
cg_block([#cg_set{op=call}=Call|T], Context, St0) ->
    {Is0,St1} = cg_call(Call, body, none, St0),
    {Is1,St} = cg_block(T, Context, St1),
    {Is0++Is1,St};
cg_block([#cg_set{anno=Anno,op=make_fun,dst=Dst0,args=[Local|Args0]}|T],
         Context, St0) ->
    #b_local{name=#b_literal{val=Func},arity=Arity} = Local,
    [Dst|Args] = beam_args([Dst0|Args0], St0),
    {FuncLbl,St1} = local_func_label(Func, Arity, St0),
    Is0 = [{make_fun3,{f,FuncLbl},0,0,Dst,{list,Args}}],
    Is1 = case Anno of
              #{result_type := Type} ->
                  Info = {var_info, Dst, [{fun_type, Type}]},
                  Is0 ++ [{'%', Info}];
              #{} ->
                  Is0
          end,
    {Is2,St} = cg_block(T, Context, St1),
    {Is1++Is2,St};
cg_block([#cg_set{op=copy}|_]=T0, Context, St0) ->
    {Is0,T} = cg_copy(T0, St0),
    {Is1,St} = cg_block(T, Context, St0),
    Is = Is0 ++ Is1,
    case is_call(T) of
        {yes,Arity} ->
            {opt_call_moves(Is, Arity),St};
        no ->
            {Is,St}
    end;
cg_block([#cg_set{op=match_fail,args=Args0,anno=Anno}], none, St) ->
    Args = beam_args(Args0, St),
    Is = cg_match_fail(Args, line(Anno), none),
    {Is,St};
cg_block([#cg_set{op=match_fail,args=Args0,anno=Anno}|T], Context, St0) ->
    FcLabel = case Context of
                  {return,_,none} ->
                      %% There is no stack frame. If this is a function_clause
                      %% exception, it is safe to jump to the label of the
                      %% func_info instruction.
                      St0#cg.fc_label;
                  _ ->
                      %% This is most probably not a function_clause.
                      %% If this is a function_clause exception
                      %% (rare), it is not safe to jump to the
                      %% func_info label.
                      none
              end,
    Args = beam_args(Args0, St0),
    Is0 = cg_match_fail(Args, line(Anno), FcLabel),
    {Is1,St} = cg_block(T, Context, St0),
    {Is0++Is1,St};
cg_block([#cg_set{op=wait_timeout,dst=Bool,args=Args0}], {Bool,Fail}, St) ->
    Is = case beam_args(Args0, St) of
             [{integer,0}] ->
                 [timeout];
             [Timeout] ->
                 true = Timeout =/= {atom,infinity},
                 [{wait_timeout,Fail,Timeout},timeout]
         end,
    {Is,St};
cg_block([#cg_set{op=has_map_field,dst=Dst0,args=Args0,anno=Anno}|T], Context, St0) ->
    [Map,Key] = typed_args(Args0, Anno, St0),
    Dst = beam_arg(Dst0, St0),
    I = {bif,is_map_key,{f,0},[Key,Map],Dst},
    {Is0,St} = cg_block(T, Context, St0),
    Is = [I|Is0],
    {Is,St};
cg_block([#cg_set{op=update_record,dst=Dst0,args=Args0,anno=Anno}|T], Context, St0) ->
    Args = typed_args(Args0, Anno, St0),
    Dst = beam_arg(Dst0, St0),
    [Hint,{integer,Size},Src|Ss0] = Args,
    Ss = cg_update_record_list(Ss0, []),
    I = {update_record,Hint,Size,Src,Dst,{list,Ss}},
    {Is1,St} = cg_block(T, Context, St0),
    {[I|Is1],St};
cg_block([#cg_set{op=Op,dst=Dst0,args=Args0}=Set], none, St) ->
    [Dst|Args] = beam_args([Dst0|Args0], St),
    Is = cg_instr(Op, Args, Dst, Set),
    {Is,St};
cg_block([#cg_set{op=Op,dst=Dst0,args=Args0}=Set|T], Context, St0) ->
    [Dst|Args] = beam_args([Dst0|Args0], St0),
    Is0 = cg_instr(Op, Args, Dst, Set),
    {Is1,St} = cg_block(T, Context, St0),
    {Is0++Is1,St};
cg_block([#cg_alloc{}=Alloc|T], Context, St0) ->
    Is0 = cg_alloc(Alloc, St0),
    {Is1,St} = cg_block(T, Context, St0),
    {Is0++Is1,St};
cg_block([], {return,Arg,none}, St) ->
    Is = copy(Arg, {x,0}) ++ [return],
    {Is,St};
cg_block([], {return,Arg,N}, St) ->
    Is = copy(Arg, {x,0}) ++ [{deallocate,N},return],
    {Is,St};
cg_block([], none, St) ->
    {[],St};
cg_block([], {Bool0,Fail}, St) ->
    [Bool] = beam_args([Bool0], St),
    {[{test,is_eq_exact,Fail,[Bool,{atom,true}]}],St}.

bs_args([{atom,binary},{literal,[1|_]},{literal,Bs},{atom,all}|Args])
  when bit_size(Bs) =:= 0 ->
    bs_args(Args);
bs_args([{atom,binary},{literal,[1|_]}=UFs,{literal,Bs},{atom,all}|Args0])
  when is_bitstring(Bs) ->
    Bits = bit_size(Bs),
    Bytes = Bits div 8,
    case Bits rem 8 of
        0 ->
            [{atom,string},0,8,nil,{string,Bs},{integer,byte_size(Bs)}|bs_args(Args0)];
        Rem ->
            <<Binary:Bytes/bytes,Int:Rem>> = Bs,
            Args = [{atom,binary},UFs,{literal,Binary},{atom,all},
                    {atom,integer},{literal,[1]},{integer,Int},{integer,Rem}|Args0],
            bs_args(Args)
    end;
bs_args([Type,{literal,[Unit|Fs0]},Val,Size|Args]) ->
    Segment = proplists:get_value(segment, Fs0, 0),
    Fs1 = proplists:delete(segment, Fs0),
    Fs = case Fs1 of
             [] -> nil;
             [_|_] -> {literal,Fs1}
         end,
    [Type,Segment,Unit,Fs,Val,Size|bs_args(Args)];
bs_args([]) -> [].

cg_copy(T0, St) ->
    {Copies,T} = splitwith(fun(#cg_set{op=copy}) -> true;
                              (_) -> false
                           end, T0),
    Moves0 = cg_copy_1(Copies, St),
    Moves1 = [Move || {move,Src,Dst}=Move <- Moves0, Src =/= Dst],
    Moves = order_moves(Moves1),
    {Moves,T}.

cg_copy_1([#cg_set{dst=Dst0,args=Args}|T], St) ->
    [Dst,Src] = beam_args([Dst0|Args], St),
    Copies = cg_copy_1(T, St),
    case keymember(Dst, 3, Copies) of
        true ->
            %% Will be overwritten. Don't generate a move instruction.
            Copies;
        false ->
            [{move,Src,Dst}|Copies]
    end;
cg_copy_1([], _St) -> [].

-define(IS_LITERAL(Val), (Val =:= nil orelse
                          element(1, Val) =:= integer orelse
                          element(1, Val) =:= float orelse
                          element(1, Val) =:= atom orelse
                          element(1, Val) =:= literal)).

bif_to_test(min, Args, Fail, St) ->
    %% The min/2 and max/2 BIFs can only be rewritten to tests when
    %% both arguments are known to be booleans.
    bif_to_test('and', Args, Fail, St);
bif_to_test(max, Args, Fail, St) ->
    bif_to_test('or', Args, Fail, St);
bif_to_test('or', [V1,V2], {f,Lbl}=Fail, St0) when Lbl =/= 0 ->
    {SuccLabel,St} = new_label(St0),
    {[{test,is_eq_exact,{f,SuccLabel},[V1,{atom,false}]},
      {test,is_eq_exact,Fail,[V2,{atom,true}]},
      {label,SuccLabel}],St};
bif_to_test(Op, Args, Fail, St) ->
    {bif_to_test(Op, Args, Fail),St}.

bif_to_test('and', [V1,V2], Fail) ->
    [{test,is_eq_exact,Fail,[V1,{atom,true}]},
     {test,is_eq_exact,Fail,[V2,{atom,true}]}];
bif_to_test('not', [Var], Fail) ->
    [{test,is_eq_exact,Fail,[Var,{atom,false}]}];
bif_to_test(Name, Args, Fail) ->
    [bif_to_test_1(Name, Args, Fail)].

bif_to_test_1(is_atom,     [_]=Ops, Fail) ->
    {test,is_atom,Fail,Ops};
bif_to_test_1(is_boolean,  [_]=Ops, Fail) ->
    {test,is_boolean,Fail,Ops};
bif_to_test_1(is_binary,   [_]=Ops, Fail) ->
    {test,is_binary,Fail,Ops};
bif_to_test_1(is_bitstring,[_]=Ops, Fail) ->
    {test,is_bitstr,Fail,Ops};
bif_to_test_1(is_float,    [_]=Ops, Fail) ->
    {test,is_float,Fail,Ops};
bif_to_test_1(is_function, [_]=Ops, Fail) ->
    {test,is_function,Fail,Ops};
bif_to_test_1(is_function, [_,_]=Ops, Fail) ->
    {test,is_function2,Fail,Ops};
bif_to_test_1(is_integer,  [_]=Ops, Fail) ->
    {test,is_integer,Fail,Ops};
bif_to_test_1(is_list,     [_]=Ops, Fail) ->
    {test,is_list,Fail,Ops};
bif_to_test_1(is_map,      [_]=Ops, Fail) ->
    {test,is_map,Fail,Ops};
bif_to_test_1(is_number,   [_]=Ops, Fail) ->
    {test,is_number,Fail,Ops};
bif_to_test_1(is_pid,      [_]=Ops, Fail) ->
    {test,is_pid,Fail,Ops};
bif_to_test_1(is_port,     [_]=Ops, Fail) ->
    {test,is_port,Fail,Ops};
bif_to_test_1(is_reference, [_]=Ops, Fail) ->
    {test,is_reference,Fail,Ops};
bif_to_test_1(is_tuple,    [_]=Ops, Fail) ->
    {test,is_tuple,Fail,Ops};
bif_to_test_1('=<', [A,B], Fail) ->
    {test,is_ge,Fail,[B,A]};
bif_to_test_1('>', [A,B], Fail) ->
    {test,is_lt,Fail,[B,A]};
bif_to_test_1('<', [_,_]=Ops, Fail) ->
    {test,is_lt,Fail,Ops};
bif_to_test_1('>=', [_,_]=Ops, Fail) ->
    {test,is_ge,Fail,Ops};
bif_to_test_1('==', [C,A], Fail) when ?IS_LITERAL(C) ->
    {test,is_eq,Fail,[A,C]};
bif_to_test_1('==', [_,_]=Ops, Fail) ->
    {test,is_eq,Fail,Ops};
bif_to_test_1('/=', [C,A], Fail) when ?IS_LITERAL(C) ->
    {test,is_ne,Fail,[A,C]};
bif_to_test_1('/=', [_,_]=Ops, Fail) ->
    {test,is_ne,Fail,Ops};
bif_to_test_1('=:=', [C,A], Fail) when ?IS_LITERAL(C) ->
    {test,is_eq_exact,Fail,[A,C]};
bif_to_test_1('=:=', [_,_]=Ops, Fail) ->
    {test,is_eq_exact,Fail,Ops};
bif_to_test_1('=/=', [C,A], Fail) when ?IS_LITERAL(C) ->
    {test,is_ne_exact,Fail,[A,C]};
bif_to_test_1('=/=', [_,_]=Ops, Fail) ->
    {test,is_ne_exact,Fail,Ops}.

opt_call_moves(Is0, Arity) ->
    {Moves0,Is} = splitwith(fun({move,_,_}) -> true;
                               ({init_yregs,_}) -> true;
                               (_) -> false
                            end, Is0),
    Moves = opt_call_moves_1(Moves0, Arity),
    Moves ++ Is.

opt_call_moves_1([{move,Src,{x,_}=Tmp}=M1,
                  {init_yregs,{list,Yregs}}=Init|Is], Arity) ->
    %% There could be a {move,Tmp,{x,0}} instruction after the
    %% init_yreg/1 instruction (moved to there by opt_move_to_x0/1).
    case Is of
        [{move,{x,_}=Tmp,{x,0}}=M2] ->
            %% The two move/2 instructions (M1 and M2) can be combined
            %% to one. The question is, though, is it safe to place
            %% them after the kill/1 instructions?
            case member(Src, Yregs) of
                true ->
                    %% Src (a Y register) is killed by the
                    %% init_yregs/1 instruction. Thus M1 and M2 must
                    %% be placed before the kill/1 instructions
                    %% (essentially undoing what opt_move_to_x0/1 did,
                    %% which turned out to be a pessimization in this
                    %% case).
                    opt_call_moves_1([M1,M2,Init], Arity);
                false ->
                    %% Src is not killed by the init_yregs/1
                    %% instructions. Thus it is safe to place
                    %% M1 and M2 after the kill/1 instructions.
                    opt_call_moves_1([Init,M1,M2], Arity)
            end;
        _ ->
            [M1,Init|Is]
    end;
opt_call_moves_1([{move,Src,{x,_}=Tmp}=M1,{move,Tmp,Dst}=M2|Is], Arity) ->
    case is_killed(Tmp, Is, Arity) of
        true ->
            %% The X register Tmp is never used again. We can collapse
            %% the two move instruction into one.
            [{move,Src,Dst}|opt_call_moves_1(Is, Arity)];
        false ->
            [M1|opt_call_moves_1([M2|Is], Arity)]
    end;
opt_call_moves_1([M|Ms], Arity) ->
    [M|opt_call_moves_1(Ms, Arity)];
opt_call_moves_1([], _Arity) -> [].

is_killed(R, [{move,R,_}|_], _) ->
    false;
is_killed(R, [{move,_,R}|_], _) ->
    true;
is_killed(R, [{move,_,_}|Is], Arity) ->
    is_killed(R, Is, Arity);
is_killed({x,_}=R, [{init_yregs,_}|Is], Arity) ->
    is_killed(R, Is, Arity);
is_killed({x,X}, [], Arity) ->
    X >= Arity.

cg_alloc(#cg_alloc{stack=none,words=#need{h=0,l=0,f=0}}, _St) ->
    [];
cg_alloc(#cg_alloc{stack=none,words=Need,live=Live}, _St) ->
    [{test_heap,alloc(Need),Live}];
cg_alloc(#cg_alloc{stack=Stk,words=Need,live=Live,def_yregs=DefYregs},
         #cg{regs=Regs}) when is_integer(Stk) ->
    Alloc = alloc(Need),
    All = [{y,Y} || Y <- lists:seq(0, Stk-1)],
    Def = ordsets:from_list([maps:get(V, Regs) || V <- DefYregs]),
    NeedInit = ordsets:subtract(All, Def),
    I = case Alloc of
            0 -> {allocate,Stk,Live};
            _ -> {allocate_heap,Stk,Alloc,Live}
        end,
    [I|init_yregs(NeedInit)].

init_yregs([_|_]=Yregs) ->
    [{init_yregs,{list,Yregs}}];
init_yregs([]) -> [].

alloc(#need{h=Words,l=0,f=0}) ->
    Words;
alloc(#need{h=Words,l=Lambdas,f=Floats}) ->
    {alloc,[{words,Words},{floats,Floats},{funs,Lambdas}]}.

is_call([#cg_set{op=call,args=[#b_var{}|Args]}|_]) ->
    {yes,1+length(Args)};
is_call([#cg_set{op=call,args=[_|Args]}|_]) ->
    {yes,length(Args)};
is_call(_) ->
    no.

cg_call(#cg_set{anno=Anno,op=call,dst=Dst0,args=[#b_local{}=Func0|Args0]},
        Where, Context, St0) ->
    [Dst|Args] = beam_args([Dst0|Args0], St0),
    #b_local{name=Name0,arity=Arity} = Func0,
    {atom,Name} = beam_arg(Name0, St0),
    {FuncLbl,St} = local_func_label(Name, Arity, St0),
    Line = call_line(Where, local, Anno),
    Call = build_call(call, Arity, {f,FuncLbl}, Context, Dst),
    Is = setup_args(Args, Anno, Context, St) ++ Line ++ Call,
    case Anno of
        #{ result_type := Type } ->
            Info = {var_info, Dst, [{type,Type}]},
            {Is ++ [{'%', Info}], St};
        #{} ->
            {Is, St}
    end;
cg_call(#cg_set{anno=Anno0,op=call,dst=Dst0,args=[#b_remote{}=Func0|Args0]},
        Where, Context, St) ->
    [Dst|Args] = beam_args([Dst0|Args0], St),
    #b_remote{mod=Mod0,name=Name0,arity=Arity} = Func0,
    case {beam_arg(Mod0, St),beam_arg(Name0, St)} of
        {{atom,Mod},{atom,Name}} ->
            Func = {extfunc,Mod,Name,Arity},
            Line = call_line(Where, Func, Anno0),
            Call = build_call(call_ext, Arity, Func, Context, Dst),
            Anno = case erl_bifs:is_exit_bif(Mod, Name, Arity) of
                       true ->
                           %% There is no need to kill Y registers
                           %% before calling an exit BIF.
                           maps:remove(kill_yregs, Anno0);
                       false ->
                           Anno0
                   end,
            Is = setup_args(Args, Anno, Context, St) ++ Line ++ Call,
            {Is,St};
        {Mod,Name} ->
            Apply = build_apply(Arity, Context, Dst),
            Is = setup_args(Args++[Mod,Name], Anno0, Context, St) ++
                [line(Anno0)] ++ Apply,
            {Is,St}
    end;
cg_call(#cg_set{anno=Anno,op=call,dst=Dst0,args=[Func | Args0]},
        Where, Context, St0) ->
    Line = call_line(Where, Func, Anno),
    Args = beam_args(Args0 ++ [Func], St0),

    Arity = length(Args0),
    Dst = beam_arg(Dst0, St0),

    %% Note that we only inspect the (possible) type of the fun while building
    %% the call, we don't want the arguments to be typed.
    [TypedFunc] = typed_args([Func], Anno, St0),
    {Call, St} = build_fun_call(Arity, TypedFunc, Context, Dst, St0),

    Is = setup_args(Args, Anno, Context, St) ++ Line ++ Call,
    case Anno of
        #{ result_type := Type } ->
            Info = {var_info, Dst, [{type,Type}]},
            {Is ++ [{'%', Info}], St};
        #{} ->
            {Is, St}
    end.

cg_match_fail([{atom,function_clause}|Args], Line, Fc) ->
    case Fc of
        none ->
            %% There is a stack frame (probably because of inlining).
            %% Jumping to the func_info label is not allowed by
            %% beam_validator. Rewrite the instruction as a call to
            %% erlang:error/2.
            make_fc(Args, Line);
        _ ->
            setup_args(Args) ++ [{jump,{f,Fc}}]
    end;
cg_match_fail([{atom,Op}], Line, _Fc) ->
    [Line,Op];
cg_match_fail([{atom,Op},Val], Line, _Fc) ->
    [Line,{Op,Val}].

make_fc(Args, Line) ->
    %% Recreate the original call to erlang:error/2.
    Live = foldl(fun({x,X}, A) -> max(X+1, A);
                    (_, A) -> A
                 end, 0, Args),
    TmpReg = {x,Live},
    StkMoves = build_stk(reverse(Args), TmpReg, nil),
    [{test_heap,2*length(Args),Live}|StkMoves] ++
        [{move,{atom,function_clause},{x,0}},
         Line,
         {call_ext,2,{extfunc,erlang,error,2}}].

build_stk([V], _TmpReg, Tail) ->
    [{put_list,V,Tail,{x,1}}];
build_stk([V|Vs], TmpReg, Tail) ->
    I = {put_list,V,Tail,TmpReg},
    [I|build_stk(Vs, TmpReg, TmpReg)];
build_stk([], _TmpReg, nil) ->
    [{move,nil,{x,1}}].

build_call(call_ext, 2, {extfunc,erlang,'!',2}, none, Dst) ->
    [send|copy({x,0}, Dst)];
build_call(call_ext, 2, {extfunc,erlang,'!',2}, {return,Dst,N}, Dst)
  when is_integer(N) ->
    [send,{deallocate,N},return];
build_call(Prefix, Arity, Func, {return,Dst,none}, Dst) ->
    I = case Prefix of
            call -> call_only;
            call_ext -> call_ext_only
        end,
    [{I,Arity,Func}];
build_call(call_ext, Arity, {extfunc,Mod,Name,Arity}=Func, {return,_,none}, _Dst) ->
    true = erl_bifs:is_exit_bif(Mod, Name, Arity), %Assertion.
    [{call_ext_only,Arity,Func}];
build_call(Prefix, Arity, Func, {return,Dst,N}, Dst) when is_integer(N) ->
    I = case Prefix of
            call -> call_last;
            call_ext -> call_ext_last
        end,
    [{I,Arity,Func,N}];
build_call(I, Arity, Func, {return,Val,N}, _Dst) when is_integer(N) ->
    [{I,Arity,Func}|copy(Val, {x,0})++[{deallocate,N},return]];
build_call(I, Arity, Func, none, Dst) ->
    [{I,Arity,Func}|copy({x,0}, Dst)].

build_fun_call(Arity, #tr{}=Func0, none, Dst, St0) ->
    %% Func0 was the source register prior to copying arguments, and has been
    %% moved to {x, Arity}. Update it to match.
    Func = Func0#tr{r={x,Arity}},
    {Tag, St} = fun_call_tag(Arity, Func, St0),
    Is = [{call_fun2,Tag,Arity,Func}|copy({x,0}, Dst)],
    {Is, St};
build_fun_call(Arity, #tr{}=Func0, {return,Dst,N}, Dst, St0)
  when is_integer(N) ->
    Func = Func0#tr{r={x,Arity}},
    {Tag, St} = fun_call_tag(Arity, Func, St0),
    Is = [{call_fun2,Tag,Arity,Func},{deallocate,N},return],
    {Is, St};
build_fun_call(Arity, #tr{}=Func0, {return,Val,N}, _Dst, St0)
  when is_integer(N) ->
    Func = Func0#tr{r={x,Arity}},
    {Tag, St} = fun_call_tag(Arity, Func, St0),
    Is = [{call_fun2,Tag,Arity,Func},
          {move,Val,{x,0}},
          {deallocate,N},return],
    {Is, St};
build_fun_call(Arity, _Func, none, Dst, St) ->
    {[{call_fun,Arity}|copy({x,0}, Dst)], St};
build_fun_call(Arity, _Func, {return,Dst,N}, Dst, St) when is_integer(N) ->
    {[{call_fun,Arity},{deallocate,N},return], St};
build_fun_call(Arity, _Func, {return,Val,N}, _Dst, St) when is_integer(N) ->
    {[{call_fun,Arity},{move,Val,{x,0}},{deallocate,N},return], St}.

fun_call_tag(Arity, #tr{t=#t_fun{arity=Arity,target={Name,TotalArity}}}, St0) ->
    {FuncLbl, St} = local_func_label(Name, TotalArity, St0),
    {{f,FuncLbl}, St};
fun_call_tag(Arity, #tr{t=#t_fun{arity=Arity}}, St) ->
    {{atom,safe}, St};
fun_call_tag(_Arity, _Func, St) ->
    {{atom,unsafe}, St}.

build_apply(Arity, {return,Dst,N}, Dst) when is_integer(N) ->
    [{apply_last,Arity,N}];
build_apply(Arity, {return,Val,N}, _Dst) when is_integer(N) ->
    [{apply,Arity}|copy(Val, {x,0})++[{deallocate,N},return]];
build_apply(Arity, none, Dst) ->
    [{apply,Arity}|copy({x,0}, Dst)].

cg_instr(bs_start_match, [{atom,resume}, Src], Dst, Set) ->
    Live = get_live(Set),
    [{bs_start_match4,{atom,resume},Live,Src,Dst}];
cg_instr(bs_start_match, [{atom,new}, Src0], Dst, Set) ->
    {Src, Pre} = force_reg(Src0, Dst),
    Live = get_live(Set),
    Pre ++ [{bs_start_match4,{atom,no_fail},Live,Src,Dst}];
cg_instr(bs_checked_get, [Kind,Ctx,{literal,Flags},{integer,Size},{integer,Unit}], Dst, Set) ->
    %% Temporary instruction that will be incorporated into a bs_match
    %% instruction by the bs_translate sub pass.
    Live = get_live(Set),
    [{bs_checked_get,Live,Kind,Ctx,field_flags(Flags, Set),Size,Unit,Dst}];
cg_instr(bs_checked_get, [{atom,binary},Ctx,{literal,_Flags},
                          {atom,all},{integer,Unit}], Dst, Set) ->
    %% Temporary instruction that will be incorporated into a bs_match
    %% instruction by the bs_translate sub pass.
    Live = get_live(Set),
    [{bs_checked_get_tail,Live,Ctx,Unit,Dst}];
cg_instr(bs_get_tail, [Src], Dst, Set) ->
    Live = get_live(Set),
    [{bs_get_tail,Src,Dst,Live}];
cg_instr(bs_get_position, [Ctx], Dst, Set) ->
    Live = get_live(Set),
    [{bs_get_position,Ctx,Dst,Live}];
cg_instr(executable_line, [{integer,Index}], _Dst, #cg_set{anno=Anno}) ->
    {line,Location} = line(Anno),
    [{executable_line,Location,Index}];
cg_instr(put_map, [{atom,assoc},SrcMap|Ss], Dst, Set) ->
    Live = get_live(Set),
    [{put_map_assoc,{f,0},SrcMap,Dst,Live,{list,Ss}}];
cg_instr(put_map, [{atom,exact},SrcBadMap|_Ss], _Dst, #cg_set{anno=Anno}=Set) ->
    %% GH-7283: An exact `put_map` without a failure label was not
    %% handled. The absence of the failure label can only mean that
    %% the source is known not to be a valid map. (None of the current
    %% optimization passes can figure out that the key is always
    %% present in the map and that the operation therefore can never
    %% fail.)
    Live = get_live(Set),
    [{test_heap,3,Live},
     {put_tuple2,{x,0},{list,[{atom,badmap},SrcBadMap]}},
     line(Anno),
     {call_ext_last,1,{extfunc,erlang,error,1},1}];
cg_instr(is_nonempty_list, Ss, Dst, Set) ->
    #cg_set{anno=#{was_bif_is_list := true}} = Set, %Assertion.

    %% This instruction was a call to is_list/1, which was rewritten
    %% to an is_nonempty_list test by beam_ssa_type. BEAM has no
    %% is_nonempty_list instruction that will return a boolean, so
    %% we must revert it to an is_list/1 call.
    [{bif,is_list,{f,0},Ss,Dst}];
cg_instr(Op, Args, Dst, _Set) ->
    cg_instr(Op, Args, Dst).

cg_instr(bs_checked_skip, [_Type,Ctx,_Flags,{integer,Sz},{integer,U}], {z,_})
  when is_integer(Sz) ->
    %% Temporary instruction that will be incorporated into a bs_match
    %% instruction by the bs_translate sub pass.
    [{bs_checked_skip,Ctx,Sz*U}];
cg_instr(bs_checked_skip, [_Type,_Ctx,_Flags,{atom,all},{integer,_U}], {z,_}) ->
    [];
cg_instr(bs_init_writable, Args, Dst) ->
    setup_args(Args) ++ [bs_init_writable|copy({x,0}, Dst)];
cg_instr(bs_set_position, [Ctx,Pos], _Dst) ->
    [{bs_set_position,Ctx,Pos}];
cg_instr(build_stacktrace, Args, Dst) ->
    setup_args(Args) ++ [build_stacktrace|copy({x,0}, Dst)];
cg_instr(set_tuple_element=Op, [New,Tuple,{integer,Index}], _Dst) ->
    [{Op,New,Tuple,Index}];
cg_instr({float,get}, [Src], Dst) ->
    [{fmove,Src,Dst}];
cg_instr({float,put}, [Src], Dst) ->
    [{fmove,Src,Dst}];
cg_instr(get_hd=Op, [Src], Dst) ->
    [{Op,Src,Dst}];
cg_instr(get_tl=Op, [Src], Dst) ->
    [{Op,Src,Dst}];
cg_instr(get_tuple_element=Op, [Src,{integer,N}], Dst) ->
    [{Op,Src,N,Dst}];
cg_instr(nif_start, [], _Dst) ->
    [nif_start];
cg_instr(put_list=Op, [Hd,Tl], Dst) ->
    [{Op,Hd,Tl,Dst}];
cg_instr(nop, [], _Dst) ->
    [];
cg_instr(put_tuple, Elements, Dst) ->
    [{put_tuple2,Dst,{list,Elements}}];
cg_instr(raw_raise, Args, Dst) ->
    setup_args(Args) ++ [raw_raise|copy({x,0}, Dst)];
cg_instr(recv_marker_bind, [Mark, Ref], _Dst) ->
    [{recv_marker_bind, Mark, Ref}];
cg_instr(recv_marker_clear, [Src], _Dst) ->
    [{recv_marker_clear, Src}];
cg_instr(recv_marker_reserve, [], Dst) ->
    [{recv_marker_reserve, Dst}];
cg_instr(remove_message, [], _Dst) ->
    [remove_message];
cg_instr(resume, [A,B], _Dst) ->
<<<<<<< HEAD
    [{bif,raise,{f,0},[A,B],{x,0}}].
=======
    [{bif,raise,{f,0},[A,B],{x,0}}];
cg_instr(update_record, [Hint, {integer,Size}, Src | Ss0], Dst) ->
    Ss = cg_update_record_list(Ss0),
    [{update_record,Hint,Size,Src,Dst,{list,Ss}}].
>>>>>>> 458b9232

cg_test({float,Op0}, Fail, Args, Dst, #cg_set{anno=Anno}) ->
    Op = case Op0 of
             '+' -> fadd;
             '-' when length(Args) =:= 2 -> fsub;
             '-' -> fnegate;
             '*' -> fmul;
             '/' -> fdiv
         end,
    [line(Anno),{bif,Op,Fail,Args,Dst}];
cg_test(peek_message, Fail, [], Dst, _I) ->
    [{loop_rec,Fail,{x,0}}|copy({x,0}, Dst)];
cg_test(put_map, Fail, [{atom,exact},SrcMap|Ss], Dst, #cg_set{anno=Anno}=Set) ->
    Live = get_live(Set),
    [line(Anno),{put_map_exact,Fail,SrcMap,Dst,Live,{list,Ss}}];
cg_test(set_tuple_element=Op, Fail, Args, Dst, Set) ->
    {f,0} = Fail,                               %Assertion.
    cg_instr(Op, Args, Dst, Set);
cg_test(raw_raise, _Fail, Args, Dst, _I) ->
    cg_instr(raw_raise, Args, Dst);
cg_test(resume, _Fail, [_,_]=Args, Dst, _I) ->
    cg_instr(resume, Args, Dst).

cg_update_record_list([{integer, Index}, Value]) ->
    [Index, Value];
cg_update_record_list([_,_|_]=Updates) ->
    cg_update_record_list_1(Updates, #{}).

cg_update_record_list_1([{integer, Index}, Value | Updates], Acc) ->
    cg_update_record_list_1(Updates, Acc#{ Index => Value });
cg_update_record_list_1([], Acc) ->
    append([[Index, Value] || Index := Value <- maps:iterator(Acc, ordered)]).

cg_bs_get(Fail, #cg_set{dst=Dst0,args=Args,anno=Anno}=Set, St) ->
    [{atom,Type}|Ss0] = typed_args(Args, Anno, St),
    Dst = beam_arg(Dst0, St),
    Op = case Type of
             integer -> bs_get_integer2;
             float   -> bs_get_float2;
             binary  -> bs_get_binary2;
             utf8    -> bs_get_utf8;
             utf16   -> bs_get_utf16;
             utf32   -> bs_get_utf32
         end,
    Ss = case Ss0 of
             [Ctx,{literal,Flags},Size,{integer,Unit}] ->
                 %% Plain integer/float/binary.
                 [Ctx,Size,Unit,field_flags(Flags, Set)];
             [Ctx,{literal,Flags}] ->
                 %% Utf8/16/32.
                 [Ctx,field_flags(Flags, Set)]
         end,
    Live = get_live(Set),
    [{test,Op,Fail,Live,Ss,Dst}].

cg_bs_skip(Fail, [{atom,Type}|Ss0], Set) ->
    Op = case Type of
             utf8 -> bs_skip_utf8;
             utf16 -> bs_skip_utf16;
             utf32 -> bs_skip_utf32;
             _ -> bs_skip_bits2
         end,
    Live = get_live(Set),
    Ss = case Ss0 of
             [Ctx,{literal,Flags},Size,{integer,Unit}] ->
                 %% Plain integer/float/binary.
                 [Ctx,Size,Unit,field_flags(Flags, Set)];
             [Ctx,{literal,Flags}] ->
                 %% Utf8/16/32.
                 [Ctx,Live,field_flags(Flags, Set)]
         end,
    case {Type,Ss} of
        {binary,[_,{atom,all},1,_]} ->
            [];
        {binary,[R,{atom,all},U,_]} ->
            [{test,bs_test_unit,Fail,[R,U]}];
        {_,_} ->
            [{test,Op,Fail,Ss}]
    end.

field_flags(Flags, #cg_set{anno=#{location:={File,Line}}}) ->
    {field_flags,[{anno,[Line,{file,File}]}|Flags]};
field_flags(Flags, _) ->
    {field_flags,Flags}.

cg_catch(Agg, T0, Context, St0) ->
    {Moves,T1} = cg_extract(T0, Agg, St0),
    {T,St} = cg_block(T1, Context, St0),
    {Moves++T,St}.

cg_try(Agg, Tag, T0, Context, St0) ->
    {Moves0,T1} = cg_extract(T0, Agg, St0),
    Moves = order_moves(Moves0),
    [#cg_set{op=kill_try_tag}|T2] = T1,
    {T,St} = cg_block(T2, Context, St0),
    {[{try_case,Tag}|Moves++T],St}.

cg_extract([#cg_set{op=extract,dst=Dst0,args=Args0}|Is0], Agg, St) ->
    [Dst,Agg,{integer,X}] = beam_args([Dst0|Args0], St),
    {Ds,Is} = cg_extract(Is0, Agg, St),
    case keymember(Dst, 3, Ds) of
        true ->
            %% This destination will be overwritten.
            {Ds,Is};
        false ->
            {copy({x,X}, Dst)++Ds,Is}
    end;
cg_extract(Is, _, _) ->
    {[],Is}.

-spec copy(Src, Dst) -> [{move,Src,Dst}] when
      Src :: beam_reg() | beam_literal(),
      Dst :: beam_reg().
copy(Src, Src) -> [];
copy(Src, Dst) -> [{move,Src,Dst}].

force_reg({literal,_}=Lit, Reg) ->
    {Reg,[{move,Lit,Reg}]};
force_reg({integer,_}=Lit, Reg) ->
    {Reg,[{move,Lit,Reg}]};
force_reg({atom,_}=Lit, Reg) ->
    {Reg,[{move,Lit,Reg}]};
force_reg({float,_}=Lit, Reg) ->
    {Reg,[{move,Lit,Reg}]};
force_reg(nil=Lit, Reg) ->
    {Reg,[{move,Lit,Reg}]};
force_reg({Kind,_}=R, _) when Kind =:= x; Kind =:= y ->
    {R,[]}.

%% successors(Terminator) -> [Successor].
%%  Return an ordset of all successors for the given terminator.

successors(#cg_br{succ=Succ,fail=Fail}) ->
    ordsets:from_list([Succ,Fail]);
successors(#cg_switch{fail=Fail,list=List}) ->
    ordsets:from_list([Fail|[Lbl || {_,Lbl} <- List]]);
successors(#cg_ret{}) -> [].

%% linearize(Blocks) -> [{BlockLabel,#cg_blk{}}].
%%  Linearize the intermediate representation of the code. Also
%%  translate blocks from the SSA records to internal record types
%%  used only in this module.

linearize(Blocks) ->
    Linear = beam_ssa:linearize(Blocks),
    linearize_1(Linear, Blocks).

linearize_1([{?EXCEPTION_BLOCK,_}|Ls], Blocks) ->
    linearize_1(Ls, Blocks);
linearize_1([{L,Block0}|Ls], Blocks) ->
    Block = translate_block(L, Block0, Blocks),
    [{L,Block}|linearize_1(Ls, Blocks)];
linearize_1([], _Blocks) -> [].

%% translate_block(BlockLabel, #b_blk{}, Blocks) -> #cg_blk{}.
%%  Translate a block to the internal records used in this module.
%%  Also eliminate phi nodes, replacing them with 'copy' instructions
%%  in the predecessor blocks.

translate_block(L, #b_blk{anno=Anno,is=Is0,last=Last0}, Blocks) ->
    Last = translate_terminator(Last0),
    PhiCopies = translate_phis(L, Last, Blocks),
    Is1 = translate_is(Is0, PhiCopies),
    Is = case Anno of
             #{frame_size:=Size} ->
                 Alloc = #cg_alloc{stack=Size},
                 [Alloc|Is1];
             #{} -> Is1
         end,
    #cg_blk{anno=Anno,is=Is,last=Last}.

translate_is([#b_set{op=phi}|Is], Tail) ->
    translate_is(Is, Tail);
translate_is([#b_set{anno=Anno0,op=Op,dst=Dst,args=Args}=I|Is], Tail) ->
    Anno1 = case beam_ssa:clobbers_xregs(I) of
                true -> Anno0#{clobbers=>true};
                false -> Anno0
           end,
    Anno = prune_arg_types(Anno1, Args),
    [#cg_set{anno=Anno,op=Op,dst=Dst,args=Args}|translate_is(Is, Tail)];
translate_is([], Tail) -> Tail.

prune_arg_types(#{arg_types := ArgTypes0}=Anno, Args) ->
    ArgTypes = prune_arg_types_1(Args, 0, ArgTypes0),
    if
        ArgTypes =:= #{} ->
            maps:remove(arg_types, Anno);
        true ->
            Anno#{arg_types := ArgTypes}
    end;
prune_arg_types(Anno, _Args) -> Anno.

prune_arg_types_1([#b_var{}|As], N, ArgTypes) ->
    prune_arg_types_1(As, N + 1, ArgTypes);
prune_arg_types_1([_|As], N, ArgTypes) ->
    prune_arg_types_1(As, N + 1, maps:remove(N, ArgTypes));
prune_arg_types_1([], _N, ArgTypes) -> ArgTypes.

translate_terminator(#b_ret{anno=Anno,arg=Arg}) ->
    Dealloc = case Anno of
                  #{deallocate:=N} -> N;
                  #{} -> none
              end,
    #cg_ret{arg=Arg,dealloc=Dealloc};
translate_terminator(#b_br{bool=#b_literal{val=true},succ=Succ}) ->
    #cg_br{bool=#b_literal{val=true},succ=Succ,fail=Succ};
translate_terminator(#b_br{bool=Bool,succ=Succ,fail=Fail}) ->
    #cg_br{bool=Bool,succ=Succ,fail=Fail};
translate_terminator(#b_switch{anno=Anno,arg=Bool,fail=Fail,list=List}) ->
    #cg_switch{anno=Anno,arg=Bool,fail=Fail,list=List}.

translate_phis(L, #cg_br{succ=Target,fail=Target}, Blocks) ->
    #b_blk{is=Is} = maps:get(Target, Blocks),
    Phis = takewhile(fun(#b_set{op=phi}) -> true;
                        (#b_set{}) -> false
                     end, Is),
    case Phis of
        [] ->
            [];
        [#b_set{op=phi,dst=NopDst}|_]=Phis ->
            %% In rare cases (so far only seen in unoptimized code),
            %% copy instructions can be combined like this:
            %%
            %%     y0/yreg_0 = copy x0/xreg_0
            %%     x0/xreg_1 = copy y0/yreg_0
            %%
            %% This will result in a swap instruction instead of
            %% two move instructions. To avoid that, insert a
            %% dummy instruction before the copy instructions
            %% resulting from the phi node:
            %%
            %%     y0/yreg_0 = copy x0/xreg_0
            %%     _ = nop
            %%     x0/xreg_1 = copy y0/yreg_0
            %%
            Nop = #cg_set{op=nop,dst=NopDst,args=[]},
            [Nop|phi_copies(Phis, L)]
    end;
translate_phis(_, _, _) -> [].

phi_copies([#b_set{dst=Dst,args=PhiArgs}|Sets], L) ->
    CopyArgs = [V || {V,Target} <- PhiArgs, Target =:= L],
    [#cg_set{op=copy,dst=Dst,args=CopyArgs}|phi_copies(Sets, L)];
phi_copies([], _) -> [].

%% opt_move_to_x0([Instruction]) -> [Instruction].
%%  Simple peep-hole optimization to move a {move,Any,{x,0}} past
%%  any kill up to the next call instruction. (To give the loader
%%  an opportunity to combine the 'move' and the 'call' instructions.)

opt_move_to_x0(Moves) ->
    opt_move_to_x0(Moves, []).

opt_move_to_x0([{move,_,{x,0}}=I|Is0], Acc0) ->
    case move_past_kill(Is0, I, Acc0) of
       impossible -> opt_move_to_x0(Is0, [I|Acc0]);
       {Is,Acc} -> opt_move_to_x0(Is, Acc)
    end;
opt_move_to_x0([I|Is], Acc) ->
    opt_move_to_x0(Is, [I|Acc]);
opt_move_to_x0([], Acc) -> reverse(Acc).

move_past_kill([{init_yregs,{list,Yregs}}=I|Is], {move,Src,_}=Move, Acc) ->
    case member(Src, Yregs) of
        true -> impossible;
        false -> move_past_kill(Is, Move, [I|Acc])
    end;
move_past_kill(Is, Move, Acc) ->
    {Is,[Move|Acc]}.

%% setup_args(Args, Anno, Context) -> [Instruction].
%% setup_args(Args) -> [Instruction].
%%  Set up X registers for a call.

setup_args(Args, Anno, none, St) ->
    case {setup_args(Args),kill_yregs(Anno, St)} of
        {Moves,[]} ->
            Moves;
        {Moves,Kills} ->
            opt_move_to_x0(Moves ++ Kills)
    end;
setup_args(Args, _, _, _) ->
    setup_args(Args).

setup_args([]) ->
    [];
setup_args([_|_]=Args) ->
    Moves = gen_moves(Args, 0, []),
    order_moves(Moves).

%% kill_yregs(Anno, #cg{}) -> [{init_yregs,{list,[{y,Y}]}}].
%%  Kill Y registers that will not be used again.

kill_yregs(#{kill_yregs:=Kill}, #cg{regs=Regs}) ->
    case ordsets:from_list([map_get(V, Regs) || V <- Kill]) of
        [] -> [];
        [_|_]=List -> [{init_yregs,{list,List}}]
    end;
kill_yregs(#{}, #cg{}) -> [].

%% gen_moves(As, I, Acc)
%%  Generate the basic move instruction to move the arguments
%%  to their proper registers. The list will be sorted on
%%  destinations. (I.e. the move to {x,0} will be first --
%%  see the comment to order_moves/2.)

gen_moves([A|As], I, Acc) ->
    gen_moves(As, I+1, copy(A, {x,I}) ++ Acc);
gen_moves([], _, Acc) ->
    keysort(3, Acc).

%% order_moves([Move]) -> [Move]
%%  Orders move instruction so that source registers are not
%%  destroyed before they are used. If there are cycles
%%  (such as {move,{x,0},{x,1}}, {move,{x,1},{x,1}}),
%%  swap instructions will be used to break up the cycle.
%%
%%  If possible, the first move of the input list is placed
%%  last in the result list (to make the move to {x,0} occur
%%  just before the call to allow the Beam loader to coalesce
%%  the instructions).

order_moves(Ms) -> order_moves(Ms, []).

order_moves([{move,_,_}=M|Ms0], Acc0) ->
    {Chain,Ms} = collect_chain(Ms0, [M]),
    Acc = reverse(Chain, Acc0),
    order_moves(Ms, Acc);
order_moves([], Acc) -> Acc.

collect_chain(Ms, Path) ->
    collect_chain(Ms, Path, []).

collect_chain([{move,Src,Same}=M|Ms0], [{move,Same,_}|_]=Path, Others) ->
    case keymember(Src, 3, Path) of
        false ->
            collect_chain(reverse(Others, Ms0), [M|Path], []);
        true ->
            %% There is a cycle.
            {break_up_cycle(M, Path),reverse(Others, Ms0)}
    end;
collect_chain([M|Ms], Path, Others) ->
    collect_chain(Ms, Path, [M|Others]);
collect_chain([], Path, Others) ->
    {Path,Others}.

break_up_cycle({move,Src,_Dst}=M, Path) ->
    break_up_cycle_1(Src, [M|Path], []).

break_up_cycle_1(Dst, [{move,_Src,Dst}|Path], Acc) ->
    reverse(Acc, Path);
break_up_cycle_1(Dst, [{move,S,D}|Path], Acc) ->
    break_up_cycle_1(Dst, Path, [{swap,S,D}|Acc]).

%%%
%%% Collect and translate binary match instructions, producing a
%%% bs_match instruction.
%%%

bs_translate([{bs_get_tail,_,_,_}=I|Is]) ->
    %% A lone bs_get_tail. There is no advantage to incorporating it into
    %% a bs_match instruction.
    [I|bs_translate(Is)];
bs_translate([I|Is0]) ->
    case bs_translate_instr(I) of
        none ->
            [I|bs_translate(Is0)];
        {Ctx,Fail0,First} ->
            {Instrs0,Fail,Is} = bs_translate_collect(Is0, Ctx, Fail0, [First]),
            Instrs1 = bs_seq_match_fixup(Instrs0),
            Instrs = bs_eq_fixup(Instrs1),
            [{bs_match,Fail,Ctx,{commands,Instrs}}|bs_translate(Is)]
    end;
bs_translate([]) -> [].

bs_translate_collect([I|Is]=Is0, Ctx, Fail, Acc) ->
    case bs_translate_instr(I) of
        {Ctx,_,{ensure_at_least,_,_}} ->
            %% There should only be a single `ensure_at_least`
            %% instruction in each `bs_match` instruction.
            {bs_translate_fixup(Acc),Fail,Is0};
        {Ctx,Fail,Instr} ->
            bs_translate_collect(Is, Ctx, Fail, [Instr|Acc]);
        {Ctx,{f,0},Instr} ->
            bs_translate_collect(Is, Ctx, Fail, [Instr|Acc]);
        {_,_,_} ->
            {bs_translate_fixup(Acc),Fail,Is0};
        none ->
            {bs_translate_fixup(Acc),Fail,Is0}
    end.

bs_translate_fixup([{get_tail,_,_,_}=GT,{test_tail,Bits}|Is0]) ->
    Is = reverse(Is0),
    bs_translate_fixup_tail(Is, Bits) ++ [GT];
bs_translate_fixup([{test_tail,Bits}|Is0]) ->
    Is = reverse(Is0),
    bs_translate_fixup_tail(Is, Bits);
bs_translate_fixup(Is) ->
    reverse(Is).

%% Fix up matching of multiple binaries in parallel. Example:
%%    f(<<_:8>> = <<X:8>>) -> ...
bs_seq_match_fixup([{test_tail,Bits},{ensure_exactly,Bits}|Is]) ->
    [{ensure_exactly,Bits}|bs_seq_match_fixup(Is)];
bs_seq_match_fixup([{test_tail,Bits0},{ensure_at_least,Bits1,Unit}|Is])
  when Bits0 >= Bits1, Bits0 rem Unit =:= 0 ->
    %% The tail test is at least as strict as the ensure_at_least test.
    [{ensure_exactly,Bits0}|bs_seq_match_fixup(Is)];
bs_seq_match_fixup([{test_tail,Bits}|Is]) ->
    [{ensure_exactly,Bits}|bs_seq_match_fixup(Is)];
bs_seq_match_fixup([I|Is]) ->
    [I|bs_seq_match_fixup(Is)];
bs_seq_match_fixup([]) -> [].

bs_eq_fixup([{'=:=',nil,Bits,Value}|Is]) ->
    EqInstrs = bs_eq_fixup_split(Bits, <<Value:Bits>>),
    EqInstrs ++ bs_eq_fixup(Is);
bs_eq_fixup([I|Is]) ->
    [I|bs_eq_fixup(Is)];
bs_eq_fixup([]) -> [].

%% In the 32-bit runtime system, each integer to be matched must
%% fit in a SIGNED 32-bit word. Therefore, we will split the
%% instruction into multiple instructions each matching at most
%% 31 bits.
bs_eq_fixup_split(Bits, Value) when Bits =< 31 ->
    <<I:Bits>> = Value,
    [{'=:=',nil,Bits,I}];
bs_eq_fixup_split(Bits, Value0) ->
    <<I:31,Value/bits>> = Value0,
    [{'=:=',nil,31,I} | bs_eq_fixup_split(Bits - 31, Value)].

bs_translate_fixup_tail([{ensure_at_least,Bits0,_}|Is], Bits) ->
    [{ensure_exactly,Bits0+Bits}|Is];
bs_translate_fixup_tail([I|Is], Bits) ->
    [I|bs_translate_fixup_tail(Is, Bits)];
bs_translate_fixup_tail([], Bits) ->
    [{ensure_exactly,Bits}].

bs_translate_instr({test,bs_ensure,Fail,[Ctx,Size,Unit]}) ->
    {Ctx,Fail,{ensure_at_least,Size,Unit}};
bs_translate_instr({bs_checked_get,Live,{atom,Type},Ctx,{field_flags,Flags0},
                    Size,Unit,Dst}) ->
    %% Only keep flags that have a meaning for binary matching and are
    %% distinct from the default value.
    Flags = [Flag || Flag <- Flags0,
                     case Flag of
                         little -> true;
                         native -> true;
                         big -> false;
                         signed -> true;
                         unsigned -> false;
                         {anno,_} -> false
                     end],
    {Ctx,{f,0},{Type,Live,{literal,Flags},Size,Unit,Dst}};
bs_translate_instr({bs_checked_skip,Ctx,Stride}) ->
    {Ctx,{f,0},{skip,Stride}};
bs_translate_instr({bs_checked_get_tail,Live,Ctx,Unit,Dst}) ->
    {Ctx,{f,0},{get_tail,Live,Unit,Dst}};
bs_translate_instr({bs_get_tail,Ctx,Dst,Live}) ->
    {Ctx,{f,0},{get_tail,Live,1,Dst}};
bs_translate_instr({test,bs_test_tail2,Fail,[Ctx,Bits]}) ->
    {Ctx,Fail,{test_tail,Bits}};
bs_translate_instr({test,bs_match_string,Fail,[Ctx,Bits,{string,String}]})
  when bit_size(String) =< 64 ->
    <<Value:Bits,_/bitstring>> = String,
    Live = nil,
    {Ctx,Fail,{'=:=',Live,Bits,Value}};
bs_translate_instr(_) -> none.


%%%
%%% General utility functions.
%%%

verify_beam_register({x,_}=Reg) -> Reg.

is_beam_register({x,_}) -> true;
is_beam_register(_) -> false.

get_register(V, Regs) ->
    case is_beam_register(V) of
        true -> V;
        false -> maps:get(V, Regs)
    end.

typed_args(As, Anno, St) ->
    typed_args_1(As, Anno, St, 0).

typed_args_1([Arg | Args], Anno, St, Index) ->
   case Anno of
       #{ arg_types := #{ Index := Type } } ->
           Typed = #tr{r=beam_arg(Arg, St),t=Type},
           [Typed | typed_args_1(Args, Anno, St, Index + 1)];
       #{} ->
           [beam_arg(Arg, St) | typed_args_1(Args, Anno, St, Index + 1)]
   end;
typed_args_1([], _Anno, _St, _Index) ->
    [].

beam_args(As, St) ->
    [beam_arg(A, St) || A <- As].

beam_arg(#b_var{}=Name, #cg{regs=Regs}) ->
    maps:get(Name, Regs);
beam_arg(#b_literal{val=Val}, _) ->
    if
        is_atom(Val) -> {atom,Val};
        is_float(Val) -> {float,Val};
        is_integer(Val) -> {integer,Val};
        Val =:= [] -> nil;
        true -> {literal,Val}
    end;
beam_arg(Reg, _) ->
    verify_beam_register(Reg).

new_block_label(L, St0) ->
    {_Lbl,St} = label_for_block(L, St0),
    St.

def_block_label(L, #cg{labels=Labels,used_labels=Used}) ->
    Lbl = maps:get(L, Labels),
    case gb_sets:is_member(Lbl, Used) of
        false -> [];
        true -> [{label,Lbl}]
    end.

use_block_labels(Ls, St) ->
    mapfoldl(fun use_block_label/2, St, Ls).

use_block_label(L, #cg{used_labels=Used,catches=Catches}=St0) ->
    {Lbl,St} = label_for_block(L, St0),
    case gb_sets:is_member(L, Catches) of
        true ->
            {{catch_tag,{f,Lbl}},
             St#cg{used_labels=gb_sets:add(Lbl, Used)}};
        false ->
            {{f,Lbl},St#cg{used_labels=gb_sets:add(Lbl, Used)}}
    end.

label_for_block(L, #cg{labels=Labels0}=St0) ->
    case Labels0 of
        #{L:=Lbl} ->
            {Lbl,St0};
        #{} ->
            {Lbl,St} = new_label(St0),
            Labels = Labels0#{L=>Lbl},
            {Lbl,St#cg{labels=Labels}}
    end.

%% local_func_label(Name, Arity, State) -> {Label,State'}
%% local_func_label({Name,Arity}, State) -> {Label,State'}
%%  Get the function entry label for a local function.

local_func_label(Name, Arity, St) ->
    local_func_label({Name,Arity}, St).

local_func_label(Key, #cg{functable=Map}=St0) ->
    case Map of
       #{Key := Label} ->
            {Label,St0};
        _ ->
            {Label,St} = new_label(St0),
            {Label,St#cg{functable=Map#{Key => Label}}}
    end.

%% is_gc_bif(Name, Args) -> true|false.
%%  Determines whether the BIF Name/Arity might do a GC.

is_gc_bif(hd, [_]) -> false;
is_gc_bif(tl, [_]) -> false;
is_gc_bif(self, []) -> false;
is_gc_bif(max, [_,_]) -> false;
is_gc_bif(min, [_,_]) -> false;
is_gc_bif(node, []) -> false;
is_gc_bif(node, [_]) -> false;
is_gc_bif(element, [_,_]) -> false;
is_gc_bif(get, [_]) -> false;
is_gc_bif(is_map_key, [_,_]) -> false;
is_gc_bif(map_get, [_,_]) -> false;
is_gc_bif(tuple_size, [_]) -> false;
is_gc_bif(Bif, Args) ->
    Arity = length(Args),
    not (erl_internal:bool_op(Bif, Arity) orelse
	 erl_internal:new_type_test(Bif, Arity) orelse
	 erl_internal:comp_op(Bif, Arity)).

%% new_label(St) -> {L,St}.

new_label(#cg{lcount=Next}=St) ->
    {Next,St#cg{lcount=Next+1}}.

%% call_line(tail|body, Func, Anno) -> [] | [{line,...}].
%%  Produce a line instruction if it will be needed by the
%%  call to Func.

call_line(_Context, {extfunc,Mod,Name,Arity}, Anno) ->
    case erl_bifs:is_safe(Mod, Name, Arity) of
	false ->
	    %% The call could be to a BIF.
	    %% We'll need a line instruction in case the
	    %% BIF call fails.
	    [line(Anno)];
	true ->
	    %% Call to a safe BIF. Since it cannot fail,
	    %% we don't need any line instruction here.
	    []
    end;
call_line(body, _, Anno) ->
    [line(Anno)];
call_line(tail, local, _) ->
    %% Tail-recursive call to a local function. A line
    %% instruction will not be useful.
    [];
call_line(tail, _, Anno) ->
    %% Call to a fun.
    [line(Anno)].

%% line(Le) -> {line,[] | {location,File,Line}}
%%  Create a line instruction, containing information about
%%  the current filename and line number. A line information
%%  instruction should be placed before any operation that could
%%  cause an exception.

line(#{location:={File,Line}}) ->
    {line,[{location,File,Line}]};
line(#{}) ->
    {line,[]}.

flatmapfoldl(F, Accu0, [Hd|Tail]) ->
    {R,Accu1} = F(Hd, Accu0),
    {Rs,Accu2} = flatmapfoldl(F, Accu1, Tail),
    {R++Rs,Accu2};
flatmapfoldl(_, Accu, []) -> {[],Accu}.<|MERGE_RESOLUTION|>--- conflicted
+++ resolved
@@ -1378,7 +1378,7 @@
     Args = typed_args(Args0, Anno, St0),
     Dst = beam_arg(Dst0, St0),
     [Hint,{integer,Size},Src|Ss0] = Args,
-    Ss = cg_update_record_list(Ss0, []),
+    Ss = cg_update_record_list(Ss0),
     I = {update_record,Hint,Size,Src,Dst,{list,Ss}},
     {Is1,St} = cg_block(T, Context, St0),
     {[I|Is1],St};
@@ -1892,14 +1892,7 @@
 cg_instr(remove_message, [], _Dst) ->
     [remove_message];
 cg_instr(resume, [A,B], _Dst) ->
-<<<<<<< HEAD
     [{bif,raise,{f,0},[A,B],{x,0}}].
-=======
-    [{bif,raise,{f,0},[A,B],{x,0}}];
-cg_instr(update_record, [Hint, {integer,Size}, Src | Ss0], Dst) ->
-    Ss = cg_update_record_list(Ss0),
-    [{update_record,Hint,Size,Src,Dst,{list,Ss}}].
->>>>>>> 458b9232
 
 cg_test({float,Op0}, Fail, Args, Dst, #cg_set{anno=Anno}) ->
     Op = case Op0 of
