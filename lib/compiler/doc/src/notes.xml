--- conflicted
+++ resolved
@@ -4,11 +4,7 @@
 <chapter>
   <header>
     <copyright>
-<<<<<<< HEAD
       <year>2004</year><year>2022</year>
-=======
-      <year>2004</year><year>2021</year>
->>>>>>> 6edaed6e
       <holder>Ericsson AB. All Rights Reserved.</holder>
     </copyright>
     <legalnotice>
@@ -36,16 +32,11 @@
   <p>This document describes the changes made to the Compiler
     application.</p>
 
-<<<<<<< HEAD
 <section><title>Compiler 8.2.2</title>
-=======
-<section><title>Compiler 8.1.1.2</title>
->>>>>>> 6edaed6e
-
-    <section><title>Fixed Bugs and Malfunctions</title>
-      <list>
-        <item>
-<<<<<<< HEAD
+
+    <section><title>Fixed Bugs and Malfunctions</title>
+      <list>
+        <item>
 	    <p>Line number in compiler messages would be truncated to
 	    4 digits for line numbers greater than 9999.</p>
           <p>
@@ -67,8 +58,6 @@
 	    Own Id: OTP-18308 Aux Id: GH-6426 </p>
         </item>
         <item>
-=======
->>>>>>> 6edaed6e
 	    <p>It is not allowed to call functions from guards. The
 	    compiler failed to reject a call in a guard when done by
 	    constructing a record with a default initialization
@@ -77,7 +66,6 @@
 	    Own Id: OTP-18325 Aux Id: GH-6465, GH-6466 </p>
         </item>
         <item>
-<<<<<<< HEAD
 	    <p>The compiler could crash when using a record with
 	    complex field initialization expression as a filter in a
 	    list comprehension.</p>
@@ -346,12 +334,29 @@
 	    the reference manual.</p>
           <p>
 	    Own Id: OTP-17988</p>
-=======
+        </item>
+      </list>
+    </section>
+
+</section>
+
+<section><title>Compiler 8.1.1.2</title>
+
+    <section><title>Fixed Bugs and Malfunctions</title>
+      <list>
+        <item>
+	    <p>It is not allowed to call functions from guards. The
+	    compiler failed to reject a call in a guard when done by
+	    constructing a record with a default initialization
+	    expression that called a function.</p>
+          <p>
+	    Own Id: OTP-18325 Aux Id: GH-6465, GH-6466 </p>
+        </item>
+        <item>
 	    <p>Fixed a bug that could cause legal code to fail
 	    validation.</p>
           <p>
 	    Own Id: OTP-18365</p>
->>>>>>> 6edaed6e
         </item>
       </list>
     </section>
@@ -791,7 +796,6 @@
 
 </section>
 
-<<<<<<< HEAD
 <section><title>Compiler 7.6.9.2</title>
 
     <section><title>Fixed Bugs and Malfunctions</title>
@@ -808,8 +812,6 @@
 
 </section>
 
-=======
->>>>>>> 6edaed6e
 <section><title>Compiler 7.6.9.1</title>
 
     <section><title>Fixed Bugs and Malfunctions</title>
