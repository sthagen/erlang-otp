--- conflicted
+++ resolved
@@ -32,8 +32,6 @@
   <p>This document describes the changes made to the Compiler
     application.</p>
 
-<<<<<<< HEAD
-=======
 <section><title>Compiler 7.6.9</title>
 
     <section><title>Fixed Bugs and Malfunctions</title>
@@ -51,7 +49,6 @@
 
 </section>
 
->>>>>>> 3002f55f
 <section><title>Compiler 7.6.8</title>
 
     <section><title>Fixed Bugs and Malfunctions</title>
