<?xml version="1.0" encoding="utf-8" ?>
<!DOCTYPE chapter SYSTEM "chapter.dtd">

<chapter>
  <header>
    <copyright>
      <year>2004</year><year>2023</year>
      <holder>Ericsson AB. All Rights Reserved.</holder>
    </copyright>
    <legalnotice>
      Licensed under the Apache License, Version 2.0 (the "License");
      you may not use this file except in compliance with the License.
      You may obtain a copy of the License at
 
          http://www.apache.org/licenses/LICENSE-2.0

      Unless required by applicable law or agreed to in writing, software
      distributed under the License is distributed on an "AS IS" BASIS,
      WITHOUT WARRANTIES OR CONDITIONS OF ANY KIND, either express or implied.
      See the License for the specific language governing permissions and
      limitations under the License.

    </legalnotice>

    <title>Compiler Release Notes</title>
    <prepared>otp_appnotes</prepared>
    <docno>nil</docno>
    <date>nil</date>
    <rev>nil</rev>
    <file>notes.xml</file>
  </header>
  <p>This document describes the changes made to the Compiler
    application.</p>

<<<<<<< HEAD
<section><title>Compiler 8.3</title>
=======
<section><title>Compiler 8.2.6.1</title>
>>>>>>> 3f0a5f13

    <section><title>Fixed Bugs and Malfunctions</title>
      <list>
        <item>
<<<<<<< HEAD
	    <p>The compiler would silently accept singleton (unbound)
	    type variables in a union type. Starting from Erlang/OTP
	    26, the compiler will generate a warning for this
	    example. The warning can be disabled using the
	    <c>nowarn_singleton_typevar</c> option. In Erlang/OTP 27,
	    the warning will become an error.</p>
          <p>
	    Own Id: OTP-18389 Aux Id: GH-6508, PR-6864, GH-7116 </p>
        </item>
      </list>
    </section>


    <section><title>Improvements and New Features</title>
      <list>
        <item>
	    <p>Optimized record updates.</p>
          <p>
	    Own Id: OTP-18126 Aux Id: PR-6033 </p>
        </item>
        <item>
	    <p>There are several new optimization for binary syntax
	    in the JIT:</p> <list> <item>Creation and matching of
	    binaries with segments of fixed sizes have been
	    optimized.</item> <item>Creation and matching of UTF-8
	    segments have been optimized.</item> <item>Appending to
	    binaries has been optimized.</item> </list>
          <p>
	    Own Id: OTP-18137 Aux Id: PR-6259, PR-6404, PR-6576,
	    PR-6804 </p>
        </item>
        <item>
	    <p>The compiler and JIT now generate better code for
	    creation of small maps where all keys are literals known
	    at compile time.</p>
          <p>
	    Own Id: OTP-18185 Aux Id: GH-6139 </p>
        </item>
        <item>
	    <p>A limitation in the binary syntax has been removed. It
	    is now possible to match binary patterns in parallel.
	    Example: <c>&lt;&lt;A:8&gt;&gt; = &lt;&lt;B:4,C:4&gt;&gt;
	    = Bin</c></p>
          <p>
	    Own Id: OTP-18297 Aux Id: GH-6348 </p>
        </item>
        <item>
	    <p>It is documented that <c>$\^X</c> is the ASCII code
	    for Control X, where X is an uppercase or lowercase
	    letter. However, this notation would work for any
	    character X, even then it didn't make sense.</p>
	    <p>In Erlang/OTP 26, it is now documented that the
	    following characters are also allowed to follow the
	    <c>\^</c> characters: <c>@</c>, <c>[</c>, <c>\</c>,
	    <c>]</c>, <c>^</c>, <c>_</c>, and <c>?</c>. Attempt to
	    use other characters will be rejected with a compiler
	    error.</p>
	    <p>The value for <c>$\^?</c> is now 127 (instead of 31 as
	    in earlier releases).</p>
          <p>
	    Own Id: OTP-18337 Aux Id: GH-6477, PR-6503 </p>
        </item>
        <item>
	    <p>The BIFs <c>min/2</c> and <c>max/2</c> are now allowed
	    to be used in guards and match specs.</p>
          <p>
	    Own Id: OTP-18367 Aux Id: GH-6544 </p>
        </item>
        <item>
	    <p>Map comprehensions as suggested in EEP 58 has now been
	    implemented.</p>
          <p>
	    Own Id: OTP-18413 Aux Id: EEP-58, PR-6727 </p>
        </item>
        <item>
	    <p>Improved the selective receive optimization, which can
	    now be enabled for references returned from other
	    functions.</p>
	    <p>This greatly improves the performance of
	    <c>gen_server:send_request/3</c>,
	    <c>gen_server:wait_response/2</c>, and similar
	    functions.</p>
          <p>
	    Own Id: OTP-18431 Aux Id: PR-6739 </p>
        </item>
        <item>
          <p>
	    Deprecates <c>dbg:stop_clear/0</c> because it is simply a
	    function alias to <c>dbg:stop/0</c></p>
          <p>
	    Own Id: OTP-18478 Aux Id: GH-6903 </p>
        </item>
        <item>
	    <p>The compiler will now inline calls to
	    <c>maps:get/3</c>.</p>
          <p>
	    Own Id: OTP-18502</p>
        </item>
        <item>
	    <p>In Erlang/OTP 27, <c>0.0</c> will no longer be
	    considered to be exactly equal to <c>-0.0</c>. See
	    <seeguide
	    marker="system/general_info:upcoming_incompatibilities#float_matching">Upcoming
	    Potential Incompatibilities</seeguide>.</p>
          <p>
	    Own Id: OTP-18574</p>
=======
	    <p>Fixed a bug where a failing <c>bsl</c> expression in a
	    guard threw an exception instead of causing the guard to
	    fail.</p>
          <p>
	    Own Id: OTP-18576</p>
        </item>
        <item>
	    <p>Complex guard expression using the <c>or</c> operator
	    and guard BIFs that can fail could sometimes be
	    miscompiled so that the guard would succeed even if a
	    call to a guard BIF failed.</p>
          <p>
	    Own Id: OTP-18593 Aux Id: GH-7252 </p>
>>>>>>> 3f0a5f13
        </item>
      </list>
    </section>

</section>

<section><title>Compiler 8.2.6</title>

    <section><title>Fixed Bugs and Malfunctions</title>
      <list>
        <item>
	    <p>Fixed type handling bugs that could cause an internal
	    error in the compiler for correct code.</p>
          <p>
	    Own Id: OTP-18565 Aux Id: GH-7147 </p>
        </item>
      </list>
    </section>

</section>

<section><title>Compiler 8.2.5</title>

    <section><title>Fixed Bugs and Malfunctions</title>
      <list>
        <item>
	    <p>When a map update such as <c>#{}#{key:=value}</c> that
	    should fail with an exception was unused, the exception
	    would be lost.</p>
          <p>
	    Own Id: OTP-18497 Aux Id: GH-6960, PR-6965 </p>
        </item>
        <item>
	    <p>Fixed bug in the validator that made it reject valid
	    code.</p>
          <p>
	    Own Id: OTP-18516 Aux Id: GH-6969 </p>
        </item>
      </list>
    </section>

</section>

<section><title>Compiler 8.2.4</title>

    <section><title>Fixed Bugs and Malfunctions</title>
      <list>
        <item>
	    <p>Fixed a bug that would cause the compiler to hang.</p>
          <p>
	    Own Id: OTP-18378 Aux Id: GH-6604 </p>
        </item>
        <item>
	    <p>Fixed a crash when compiling code that contained
	    <c>maybe</c> expressions.</p>
          <p>
	    Own Id: OTP-18381 Aux Id: GH-6601 </p>
        </item>
        <item>
	    <p>Constructing a binary with an explicit size of
	    <c>all</c> for a binary segment would crash the
	    compiler.</p>
          <p>
	    Own Id: OTP-18407 Aux Id: GH-6707 </p>
        </item>
        <item>
	    <p>The compiler would generate incorrect code for the
	    following type of expression:</p>
	    <p><c>Pattern = BoundVar1 = . . . = BoundVarN =
	    Expression</c></p>
	    <p>An exception should be raised if any of the bound
	    variables have different values than <c>Expression</c>.
	    The compiler would generate code that would cause the
	    bound variables to be bound to the value of
	    <c>Expression</c>whether the value matched or not.</p>
          <p>
	    Own Id: OTP-18470 Aux Id: GH-6873, PR-6877 </p>
        </item>
      </list>
    </section>

</section>

<section><title>Compiler 8.2.3</title>

    <section><title>Fixed Bugs and Malfunctions</title>
      <list>
        <item>
	    <p>Fixed a bug that could cause legal code to fail
	    validation.</p>
          <p>
	    Own Id: OTP-18365</p>
        </item>
        <item>
	    <p>Eliminated a rare crash in the <c>beam_types</c>
	    module.</p>
          <p>
	    Own Id: OTP-18368</p>
        </item>
      </list>
    </section>

</section>

<section><title>Compiler 8.2.2</title>

    <section><title>Fixed Bugs and Malfunctions</title>
      <list>
        <item>
	    <p>Line number in compiler messages would be truncated to
	    4 digits for line numbers greater than 9999.</p>
          <p>
	    Own Id: OTP-18268 Aux Id: GH-6332 </p>
        </item>
        <item>
	    <p>In rare circumstance, matching a binary as part of a
	    <c>receive</c> clause could cause the compiler to
	    terminate because of an internal consistency check
	    failure.</p>
          <p>
	    Own Id: OTP-18273 Aux Id: GH-6341 </p>
        </item>
        <item>
	    <p>Compiling a function with complex bit syntax matching
	    such as <c>f(&lt;&lt;X:0, _:X&gt;&gt;, &lt;&lt;Y:0,
	    _:Y&gt;&gt;) -&gt; ok.</c> could crash the compiler.</p>
          <p>
	    Own Id: OTP-18308 Aux Id: GH-6426 </p>
        </item>
        <item>
	    <p>It is not allowed to call functions from guards. The
	    compiler failed to reject a call in a guard when done by
	    constructing a record with a default initialization
	    expression that called a function.</p>
          <p>
	    Own Id: OTP-18325 Aux Id: GH-6465, GH-6466 </p>
        </item>
        <item>
	    <p>The compiler could crash when using a record with
	    complex field initialization expression as a filter in a
	    list comprehension.</p>
          <p>
	    Own Id: OTP-18336 Aux Id: GH-6501, PR-6502 </p>
        </item>
      </list>
    </section>

</section>

<section><title>Compiler 8.2.1</title>

    <section><title>Fixed Bugs and Malfunctions</title>
      <list>
        <item>
	    <p>The compiler will now forbid using the empty atom
	    <c>''</c> as module name. Also forbidden are modules
	    names containing control characters, and module names
	    containing only spaces and soft hyphens.</p>
          <p>
	    Own Id: OTP-18125 Aux Id: GH-6026 </p>
        </item>
        <item>
	    <p>The <c>bin_opt_info</c> and <c>recv_opt_info</c>
	    options would cause the compiler to crash when attempting
	    to compile generated code without location
	    information.</p>
          <p>
	    Own Id: OTP-18162 Aux Id: PR-6102 </p>
        </item>
        <item>
	    <p>In rare circumstances involving floating point
	    operations, the compiler could terminate with an internal
	    consistency check failure.</p>
          <p>
	    Own Id: OTP-18182 Aux Id: GH-6163 </p>
        </item>
        <item>
	    <p>In rare circumstances when doing arithmetic
	    instructions on non-numbers, the compiler could
	    crash.</p>
          <p>
	    Own Id: OTP-18183 Aux Id: GH-6169 </p>
        </item>
        <item>
	    <p>In rare circumstances, complex boolean expressions in
	    nested cases could cause the compiler to crash.</p>
          <p>
	    Own Id: OTP-18184 Aux Id: GH-6164 </p>
        </item>
        <item>
	    <p>Expression similar to <c>#{assoc:=V} =
	    #key=&gt;self()}, V</c> would return the empty map
	    instead of raising an exception.</p>
          <p>
	    Own Id: OTP-18186</p>
        </item>
        <item>
	    <p>Eliminated a crash in the <c>beam_ssa_bool</c> pass of
	    the compiler when compiling a complex guard
	    expression.</p>
          <p>
	    Own Id: OTP-18187 Aux Id: GH-6184 </p>
        </item>
        <item>
	    <p>In rare circumstances, the compiler could crash with
	    an internal consistency check failure.</p>
          <p>
	    Own Id: OTP-18202 Aux Id: GH-6222 </p>
        </item>
        <item>
	    <p>When compiling with the option
	    <c>inline_list_funcs</c>, the compiler could produce a
	    nonsensical warning.</p>
          <p>
	    Own Id: OTP-18214 Aux Id: GH-6158 </p>
        </item>
        <item>
	    <p>When given the <c>no_ssa_opt</c> option, the compiler
	    could terminate with an internal consistency failure
	    diagnostic when compiling map matching.</p>
          <p>
	    Own Id: OTP-18234 Aux Id: GH-6277 </p>
        </item>
      </list>
    </section>


    <section><title>Improvements and New Features</title>
      <list>
        <item>
          <p>
	    Made warnings for existing atoms being keywords in
	    experimental features more precise, by not warning about
	    quoted atoms.</p>
          <p>
	    Own Id: OTP-18050</p>
        </item>
        <item>
	    <p>There is a new configure option,
	    <c>--enable-deterministic-build</c>, which will apply the
	    <c>deterministic</c> compiler option when building
	    Erlang/OTP. The <c>deterministic</c> option has been
	    improved to eliminate more sources of non-determinism in
	    several applications.</p>
          <p>
	    Own Id: OTP-18165 Aux Id: PR-5965 </p>
        </item>
      </list>
    </section>

</section>

<section><title>Compiler 8.2</title>

    <section><title>Fixed Bugs and Malfunctions</title>
      <list>
        <item>
	    <p>A subtle bug regarding variable scoping has been
	    corrected. Consider this example:</p>
	    <p><c>(A=1) + fun() -&gt; A = 2() end</c></p>
	    <p>In the shell, the expression correctly evaluates to
	    <c>3</c>. In compiled code, it raised a <c>{badmatch,
	    2}</c> exception.</p>
          <p>
	    Own Id: OTP-17810 Aux Id: GH-5379 </p>
        </item>
        <item>
	    <p>Fixed a rare bug that would crash the compiler during
	    type optimization.</p>
          <p>
	    Own Id: OTP-17820</p>
        </item>
        <item>
	    <p>Starting in OTP 24, when a fun was created and
	    immediately used, it would be inlined. An unintended
	    consequence of the inlining was that what would be a
	    <c>function_clause</c> exception without the inlining
	    would now be a rather confusing <c>case_clause</c>
	    exception. This has been corrected, so that
	    <c>function_clause</c> exceptions remain
	    <c>function_clause</c> exceptions in inlined code.</p>
          <p>
	    Own Id: OTP-17860 Aux Id: GH-5513, OTP-17226 </p>
        </item>
        <item>
          <p>
	    If a default record field initialization (<c>_ =
	    Expr</c>) was used even though all records fields were
	    explicitly initialized, <c>Expr</c> would not be
	    evaluated. That would not be a problem, except when
	    <c>Expr</c> would bind a variable subsequently used, in
	    which case the compiler would crash.</p>
          <p>
	    As an example, if record <c>#r{}</c> is defined to have
	    only one field <c>a</c>, the following code would crash
	    the compiler:</p>
          <p>
	    <c>#r{a=[],_=V=42}, V</c></p>
          <p>
	    To fix that problem, the compiler will make sure that
	    <c>Expr</c> is always evaluated at least once. The
	    compiler will now rewrite the example to essentially:</p>
          <p>
	    <c>V=42, #r{a=[]}, V</c></p>
          <p>
	    Own Id: OTP-18083</p>
        </item>
      </list>
    </section>


    <section><title>Improvements and New Features</title>
      <list>
        <item>
	    <p>To enable more optimizations, BEAM files compiled with
	    OTP 21 and earlier cannot be loaded in OTP 25.</p>
          <p>
	    Own Id: OTP-16702</p>
        </item>
        <item>
          <p>
	    Added support for the compile attribute <c>-nifs()</c> to
	    empower compiler and loader with information about which
	    functions may be overridden as NIFs by
	    <c>erlang:load_nif/2</c>. It is recommended to use this
	    attribute in all modules that load NIF libraries.</p>
          <p>
	    Own Id: OTP-17151 Aux Id: ERIERL-590, PR-5479 </p>
        </item>
        <item>
	    <p>When binary construction using the binary syntax
	    fails, the error message printed in the shell and by
	    <c>erl_error:format_exception/3,4</c> will contain more
	    detailed information about what went wrong.</p>
          <p>
	    Own Id: OTP-17504 Aux Id: GH-4971, PR-5281, PR-5752 </p>
        </item>
        <item>
	    <p>The Erlang compiler now includes type information in
	    BEAM files, and the JIT can now use that type information
	    to do optimizations such as eliminating or simplifying
	    type tests.</p>
          <p>
	    Own Id: OTP-17684 Aux Id: PR-5316, PR-5664 </p>
        </item>
        <item>
	    <p>Improved the JIT's support for external tools like
	    <c>perf</c> and <c>gdb</c>, allowing them to show line
	    numbers and even the original Erlang source code when
	    that can be found.</p>
	    <p>To aid them in finding the source code, the
	    <c>absolute_path</c> compiler option has been added to
	    embed the absolute file path of a module.</p>
          <p>
	    Own Id: OTP-17685</p>
        </item>
        <item>
	    <p>The <c>maybe</c> ... <c>end</c> construction proposed
	    in EEP-49 has been implemented. It can simplify complex
	    code where otherwise deeply nested cases would have to be
	    used.</p> <p>To enable <c>maybe</c>, give the option
	    <c>-enable-feature maybe_expr</c> to <c>erlc</c> or add
	    <c>-feature(maybe_expr, enable).</c> inside the
	    module.</p>
          <p>
	    Own Id: OTP-17705 Aux Id: PR-5411 </p>
        </item>
        <item>
	    <p>When a record matching or record update fails, a
	    <c>{badrecord,ExpectedRecordTag}</c> exception used to be
	    raised. In this release, the exception has been changed
	    to <c>{badrecord,ActualValue}</c>, where
	    <c>ActualValue</c> is the actual that was found instead
	    of the expected record.</p>
          <p>
	    Own Id: OTP-17841 Aux Id: PR-5694 </p>
        </item>
        <item>
	    <p>Improved optimization of try/catch expressions.</p>
          <p>
	    Own Id: OTP-17842</p>
        </item>
        <item>
	    <p>The <c>beam_trim</c> pass of the compiler could be
	    extremely slow for huge straight-line functions. It will
	    now compile such functions much faster (down to seconds
	    from minutes for some huge functions).</p>
          <p>
	    Own Id: OTP-17885 Aux Id: GH-5140 </p>
        </item>
        <item>
          <p>
	    Added support for configurable features as described in
	    EEP-60. Features can be enabled/disabled during
	    compilation with options (<c>-enable-feature Feature</c>,
	    <c>-disable-feature Feature</c> and <c>+{feature,
	    Feature, enable|disable}</c>) to <c>erlc</c> as well as
	    with directives (<c>-feature(Feature,
	    enable|disable).</c>) in the file. Similar options can be
	    used to <c>erl</c> for enabling/disabling features
	    allowed at runtime. The new <c>maybe</c> expression
	    (EEP-49) is fully supported as the feature
	    <c>maybe_expr</c>. The features support is documented in
	    the reference manual.</p>
          <p>
	    Own Id: OTP-17988</p>
        </item>
      </list>
    </section>

</section>

<<<<<<< HEAD
<section><title>Compiler 8.1.1.4</title>

    <section><title>Fixed Bugs and Malfunctions</title>
      <list>
        <item>
	    <p>Complex guard expression using the <c>or</c> operator
	    and guard BIFs that can fail could sometimes be
	    miscompiled so that the guard would succeed even if a
	    call to a guard BIF failed.</p>
          <p>
	    Own Id: OTP-18593 Aux Id: GH-7252 </p>
        </item>
      </list>
    </section>

</section>

=======
>>>>>>> 3f0a5f13
<section><title>Compiler 8.1.1.3</title>

    <section><title>Fixed Bugs and Malfunctions</title>
      <list>
        <item>
	    <p>The compiler would generate incorrect code for the
	    following type of expression:</p>
	    <p><c>Pattern = BoundVar1 = . . . = BoundVarN =
	    Expression</c></p>
	    <p>An exception should be raised if any of the bound
	    variables have different values than <c>Expression</c>.
	    The compiler would generate code that would cause the
	    bound variables to be bound to the value of
	    <c>Expression</c>whether the value matched or not.</p>
          <p>
	    Own Id: OTP-18470 Aux Id: GH-6873, PR-6877 </p>
        </item>
      </list>
    </section>

</section>

<section><title>Compiler 8.1.1.2</title>

    <section><title>Fixed Bugs and Malfunctions</title>
      <list>
        <item>
	    <p>It is not allowed to call functions from guards. The
	    compiler failed to reject a call in a guard when done by
	    constructing a record with a default initialization
	    expression that called a function.</p>
          <p>
	    Own Id: OTP-18325 Aux Id: GH-6465, GH-6466 </p>
        </item>
        <item>
	    <p>Fixed a bug that could cause legal code to fail
	    validation.</p>
          <p>
	    Own Id: OTP-18365</p>
        </item>
      </list>
    </section>

</section>

<section><title>Compiler 8.1.1.1</title>

    <section><title>Fixed Bugs and Malfunctions</title>
      <list>
        <item>
	    <p>The <c>bin_opt_info</c> and <c>recv_opt_info</c>
	    options would cause the compiler to crash when attempting
	    to compile generated code without location
	    information.</p>
          <p>
	    Own Id: OTP-18162 Aux Id: PR-6102 </p>
        </item>
        <item>
	    <p>In rare circumstances involving floating point
	    operations, the compiler could terminate with an internal
	    consistency check failure.</p>
          <p>
	    Own Id: OTP-18182 Aux Id: GH-6163 </p>
        </item>
      </list>
    </section>

</section>

<section><title>Compiler 8.1.1</title>

    <section><title>Fixed Bugs and Malfunctions</title>
      <list>
        <item>
	    <p>Fixed a performance bug in the validator that made
	    certain files take a very long time to compile.</p>
          <p>
	    Own Id: OTP-18066 Aux Id: GH-5915 </p>
        </item>
        <item>
	    <p>In rare circumstances, the compiler would mistakenly
	    assume that a call to <c>setelement/3</c> would always
	    fail and remove all code following the call.</p>
          <p>
	    Own Id: OTP-18082</p>
        </item>
      </list>
    </section>

</section>

<section><title>Compiler 8.1</title>

    <section><title>Fixed Bugs and Malfunctions</title>
      <list>
        <item>
	    <p>The expression
	    <c>&lt;&lt;0/native-float&gt;&gt;=Bin</c> would always
	    fail to match, while
	    <c>&lt;&lt;0/float-native&gt;&gt;=Bin</c> would match
	    (provided that <c>Bin</c> contained the binary
	    representation of <c>0.0</c>)</p>
          <p>
	    Own Id: OTP-17895</p>
        </item>
      </list>
    </section>


    <section><title>Improvements and New Features</title>
      <list>
        <item>
	    <p>The compiler will now compile huge functions with
	    straight-line code faster.</p>
          <p>
	    Own Id: OTP-17886 Aux Id: GH-5140, GH-5686 </p>
        </item>
      </list>
    </section>

</section>

<section><title>Compiler 8.0.4</title>

    <section><title>Fixed Bugs and Malfunctions</title>
      <list>
        <item>
	    <p>When the compiler is invoked by Dialyzer, it will no
	    longer apply an optimization of binary patterns that
	    would turn the pattern <c>&lt;&lt;"bar"&gt;&gt;</c> into
	    <c>&lt;&lt;6447474:24&gt;&gt;</c>, which would be very
	    confusing when printed out by Dialyzer.</p>
          <p>
	    Own Id: OTP-17768 Aux Id: GH-5429 </p>
        </item>
        <item>
	    <p>The compiler would replace known failing calls (such
	    as <c>atom_to_list(42)</c>) with a call to
	    <c>error(badarg)</c>. With the extended error information
	    introduced in OTP 24 (EEP 54), those "optimized" calls
	    would not have extended error information. To ensure that
	    as much extended error information as possible is
	    available, the compiler now keeps the original call even
	    when it is known to fail.</p>
          <p>
	    Own Id: OTP-17786 Aux Id: GH-5440 </p>
        </item>
      </list>
    </section>

</section>

<section><title>Compiler 8.0.3</title>

    <section><title>Fixed Bugs and Malfunctions</title>
      <list>
        <item>
          <p>
	    If a parse transform raised an exception using
	    <c>throw/1</c> or <c>exit/1</c>, the compiler would
	    report that as an internal compiler error, which would be
	    confusing. Amended to report that the parse transform
	    failed.</p>
          <p>
	    Own Id: OTP-17421</p>
        </item>
        <item>
	    <p>The failing call <c>io:format("~p\n")</c> would result
	    in a warning for line number 0 instead of the correct
	    line and column numbers. This has been corrected, and all
	    warnings for failing calls to <c>io:format()</c> has been
	    rephrased to make it clearer exactly what the problem
	    is.</p>
          <p>
	    Own Id: OTP-17430</p>
        </item>
        <item>
	    <p>When the options <c>warn_missing_spec</c> and
	    <c>export_all</c> were given, there would only be
	    warnings for missing specs for functions that had been
	    explicitly exported using an <c>-export</c>
	    attribute.</p>
          <p>
	    Own Id: OTP-17434 Aux Id: GH-4772 </p>
        </item>
        <item>
	    <p>In rare circumstances, the compiler could emit an
	    incorrect warning for a term that was constructed but
	    never used.</p>
          <p>
	    Own Id: OTP-17446 Aux Id: PR-4899 </p>
        </item>
        <item>
	    <p>Corrected bugs where builds were not reducible even
	    when the <c>deterministic</c> option was given. In
	    particular, modules with map literals with more than 32
	    elements could cause this problem.</p>
	    <p>As part of this fix, the <c>term_to_binary</c> BIF now
	    accepts the option <c>deterministic</c>.</p>
          <p>
	    Own Id: OTP-17495 Aux Id: PR-5153 </p>
        </item>
        <item>
	    <p>The <c>MODULE</c> and <c>MODULE_STRING</c> macros
	    would always appear to be defined (when tested by
	    <c>-ifdef</c>), even though no <c>-module()</c>
	    declaration had been seen yet. Changed so that <c>-ifdef
	    ?MODULE.</c> will not consider ?MODULE defined if
	    <c>-module()</c> has not been previously seen.</p>
          <p>
	    Own Id: OTP-17505 Aux Id: GH-4995 </p>
        </item>
        <item>
	    <p>In a guard, <c>not (X =:= true)</c> would incorrectly
	    evaluate to <c>false</c> for non-boolean values of
	    <c>X</c>.</p>
          <p>
	    Own Id: OTP-17510 Aux Id: GH-5007 </p>
        </item>
        <item>
	    <p>When the <c>deterministic</c> option was given to the
	    compiler, the <c>?FILE</c> macro would be expanded to
	    full path of the source file before the first
	    <c>include</c> directive and to base part of the filename
	    after <c>include</c> directive.</p>
          <p>
	    Own Id: OTP-17581 Aux Id: PR-5141 </p>
        </item>
      </list>
    </section>

</section>

<section><title>Compiler 8.0.2</title>

    <section><title>Fixed Bugs and Malfunctions</title>
      <list>
        <item>
	    <p>A compiler optimization pass could crash when given
	    odd but legal code using <c>throw/1</c>.</p>
          <p>
	    Own Id: OTP-17489 Aux Id: GH-4953 </p>
        </item>
      </list>
    </section>

</section>

<section><title>Compiler 8.0.1</title>

    <section><title>Fixed Bugs and Malfunctions</title>
      <list>
        <item>
	    <p>Fixed a bug that could cause <c>after</c> blocks to be
	    ignored when <c>erlang:raise/3</c> was used in a catch
	    block.</p>
          <p>
	    Own Id: OTP-17428 Aux Id: GH-4859 </p>
        </item>
        <item>
	    <p>Fixed a bug in the validation pass that could cause it
	    to reject valid code.</p>
          <p>
	    Own Id: OTP-17437 Aux Id: OTP-17357, GH-4774 </p>
        </item>
      </list>
    </section>

</section>

<section><title>Compiler 8.0</title>

    <section><title>Fixed Bugs and Malfunctions</title>
      <list>
        <item>
          <p>
	    A floating point zero (0.0) can be both positive (+0.0)
	    and negative (-0.0). Multiple bugs in the compiler,
	    runtime system, and STDLIB have been fixed to ensure that
	    the minus sign on 0.0 is not lost.</p>
          <p>
	    Own Id: OTP-17077 Aux Id: ERL-1431, PR-2903, PR-2905,
	    PR-2906 </p>
        </item>
        <item>
	    <p>A repeated stack trace variable in a try/catch was not
	    rejected. The following example will now cause a
	    compilation error:</p> <pre>try E catch _:A:A -&gt; A
	    end.</pre>
          <p>
	    Own Id: OTP-17104 Aux Id: ERL-1380 </p>
        </item>
        <item>
	    <p>Eliminated a Dialyzer crashed when the <c>-MMD</c>
	    option is used to generate a dependency file and a BEAM
	    file a the same time.</p>
          <p>
	    Own Id: OTP-17118 Aux Id: PR-2825 </p>
        </item>
        <item>
	    <p>When the <c>makedep</c> option was given, the compiler
	    would crash if the dependency output contained non-latin1
	    characters. The compiler will now output the dependency
	    information encoded in UTF-8 to avoid crashing.</p>
          <p>
	    Own Id: OTP-17206</p>
        </item>
      </list>
    </section>


    <section><title>Improvements and New Features</title>
      <list>
        <item>
	    <p>Selective receive optimization will now be applied
	    much more often.</p>
	    <p>The new <seeguide
	    marker="system/efficiency_guide:processes#recv_opt_info"><c>recv_opt_info</c></seeguide>
	    compile flag can be used to print diagnostics relating to
	    this optimization.</p>
          <p>
	    You can read more about the <seeguide
	    marker="system/efficiency_guide:processes#receiving-messages">selective
	    receive optimization</seeguide> in the Efficiency Guide.</p>
          <p>
	    Own Id: OTP-10391 Aux Id: OTP-16226 </p>
        </item>
        <item>
	    <p><c>erlang:throw/1</c> will no longer build stack
	    traces when we can prove that they will never be
	    inspected.</p>
          <p>
	    Own Id: OTP-16334</p>
        </item>
        <item>
	    <p>Variables bound between the keywords 'try' and 'of'
	    can now be used in the clauses following the 'of' keyword
	    (that is, in the success case when no exception was
	    raised).</p>
          <p>
	    Own Id: OTP-16706 Aux Id: ERL-1281 </p>
        </item>
        <item>
          <p>
	    Compiler warnings and errors now include column numbers
	    in addition to line numbers.</p>
          <p>
	    When a compiler message is emitted, the source line is
	    printed along with a marker (a <c>^</c> character) that
	    indicates the column position of the issue. The option
	    '<c>brief</c>' removes the printout of the source line.</p>
          <p>
	    The compiler option <c>{error_location, line |
	    column}</c> has been added. The default value is
	    <c>column</c>. Besides adding column numbers to
	    compilation warnings and errors, the option also
	    determines whether column numbers are included in
	    abstract code. If tools stop working, setting the
	    environment variable <c>ERL_COMPILER_OPTIONS</c> can help
	    (include <c>{error_location, line}</c>).</p>
          <p>
	    The compiler will now call the function
	    <c>PT</c>:<c>parse_transform_info/0</c> in parse
	    transforms (if it exists). It can be used by parse
	    transforms to signal that they can only handle line
	    numbers in abstract code.</p>
          <p>
	    *** POTENTIAL INCOMPATIBILITY ***</p>
          <p>
	    Own Id: OTP-16824 Aux Id: PR-2664, PR-3006 </p>
        </item>
        <item>
	    <p>Fixed a performance bug that made functions with lots
	    of <c>try/after</c> blocks slow to compile.</p>
          <p>
	    Own Id: OTP-16867 Aux Id: ERL-1354 </p>
        </item>
        <item>
	    <p>The experimental HiPE application has been removed,
	    together with all related functionality in other
	    applications.</p>
          <p>
	    *** POTENTIAL INCOMPATIBILITY ***</p>
          <p>
	    Own Id: OTP-16963</p>
        </item>
        <item>
	    <p>Generators in list and binary comprehensions will now
	    raise a <c>{bad_generator,Generator}</c> exception if the
	    generator has an incorrect type (instead of raising an
	    ad-hoc <c>badarg</c> or <c>badarih</c> exception).
	    Similarly, when a filter does not evaluate to a boolean,
	    a <c>{bad_filter,Filter}</c> exception will be raised.
	    Some minor bugs in the compilation of binary
	    comprehensions have also been fixed.</p>
          <p>
	    Own Id: OTP-16964</p>
        </item>
        <item>
	    <p>Some compiler warnings, such as the warning for an
	    expression whose result is ignored, could not be
	    suppressed by assigning to a variable beginning with
	    '<c>_</c>', but only by assigning to the anonymous
	    variable ('<c>_</c>'). This has now been changed so that
	    any warning that can be suppressed by assigning to the
	    anonymous variable can also be suppressed by assigning to
	    a variable beginning with '<c>_</c>'.</p>
          <p>
	    Own Id: OTP-16981 Aux Id: ERL-1113 </p>
        </item>
        <item>
          <p>
	    The previously undocumented compiler options
	    <c>warn_missing_spec</c> and <c>warn_missing_spec_all</c>
	    are now documented.</p>
          <p>
	    Own Id: OTP-17078 Aux Id: ERL-1430, PR-2918 </p>
        </item>
        <item>
	    <p>The compiler will now emit warnings when (previously
	    bound) underscore-prefixed variables are matched.</p>
          <p>
	    Own Id: OTP-17123</p>
        </item>
        <item>
	    <p>Erlang source files not encoded in utf-8 will no
	    longer be accepted by the compiler unless it contains a
	    "coding: latin-1" comment.</p>
          <p>
	    Own Id: OTP-17168</p>
        </item>
        <item>
	    <p>New compiler options <c>from_abstr</c> and
	    <c>no_lint</c> have been added. They are useful when
	    implementing other languages running on the BEAM.</p>
          <p>
	    Own Id: OTP-17172</p>
        </item>
        <item>
	    <p>The bit matching and construction syntax now supports
	    16-bit floats (IEEE 754-2008).</p>
          <p>
	    Own Id: OTP-17207</p>
        </item>
        <item>
	    <p>The compiler will now inline funs that are used only
	    once immediately after their definition.</p>
          <p>
	    Own Id: OTP-17226 Aux Id: GH-4019, PR-4545 </p>
        </item>
        <item>
	    <p>It is now possible to disable warnings emitted from
	    the compiler's optimization passes with the new options
	    <c>nowarn_opportunistic</c>, <c>nowarn_nomatch</c>,
	    <c>nowarn_ignored</c>, and <c>nowarn_failed</c>.</p>
          <p>
	    Own Id: OTP-17260</p>
        </item>
        <item>
          <p>
	    Introduce new types <c>nonempty_binary()</c> and
	    <c>nonempty_bitstring()</c>.</p>
          <p>
	    Own Id: OTP-17301 Aux Id: GH-4636 </p>
        </item>
        <item>
          <p>
	    Add compiler option <c>{nowarn_unused_record,
	    RecordNames}</c>. Document compiler option
	    <c>nowarn_unused_type</c>.</p>
          <p>
	    Own Id: OTP-17330</p>
        </item>
      </list>
    </section>

</section>

<section><title>Compiler 7.6.9.2</title>

    <section><title>Fixed Bugs and Malfunctions</title>
      <list>
        <item>
	    <p>In rare circumstances, the compiler would mistakenly
	    assume that a call to <c>setelement/3</c> would always
	    fail and remove all code following the call.</p>
          <p>
	    Own Id: OTP-18082</p>
        </item>
      </list>
    </section>

</section>

<section><title>Compiler 7.6.9.1</title>

    <section><title>Fixed Bugs and Malfunctions</title>
      <list>
        <item>
	    <p>Fixed a bug in the validation pass that could cause it
	    to reject valid code.</p>
          <p>
	    Own Id: OTP-17437 Aux Id: OTP-17357, GH-4774 </p>
        </item>
      </list>
    </section>

</section>

<section><title>Compiler 7.6.9</title>

    <section><title>Fixed Bugs and Malfunctions</title>
      <list>
        <item>
	    <p>Reverted the fix for <c>OTP-17357</c> as it turned out
	    to be incomplete and made the validator reject much more
	    legal code than before.</p> <p>It will be fixed more
	    thoroughly in a later patch.</p>
          <p>
	    Own Id: OTP-17386 Aux Id: ERIERL-650, OTP-17357 </p>
        </item>
      </list>
    </section>

</section>

<section><title>Compiler 7.6.8</title>

    <section><title>Fixed Bugs and Malfunctions</title>
      <list>
        <item>
	    <p>Fixed a bug in the validator that could cause it to
	    reject valid code.</p>
          <p>
	    Own Id: OTP-17357 Aux Id: GH-4774 </p>
        </item>
      </list>
    </section>

</section>

<section><title>Compiler 7.6.7</title>

    <section><title>Fixed Bugs and Malfunctions</title>
      <list>
        <item>
	    <p>Fixed a bug in the type optimization pass that could
	    yield incorrect values or cause the wrong clauses to be
	    executed.</p>
          <p>
	    Own Id: OTP-17073</p>
        </item>
        <item>
	    <p>Fixed a bug in the validator that could cause it to
	    reject valid code.</p>
          <p>
	    Own Id: OTP-17126 Aux Id: ERL-1471 </p>
        </item>
      </list>
    </section>

</section>

<section><title>Compiler 7.6.6</title>

    <section><title>Fixed Bugs and Malfunctions</title>
      <list>
        <item>
	    <p>Several minor compiler bugs have been fixed:</p>
	    <p>Constructing a binary with a list as a size of a
	    binary segment could generate a BEAM file that could not
	    be loaded.</p>
	    <p>When matching a binary segment of type <c>float</c>
	    and ignoring the matched out value, the match would
	    always succeed, even if the size was invalid or the value
	    of the float was NaN or some other non-numeric float
	    value.</p>
	    <p>Attempting to construct an invalid external fun (e.g.
	    <c>fun m:f:bad</c>) is supposed to raise a
	    '<c>badarg</c>' exception, but if the value was never
	    used, no exception would be raised.</p>
          <p>
	    Own Id: OTP-16932</p>
        </item>
        <item>
	    <p>Fixed multiple bugs in the validator that could cause
	    it to reject valid code.</p>
          <p>
	    Own Id: OTP-17039 Aux Id: ERL-1426 </p>
        </item>
        <item>
	    <p>The compiler could crash when a binary comprehension
	    had a generator that depended on another generator.</p>
          <p>
	    Own Id: OTP-17045 Aux Id: ERL-1427 </p>
        </item>
        <item>
	    <p>Fixed a bug in the type optimization pass that could
	    yield incorrect values or cause the wrong clauses to be
	    executed.</p>
          <p>
	    Own Id: OTP-17072 Aux Id: ERL-1440 </p>
        </item>
      </list>
    </section>

</section>

<section><title>Compiler 7.6.5</title>

    <section><title>Fixed Bugs and Malfunctions</title>
      <list>
        <item>
	    <p>Fixed a bug in the boolean optimization pass that
	    caused the compiler to confuse different clauses.</p>
          <p>
	    Own Id: OTP-16951 Aux Id: ERL-1384 </p>
        </item>
      </list>
    </section>

</section>

<section><title>Compiler 7.6.4</title>

    <section><title>Fixed Bugs and Malfunctions</title>
      <list>
        <item>
	    <p>Fixed a performance bug that could be triggered by
	    tuple matching in very large functions.</p>
          <p>
	    Own Id: OTP-16895 Aux Id: ERL-1359 </p>
        </item>
      </list>
    </section>

</section>

<section><title>Compiler 7.6.3</title>

    <section><title>Fixed Bugs and Malfunctions</title>
      <list>
        <item>
	    <p>If the update of a map with the '<c>Map#{Key :=
	    Value}</c>' syntax failed, the line number in the stack
	    backtrace could be incorrect.</p>
          <p>
	    Own Id: OTP-16701 Aux Id: ERL-1271 </p>
        </item>
        <item>
	    <p>Fixed a performance bug that slowed down compilation
	    of modules with deeply nested terms.</p>
          <p>
	    Own Id: OTP-16755 Aux Id: ERL-1297 </p>
        </item>
        <item>
	    <p>The compiler could in rare circumstances do an an
	    unsafe optimization that would result in a matching of a
	    nested map pattern would fail to match.</p>
          <p>
	    Own Id: OTP-16820</p>
        </item>
        <item>
	    <p>Fixed a bug in the validator that caused it to reject
	    valid code.</p>
          <p>
	    Own Id: OTP-16838 Aux Id: ERL-1340 </p>
        </item>
      </list>
    </section>

</section>

<section><title>Compiler 7.6.2</title>

    <section><title>Fixed Bugs and Malfunctions</title>
      <list>
        <item>
	    <p>When calls to <c>is_map_key</c> were repeated, the
	    compiler could terminate with an internal consistency
	    failure.</p>
          <p>
	    Own Id: OTP-16708 Aux Id: ERL-1276 </p>
        </item>
        <item>
	    <p>Fixed a bug in the type inference pass that could
	    cause the compiler to hang.</p>
          <p>
	    Own Id: OTP-16745 Aux Id: ERL-1289 </p>
        </item>
      </list>
    </section>

</section>

<section><title>Compiler 7.6.1</title>

    <section><title>Fixed Bugs and Malfunctions</title>
      <list>
        <item>
          <p>
	    In rare circumstances, a guard using 'not' could evaluate
	    to the wrong boolean value.</p>
          <p>
	    Own Id: OTP-16652 Aux Id: ERL-1246 </p>
        </item>
        <item>
	    <p>A guard expression that referenced a variable bound to
	    a boolean expression could evaluate to the wrong
	    value.</p>
          <p>
	    Own Id: OTP-16657 Aux Id: ERL-1253 </p>
        </item>
      </list>
    </section>

</section>

<section><title>Compiler 7.6</title>

    <section><title>Fixed Bugs and Malfunctions</title>
      <list>
        <item>
	    <p><c>erlang:fun_info(fun foo/1, name/1)</c> used to
	    return a function name based on the name of the function
	    that <c>fun foo/1</c> was used in. The name returned is
	    now <c>-fun.foo/1-</c>.</p>
          <p>
	    Own Id: OTP-15837</p>
        </item>
        <item>
	    <p> Initialization of record fields using <c>_</c> is no
	    longer allowed if the number of affected fields is zero.
	    </p>
          <p>
	    Own Id: OTP-16516</p>
        </item>
      </list>
    </section>


    <section><title>Improvements and New Features</title>
      <list>
        <item>
	    <p>EEP-52 has been implemented.</p>
	    <p>In binary matching, the size of the segment to be
	    matched is now allowed to be a guard expression, and
	    similarly in map matching the keys can now be guard
	    expressions. See the Erlang Reference Manual and
	    Programming Examples for more details.</p>
	    <p>Language compilers or code generators that generate
	    Core Erlang code may need to be updated to be compatible
	    with the compiler in OTP 23. For more details, see the
	    section Backwards Compatibility in <url
	    href="http://erlang.org/eeps/eep-0052.html">EEP
	    52</url>.</p>
          <p>
	    Own Id: OTP-14708</p>
        </item>
        <item>
	    <p> Allow underscores in numeric literals to improve
	    readability. Examples: <c>123_456_789</c>,
	    <c>16#1234_ABCD</c>. </p>
          <p>
	    Own Id: OTP-16007 Aux Id: PR-2324 </p>
        </item>
        <item>
	    <p>Improved the type optimization pass' inference of
	    types that depend on themselves, giving us more accurate
	    types and letting us track the content types of
	    lists.</p>
          <p>
	    Own Id: OTP-16214 Aux Id: PR-2460 </p>
        </item>
        <item>
          <p>
	    Support message queue optimization also for references
	    returned from the new <seemfa
	    marker="erts:erlang#spawn_request/5"><c>spawn_request()</c></seemfa>
	    BIFs.</p>
          <p>
	    Own Id: OTP-16367 Aux Id: OTP-15251 </p>
        </item>
        <item>
	    <p>The compiler will now raise a warning when inlining is
	    used in modules that load NIFs.</p>
          <p>
	    Own Id: OTP-16429 Aux Id: ERL-303 </p>
        </item>
        <item>
	    <p>Refactored the internal handling of deprecated and
	    removed functions.</p>
          <p>
	    Own Id: OTP-16469</p>
        </item>
        <item>
	    <p>Line information was sometimes incorrect for
	    floating-point math exceptions.</p>
          <p>
	    Own Id: OTP-16505 Aux Id: ERL-1178 </p>
        </item>
        <item>
	    <p>The <c>debug_info</c> option can now be specified in
	    <c>-compile()</c> attributes.</p>
          <p>
	    Own Id: OTP-16523 Aux Id: ERL-1058 </p>
        </item>
        <item>
	    <p>Reduced the resource usage of <c>erlc</c> in parallel
	    builds (e.g. <c>make -j128</c>).</p>
          <p>
	    Own Id: OTP-16543 Aux Id: ERL-1186 </p>
        </item>
      </list>
    </section>

</section>

<section><title>Compiler 7.5.4.3</title>

    <section><title>Improvements and New Features</title>
      <list>
        <item>
	    <p>Fixed a bug in the type optimization pass that could
	    yield incorrect values or cause the wrong clauses to be
	    executed.</p>
          <p>
	    Own Id: OTP-17073</p>
        </item>
      </list>
    </section>

</section>

<section><title>Compiler 7.5.4.2</title>

    <section><title>Fixed Bugs and Malfunctions</title>
      <list>
        <item>
	    <p>Fixed a bug in the validator that could cause it to
	    reject valid code</p>
          <p>
	    Own Id: OTP-17039 Aux Id: ERL-1426 </p>
        </item>
      </list>
    </section>

</section>

<section><title>Compiler 7.5.4.1</title>

    <section><title>Fixed Bugs and Malfunctions</title>
      <list>
        <item>
	    <p>Fixed a bug that could cause the compiler to crash on
	    code that constructed binaries.</p>
          <p>
	    Own Id: OTP-16747 Aux Id: ERL-1290 </p>
        </item>
      </list>
    </section>

</section>

<section><title>Compiler 7.5.4</title>

    <section><title>Fixed Bugs and Malfunctions</title>
      <list>
        <item>
	    <p>Fixed a bug in the validator that could cause it to
	    reject valid code.</p>
          <p>
	    Own Id: OTP-16580 Aux Id: ERL-1212 </p>
        </item>
      </list>
    </section>

</section>

<section><title>Compiler 7.5.3</title>

    <section><title>Fixed Bugs and Malfunctions</title>
      <list>
        <item>
	    <p>A '<c>receive</c>' with an '<c>after 0</c>' clause
	    would prevent the optimization that can avoid scanning
	    the entire receive queue when matching on a newly created
	    reference.</p>
          <p>
	    Own Id: OTP-16350</p>
        </item>
        <item>
	    <p>HiPE can again handle modules with <c>catch</c> and
	    <c>try</c> constructs.</p>
          <p>
	    Own Id: OTP-16418</p>
        </item>
        <item>
	    <p>Fixed a bug in bit-syntax optimization that could
	    crash the compiler.</p>
          <p>
	    Own Id: OTP-16515</p>
        </item>
      </list>
    </section>

</section>

<section><title>Compiler 7.5.2</title>

    <section><title>Fixed Bugs and Malfunctions</title>
      <list>
        <item>
	    <p>Fixed a bug that could cause the compiler to reject
	    valid code that used the <c>is_map_key/2</c> BIF.</p>
          <p>
	    Own Id: OTP-16452 Aux Id: ERL-1161 </p>
        </item>
        <item>
	    <p>Fixed a bug that could cause the compiler to reject
	    valid code that matched the same map key several
	    times.</p>
          <p>
	    Own Id: OTP-16456 Aux Id: ERL-1163 </p>
        </item>
        <item>
	    <p>The compiler could crash when compiling a convoluted
	    <c>receive</c> statement.</p>
          <p>
	    Own Id: OTP-16466 Aux Id: ERL-1170 </p>
        </item>
        <item>
	    <p>The compiler could crash when a fun was created but
	    never used.</p>
	    <p>The compiler could crash when compiling the expression
	    <c>true = 0 / X</c>.</p>
          <p>
	    Own Id: OTP-16467 Aux Id: ERL-1166, ERL-1167 </p>
        </item>
      </list>
    </section>

</section>

<section><title>Compiler 7.5.1</title>

    <section><title>Fixed Bugs and Malfunctions</title>
      <list>
        <item>
	    <p>Fixed a bug in the compiler that could cause it to
	    reject valid code.</p>
          <p>
	    Own Id: OTP-16385 Aux Id: ERL-1128 </p>
        </item>
      </list>
    </section>

</section>

<section><title>Compiler 7.5</title>

    <section><title>Fixed Bugs and Malfunctions</title>
      <list>
        <item>
	    <p>Fixed a bug in the linter where list and binary
	    comprehensions could suppress unsafe variable errors.</p>
          <p>
	    Own Id: OTP-16053 Aux Id: ERL-1039 </p>
        </item>
        <item>
	    <p>When a compilation starts from Core Erlang code, the
	    <c>core_lint</c> pass will always be run and the
	    compilation will be aborted if any errors are found.</p>
          <p>
	    Own Id: OTP-16181 Aux Id: ERL-1065 </p>
        </item>
      </list>
    </section>


    <section><title>Improvements and New Features</title>
      <list>
        <item>
          <p>
	    The warning message that appears when the compiler
	    detects a non-utf-8 encoded source file without an
	    encoding string in the beginning of the file has been
	    changed to contain information about that support for
	    latin1 encoded source files without an encoding string
	    will be removed in Erlang/OTP 24.</p>
          <p>
	    Own Id: OTP-16054 Aux Id: OTP-11791 </p>
        </item>
      </list>
    </section>

</section>

<section><title>Compiler 7.4.9</title>

    <section><title>Fixed Bugs and Malfunctions</title>
      <list>
        <item>
	    <p>Fixed a performance bug that caused repeated matches
	    of large records to take a very long time to compile.</p>
          <p>
	    Own Id: OTP-16259 Aux Id: ERIERL-436 </p>
        </item>
      </list>
    </section>

</section>

<section><title>Compiler 7.4.8</title>

    <section><title>Fixed Bugs and Malfunctions</title>
      <list>
        <item>
	    <p>The compiler could do an unsafe optimization of
	    receives, which would cause a receive to only scan part
	    of the message queue.</p>
	    <p>This bug fix in the compiler fixes a bug in the socket
	    module.</p>
          <p>
	    Own Id: OTP-16219 Aux Id: ERL-1076 </p>
        </item>
      </list>
    </section>

</section>

<section><title>Compiler 7.4.7</title>

    <section><title>Fixed Bugs and Malfunctions</title>
      <list>
        <item>
	    <p>Fixed a bug where the compiler could generate
	    incorrect code for a '<c>receive</c>' statement inside a
	    '<c>try</c>'.</p>
          <p>
	    Own Id: OTP-16199</p>
        </item>
      </list>
    </section>

</section>

<section><title>Compiler 7.4.6</title>

    <section><title>Fixed Bugs and Malfunctions</title>
      <list>
        <item>
	    <p>Fixed a bug in the bit-syntax optimization pass that
	    could crash the compiler.</p>
          <p>
	    Own Id: OTP-16103 Aux Id: ERL-1050 </p>
        </item>
      </list>
    </section>

</section>

<section><title>Compiler 7.4.5</title>

    <section><title>Fixed Bugs and Malfunctions</title>
      <list>
        <item>
	    <p>Code such as the following would crash the compiler in
	    OTP 22: <c>[some_atom = fun some_function/1]</c></p>
          <p>
	    Own Id: OTP-15833</p>
        </item>
        <item>
	    <p>Compilation could get really slow (in the order of
	    minutes instead of seconds) when compiling huge
	    functions. (Thanks to Kostis Sagonas for reporting this
	    bug.)</p>
          <p>
	    Own Id: OTP-15923</p>
        </item>
        <item>
	    <p>Fixed a bug in the validator that could reject valid
	    code.</p>
          <p>
	    Own Id: OTP-15954 Aux Id: ERL-995 </p>
        </item>
        <item>
	    <p>In rare circumstances, when two clauses had identical
	    bodies and guard tests that tested a single boolean
	    variable, the guard test for the second clause could be
	    discarded, executing the second clause unconditionally if
	    the first clause was not executed.</p>
          <p>
	    Own Id: OTP-15963</p>
        </item>
        <item>
	    <p>Fixed extremely slow compilation for huge functions
	    doing predominantly pattern matching.</p>
          <p>
	    Own Id: OTP-15966 Aux Id: ERL-1014 </p>
        </item>
        <item>
	    <p>The compiler could generate unsafe code (that would
	    crash the runtime system) for map pattern matching. The
	    code could be unsafe if the matched key was not present
	    in the map at runtime. </p>
          <p>
	    Own Id: OTP-15968 Aux Id: ERL-1017 </p>
        </item>
        <item>
	    <p>Correct code using try/after could fail to compile
	    when using the option '<c>no_type_opt</c>'.</p>
          <p>
	    Own Id: OTP-15969 Aux Id: ERL-997 </p>
        </item>
        <item>
	    <p>The compiler could crash when compiling code that
	    called '<c>length/1</c>' on a binary extracted using the
	    binary syntax.</p>
          <p>
	    Own Id: OTP-15970 Aux Id: ERL-1013 </p>
        </item>
        <item>
	    <p>Fixed a bug where the compiler could fail with an
	    internal consistency failure error when compiling receive
	    statements.</p>
          <p>
	    Own Id: OTP-15982 Aux Id: ERL-1022 </p>
        </item>
        <item>
	    <p>Fixed a problem where the compiler would crash when
	    compiling binary matching in a function head.</p>
          <p>
	    Own Id: OTP-15985 Aux Id: ERL-1026 </p>
        </item>
      </list>
    </section>

</section>

<section><title>Compiler 7.4.4</title>

    <section><title>Fixed Bugs and Malfunctions</title>
      <list>
        <item>
	    <p>Fixed a compiler crash introduced in <c>22.0.6</c>
	    (OTP-15952).</p>
          <p>
	    Own Id: OTP-15953 Aux Id: ERL-999 </p>
        </item>
      </list>
    </section>

</section>

<section><title>Compiler 7.4.3</title>

    <section><title>Fixed Bugs and Malfunctions</title>
      <list>
        <item>
	    <p>Fixed an unsafe optimization when matching
	    <c>tuple_size/1</c> outside of guards, which could crash
	    the emulator if the argument was not a tuple.</p>
          <p>
	    Own Id: OTP-15945</p>
        </item>
        <item>
	    <p>Fixed a rare bug that could cause the wrong kind of
	    exception to be thrown when a BIF failed in a function
	    that matched bitstrings.</p>
          <p>
	    Own Id: OTP-15946</p>
        </item>
        <item>
	    <p>Fixed a bug where receive statements inside try/catch
	    blocks could return incorrect results.</p>
          <p>
	    Own Id: OTP-15952</p>
        </item>
      </list>
    </section>

</section>

<section><title>Compiler 7.4.2</title>

    <section><title>Fixed Bugs and Malfunctions</title>
      <list>
        <item>
	    <p>Fixed an incorrect type determination for constructed
	    binaries, which could cause <c>is_binary</c> checks to
	    succeed when they shouldn't have.</p>
          <p>
	    Own Id: OTP-15872</p>
        </item>
      </list>
    </section>

</section>

<section><title>Compiler 7.4.1</title>

    <section><title>Fixed Bugs and Malfunctions</title>
      <list>
        <item>
	    <p>The type optimization pass of the compiler could hang
	    or loop for a long time when analyzing a
	    <c>setelement/3</c> call with a variable position.</p>
          <p>
	    Own Id: OTP-15828 Aux Id: ERL-948 </p>
        </item>
        <item>
	    <p>Certain complex receive statements would result in an
	    internal compiler failure.</p>
          <p>
	    Own Id: OTP-15832 Aux Id: ERL-950 </p>
        </item>
        <item>
	    <p>Fixed an unsafe type optimization.</p>
          <p>
	    Own Id: OTP-15838</p>
        </item>
        <item>
	    <p>Fixed a crash when optimizing compiler-generated
	    exceptions (like badmatch) whose offending term was a
	    constructed binary.</p>
          <p>
	    Own Id: OTP-15839 Aux Id: ERL-954 </p>
        </item>
        <item>
	    <p>Fixed a bad optimization related to the <c>++/2</c>
	    operator, where the compiler assumed that it always
	    produced a list (<c>[] ++ RHS</c> returns <c>RHS</c>
	    verbatim, even if it's not a list).</p>
          <p>
	    Own Id: OTP-15841</p>
        </item>
        <item>
	    <p>An <c>is_binary/1</c> test followed by
	    <c>is_bitstring/1</c> (or vice versa) could fail because
	    of an usafe optimization.</p>
          <p>
	    Own Id: OTP-15845</p>
        </item>
        <item>
	    <p>A Core Erlang module where the last clause in a
	    <c>case</c> matched a map would fail to load.</p>
          <p>
	    Own Id: OTP-15846 Aux Id: ERL-955 </p>
        </item>
        <item>
	    <p>Fixed a bug that could cause the compiler to crash
	    when compiling complex nested case expressions.</p>
          <p>
	    Own Id: OTP-15848 Aux Id: ERL-956 </p>
        </item>
      </list>
    </section>

</section>

<section><title>Compiler 7.4</title>

    <section><title>Fixed Bugs and Malfunctions</title>
      <list>
        <item>
	    <p><c>record_info/2</c> is a pseudo-function that
	    requires literal arguments known at compile time.
	    Therefore, the following usage is illegal: <c>fun
	    record/info/2</c>. The compiler would crash when during
	    compilation of that kind of code. Corrected to issue a
	    compilation error.</p>
          <p>
	    Own Id: OTP-15760 Aux Id: ERL-907 </p>
        </item>
      </list>
    </section>


    <section><title>Improvements and New Features</title>
      <list>
        <item>
          <p>
	    The compiler has been rewritten to internally use an
	    intermediate representation based on Static Single
	    Assignment (SSA). The new intermediate representation
	    makes more optimizations possible.</p>
          <p>
	    Most noticeable is that the binary matching optimizations
	    are now applicable in many more circumstances than
	    before.</p>
          <p>
	    Another noticeable change is that type optimizations are
	    now applied across local function calls, and will remove
	    a lot more redundant type tests than before.</p>
          <p>
	    Own Id: OTP-14894 Aux Id: ERL-714 </p>
        </item>
        <item>
	    <p>Funs are no longer created when they are only used
	    locally, greatly improving the performance of named funs
	    and "fun-wrapped" macros.</p>
          <p>
	    Own Id: OTP-15273 Aux Id: ERL-639 </p>
        </item>
        <item>
	    <p>All compiler options that can be given in the source
	    file can now also be given in the option list or from the
	    command line for <c>erlc</c>.</p>
	    <p>Specifically, the option
	    <c>{nowarn_deprecated_function,MFAs}</c> was only
	    recognized when given in the file with the attribute
	    <c>-compile()</c>. The option
	    <c>{nowarn_unused_function,FAs}</c> was incorrectly
	    documented to only work in a file, but it also worked
	    when given in the option list.</p>
          <p>
	    Own Id: OTP-15456</p>
        </item>
        <item>
	    <p> Do not allow function specifications for functions
	    residing in other modules. </p>
          <p>
	    *** POTENTIAL INCOMPATIBILITY ***</p>
          <p>
	    Own Id: OTP-15563 Aux Id: ERL-845, OTP-15562 </p>
        </item>
        <item>
	    <p>Internal documentation has now been added to the
	    <em>Erts</em> and <em>Compiler</em> applications.</p>
	    <p>The internal documents for <em>Erts</em> describe
	    miscellaneous interesting implementation details. Those
	    details can change at any time.</p>
	    <p>The internal documentation for <em>Compiler</em>
	    documents the API for the Core Erlang modules. While we
	    will not change those APIs without good reason, we don't
	    give the same guarantees about backward compatibility as
	    for the rest of the APIs in OTP.</p>
          <p>
	    Own Id: OTP-15715</p>
        </item>
        <item>
	    <p> There are new compiler options <c>nowarn_removed</c>
	    and <c>{nowarn_removed,Items}</c> to suppress warnings
	    for functions and modules that have been removed from
	    OTP.</p>
          <p>
	    Own Id: OTP-15749 Aux Id: ERL-904 </p>
        </item>
      </list>
    </section>

</section>

<section><title>Compiler 7.3.2</title>

    <section><title>Fixed Bugs and Malfunctions</title>
      <list>
        <item>
	    <p>An expression such as <c>(A / B) band 16#ff</c> would
	    crash the compiler.</p>
          <p>
	    Own Id: OTP-15518 Aux Id: ERL-829 </p>
        </item>
        <item>
	    <p>There could be an incorrect warning when the
	    <c>tuple_calls</c> option was given. The generated code
	    would be correct. Here is an example of code that would
	    trigger the warning:</p>
	    <p><c>(list_to_atom("prefix_" ++
	    atom_to_list(suffix))):doit(X)</c>.</p>
          <p>
	    Own Id: OTP-15552 Aux Id: ERL-838 </p>
        </item>
        <item>
	    <p>Optimize (again) Dialyzer's handling of
	    left-associative use of <c>andalso</c> and <c>orelse</c>
	    in guards.</p>
          <p>
	    Own Id: OTP-15577 Aux Id: ERL-851, PR-2141, PR-1944 </p>
        </item>
      </list>
    </section>

</section>

<section><title>Compiler 7.3.1</title>

    <section><title>Fixed Bugs and Malfunctions</title>
      <list>
        <item>
	    <p>An optimization that avoided allocation of a stack
	    frame for some <c>case</c> expressions was introduced in
	    OTP 21. (ERL-504/OTP-14808) It turns out that in rare
	    circumstances, this optimization is not safe. Therefore,
	    this optimization has been disabled.</p>
	    <p>A similar optimization will be included in OTP 22 in a
	    safe way.</p>
          <p>
	    Own Id: OTP-15501 Aux Id: ERL-807, ERL-514, OTP-14808 </p>
        </item>
      </list>
    </section>

</section>

<section><title>Compiler 7.3</title>

    <section><title>Fixed Bugs and Malfunctions</title>
      <list>
        <item>
	    <p>Fixed a rare internal consistency failure caused by a
	    bug in the <c>beam_jump</c> pass. (Thanks to Simon
	    Cornish for reporting this bug.)</p>
          <p>
	    Own Id: OTP-15400 Aux Id: ERL-759 </p>
        </item>
        <item>
	    <p>The compiler could fail with an internal consistency
	    check failure when compiling code that used the
	    <c>is_function/2</c> BIF.</p>
          <p>
	    Own Id: OTP-15435 Aux Id: ERL-778 </p>
        </item>
        <item>
	    <p>When an external fun was used, warnings for unused
	    variables could be suppressed.</p>
          <p>
	    Own Id: OTP-15437 Aux Id: ERL-762 </p>
        </item>
        <item>
	    <p>The compiler would crash when compiling an
	    <c>after</c> block that called <c>erlang:raise/3</c> like
	    this: <c>erlang:raise(Class, Stacktrace,
	    Stacktrace)</c></p>
          <p>
	    Own Id: OTP-15481</p>
        </item>
      </list>
    </section>


    <section><title>Improvements and New Features</title>
      <list>
        <item>
	    <p>When specified, the <c>+{source,Name}</c> option will
	    now override the actual file name in stack traces,
	    instead of only affecting the return value of
	    <c>Mod:module_info()</c>.</p>
	    <p>The <c>+deterministic</c> flag will also affect stack
	    traces now, omitting all path information except the file
	    name, fixing a long-standing issue where deterministic
	    builds required deterministic paths.</p>
          <p>
	    Own Id: OTP-15245 Aux Id: ERL-706 </p>
        </item>
      </list>
    </section>

</section>

<section><title>Compiler 7.2.7</title>

    <section><title>Fixed Bugs and Malfunctions</title>
      <list>
        <item>
	    <p>Fixed a bug where incorrect code was generated
	    following a binary match guard.</p>
          <p>
	    Own Id: OTP-15353 Aux Id: ERL-753 </p>
        </item>
      </list>
    </section>

</section>

<section><title>Compiler 7.2.6</title>

    <section><title>Fixed Bugs and Malfunctions</title>
      <list>
        <item>
	    <p>In rare circumstances, the matched out tail of a
	    binary could be the entire original binary. (There was
	    partial correction to this problem in version 7.2.5 of
	    the compiler application.)</p>
          <p>
	    Own Id: OTP-15335 Aux Id: ERL-689, OTP-15219 </p>
        </item>
      </list>
    </section>

</section>

<section><title>Compiler 7.2.5</title>

    <section><title>Fixed Bugs and Malfunctions</title>
      <list>
        <item>
	    <p>Fixed a bug that prevented certain variable-sized
	    binary comprehensions from compiling.</p>
          <p>
	    Own Id: OTP-15186 Aux Id: ERL-665 </p>
        </item>
        <item>
	    <p>When compiling from Core Erlang, funs created in
	    certain expressions that were only used for their
	    side-effects were subtly broken.</p>
          <p>
	    Own Id: OTP-15188 Aux Id: ERL-658 </p>
        </item>
        <item>
	    <p>There could be an internal consistency failure when a
	    <c>receive</c> was nested in a
	    <c>try</c>/<c>catch</c>.</p>
          <p>
	    Own Id: OTP-15218 Aux Id: ERL-684 </p>
        </item>
        <item>
	    <p>In rare circumstances, the matched out tail of a
	    binary could be the entire original binary.</p>
          <p>
	    Own Id: OTP-15219 Aux Id: ERL-689 </p>
        </item>
        <item>
	    <p>When <c>is_map_key/2</c> was used in a guard together
	    with the <c>not/1</c> or <c>or/2</c> operators, the error
	    behavior could be wrong when <c>is_map_key/2</c> was
	    passed a non-map as the second argument. </p>
	    <p>In rare circumstances, compiling code that uses
	    <c>is_map_key/2</c> could cause an internal consistency
	    check failure.</p>
          <p>
	    Own Id: OTP-15227 Aux Id: ERL-699 </p>
        </item>
        <item>
	    <p>The compiler could crash when compiling a function
	    with multiple receives in multiple clauses.</p>
          <p>
	    Own Id: OTP-15235 Aux Id: ERL-703 </p>
        </item>
      </list>
    </section>

</section>

<section><title>Compiler 7.2.4</title>

    <section><title>Fixed Bugs and Malfunctions</title>
      <list>
        <item>
	    <p>Fix a regression in OTP-15204 that removed
	    <c>.beam</c> file metadata that some external build tools
	    relied on.</p>
          <p>
	    Own Id: OTP-15292</p>
        </item>
      </list>
    </section>

</section>

<section><title>Compiler 7.2.3</title>

    <section><title>Fixed Bugs and Malfunctions</title>
      <list>
        <item>
	    <p>Fixed an issue where files compiled with the
	    <c>+deterministic</c> option differed if they were
	    compiled in a different directory but were otherwise
	    identical.</p>
          <p>
	    Own Id: OTP-15204 Aux Id: ERL-679 </p>
        </item>
      </list>
    </section>

</section>

<section><title>Compiler 7.2.2</title>

    <section><title>Fixed Bugs and Malfunctions</title>
      <list>
        <item>
	    <p>In rare cases involving matching of binary literal
	    strings, the compiler could optimize away code that
	    should be executed.</p>
          <p>
	    Own Id: OTP-15156 Aux Id: ERL-655 </p>
        </item>
        <item>
	    <p>There could be an internal consistency check failure
	    when compiling code that called <c>map_get(Key, Map)</c>
	    and then updated the same map.</p>
          <p>
	    Own Id: OTP-15157</p>
        </item>
        <item>
	    <p>In rare circumstances, the compiler could crash in
	    <c>beam_jump</c> when compiling a floating point
	    operation.</p>
          <p>
	    Own Id: OTP-15166 Aux Id: ERL-660 </p>
        </item>
      </list>
    </section>

</section>

<section><title>Compiler 7.2.1</title>

    <section><title>Fixed Bugs and Malfunctions</title>
      <list>
        <item>
	    <p>The could could crash when compiling a complicated
	    function that used the binary syntax.</p>
          <p>
	    Own Id: OTP-15150 Aux Id: ERL-650 </p>
        </item>
      </list>
    </section>

</section>

<section><title>Compiler 7.2</title>

    <section><title>Fixed Bugs and Malfunctions</title>
      <list>
        <item>
	    <p>Fixed an error in an optimization pass that caused
	    impossible tuple matching.</p>
          <p>
	    Own Id: OTP-14855 Aux Id: ERL-549 </p>
        </item>
        <item>
	    <p>The exception thrown when a list comprehension was
	    given a non-list term was not always correct.</p>
          <p>
	    Own Id: OTP-14992 Aux Id: ERL-572 </p>
        </item>
        <item>
	    <p>The compiler could produce incorrect code in rare
	    circumstances when the <c>[{inline,F/A}]</c> option was
	    used.</p>
          <p>
	    Own Id: OTP-15115 Aux Id: PR-1831 </p>
        </item>
      </list>
    </section>


    <section><title>Improvements and New Features</title>
      <list>
        <item>
	    <p>Changed the default behaviour of <c>.erlang</c>
	    loading: <c>.erlang</c> is no longer loaded from the
	    current directory. <c>c:erlangrc(PathList)</c> can be
	    used to search and load an <c>.erlang</c> file from user
	    specified directories.</p> <p><c>escript</c>,
	    <c>erlc</c>, <c>dialyzer</c> and <c>typer</c> no longer
	    load an <c>.erlang</c> at all.</p>
          <p>
	    *** POTENTIAL INCOMPATIBILITY ***</p>
          <p>
	    Own Id: OTP-14439</p>
        </item>
        <item>
	    <p>Support for "tuple calls" have been removed from the
	    run-time system. Tuple calls was an undocumented and
	    unsupported feature which allowed the module argument for
	    an apply operation to be a tuple: <c>Var = dict:new(),
	    Var:size()</c>. This "feature" frequently caused
	    confusion, especially when such call failed. The
	    stacktrace would point out functions that don't exist in
	    the source code.</p>
	    <p>For legacy code that need to use parameterized modules
	    or tuple calls for some other reason, there is a new
	    compiler option called <c>tuple_calls</c>. When this
	    option is given, the compiler will generate extra code
	    that emulates the old behavior for calls where the module
	    is a variable.</p>
          <p>
	    *** POTENTIAL INCOMPATIBILITY ***</p>
          <p>
	    Own Id: OTP-14497</p>
        </item>
        <item>
	    <p>In code such as <c>example({ok, Val}) -&gt; {ok,
	    Val}.</c> a tuple would be built. The compiler will now
	    automatically rewrite the code to
	    <c>example({ok,Val}=Tuple) -&gt; Tuple.</c> which will
	    reduce code size, execution time, and remove GC
	    pressure.</p>
          <p>
	    Own Id: OTP-14505</p>
        </item>
        <item>
	    <p>The optimization of <c>case</c> expression where only
	    one of the case arms can execute successfully has been
	    improved.</p>
          <p>
	    Own Id: OTP-14525</p>
        </item>
        <item>
	    <p>Some uses of binary matching has been slightly
	    improved, eliminating unnecessary register shuffling.</p>
          <p>
	    Own Id: OTP-14594 Aux Id: ERL-444 </p>
        </item>
        <item>
	    <p>There is a new <c>{compile_info,Info}</c> option for
	    the compiler that allows BEAM-based languages such as
	    Elixir and LFE to add their own compiler versions.</p>
          <p>
	    Own Id: OTP-14615 Aux Id: PR-1558 </p>
        </item>
        <item>
	    <p>Loaded BEAM code in a 64-bit system requires less
	    memory because of better packing of operands for
	    instructions.</p>
	    <p>These memory savings were achieved by major
	    improvements to the <c>beam_makeops</c> scripts used when
	    building the run time system and BEAM compiler. There is
	    also new for documentation for <c>beam_makeops</c> that
	    describes how new BEAM instructions and loader
	    transformations can be implemented. The documentation is
	    found in here in a source directory or git repository:
	    erts/emulator/internal_doc/beam_makeops.md. An online
	    version can be found here:
	    https://github.com/erlang/otp/blob/master/erts/emulator/internal_doc/beam_makeops.md</p>
          <p>
	    Own Id: OTP-14626</p>
        </item>
        <item>
	    <p>Size calculations for binary constructions has been
	    somewhat optimized, producing smaller code.</p>
          <p>
	    Own Id: OTP-14654</p>
        </item>
        <item>
	    <p>When the value returned from a '<c>catch</c>'
	    expression is ignored, no stacktrace will be built if an
	    exception is caught. That will save time and produce less
	    garbage. There are also some minor optimizations of
	    '<c>try</c>/<c>catch</c>' both in the compiler and
	    run-time system.</p>
          <p>
	    Own Id: OTP-14683</p>
        </item>
        <item>
	    <p>There is a new syntax in '<c>try/catch</c>' for
	    retrieving the stacktrace without calling
	    '<c>erlang:get_stacktrace/0</c>'. See the reference
	    manual for a description of the new syntax. The
	    '<c>erlang:get_stacktrace/0</c>' BIF is now
	    deprecated.</p>
          <p>
	    Own Id: OTP-14692</p>
        </item>
        <item>
	    <p>The following is an internal change in the compiler,
	    that is not noticeable for normal use of the compiler:
	    The module <c>v3_life</c> has been removed. Its
	    functionality has been simplified and integrated into
	    <c>v3_codegen</c>.</p>
          <p>
	    Own Id: OTP-14712</p>
        </item>
        <item>
	    <p>The optimization of binary matching that delays
	    creation of sub binaries (see the Efficiency Guide) could
	    be thwarted by the argument order and could be necessary
	    to change the argument order. The compiler has now become
	    smarter and can handle any argument order.</p>
          <p>
	    Own Id: OTP-14774</p>
        </item>
        <item>
	    <p>When the compiler was faced with complex case
	    expressions it would unnecessarily allocate stack
	    elements and shuffle data between x and y registers.
	    Improved code generation to only allocate a stack frame
	    when strictly necessary.</p>
          <p>
	    Own Id: OTP-14808 Aux Id: ERL-514 </p>
        </item>
        <item>
	    <p>There is a new option '<c>makedep_side_effect</c>' for
	    the compiler and <c>-MMD</c> for '<c>erlc</c>' that
	    generates dependencies and continues to compile as
	    normal.</p>
          <p>
	    Own Id: OTP-14830</p>
        </item>
        <item>
	    <p>When compiling modules with huge functions, the
	    compiler would generate a lot of atoms for its internal,
	    sometimes so many that the atom table would overflow. The
	    compiler has been rewritten to generate far less internal
	    atoms to avoid filling the atom table.</p>
          <p>
	    Own Id: OTP-14968 Aux Id: ERL-563 </p>
        </item>
        <item>
	    <p>External funs with literal values for module, name,
	    and arity (e.g. <c>erlang:abs/1</c>) are now treated as
	    literals. That means more efficient code that produces
	    less garbage on the heap.</p>
          <p>
	    Own Id: OTP-15003</p>
        </item>
        <item>
	    <p>Two new guards BIFs operating on maps have been added:
	    <c>map_get/2</c> and <c>is_map_key/2</c>. They do the
	    same as <c>maps:get/2</c> and <c>maps:is_key/2</c>,
	    respectively, except that they are allowed to be used in
	    guards.</p>
          <p>
	    Own Id: OTP-15037 Aux Id: PR-1784, PR-1802 </p>
        </item>
        <item>
	    <p>A call or apply of a literal external fun will be
	    replaced with a direct call.</p>
          <p>
	    Own Id: OTP-15044 Aux Id: ERL-614 </p>
        </item>
        <item>
	    <p>Part of EEP-44 has been implemented.</p>
	    <p>There is a new predefined macro called
	    <c>OTP_RELEASE</c> which is an integer indicating the OTP
	    release number (its value is <c>21</c> in this
	    release).</p>
	    <p>There are new preprocessor directives
	    <c>-if(Condition).</c> and <c>-elif(Condition).</c>. The
	    <c>if/elif</c> supports the builtin function
	    <c>defined(Symbol)</c>.</p>
          <p>
	    Own Id: OTP-15087 Aux Id: PR-1810 </p>
        </item>
      </list>
    </section>

</section>

<section><title>Compiler 7.1.5.2</title>

    <section><title>Fixed Bugs and Malfunctions</title>
      <list>
        <item>
	    <p>Fix a regression in OTP-15204 that removed
	    <c>.beam</c> file metadata that some external build tools
	    relied on.</p>
          <p>
	    Own Id: OTP-15292</p>
        </item>
      </list>
    </section>

</section>

<section><title>Compiler 7.1.5.1</title>

    <section><title>Fixed Bugs and Malfunctions</title>
      <list>
        <item>
	    <p>Fixed an issue where files compiled with the
	    <c>+deterministic</c> option differed if they were
	    compiled in a different directory but were otherwise
	    identical.</p>
          <p>
	    Own Id: OTP-15204 Aux Id: ERL-679 </p>
        </item>
      </list>
    </section>

</section>

<section><title>Compiler 7.1.5</title>

    <section><title>Fixed Bugs and Malfunctions</title>
      <list>
        <item>
	    <p>The internal compiler pass (<c>beam_validator</c>)
	    that validates the generated code has been
	    strengthened.</p>
	    <p>When compiling from BEAM assembly code, the
	    <c>beam_type</c> optimizer pass could make the code
	    unsafe. Corrected.</p>
          <p>
	    Own Id: OTP-14863</p>
        </item>
        <item>
	    <p>Corrected optimizations of integers matched out from
	    binaries and used in bit operations.</p>
          <p>
	    Own Id: OTP-14898</p>
        </item>
      </list>
    </section>

</section>

<section><title>Compiler 7.1.4</title>

    <section><title>Fixed Bugs and Malfunctions</title>
      <list>
        <item>
	    <p>The '<c>deterministic</c>' option was not recognized
	    when given in a <c>-compile()</c> attribute in the source
	    code.</p>
          <p>
	    Own Id: OTP-14773 Aux Id: ERL-498 </p>
        </item>
      </list>
    </section>

</section>

<section><title>Compiler 7.1.3</title>

    <section><title>Fixed Bugs and Malfunctions</title>
      <list>
        <item>
	    <p>The compiler could issue an incorrect internal
	    consistency failure diagnostic for some complicated bit
	    syntax matches.</p>
          <p>
	    Own Id: OTP-14640 Aux Id: ERL-490 </p>
        </item>
      </list>
    </section>

</section>

<section><title>Compiler 7.1.2</title>

    <section><title>Fixed Bugs and Malfunctions</title>
      <list>
        <item>
	    <p>Fail labels on guard BIFs weren't taken into account
	    during an optimization pass, and a bug in the validation
	    pass sometimes prevented this from being noticed when a
	    fault occurred.</p>
          <p>
	    Own Id: OTP-14522 Aux Id: ERIERL-48 </p>
        </item>
        <item>
          <p>
	    When compiling from Core Erlang, an 'apply' with a nested
	    apply in the function position would be treated as an
	    invalid call. Corrected. (Thanks to Mikael Pettersson for
	    reporting this bug.)</p>
          <p>
	    Own Id: OTP-14526</p>
        </item>
        <item>
	    <p>Fixed checking of binary matching in the
	    <c>beam_validator</c> module to ensure that potential
	    compiler bugs are found at compile-time instead as
	    emulator crash at run-time.</p>
          <p>
	    Own Id: OTP-14591</p>
        </item>
        <item>
	    <p>There could be false warnings for
	    <c>erlang:get_stacktrace/0</c> being used outside of a
	    <c>try</c> block when using multiple <c>catch</c>
	    clauses.</p>
          <p>
	    Own Id: OTP-14600 Aux Id: ERL-478 </p>
        </item>
      </list>
    </section>


    <section><title>Improvements and New Features</title>
      <list>
        <item>
	    <p> The Erlang code linter no longer checks that the
	    functions mentioned in <c>nowarn_deprecated_function</c>
	    options are declared in the module. </p>
          <p>
	    Own Id: OTP-14378</p>
        </item>
      </list>
    </section>

</section>

<section><title>Compiler 7.1.1</title>

    <section><title>Fixed Bugs and Malfunctions</title>
      <list>
        <item>
	    <p>Fail labels on guard BIFs weren't taken into account
	    during an optimization pass, and a bug in the validation
	    pass sometimes prevented this from being noticed when a
	    fault occurred.</p>
          <p>
	    Own Id: OTP-14522 Aux Id: ERIERL-48 </p>
        </item>
      </list>
    </section>

</section>

<section><title>Compiler 7.1</title>

    <section><title>Fixed Bugs and Malfunctions</title>
      <list>
        <item>
	    <p>For many releases, it has been legal to override a BIF
	    with a local function having the same name. However,
	    calling a local function with the same name as guard BIF
	    as filter in a list comprehension was not allowed.</p>
          <p>
	    Own Id: OTP-13690</p>
        </item>
        <item>
	    <p>compile:forms/2 would not return the module name as
	    documented when one of the options '<c>from_core</c>',
	    '<c>from_asm</c>', or '<c>from_beam</c>' was given. Also,
	    the compiler would crash if one of those options was
	    combined with '<c>native</c>'.</p>
          <p>
	    Own Id: OTP-14408 Aux Id: ERL-417 </p>
        </item>
      </list>
    </section>


    <section><title>Improvements and New Features</title>
      <list>
        <item>
          <p>
	    Optimized test for tuples with an atom as first element.</p>
          <p>
	    Own Id: OTP-12148</p>
        </item>
        <item>
          <p>
	    Compilation of modules with huge literal binary strings
	    is now much faster.</p>
          <p>
	    Own Id: OTP-13794</p>
        </item>
        <item>
	    <p>Replaced usage of deprecated symbolic <seetype
	    marker="erts:erlang#time_unit"><c>time
	    unit</c></seetype> representations.</p>
          <p>
	    Own Id: OTP-13831 Aux Id: OTP-13735 </p>
        </item>
        <item>
	    <p>The undocumented and unsupported module
	    <c>sys_pre_expand</c> has been removed. As a partial
	    replacement for the functionality, there is a new
	    function <c>erl_internal:add_predefined_functions/1</c>
	    and <c>erl_expand_records</c> will now add a module
	    prefix to calls to BIFs and imported functions.</p>
          <p>
	    Own Id: OTP-13856</p>
        </item>
        <item>
	    <p>The internal compiler passes now start all generated
	    variables with "@" to avoid any conflicts with variables
	    in languages such as Elixir or LFE.</p>
          <p>
	    Own Id: OTP-13924</p>
        </item>
        <item>
	    <p>The function <c>fmod/2</c> has been added to the
	    <c>math</c> module.</p>
          <p>
	    Own Id: OTP-14000</p>
        </item>
        <item>
	    <p>Code generation for complicated guards have been
	    improved.</p>
          <p>
	    Own Id: OTP-14042</p>
        </item>
        <item>
          <p>
	    The compiler has new warnings for repeated identical map
	    keys.</p>
          <p>
	    A map expression such as,</p>
          <p>
	    <c> #{'a' => 1, 'b' => 2, 'a' => 3}.</c></p>
          <p>
	    will produce a warning for the repeated key 'a'.</p>
          <p>
	    Own Id: OTP-14058</p>
        </item>
        <item>
	    <p>By default, there will now be a warning when
	    <c>export_all</c> is used. The warning can be disabled
	    using <c>nowarn_export_all</c>.</p>
          <p>
	    Own Id: OTP-14071</p>
        </item>
        <item>
          <p>
	    Optimize maps pattern matching by only examining the
	    common keys in each clause first instead of all keys.
	    This will reduce the number of lookups of each key in
	    maps pattern matching.</p>
          <p>
	    Own Id: OTP-14072</p>
        </item>
        <item>
	    <p>There is a new '<c>deterministic</c>' option to omit
	    '<c>source</c>' and '<c>options</c>' tuples in the BEAM
	    file.</p>
          <p>
	    Own Id: OTP-14087</p>
        </item>
        <item>
          <p>
	    Analyzing modules with binary construction with huge
	    strings is now much faster. The compiler also compiles
	    such modules slightly faster.</p>
          <p>
	    Own Id: OTP-14125 Aux Id: ERL-308 </p>
        </item>
        <item>
	    <p>Atoms may now contain arbitrary Unicode
	    characters.</p>
          <p>
	    Own Id: OTP-14178</p>
        </item>
        <item>
	    <p><c>compile:file/2</c> now accepts the option
	    <c>extra_chunks</c> to include extra chunks in the BEAM
	    file.</p>
          <p>
	    Own Id: OTP-14221</p>
        </item>
        <item>
	    <p>The format of debug information that is stored in BEAM
	    files (when <c>debug_info</c> is used) has been changed.
	    The purpose of the change is to better support other
	    BEAM-based languages such as Elixir or LFE.</p>
	    <p>All tools included in OTP (dialyzer, debugger, cover,
	    and so on) will handle both the new format and the
	    previous format. Tools that retrieve the debug
	    information using <c>beam_lib:chunk(Beam,
	    [abstract_code])</c> will continue to work with both the
	    new and old format. Tools that call
	    <c>beam_lib:chunk(Beam, ["Abst"])</c> will not work with
	    the new format.</p>
	    <p>For more information, see the description of
	    <c>debug_info</c> in the documentation for
	    <c>beam_lib</c> and the description of the
	    <c>{debug_info,{Backend,Data}}</c> option in the
	    documentation for <c>compile</c>.</p>
          <p>
	    Own Id: OTP-14369 Aux Id: PR-1367 </p>
        </item>
        <item>
	    <p>In a future release, <c>erlang:get_stacktrace/0</c>
	    will probably only work when called from within a
	    '<c>try</c>' expression (otherwise it will return
	    <c>[]</c>.</p>
	    <p>To help prepare for that change, the compiler will now
	    by default warn if '<c>get_stacktrace/0</c>' is used in a
	    way that will not work in the future. Note that the
	    warning will not be issued if '<c>get_stacktrace/0</c>'
	    is used in a function that uses neither '<c>catch</c>'
	    nor '<c>try</c>' (because that could be a legal use if
	    the function is called from within a '<c>try</c>'.</p>
          <p>
	    Own Id: OTP-14401</p>
        </item>
      </list>
    </section>

</section>

<section><title>Compiler 7.0.4.1</title>

    <section><title>Fixed Bugs and Malfunctions</title>
      <list>
        <item>
	    <p>Fail labels on guard BIFs weren't taken into account
	    during an optimization pass, and a bug in the validation
	    pass sometimes prevented this from being noticed when a
	    fault occurred.</p>
          <p>
	    Own Id: OTP-14522 Aux Id: ERIERL-48 </p>
        </item>
      </list>
    </section>

</section>

<section><title>Compiler 7.0.4</title>

    <section><title>Fixed Bugs and Malfunctions</title>
      <list>
        <item>
          <p>
	    Minor internal changes. A typo in the documentation was
	    also fixed.</p>
          <p>
	    Own Id: OTP-14240</p>
        </item>
      </list>
    </section>

</section>

<section><title>Compiler 7.0.3</title>

    <section><title>Fixed Bugs and Malfunctions</title>
      <list>
        <item>
          <p>
	    Fixed a compiler crash when maps were matched.</p>
          <p>
	    Own Id: OTP-13931 Aux Id: ERL-266 </p>
        </item>
        <item>
          <p>
	    Fixed a compiler crash having to with the delayed
	    sub-creation optimization. (Thanks to Jose Valim for
	    reporting this bug.)</p>
          <p>
	    Own Id: OTP-13947 Aux Id: ERL-268 </p>
        </item>
        <item>
	    <p>The compiler option <c>inline_list_funcs</c>
	    accidentally turned off some other optimizations.</p>
          <p>
	    Own Id: OTP-13985</p>
        </item>
        <item>
	    <p>The compiler could sometimes generate spurious
	    warnings when inlining was enabled.</p>
          <p>
	    Own Id: OTP-14040 Aux Id: ERL-301 </p>
        </item>
      </list>
    </section>

</section>

<section><title>Compiler 7.0.2</title>

    <section><title>Fixed Bugs and Malfunctions</title>
      <list>
        <item>
          <p>
	    If the compiler fails to write the BEAM file, it will now
	    report the reason of the error for the write operation.</p>
          <p>
	    Own Id: OTP-13701</p>
        </item>
        <item>
          <p>
	    Fixed an internal compiler error. (Thanks to Svilen
	    Ivanov for reporting this bug.)</p>
          <p>
	    Own Id: OTP-13780 Aux Id: ERL-202 </p>
        </item>
        <item>
          <p>
	    The compiler could crash when trying to compile a
	    complicated expression with multiple catches all on one
	    line . (Thanks to Thomas Arts for reporting this bug.)</p>
          <p>
	    Own Id: OTP-13804 Aux Id: ERL-209 </p>
        </item>
        <item>
          <p>
	    Eliminated a few internal compiler failures.</p>
          <p>
	    Own Id: OTP-13863</p>
        </item>
      </list>
    </section>

</section>

<section><title>Compiler 7.0.1</title>

    <section><title>Fixed Bugs and Malfunctions</title>
      <list>
        <item>
          <p>
	    A literal binary matching regression was introduced in
	    19.0 where a match could fail to resolve to the right
	    clause. This has now been fixed.</p>
          <p>
	    Own Id: OTP-13738</p>
        </item>
      </list>
    </section>

</section>

<section><title>Compiler 7.0</title>

    <section><title>Fixed Bugs and Malfunctions</title>
      <list>
        <item>
	    <p><c>compile:forms/1,2</c> would crash when used in a
	    working directory that had been deleted by another
	    process.</p>
          <p>
	    Own Id: OTP-13430 Aux Id: ERL-113 </p>
        </item>
        <item>
	    <p>Dialyzer no longer crashes when there is an invalid
	    function call such as <c>42(7)</c> in a module being
	    analyzed. The compiler will now warn for invalid function
	    calls such as <c>X = 42, x(7)</c>.</p>
          <p>
	    Own Id: OTP-13552 Aux Id: ERL-138 </p>
        </item>
      </list>
    </section>


    <section><title>Improvements and New Features</title>
      <list>
        <item>
          <p>
	    Optimization of tuple matching has been slightly
	    improved.</p>
          <p>
	    Own Id: OTP-12951</p>
        </item>
        <item>
	    <p>Five deprecated and undocumented functions in the
	    module <c>core_lib</c> have been removed. The functions
	    are: <c>get_anno/{1,2}</c>, <c>is_literal/1</c>,
	    <c>is_literal_list/1</c>, and <c>literal_value</c>. Use
	    the appropriate functions in the <c>cerl</c> module
	    instead.</p>
          <p>
	    Own Id: OTP-12979</p>
        </item>
        <item>
	    <p>The pre-processor can now expand the ?FUNCTION_NAME
	    and ?FUNCTION_ARITY macros.</p>
          <p>
	    Own Id: OTP-13059</p>
        </item>
        <item>
	    <p>The function mapfold/4 has been added to the
	    <c>cerl_trees</c> module.</p>
          <p>
	    Own Id: OTP-13280</p>
        </item>
        <item>
	    <p>Bitstring comprehensions have been generalized to
	    allow arbitrary expressions in the construction part.</p>
          <p>
	    Own Id: OTP-13289</p>
        </item>
        <item>
	    <p>The compiler will now produce warnings for binary
	    patterns that will never match (example:
	    <c>&lt;&lt;-1/unsigned&gt;&gt; = Bin</c>). </p>
          <p>
	    Own Id: OTP-13374 Aux Id: ERL-44 </p>
        </item>
        <item>
	    <p>The compiler will no longer put the compilation date
	    and time into BEAM files. That means that two BEAM files
	    compiled on the same computer from the same source code
	    and compilation options will be identical.</p>
	    <p>Note: If you want to find out whether a BEAM file on
	    disk is different from the loaded code, compared the MD5
	    value obtained from <c>Mod:module_info(md5)</c> with the
	    MD5 value obtained from
	    <c>beam_lib:md5(BeamFileForMod)</c></p>.
          <p>
	    *** POTENTIAL INCOMPATIBILITY ***</p>
          <p>
	    Own Id: OTP-13504</p>
        </item>
        <item>
	    <p>The function <c>compile:env_compiler_options/0</c> has
	    been added to allow tools to pick up the same default
	    compiler options as the compiler itself.</p>
          <p>
	    Own Id: OTP-13654</p>
        </item>
      </list>
    </section>

</section>


<section><title>Compiler 6.0.3.1</title>
    <section><title>Fixed Bugs and Malfunctions</title>
      <list>
        <item>
	    <p>Fail labels on guard BIFs weren't taken into account
	    during an optimization pass, and a bug in the validation
	    pass sometimes prevented this from being noticed when a
	    fault occurred.</p>
          <p>
	    Own Id: OTP-14522 Aux Id: ERIERL-48 </p>
        </item>
      </list>
    </section>
</section>

<section><title>Compiler 6.0.3</title>

    <section><title>Fixed Bugs and Malfunctions</title>
      <list>
        <item>
          <p>
	    An complicated guard expression in a function call could
	    crash the compiler. (Thanks to Thomas Arts for reporting
	    this bug.)</p>
          <p>
	    Own Id: OTP-13208</p>
        </item>
        <item>
	    <p>Constructing a map in a guard in a catch could crash
	    the compiler. (Thanks to Thomas Arts for reporting this
	    bug.)</p>
          <p>
	    Own Id: OTP-13223</p>
        </item>
        <item>
	    <p>Updating a fun as if it were a map would cause the
	    compiler to crash. (Thanks to Thomas Arts for reporting
	    this bug.)</p>
          <p>
	    Own Id: OTP-13231</p>
        </item>
        <item>
          <p>
	    Fix pretty printing of Core Maps</p>
          <p>
	    Literal maps could cause Dialyzer to crash when pretty
	    printing the results.</p>
          <p>
	    Own Id: OTP-13238</p>
        </item>
        <item>
          <p>
	    A complex combination of bit syntax matching operations
	    would cause an internal consistency check failure during
	    compilation. (Thanks to Jose Valim for reporting this
	    bug.)</p>
          <p>
	    Own Id: OTP-13309</p>
        </item>
      </list>
    </section>

</section>

<section><title>Compiler 6.0.2</title>

    <section><title>Fixed Bugs and Malfunctions</title>
      <list>
        <item>
          <p>
	    Fix cerl_trees:label/2 bug with map K/V swap</p>
          <p>
	    Own Id: OTP-13091</p>
        </item>
        <item>
          <p>
	    Warnings produced when the '<c>bin_opt_info</c>' option
	    was given could sometimes lack filenames and line
	    numbers. (Thanks to José Valim for reporting this bug.)</p>
          <p>
	    Own Id: OTP-13113</p>
        </item>
      </list>
    </section>

</section>

<section><title>Compiler 6.0.1</title>

    <section><title>Fixed Bugs and Malfunctions</title>
      <list>
        <item>
          <p>
	    Fix <c>get_map_elements</c> register corruption</p>
          <p>
	    Instruction <c>get_map_elements</c> might destroy target
	    registers when the fail-label is taken. Only seen for
	    patterns with two, and only two, target registers.
	    Specifically if we copy one register and then jump.</p>
          <p>
	    Own Id: OTP-12967</p>
        </item>
      </list>
    </section>

</section>

<section><title>Compiler 6.0</title>

    <section><title>Fixed Bugs and Malfunctions</title>
      <list>
        <item>
          <p>
	    The compiler optimizes away building of terms that are
	    never actually used. As a result, the compiler in OTP 18
	    may produce more warnings for terms that are built but
	    not used than the compiler in OTP 17.</p>
          <p>
	    Own Id: OTP-12453</p>
        </item>
        <item>
          <p>
	    Using a map could incorrectly suppress warnings for
	    unused variables.</p>
          <p>
	    Own Id: OTP-12515</p>
        </item>
        <item>
          <p>
	    The compiler now properly reports unknown parse
	    transforms. That is, <c>undef</c> exceptions coming from
	    the parse transform itself is reported differently from
	    the absence of the parse transform.</p>
          <p>
	    Own Id: OTP-12723</p>
        </item>
        <item>
          <p>
	    Allow for 'creation of sub binary delayed' optimization
	    if maps instructions are in a clause.</p>
          <p>
	    Own Id: OTP-12758</p>
        </item>
      </list>
    </section>


    <section><title>Improvements and New Features</title>
      <list>
        <item>
          <p>
	    The <c>cerl</c> and <c>cerl_trees</c> modules in the
	    Compiler application are now documented.</p>
          <p>
	    Own Id: OTP-11978</p>
        </item>
        <item>
          <p>
	    The deprecated '<c>asm</c>' option has been removed.</p>
          <p>
	    *** POTENTIAL INCOMPATIBILITY ***</p>
          <p>
	    Own Id: OTP-12100</p>
        </item>
        <item>
          <p>
	    Support variables as Map keys in expressions and patterns</p>
	    <p>Erlang will accept any expression as keys in Map
	    expressions and it will accept literals or bound
	    variables as keys in Map patterns.</p>
          <p>
	    Own Id: OTP-12218</p>
        </item>
        <item>
          <p>
	    Infer Map type information in beam_type compiler
	    optimization pass.</p>
          <p>
	    Own Id: OTP-12253</p>
        </item>
        <item>
          <p>
	    Compiler optimizations have been improved.</p>
          <p>
	    Own Id: OTP-12393</p>
        </item>
        <item>
          <p>
	    Five undocumented functions in the module <c>core_lib</c>
	    have been deprecated and will be removed in the next
	    major release. The functions are: <c>get_anno/{1,2}</c>,
	    <c>is_literal/1</c>, <c>is_literal_list/1</c>, and
	    <c>literal_value</c>. Use the appropriate functions in
	    the <c>cerl</c> module instead.</p>
          <p>
	    Own Id: OTP-12497</p>
        </item>
        <item>
          <p>
	    Change some internal data structures to Maps in order to
	    speed up compilation time. Measured speed up is around
	    10%-15%.</p>
          <p>
	    Own Id: OTP-12774</p>
        </item>
        <item>
          <p>
	    Fix beam_bool pass for Maps instruction get_map_elements</p>
          <p>
	    Before beam_split the get_map_elements instruction is
	    still in blocks and the helper function in beam_jump did
	    not reflect this.</p>
          <p>
	    Own Id: OTP-12844 Aux Id: 17 </p>
        </item>
      </list>
    </section>

</section>

<section><title>Compiler 5.0.4</title>

    <section><title>Fixed Bugs and Malfunctions</title>
      <list>
        <item>
          <p>
	    Matching out a map from a record and then updating the
	    record could cause a 'badarg' exception at run-time.
	    (Thanks to Dmitry Aleksandrov for reporting this bug.)</p>
          <p>
	    Own Id: OTP-12402</p>
        </item>
        <item>
	    <p>The compiler would crash when compiling some complex,
	    nonsensical guards such as:</p>
	    <p> ... <c>when {{X}}, -X</c>...</p>
          <p>
	    Own Id: OTP-12410</p>
        </item>
        <item>
          <p>
	    In rare circumstances, using binary pattern in the value
	    part of a map pattern would cause the compiler to crash.</p>
          <p>
	    Own Id: OTP-12414</p>
        </item>
        <item>
	    <p>Case expressions where a map was wrapped in a tuple or
	    list such as:</p>
	    <p><c>case {a,Map} of</c><br/> <c>{a,#{k:=_}}=Tuple -&gt;
	    Tuple</c><br/> <c>end.</c></p>
	    <p>would be unsafely "optimized" to either cause an
	    exception at run-time or would return an empty map.</p>
          <p>
	    Own Id: OTP-12451</p>
        </item>
        <item>
	    <p>When a variable was compared to a literal map using
	    the '<c>==</c>' operator, the compiler would change the
	    operator to '<c>=:=</c>' since it is more efficient.
	    However, this optimization is not safe if the map literal
	    has numeric keys or values. The compiler will now only do
	    the optimization if all keys and values are
	    non-numeric.</p>
          <p>
	    Own Id: OTP-12456</p>
        </item>
      </list>
    </section>

</section>

<section><title>Compiler 5.0.3</title>

    <section><title>Fixed Bugs and Malfunctions</title>
      <list>
        <item>
          <p>
	    Named funs with the same name and arity could get mixed
	    up with each other.</p>
          <p>
	    Own Id: OTP-12262</p>
        </item>
        <item>
          <p>
	    Coalesce map keys in dialyzer mode</p>
          <p>
	    This fixes a regression introduced in commit
	    805f9c89fc01220bc1bb0f27e1b68fd4eca688ba The problem
	    occurred with compounded map keys compiled with dialyzer
	    option turned on, '+dialyzer'.</p>
          <p>
	    Reported by: Ivan Uemlianin</p>
          <p>
	    Own Id: OTP-12347</p>
        </item>
      </list>
    </section>

</section>

<section><title>Compiler 5.0.2</title>

    <section><title>Fixed Bugs and Malfunctions</title>
      <list>
        <item>
          <p>
	    Corrected a bug with incorrect code generation when
	    inlining was turned on.</p>
          <p>
	    Own Id: OTP-12132</p>
        </item>
      </list>
    </section>

</section>

<section><title>Compiler 5.0.1</title>

    <section><title>Fixed Bugs and Malfunctions</title>
      <list>
        <item>
          <p>
	    A Dialyzer crash involving analysis of Map types has now
	    been fixed.</p>
          <p>
	    Own Id: OTP-11947</p>
        </item>
        <item>
	    <p>The compiler would fail to compile a file with a
	    latin-1 character in the false branch of an <c>-ifdef</c>
	    or <c>-indef</c>.</p>
          <p>
	    Own Id: OTP-11987</p>
        </item>
      </list>
    </section>

</section>

<section><title>Compiler 5.0</title>

    <section><title>Fixed Bugs and Malfunctions</title>
      <list>
        <item>
          <p>
	    Line numbers would not be correct when a binary
	    construction such as
	    '<c>&lt;&lt;Bin/binary,...&gt;&gt;</c>' fails. (Thanks to
	    Stanislav Seletskiy for reporting this bug.)</p>
          <p>
	    Own Id: OTP-11572</p>
        </item>
        <item>
          <p>
	    The compiler now properly annotates the code in value in
	    the '<c>after</c>' clause for a '<c>try</c>' so that
	    Dialyzer no longer generates a false warning for an
	    unmatched return.</p>
          <p>
	    Own Id: OTP-11580</p>
        </item>
        <item>
          <p>
	    Some case statements where no clause would match could
	    cause an internal error in the compiler. (Thanks to Erik
	    Soe Sorensen for reporting this bug.)</p>
          <p>
	    Own Id: OTP-11610</p>
        </item>
        <item>
          <p>
	    With <c>--Wunmatched_returns</c>, dialyzer will no longer
	    warn when the value of a list comprehension is ignored,
	    provided that the each value in the list would be an
	    atomic value (such as integer or atoms, as opposed to
	    tuples and lists). Example: ignoring '<c>[io:format(...)
	    || ...]</c>' will not cause a warning, while ignoring
	    '<c>[file:close(Fd) || ...]</c>' will.</p>
          <p>
	    Own Id: OTP-11626</p>
        </item>
        <item>
          <p>
	    Matching out a binary and applying the binary as if it
	    were a fun would crash the run-time system. (Thanks to
	    Loïc Hoguin.)</p>
          <p>
	    Own Id: OTP-11672</p>
        </item>
        <item>
          <p>
	    Some local implementations of removing the last element
	    from a list are replaced by <c>lists:droplast/1</c>. Note
	    that this requires at least <c>stdlib-2.0</c>, which is
	    the stdlib version delivered in OTP 17.0. (Thanks to Hans
	    Svensson)</p>
          <p>
	    Own Id: OTP-11678</p>
        </item>
        <item>
          <p>
	    Allow all auto imports to be suppressed at once.
	    Introducing the no_auto_import attribute:
	    -compile(no_auto_import). Useful for code generation
	    tools that always use the qualified function names and
	    want to avoid the auto imported functions clashing with
	    local ones. (Thanks to José Valim.)</p>
          <p>
	    Own Id: OTP-11682</p>
        </item>
        <item>
          <p>
	    Application upgrade (appup) files are corrected for the
	    following applications: </p>
          <p>
	    <c>asn1, common_test, compiler, crypto, debugger,
	    dialyzer, edoc, eldap, erl_docgen, et, eunit, gs, hipe,
	    inets, observer, odbc, os_mon, otp_mibs, parsetools,
	    percept, public_key, reltool, runtime_tools, ssh,
	    syntax_tools, test_server, tools, typer, webtool, wx,
	    xmerl</c></p>
          <p>
	    A new test utility for testing appup files is added to
	    test_server. This is now used by most applications in
	    OTP.</p>
          <p>
	    (Thanks to Tobias Schlager)</p>
          <p>
	    Own Id: OTP-11744</p>
        </item>
        <item>
          <p>
	    Adapt 'asm' deprecation message to new version scheme.
	    (Thanks to Tuncer Ayaz)</p>
          <p>
	    Own Id: OTP-11751</p>
        </item>
        <item>
          <p>
	    A number of compiler errors where unusual or nonsensical
	    code would crash the compiler have been reported by Ulf
	    Norell and corrected by Anthony Ramine.</p>
          <p>
	    Own Id: OTP-11770</p>
        </item>
      </list>
    </section>


    <section><title>Improvements and New Features</title>
      <list>
        <item>
          <p>
	    Compilation times for modules with a huge number for
	    record accesses using the dot operator has been improved.</p>
          <p>
	    Own Id: OTP-10652</p>
        </item>
        <item>
          <p>
	    The compiler can generate somewhat better code by moving
	    let expressions into sequences. (Thanks to Anthony
	    Ramine.)</p>
          <p>
	    Own Id: OTP-11056</p>
        </item>
        <item>
          <p>
	    Forbid unsized fields in patterns of binary generators
	    and simplified v3_core's translation of bit string
	    generators. (Thanks to Anthony Ramine.)</p>
          <p>
	    Own Id: OTP-11186</p>
        </item>
        <item>
          <p>
	    Funs can now be a given a name. Thanks to to Richard
	    O'Keefe for the idea (EEP37) and to Anthony Ramine for
	    the implementation.</p>
          <p>
	    Own Id: OTP-11537</p>
        </item>
        <item>
          <p>
	    Using the <c>from_asm</c> option to produce a BEAM file
	    starting from BEAM assembly code would often fail because
	    early optimization passes would not understand
	    instructions that later optimization passes would
	    introduce. (Thanks to Anthony Ramine.)</p>
          <p>
	    Own Id: OTP-11544</p>
        </item>
        <item>
          <p>
	    The <c>.core</c> and <c>.S</c> extensions are now
	    documented in the <c>erlc</c> documentation, and the
	    '<c>from_core</c>' and '<c>from_asm</c>' options are now
	    documented in the compiler documentation. (Thanks to
	    Tuncer Ayaz.)</p>
          <p>
	    Own Id: OTP-11547</p>
        </item>
        <item>
	    <p>Optimization of case expressions that build tuples or
	    lists have been improved.</p>
          <p>
	    Own Id: OTP-11584</p>
        </item>
        <item>
          <p>
	    EEP43: New data type - Maps</p>
          <p>
	    With Maps you may for instance:</p>
          <taglist>
            <tag/> <item><c>M0 = #{ a =&gt; 1, b =&gt; 2}, % create
	      associations</c></item>
            <tag/><item><c>M1 = M0#{ a := 10 }, % update values</c></item>
            <tag/><item><c>M2 = M1#{ "hi" =&gt;
	      "hello"}, % add new associations</c></item>
            <tag/><item><c>#{ "hi" := V1, a := V2, b := V3} = M2.
               % match keys with values</c></item>
          </taglist>
		<p>
	    For information on how to use Maps please see Map Expressions in the
		<seeguide marker="system/reference_manual:expressions#map_expressions">
			Reference Manual</seeguide>.</p>
          <p>
	    The current implementation is without the following
	    features:</p>
          <taglist>
            <tag/><item>No variable keys</item>
	    <tag/><item>No single value access</item>
            <tag/><item>No map comprehensions</item>
          </taglist>
          <p>
	    Note that Maps is <em>experimental</em> during OTP 17.0.</p>
          <p>
	    Own Id: OTP-11616</p>
        </item>
        <item>
          <p>
	    Some function specs are corrected or moved and some edoc
	    comments are corrected in order to allow use of edoc.
	    (Thanks to Pierre Fenoll)</p>
          <p>
	    Own Id: OTP-11702</p>
        </item>
        <item>
          <p>
	    Thanks to Anthony Ramine for several improvements to the
	    optimizations in the BEAM compiler and for cleaning up
	    the code the code that transforms list and binary
	    comprehensions to Core Erlang.</p>
          <p>
	    Own Id: OTP-11720</p>
        </item>
        <item>
          <p>
	    The default encoding for Erlang source files is now
	    UTF-8. As a temporary measure to ease the transition from
	    the old default of latin-1, if the compiler encounters
	    byte sequences that are not valid UTF-8 sequences, the
	    compiler will re-try the compilation in latin-1 mode.
	    This workaround will be removed in a future release.</p>
          <p>
	    Own Id: OTP-11791</p>
        </item>
      </list>
    </section>

</section>

<section><title>Compiler 4.9.4</title>

    <section><title>Fixed Bugs and Malfunctions</title>
      <list>
        <item>
          <p>
	    Typo fix ambigous -&gt; ambiguous. Thanks to Leo Correa.</p>
          <p>
	    Own Id: OTP-11455</p>
        </item>
      </list>
    </section>


    <section><title>Improvements and New Features</title>
      <list>
        <item>
          <p>
	    Lift 'after' blocks to zeroary functions. Thanks to
	    Anthony Ramine.</p>
          <p>
	    Own Id: OTP-11267</p>
        </item>
      </list>
    </section>

</section>

<section><title>Compiler 4.9.3</title>

    <section><title>Fixed Bugs and Malfunctions</title>
      <list>
        <item>
          <p>
	    Expressions such as <c>'B = is_integer(V), if B and B
	    -&gt; ok end'</c> would crash the compiler.</p>
          <p>
	    Own Id: OTP-11240</p>
        </item>
        <item>
          <p>
	    <c>compile:file2/2</c> with the option
	    <c>report_errors</c> could return ErrorInfo tuples with
	    only two elements, while the documentation says that the
	    ErrorInfo tuple always has three elements. Also updated
	    the documentation to add that the first element may be
	    '<c>none</c>' if no line number is applicable.</p>
          <p>
	    Own Id: OTP-11304 Aux Id: seq12412 </p>
        </item>
      </list>
    </section>


    <section><title>Improvements and New Features</title>
      <list>
        <item>
          <p>
	    Fix matching of floating point middle-endian machines.
	    Thanks to Johannes Weissl.</p>
          <p>
	    Own Id: OTP-11201</p>
        </item>
        <item>
          <p>
	    Restrict inlining of local fun references. Thanks to
	    Anthony Ramine.</p>
          <p>
	    Own Id: OTP-11211</p>
        </item>
        <item>
          <p>
	    Silence a misleading warning with some comprehensions.
	    Thanks to Anthony Ramine.</p>
          <p>
	    Own Id: OTP-11212</p>
        </item>
        <item>
          <p>
	    Forbid returning a match context in beam_validator.
	    Thanks to Anthony Ramine.</p>
          <p>
	    Own Id: OTP-11247</p>
        </item>
      </list>
    </section>

</section>

<section><title>Compiler 4.9.2</title>

    <section><title>Fixed Bugs and Malfunctions</title>
      <list>
        <item>
          <p>
	    Compiling functions with complex boolean operations in
	    guards could be very slow. (Thanks to Magnus Muller for
	    reporting this issue.)</p>
          <p>
	    Own Id: OTP-10939</p>
        </item>
        <item>
          <p>
	    Certain guard expressions used in a receive statement
	    could cause the compiler to crash.</p>
          <p>
	    Own Id: OTP-11119 Aux Id: seq12342 </p>
        </item>
      </list>
    </section>


    <section><title>Improvements and New Features</title>
      <list>
        <item>
          <p>
	    Fix optimization of some binary comprehensions. Thanks to
	    Anthony Ramine.</p>
          <p>
	    Own Id: OTP-11005</p>
        </item>
        <item>
          <p>
	    Use a set to store ref registers in beam_receive. Thanks
	    to Anthony Ramine.</p>
          <p>
	    Own Id: OTP-11069</p>
        </item>
        <item>
          <p>
	    Fix renaming of bs_put_string instructions. Thanks to
	    Anthony Ramine.</p>
          <p>
	    Own Id: OTP-11129</p>
        </item>
      </list>
    </section>

</section>

<section><title>Compiler 4.9.1</title>

    <section><title>Fixed Bugs and Malfunctions</title>
      <list>
        <item>
          <p>
	    The compiler would crash attempting to compile
	    expressions such as "element(2, not_tuple)".</p>
          <p>
	    Own Id: OTP-10794</p>
        </item>
        <item>
          <p>
	    Forbid multiple values in Core Erlang sequence arguments.
	    Thanks to José Valim and Anthony Ramine.</p>
          <p>
	    Own Id: OTP-10818</p>
        </item>
        <item>
          <p>
	    An unsafe optimization would cause the compiler to crash
	    with an internal error for certain complex code
	    sequences.</p>
          <p>
	    Own Id: OTP-10825 Aux Id: seq12247 </p>
        </item>
      </list>
    </section>


    <section><title>Improvements and New Features</title>
      <list>
        <item>
	    <p>Integers in expression that will give a floating point
	    result (such as "<c>X / 2</c>" will now be converted to
	    floating point at compile-time. (Suggested by Richard
	    O'Keefe.)</p>
	    <p>Identical floating points constans in a module will
	    now be coalesced to one entry in the constant pool.</p>
          <p>
	    Own Id: OTP-10788</p>
        </item>
      </list>
    </section>

</section>

<section><title>Compiler 4.9</title>

    <section><title>Improvements and New Features</title>
      <list>
        <item>
          <p>
	    The compiler optimizations have been polished, so that
	    the code quality will be slightly better in some cases.</p>
          <p>
	    Own Id: OTP-10193</p>
        </item>
        <item>
	    <p> Support for Unicode has been implemented. </p>
          <p>
	    Own Id: OTP-10302</p>
        </item>
        <item>
	    <p>Where necessary a comment stating encoding has been
	    added to Erlang files. The comment is meant to be removed
	    in Erlang/OTP R17B when UTF-8 becomes the default
	    encoding. </p>
          <p>
	    Own Id: OTP-10630</p>
        </item>
        <item>
          <p>
	    Fix some wrong warnings triggered by the option
	    inline_list_funcs. Thanks to Anthony Ramine.</p>
          <p>
	    Own Id: OTP-10690</p>
        </item>
        <item>
          <p>
	    Forbid local fun variables in Core Erlang guards. Thanks
	    to Anthony Ramine.</p>
          <p>
	    Own Id: OTP-10706</p>
        </item>
        <item>
          <p>
	    Binary syntax matches could cause an internal consistency
	    error in in the compiler. (Thanks to Viktor Sovietov for
	    reporting this bug.)</p>
          <p>
	    Own Id: OTP-10724</p>
        </item>
      </list>
    </section>

</section>

<section><title>Compiler 4.8.2</title>

    <section><title>Fixed Bugs and Malfunctions</title>
      <list>
        <item>
          <p>
	    Modules with very many functions would compile very
	    slowly.</p>
          <p>
	    Own Id: OTP-10123</p>
        </item>
        <item>
          <p>
	    <c>compile:forms/2</c> will now use a
	    {source,SourceFilePath} to set the source returned by
	    <c>module_info(compile)</c> (Thanks to José Valim)</p>
          <p>
	    Own Id: OTP-10150</p>
        </item>
        <item>
          <p>
	    A process which had enabled trap_exit would receive EXIT
	    messages after calling the compiler. (Thanks to Jeremy
	    Heater.)</p>
          <p>
	    Own Id: OTP-10171</p>
        </item>
        <item>
          <p>
	    Fix messages ordering with column numbers</p>
          <p>
	    Own Id: OTP-10183</p>
        </item>
        <item>
          <p>
	    sys_pre_expand: Fix BASE never being set</p>
          <p>
	    Commit a612e99fb5aaa934fe5a8591db0f083d7fa0b20a turned
	    module attributes from 2-tuples to 3-tuples but forgot to
	    update get_base/1, breaking BASE for parametric modules.</p>
          <p>
	    Own Id: OTP-10184</p>
        </item>
        <item>
          <p>
	    The compiler will now issue a warning if literal tuple
	    funs are used. For example, {erlang,is_tuple}(X) will now
	    generate a warning.</p>
          <p>
	    Own Id: OTP-10185</p>
        </item>
        <item>
          <p>
	    The compiler will now warn for illegal sizes for segments
	    in binary construction. For example,
	    &lt;&lt;X:(2.5)&gt;&gt; will now cause the compiler to
	    issue a warning.</p>
          <p>
	    Own Id: OTP-10197</p>
        </item>
        <item>
          <p>
	    Fix the erlc -MP flag</p>
          <p>
	    Because of a copy-and-paste error in erlc.c, the -MP flag
	    had the same effect as -MG. As a workaround, you had to
	    pass +makedep_phony to enable the MP option. This patch
	    makes -MP work as intended.</p>
          <p>
	    Own Id: OTP-10211</p>
        </item>
      </list>
    </section>

</section>

<section><title>Compiler 4.8.1</title>

    <section><title>Fixed Bugs and Malfunctions</title>
      <list>
        <item>
          <p>
	    In rare circumstance, the compiler could crash when
	    compiling a case statement. (Thanks to Hakan Mattsson.)</p>
          <p>
	    Own Id: OTP-9842</p>
        </item>
        <item>
	    <p>Calling a guard test (such as is_list/1) from the
	    top-level in a guard, would cause a compiler crash if
	    there was a local definition with the same name.
	    Corrected to reject the program with an error
	    message.</p>
          <p>
	    Own Id: OTP-9866</p>
        </item>
        <item>
	    <p>Using <c>get/1</c> in a <c>try</c> block could in some
	    cases cause an internal compiler error. (Thanks to Eric
	    Merritt.)</p>
          <p>
	    Own Id: OTP-9867</p>
        </item>
        <item>
          <p>
	    An unexported on_load function would not get run if the
	    module was compiled with the <c>inline</c> option.
	    (Thanks to Yiannis Tsiouris.)</p>
          <p>
	    Own Id: OTP-9910</p>
        </item>
        <item>
          <p>
	    Fixed a discrepancy in compile_info</p>
          <p>
	    The BEAM disassembler used the atom 'none' to signify the
	    absence of a compile_info chunk in a .beam file. This
	    clashed with the type declaration of the compile_info
	    field of a #beam_file{} record as containing a list. Now
	    [] signifies the absence of this chunk. This simplifies
	    the code and avoids a dialyzer warning.</p>
          <p>
	    Own Id: OTP-9917</p>
        </item>
        <item>
          <p>
	    Fix typo in `compile' doc: unmatched parenthesis (Thanks
	    to Ricardo Catalinas Jiménez)</p>
          <p>
	    Own Id: OTP-9919</p>
        </item>
        <item>
	    <p>In a <c>try</c>...<c>catch</c> statement that always
	    returned <c>false</c>, the compiler would remove calls to
	    BIFs that could not cause an exception (such as
	    <c>put/2</c>). Example of such code: <c>try put(K, V),
	    false catch _:_ -&gt; false end.</c></p>
          <p>
	    Own Id: OTP-9982</p>
        </item>
      </list>
    </section>

</section>

<section><title>Compiler 4.8</title>

    <section><title>Fixed Bugs and Malfunctions</title>
      <list>
        <item>
          <p>
	    Add '-callback' attributes in stdlib's behaviours</p>
          <p>
	    Replace the behaviour_info(callbacks) export in stdlib's
	    behaviours with -callback' attributes for all the
	    callbacks. Update the documentation with information on
	    the callback attribute Automatically generate
	    'behaviour_info' function from '-callback' attributes</p>
          <p>
	    'behaviour_info(callbacks)' is a special function that is
	    defined in a module which describes a behaviour and
	    returns a list of its callbacks.</p>
          <p>
	    This function is now automatically generated using the
	    '-callback' specs. An error is returned by lint if user
	    defines both '-callback' attributes and the
	    behaviour_info/1 function. If no type info is needed for
	    a callback use a generic spec for it. Add '-callback'
	    attribute to language syntax</p>
          <p>
	    Behaviours may define specs for their callbacks using the
	    familiar spec syntax, replacing the '-spec' keyword with
	    '-callback'. Simple lint checks are performed to ensure
	    that no callbacks are defined twice and all types
	    referred are declared.</p>
          <p>
	    These attributes can be then used by tools to provide
	    documentation to the behaviour or find discrepancies in
	    the callback definitions in the callback module.</p>
          <p>
	    Add callback specs into 'application' module in kernel
	    Add callback specs to tftp module following internet
	    documentation Add callback specs to inets_service module
	    following possibly deprecated comments</p>
          <p>
	    Own Id: OTP-9621</p>
        </item>
        <item>
          <p>
	    The calculation of the 'uniq' value for a fun (see
	    <c>erlang:fun_info/1</c>) was too weak and has been
	    strengthened. It used to be based on the only the code
	    for the fun body, but it is now based on the MD5 of the
	    BEAM code for the module.</p>
          <p>
	    Own Id: OTP-9667</p>
        </item>
      </list>
    </section>


    <section><title>Improvements and New Features</title>
      <list>
        <item>
	    <p>Variables are now now allowed in '<c>fun M:F/A</c>' as
	    suggested by Richard O'Keefe in EEP-23.</p>
	    <p>The representation of '<c>fun M:F/A</c>' in the
	    abstract format has been changed in an incompatible way.
	    Tools that directly read or manipulate the abstract
	    format (such as parse transforms) may need to be updated.
	    The compiler can handle both the new and the old format
	    (i.e. extracting the abstract format from a pre-R15 BEAM
	    file and compiling it using compile:forms/1,2 will work).
	    The <c>syntax_tools</c> application can also handle both
	    formats.</p>
          <p>
	    *** POTENTIAL INCOMPATIBILITY ***</p>
          <p>
	    Own Id: OTP-9643</p>
        </item>
        <item>
          <p>
	    <c>filename:find_src/1,2</c> will now work on stripped
	    BEAM files (reported by Per Hedeland). The HiPE compiler
	    will also work on stripped BEAM files. The BEAM compiler
	    will no longer include compilation options given in the
	    source code itself in <c>M:module_info(compile)</c>
	    (because those options will be applied anyway if the
	    module is re-compiled).</p>
          <p>
	    Own Id: OTP-9752</p>
        </item>
        <item>
	    <p>Inlining binary matching could cause an internal
	    compiler error. (Thanks to Rene Kijewski for reporting
	    this bug.)</p>
          <p>
	    Own Id: OTP-9770</p>
        </item>
      </list>
    </section>

</section>

<section><title>Compiler 4.7.5</title>

    <section><title>Fixed Bugs and Malfunctions</title>
      <list>
        <item>
          <p>
	    Compiler options given in the source code using a
	    <c>-compile()</c> attribute used to be included twice in
	    <c>Mod:module_info(compile)</c>. They are now only
	    included once at the beginning of the list of options.</p>
          <p>
	    Own Id: OTP-9534</p>
        </item>
        <item>
          <p>
	    beam_disasm: Handle stripped BEAM files</p>
          <p>
	    beam_disasm:file/1 would crash if asked to disassemble a
	    stripped BEAM file without an "Attr" chunk. (Thanks to
	    Haitao Li)</p>
          <p>
	    Own Id: OTP-9571</p>
        </item>
      </list>
    </section>

</section>

<section><title>Compiler 4.7.4</title>

    <section><title>Fixed Bugs and Malfunctions</title>
      <list>
        <item>
          <p>
	    If a variable is matched out in binary matching and used
	    as the size for a binary element, it would seem to be
	    unbound if used in a subsequent match operation. (Thanks
	    to Bernard Duggan.)</p>
          <p>
	    Own Id: OTP-9134</p>
        </item>
        <item>
	    <p>Eliminate incorrect warning in
	    <c>sys_core_fold</c></p>
          <p>
	    Own Id: OTP-9152</p>
        </item>
      </list>
    </section>

</section>

<section><title>Compiler 4.7.3</title>

    <section><title>Fixed Bugs and Malfunctions</title>
      <list>
        <item>
          <p>
	    The <c>-export_type()</c> directive is no longer included
	    among the attributes.</p>
          <p>
	    Own Id: OTP-8998</p>
        </item>
      </list>
    </section>


    <section><title>Improvements and New Features</title>
      <list>
        <item>
          <p>
	    The maximum number of allowed arguments for an Erlang
	    function has been lowered from 256 to 255, so that the
	    number of arguments can now fit in a byte.</p>
          <p>
	    Own Id: OTP-9049</p>
        </item>
        <item>
          <p>
	    Dependency generation for Makefiles has been added to the
	    compiler and erlc. See the manual pages for
	    <c>compile</c> and <c>erlc</c>. (Thanks to Jean-Sebastien
	    Pedron.)</p>
          <p>
	    Own Id: OTP-9065</p>
        </item>
      </list>
    </section>

</section>

<section><title>Compiler 4.7.2</title>

    <section><title>Fixed Bugs and Malfunctions</title>
      <list>
        <item>
          <p>
	    Two compiler bugs (that would cause the compiler to
	    terminate) reported by Christopher Williams have been
	    fixed.</p>
          <p>
	    Own Id: OTP-8949</p>
        </item>
      </list>
    </section>


    <section><title>Improvements and New Features</title>
      <list>
        <item>
	    <p>The compiler would translate binary comprehensions
	    containing tail segments in a way that would would
	    confuse Dialyzer. For instance:</p>
	    <p><c>[42 || &lt;&lt;_:8/integer, _/bits&gt;&gt; &lt;=
	    Bits]</c></p>
          <p>
	    would produce a Dialyzer warning.</p>
          <p>
	    Own Id: OTP-8864</p>
        </item>
        <item>
          <p>
	    Code such as <c>foo(A) -&gt; &lt;&lt;A:0&gt;&gt;</c>
	    would crash the compiler.</p>
          <p>
	    Own Id: OTP-8865</p>
        </item>
        <item>
          <p>
	    The compiler could fail with an internal error when
	    variables were exported from a receive block but the
	    return value of the receive block were not used. (Thanks
	    to Jim Engquist for reporting this error.)</p>
          <p>
	    Own Id: OTP-8888</p>
        </item>
      </list>
    </section>

</section>

<section><title>Compiler 4.7.1</title>

    <section><title>Improvements and New Features</title>
      <list>
        <item>
          <p>
	    Eliminated warnings for auto-imported BIF clashes.</p>
          <p>
	    Own Id: OTP-8840</p>
        </item>
      </list>
    </section>

</section>

<section><title>Compiler 4.7</title>

    <section><title>Fixed Bugs and Malfunctions</title>
      <list>
        <item>
          <p>
	    Several problems in the inliner have been fixed.</p>
          <p>
	    Own Id: OTP-8552</p>
        </item>
      </list>
    </section>


    <section><title>Improvements and New Features</title>
      <list>
        <item>
          <p>
	    The module binary from EEP31 (and EEP9) is implemented.</p>
          <p>
	    Own Id: OTP-8217</p>
        </item>
        <item>
	    <p>Local and imported functions now override the
	    auto-imported BIFs when the names clash. The pre R14
	    behaviour was that auto-imported BIFs would override
	    local functions. To avoid that old programs change
	    behaviour, the following will generate an error:</p>
	    <list><item><p>Doing a call without explicit module name
	    to a local function having a name clashing with the name
	    of an auto-imported BIF that was present (and
	    auto-imported) before OTP R14A</p></item>
	    <item><p>Explicitly importing a function having a name
	    clashing with the name of an autoimported BIF that was
	    present (and autoimported) before OTP R14A</p></item>
	    <item><p>Using any form of the old compiler directive
	    <c>nowarn_bif_clash</c></p></item> </list> <p>If the BIF
	    was added or auto-imported in OTP R14A or later,
	    overriding it with an import or a local function will
	    only result in a warning,</p> <p>To resolve clashes, you
	    can either use the explicit module name <c>erlang</c> to
	    call the BIF, or you can remove the auto-import of that
	    specific BIF by using the new compiler directive
	    <c>-compile({no_auto_import,[F/A]}).</c>, which makes all
	    calls to the local or imported function without explicit
	    module name pass without warnings or errors.</p> <p>The
	    change makes it possible to add auto-imported BIFs
	    without breaking or silently changing old code in the
	    future. However some current code ingeniously utilizing
	    the old behaviour or the <c>nowarn_bif_clash</c> compiler
	    directive, might need changing to be accepted by the
	    compiler.</p>
          <p>
	    *** POTENTIAL INCOMPATIBILITY ***</p>
          <p>
	    Own Id: OTP-8579</p>
        </item>
        <item>
	    <p>The undocumented, unsupported, and deprecated function
	    <c>lists:flat_length/1</c> has been removed.</p>
          <p>
	    Own Id: OTP-8584</p>
        </item>
        <item>
	    <p>Nested records can now be accessed without
	    parenthesis. See the Reference Manual for examples.
	    (Thanks to YAMASHINA Hio and Tuncer Ayaz.)</p>
          <p>
	    Own Id: OTP-8597</p>
        </item>
        <item>
	    <p>It is now possible to suppress the warning in code
	    such as "<c>list_to_integer(S), ok</c>" by assigning the
	    ignored value "_" like this: "<c>_ = list_to_integer(S),
	    ok</c>".</p>
          <p>
	    Own Id: OTP-8602</p>
        </item>
        <item>
	    <p><c>receive</c> statements that can only read out a
	    newly created reference are now specially optimized so
	    that it will execute in constant time regardless of the
	    number of messages in the receive queue for the process.
	    That optimization will benefit calls to
	    <c>gen_server:call()</c>. (See <c>gen:do_call/4</c> for
	    an example of a receive statement that will be
	    optimized.)</p>
          <p>
	    Own Id: OTP-8623</p>
        </item>
        <item>
	    <p>The compiler optimizes record operations better.</p>
          <p>
	    Own Id: OTP-8668</p>
        </item>
      </list>
    </section>

</section>

<section><title>Compiler 4.6.5</title>

    <section><title>Fixed Bugs and Malfunctions</title>
      <list>
        <item>
          <p>
	    Using complex boolean expressions in ifs could cause the
	    compiler to either crash or terminate with an internal
	    error. (Thanks to Simon Cornish.)</p>
          <p>
	    Own Id: OTP-8338</p>
        </item>
        <item>
	    <p>Bit string comprehensions can now be used in
	    parameterized modules. (Thanks to Jebu Ittiachen.)</p>
          <p>
	    Own Id: OTP-8447</p>
        </item>
      </list>
    </section>


    <section><title>Improvements and New Features</title>
      <list>
        <item>
          <p>
	    The expected return value for an on_load function has
	    been changed. (See the section about code loading in the
	    Reference manual.)</p>
          <p>
	    *** POTENTIAL INCOMPATIBILITY ***</p>
          <p>
	    Own Id: OTP-8339</p>
        </item>
        <item>
          <p>
	    In rare circumstances when using garbaging collecting
	    guard BIFs, the validation pass (beam_validator) would
	    signal that the code was unsafe, when it in fact was
	    correct. (Thanks to Kiran Khaladkar.)</p>
          <p>
	    Own Id: OTP-8378</p>
        </item>
        <item>
          <p>
	    The <c>-Werror</c> option for <c>erlc</c> and the
	    compiler option <c>warnings_as_errors</c> will cause
	    warnings to be treated as errors. (Thanks to Christopher
	    Faulet.)</p>
          <p>
	    Own Id: OTP-8382</p>
        </item>
        <item>
	    <p>Macros overloading has been implemented. (Thanks to
	    Christopher Faulet.)</p>
          <p>
	    Own Id: OTP-8388</p>
        </item>
      </list>
    </section>

</section>

<section><title>Compiler 4.6.4</title>

    <section><title>Fixed Bugs and Malfunctions</title>
      <list>
        <item>
	    <p>The compiler's 'E' option now works with modules with
	    types and specifications.</p>
          <p>
	    Own Id: OTP-8238 Aux Id: OTP-8150 </p>
        </item>
        <item>
          <p>
	    Certain uses of binary matching in a
	    <c>begin</c>-<c>end</c> in a list comprehension could
	    cause the compiler to crash or generate incorrect code.</p>
          <p>
	    Own Id: OTP-8271</p>
        </item>
      </list>
    </section>


    <section><title>Improvements and New Features</title>
      <list>
        <item>
          <p>
	    The documentation is now built with open source tools
	    (xsltproc and fop) that exists on most platforms. One
	    visible change is that the frames are removed.</p>
          <p>
	    Own Id: OTP-8201</p>
        </item>
        <item>
          <p>
	    The compiler could crash if invalid calls to is_record/2
	    was used in (for example) a list comprehension. (Thanks
	    to Tobias Lindahl.)</p>
          <p>
	    Own Id: OTP-8269</p>
        </item>
        <item>
	    <p>The -on_load() directive can be used to run a function
	    when a module is loaded. It is documented in the section
	    about code loading in the Reference Manual.</p>
          <p>
	    Own Id: OTP-8295</p>
        </item>
      </list>
    </section>

</section>

<section><title>Compiler 4.6.3</title>

    <section><title>Improvements and New Features</title>
      <list>
        <item>
	    <p>Corrected liveness optimization to eliminate a
	    compiler crash that could occur when compiling bit syntax
	    construction code. (Thanks to Mikage Sawatari.)</p>
	    <p>Calling BIFs such as <c>length/1</c> in guard context
	    in a try/catch block could cause a compiler crash.
	    (Thanks to Paul Fisher.)</p>
	    <p>Using filter expressions containing <c>andalso</c> or
	    <c>orelse</c> in a list comprehension could cause a
	    compiler crash. (Thanks to Martin Engström.)</p>
          <p>
	    Own Id: OTP-8054</p>
        </item>
        <item>
          <p>
	    A guard with nested 'not' operators could cause the
	    compiler to crash. (Thanks to Tuncer Ayaz.)</p>
          <p>
	    Own Id: OTP-8131</p>
        </item>
      </list>
    </section>

</section>

<section><title>Compiler 4.6.2</title>

    <section><title>Fixed Bugs and Malfunctions</title>
      <list>
        <item>
          <p>
	    The compiler would crash while compiling certain complex
	    function bodies containing <c>receive after</c> due to a
	    bug in the jump optimizer (a label that had only had
	    backward references could still be removed). (Thanks to
	    Vincent de Phily.)</p>
          <p>
	    Own Id: OTP-7980</p>
        </item>
      </list>
    </section>

</section>

<section><title>Compiler 4.6.1</title>

    <section><title>Fixed Bugs and Malfunctions</title>
      <list>
        <item>
          <p>
	    Miscellaneous minor bugs fixed.</p>
          <p>
	    Own Id: OTP-7937</p>
        </item>
      </list>
    </section>


    <section><title>Improvements and New Features</title>
      <list>
        <item>
          <p>
	    There will be more efficient code if there is a clause
	    that matches the empty binary and no other clauses that
	    matches non-empty binaries.</p>
          <p>
	    Own Id: OTP-7924</p>
        </item>
        <item>
	    <p>There is new option to allow a module to have a module
	    name other than the filename. Do not use it unless you
	    know what you are doing.</p>
          <p>
	    Own Id: OTP-7927</p>
        </item>
      </list>
    </section>

</section>

<section><title>Compiler 4.6.0.1</title>

    <section><title>Fixed Bugs and Malfunctions</title>
      <list>
        <item>
            <p>Using <c>andalso</c>/<c>orelse</c> or record access in
            a <c>try</c>...<c>catch</c> could cause a compiler
            crash.</p>
            <p>Some large and complex functions could require
            extremely long compilation times (hours or days).</p>
          <p>
            Own Id: OTP-7905</p>
        </item>
      </list>
    </section>

</section>

<section><title>Compiler 4.6</title>

    <section><title>Fixed Bugs and Malfunctions</title>
      <list>
        <item>
          <p>
	    For some complex guards which used
	    <c>andalso</c>/<c>orelse</c>, the compiler would crash.
	    (Thanks to Hunter Morris.)</p>
          <p>
	    Own Id: OTP-7679</p>
        </item>
        <item>
          <p>
	    Code that (incorrectly) used the the value of nested
	    applications of <c>setelement/3</c> in bit syntax
	    construction could crash the compiler.</p>
          <p>
	    Own Id: OTP-7690</p>
        </item>
        <item>
	    <p>Modules containing huge integers (consisting of
	    several hundreds of thousands of digits or more) could be
	    slow to compile. This problem has been corrected.</p>
          <p>
	    Own Id: OTP-7707 Aux Id: seq11129 </p>
        </item>
        <item>
	    <p>If the generator in a list comprehension is given a
	    non-list term, there will now be <c>function_clause</c>
	    exception instead of a <c>case_clause</c> exception (as
	    it was in all releases before R12B).</p>
          <p>
	    Own Id: OTP-7844</p>
        </item>
      </list>
    </section>


    <section><title>Improvements and New Features</title>
      <list>
        <item>
          <p>
	    The compiler could crash if the size for a binary segment
	    in matching was a complex literal such as binary or
	    tuple.</p>
          <p>
	    Own Id: OTP-7650</p>
        </item>
        <item>
          <p>
	    The compiler generates more compact and faster code for
	    matching of complex constants (such as constant lists and
	    tuples).</p>
          <p>
	    Own Id: OTP-7655</p>
        </item>
        <item>
          <p>
	    The undocumented, unsupported, and deprecated guard BIF
	    <c>is_constant/1</c> has been removed.</p>
          <p>
	    *** INCOMPATIBILITY with R12B ***</p>
          <p>
	    Own Id: OTP-7673</p>
        </item>
        <item>
	    <p>The compiler generates better code for many guard
	    expressions, and especially for guards that use
	    <c>andalso</c>/<c>orelse</c> or record fields.</p>
	    <p>(In technical terms, <c>andalso</c>/<c>orelse</c> in a
	    guard would case the creation of a stack frame and saving
	    of all x registers that could potentially be alive after
	    the guard and restoring all x registers before leaving
	    the guard. For certain guards, far too many x registers
	    were saved and subsequently restored. In this version of
	    the compiler, no stack frame is created and no x
	    registers are saved and restored.)</p>
          <p>
	    Own Id: OTP-7718</p>
        </item>
        <item>
	    <p>The default size for the resulting binary created by a
	    binary comprehension was 64Kb in R12B (it would grow if
	    needed). This was often far too much. In this release,
	    the default is changed to 256 bytes. Furthermore, for
	    most binary comprehensions without filters, the exact
	    size of the resulting binary can be calculated beforehand
	    and the compiler now generates code that does that
	    calculation.</p>
          <p>
	    Own Id: OTP-7737</p>
        </item>
        <item>
	    <p>The short-circuit operators <c>andalso</c> and
	    <c>orelse</c> no longer guarantees that their second
	    argument is either <c>true</c> or <c>false</c>. As a
	    consequence, <c>andalso</c>/<c>orelse</c> are now
	    tail-recursive.</p>
          <p>
	    *** POTENTIAL INCOMPATIBILITY ***</p>
          <p>
	    Own Id: OTP-7748</p>
        </item>
        <item>
	    <p>The compiler will refuse to a compile file where the
	    module name in the file differs from the output file
	    name.</p>
	    <p>When compiling using <c>erlc</c>, the current working
	    directory will no be included in the code path (unless
	    explicitly added using "-pa .").</p>
          <p>
	    *** POTENTIAL INCOMPATIBILITY ***</p>
          <p>
	    Own Id: OTP-7793</p>
        </item>
        <item>
	    <p>There will no longer be any warnings for list
	    comprehensions without generators, as such list
	    comprehension have turned out to be useful.</p>
          <p>
	    Own Id: OTP-7846</p>
        </item>
        <item>
	    <p>Warnings for obsolete guard tests are now turned on.
	    (That is, writing <c>list(L)</c> in a guard instead of
	    <c>is_list(L)</c> will generate a warning.)</p>
	    <p>The warnings can be turned off using the
	    <c>nowarn_obsolete_guard</c> option.</p>
          <p>
	    Own Id: OTP-7850</p>
        </item>
        <item>
	    <p>The copyright notices have been updated.</p>
          <p>
	    Own Id: OTP-7851</p>
        </item>
        <item>
	    <p>If a module contains an exported function with the
	    same name as an auto-imported BIF (such as
	    <c>length/1</c>), any calls to the BIF must have an
	    explicit <c>erlang:</c> prefix, or there will be a
	    compilation error (such calls would only generate a
	    warning in previous releases).</p>
	    <p>(The reason for the change is to avoid breaking code
	    in a future major release, R14 or R15, in which we plan
	    to make calls without a module prefix always call the
	    local function in the same module even if there is an
	    auto-imported BIF with the same name.)</p>
          <p>
	    *** POTENTIAL INCOMPATIBILITY ***</p>
          <p>
	    Own Id: OTP-7873</p>
        </item>
      </list>
    </section>

</section>

<section><title>Compiler 4.5.5</title>

    <section><title>Fixed Bugs and Malfunctions</title>
      <list>
        <item>
	    <p>Matching on a zero-width segment in the bit syntax
	    would crash the compiler. (Thanks to Will.)</p>
          <p>
	    Own Id: OTP-7591</p>
        </item>
      </list>
    </section>


    <section><title>Improvements and New Features</title>
      <list>
        <item>
          <p>
	    In bit syntax expressions which started with a binary
	    segment, and was followed by at least two segments of
	    variable size, too little space could be allocated for
	    the binary, leading to memory corruption.</p>
          <p>
	    Own Id: OTP-7556</p>
        </item>
        <item>
	    <p>In user-defined attributes, <c>Name/Arity</c> is now
	    allowed and will be translated to <c>{Name,Arity}</c>.
	    (An implementation of EEP-24 by Richard O'Keefe.)</p>
	    <p>The <c>module_info/{0,1}</c> functions automatically
	    inserted into each compiled modules are now documented in
	    the Modules section in the Reference Manual.</p>
          <p>
	    Own Id: OTP-7586</p>
        </item>
      </list>
    </section>

</section>

<section><title>Compiler 4.5.4</title>

    <section><title>Improvements and New Features</title>
      <list>
        <item>
          <p>
	    Certain complex bit syntax matching operations matching
	    out binaries and having several clauses could give
	    incorrect results (the matched out binaries were too
	    short). (Thanks to Christian von Roques for bug report
	    and correction.)</p>
          <p>
	    Own Id: OTP-7498</p>
        </item>
      </list>
    </section>

</section>

<section><title>Compiler 4.5.3</title>

    <section><title>Improvements and New Features</title>
      <list>
        <item>
          <p>
	    New option <c>warn_export_all</c> to warn for a module
	    using <c>export_all</c>. (Thanks to Richard Carlsson.)</p>
          <p>
	    Own Id: OTP-7392</p>
        </item>
      </list>
    </section>

</section>

<section><title>Compiler 4.5.2.1</title>

    <section><title>Fixed Bugs and Malfunctions</title>
      <list>
        <item>
          <p>
            In rare circumstances, the length/1 BIF (and a few other
            guard BIFs) would seem to return an incorrect value (of
            any type).</p>
          <p>
            Own Id: OTP-7345 Aux Id: seq10962 </p>
        </item>
      </list>
    </section>

</section>
<section><title>Compiler 4.5.2</title>

    <section><title>Fixed Bugs and Malfunctions</title>
      <list>
        <item>
	    <p>A bug in the old inliner has been fixed. Some
	    undocumented functionality has been removed.</p>
          <p>
	    Own Id: OTP-7223</p>
        </item>
        <item>
	    <p>Matching several binary patterns in parallel using the
	    '=' operator is not allowed (an implementation
	    limitation), but the compiler did not reject all such
	    attempts (depending on the patterns, the generated code
	    might or might not work correctly). Now the compiler
	    rejects all binary patterns joined by '='.</p>
          <p>
	    Own Id: OTP-7227</p>
        </item>
        <item>
	    <p>Complex combinations of record operations and binary
	    matching could cause the compiler to crash. (Thanks to
	    Vladimir Klebansky.)</p>
          <p>
	    Own Id: OTP-7233</p>
        </item>
        <item>
          <p>
	    In rare circumstances, mixing binary matching clauses
	    with clauses matching other data types, the compiler
	    could crash.</p>
          <p>
	    Own Id: OTP-7240 Aux Id: seq10916 </p>
        </item>
      </list>
    </section>

</section>

<section><title>Compiler 4.5.1.1</title>

    <section><title>Fixed Bugs and Malfunctions</title>
      <list>
        <item>
          <p>
	    Corrected a compiler bug that could cause a complex
	    binary matching operation to fail when it shouldn't.
	    (Thanks to Tomas Stejskal.)</p>
          <p>
	    Own Id: OTP-7188</p>
        </item>
        <item>
          <p>
	    In unusual circumstances, the environment for a fun could
	    bind wrong values.</p>
          <p>
	    Own Id: OTP-7202 Aux Id: seq10887 </p>
        </item>
        <item>
	    <p>Long sequences of list comprehensions without
	    generators joined by the '++' operator would cause a code
	    expansion explosion, which could cause the compiler to
	    run out of memory. To resolve this problem, in
	    '<c>[...||...]++Expr</c>', <c>Expr</c> is now evaluated
	    before the list comprehension. This change <em>is</em>
	    backwards compatible (see the following note about
	    evaluation order if you have doubts).</p>
	    <p>Note about evaluation order: The Reference manual says
	    that subexpressions are evaluated <em>in any order</em>
	    before the expression itself. Therefore, in an expression
	    such as '<c>LeftExpr++RightExpr</c>', you should not
	    depend on <c>LeftExpr</c> being evaluated before
	    <c>RightExpr</c> or vice versa. The evaluation order is
	    only important if the expressions contains and/or depends
	    on operations with side-effects, such as message passing
	    or ETS operations.</p>
          <p>
	    Own Id: OTP-7206</p>
        </item>
      </list>
    </section>

</section>


<section><title>Compiler 4.5.1</title>

    <section><title>Fixed Bugs and Malfunctions</title>
      <list>
        <item>
          <p>
	    A match expression inside a function call could cause a
	    false "a term is constructed but never used" warning.</p>
          <p>
	    Own Id: OTP-7018 Aux Id: seq10824 </p>
        </item>
        <item>
	    <p>The compiler could crash if a binary tail was matched
	    out, and then used in a binary append operation. (Thanks
	    to Oleg Avdeev.)</p>
	    <p>Similarly, the compiler could crash if a binary tail
	    was matched out, and then used (incorrectly) in binary
	    construction in an integer field. (Thanks to Fredrik
	    Svahn.) Or was incorrectly used in a float field. Or was
	    used in a binary field with a given length. (Thanks to
	    Chih - Wei Yu.) </p>
          <p>
	    Own Id: OTP-7022</p>
        </item>
        <item>
          <p>
	    Matching an empty binary in a record and then using the
	    same record again could cause a compiler crash. (Thanks
	    to Fredrik Thulin.)</p>
          <p>
	    Own Id: OTP-7029</p>
        </item>
        <item>
	    <p>In rare circumstances, constants containing floating
	    points and integers could be confused. Example:</p>
	    <p><c>f(a) -> [1]; f(b) -> [1.0].</c></p>
	    <p>Both <c>f(a)</c> and <c>f(b)</c> would return
	    <c>[1]</c>.</p>
          <p>
	    Own Id: OTP-7073</p>
        </item>
        <item>
	    <p>Some bit syntax code such as</p>
	    <p><c>matching d(_,&lt;$lt;$gt;$gt;) -> one; d(0,&lt;$lt;D$gt;$gt;)
	    ->two.</c></p>
	    <p>could crash the compiler. (Thanks to Simon
	    Cornish.)</p>
          <p>
	    Own Id: OTP-7094</p>
        </item>
        <item>
          <p>
	    In unusual circumstances, a call to a fun could fail due
	    to an unsafe optimization. (Thanks to Simon Cornish.)</p>
          <p>
	    Own Id: OTP-7102</p>
        </item>
        <item>
          <p>
	    Bit syntax matching with a guard containing two or more
	    uses of andalso/orelse could cause the compiler to crash.
	    (Thanks to Mateusz Berezecki.)</p>
          <p>
	    Own Id: OTP-7113</p>
        </item>
        <item>
          <p>
	    This was only a problem if you generated or wrote your
	    own Core Erlang code: The Core Erlang optimizer code
	    could move nested calls such as
	    <c>erlang:'$lt;'(erlang:length(L), 2)</c> as case expression
	    into a guard, which would change the semantics. (Thanks
	    to Robert Virding.)</p>
          <p>
	    Own Id: OTP-7117</p>
        </item>
      </list>
    </section>


    <section><title>Improvements and New Features</title>
      <list>
        <item>
          <p>
	    The compiler could generate suboptimal code for record
	    updates if the record update code consisted of multiple
	    source code lines.</p>
          <p>
	    Own Id: OTP-7101</p>
        </item>
      </list>
    </section>

</section>

<section><title>Compiler 4.5</title>

    <section><title>Fixed Bugs and Malfunctions</title>
      <list>
        <item>
	    <p>The compiler used to allow that a binary field without
	    size could be used in other positions than at the end in
	    bit syntax pattern. For instance,
	    <c><![CDATA[<<B/binary,EmptyBinary/binary>> = Bin]]></c>
	    used to compile, but now the compilation will fail with
	    an an error message.</p>
	    <p>Also, it is now longer permitted to give a literal
	    string in a binary pattern a type or a size; for
	    instance, <c><![CDATA[<<"abc"/binary>> = Bin]]></c> will
	    no longer compile. (In previous releases, there would
	    always be a <c>badmatch</c> exception at run-time.)</p>
          <p>
	    Own Id: OTP-6885</p>
        </item>
      </list>
    </section>


    <section><title>Improvements and New Features</title>
      <list>
        <item>
          <p>
	    Bitstrings (bit-level) binaries and binary comprehensions
	    are now part of the language. See the Reference Manual.</p>
          <p>
	    Own Id: OTP-6558</p>
        </item>
        <item>
          <p>
	    The '<c>compressed</c>' option for the compiler has been
	    documented.</p>
          <p>
	    Own Id: OTP-6801</p>
        </item>
        <item>
	    <p>If the value of a list comprehension is not used, such
	    as in '<c>[do_something(X) || X &lt;- List], ok</c>', a
	    result list will no longer be built. For more details,
	    see the Efficiency Guide.</p>
	    <p>If the value of an expression is not used, and the
	    expression has no side effects except for possibly
	    throwing an exception, a warning will be generated.
	    Examples: '<c>self(),ok</c>' and
	    '<c>{error,Reason},ok</c>'.</p>
          <p>
	    Own Id: OTP-6824</p>
        </item>
        <item>
          <p>
	    Three new functions have been added to the <c>compile</c>
	    module: <c>noenv_file/2</c>, <c>noenv_forms/2</c>, and
	    <c>noenv_output_generated/1</c>.</p>
          <p>
	    Own Id: OTP-6829</p>
        </item>
        <item>
	    <p>Many bit syntax operations, both construction and
	    matching, are faster. For further information, see the
	    Efficiency Guide.</p>
          <p>
	    Own Id: OTP-6838</p>
        </item>
        <item>
	    <p>Literal lists, tuples, and binaries are no longer
	    constructed at run-time as they used to be, but are
	    stored in a per-module constant pool. Literals that are
	    used more than once are stored only once.</p>
	    <p>This is not a change to the language, only in the
	    details of its implementation. Therefore, the
	    implications of this change is described in the
	    Efficiency Guide.</p>
	    <p>Example 1: In the expression <c>element(BitNum-1,
	    {1,2,4,8,16,32,64,128})</c>, the tuple used to be
	    constructed every time the expression was executed, which
	    could be detrimental to performance in two ways if the
	    expression was executed in a loop: the time to build the
	    tuple itself and the time spent in garbage collections
	    because the heap filled up with garbage faster.</p>
	    <p>Example 2: Literal strings, such as <c>"abc"</c>, used
	    to be stored in the compiled code compactly as a byte
	    string and expanded to a list at run-time. Now all
	    strings will be stored expanded to lists (such as
	    <c>[$a,$b,$c]</c>) in the constant pool. That means that
	    the string will be faster to use at run-time, but that it
	    will require more space even when not used. If space is
	    an issue, you might want to use binary literals (that is,
	    <c>&lt;&lt;"abc"&lt;&lt;</c>) instead of string literals for
	    infrequently used long strings (such as error
	    messages).</p>
          <p>
	    Own Id: OTP-6850</p>
        </item>
        <item>
          <p>
	    Recursive calls now usually consume less stack than in
	    R11B. See the Efficiency Guide.</p>
          <p>
	    Own Id: OTP-6862 Aux Id: seq10746 </p>
        </item>
        <item>
	    <p>Two new guard BIFs have been introduced as a
	    recommended replacement for <c>size/1</c>. (The
	    <c>size/1</c> BIF will be removed no earlier than in
	    R14B.) The BIFs are <c>tuple_size/1</c> to calculate the
	    size of a tuple and <c>byte_size/1</c> to calculate the
	    number of bytes needed for the contents of the binary or
	    bitstring (rounded up to the nearest number of bytes if
	    necessary).</p>
	    <p>There is also a new <c>bit_size/1</c> BIF that returns
	    the exact number of bits that a binary or bitstring
	    contains.</p>
          <p>
	    Own Id: OTP-6902</p>
        </item>
        <item>
          <p>
	    The two internal functions <c>erl_bifs:is_bif/3</c> and
	    <c>erl_bifs:is_guard/3</c> have been removed. They were
	    unsupported, undocumented, and unmaintained.</p>
          <p>
	    Own Id: OTP-6966</p>
        </item>
      </list>
    </section>

</section>

  <section>
    <title>Compiler 4.4.5</title>

    <section>
      <title>Fixed Bugs and Malfunctions</title>
      <list type="bulleted">
        <item>
          <p>The compiler would crash if you tried to combine to
            non-list literals with '<c><![CDATA[++]]></c>' (for instance,
            <c><![CDATA[an_atom++"string"]]></c>).</p>
          <p>Own Id: OTP-6630 Aux Id: seq10635 </p>
        </item>
      </list>
    </section>

    <section>
      <title>Improvements and New Features</title>
      <list type="bulleted">
        <item>
          <p>Minor Makefile changes.</p>
          <p>Own Id: OTP-6689</p>
        </item>
      </list>
    </section>
  </section>

  <section>
    <title>Compiler 4.4.4</title>

    <section>
      <title>Fixed Bugs and Malfunctions</title>
      <list type="bulleted">
        <item>
          <p>Incorrect code could be generated for bit syntax matching
            if the old inliner was used with aggressive settings.</p>
          <p>Own Id: OTP-6461</p>
        </item>
      </list>
    </section>
  </section>

  <section>
    <title>Compiler 4.4.3</title>

    <section>
      <title>Fixed Bugs and Malfunctions</title>
      <list type="bulleted">
        <item>
          <p>The R10B compiler could generate unsafe
            <c><![CDATA[bs_save/bs_restore]]></c> instructions that could cause
            memory corruption. (The R11B compiler does not have that
            problem.) The erlang emulator will now refuse to load
            R10B-compiled modules that contain such unsafe
            <c><![CDATA[bs_save/bs_restore]]></c> instructions. In addition, the
            beam_validator module in the compiler will also reject
            such instructions (in case it is used to validate R10B
            code). (Thanks to Matthew Reilly.)</p>
          <p>Own Id: OTP-6386</p>
        </item>
      </list>
    </section>

    <section>
      <title>Improvements and New Features</title>
      <list type="bulleted">
        <item>
          <p>Directives for parse transforms that have been run are
            now removed from the abstract code stored when the
            debug_info option is given, to prevent the parse
            transforms to be run again.</p>
          <p>Own Id: OTP-5344</p>
        </item>
        <item>
          <p>Minor improvements in code generation for some guards
            expression involving boolean expressions.</p>
          <p>Own Id: OTP-6347</p>
        </item>
      </list>
    </section>
  </section>

  <section>
    <title>Compiler 4.4.2.1</title>

    <section>
      <title>Fixed Bugs and Malfunctions</title>
      <list type="bulleted">
        <item>
          <p>The compiler could generate incorrect code for bit syntax
            matching consisting of several clauses.</p>
          <p>Own Id: OTP-6392 Aux Id: seq10539 </p>
        </item>
      </list>
    </section>
  </section>

  <section>
    <title>Compiler 4.4.2</title>

    <section>
      <title>Fixed Bugs and Malfunctions</title>
      <list type="bulleted">
        <item>
          <p>Defining a fun itself containing a fun in an
            <c><![CDATA[after]]></c> block of a <c><![CDATA[try]]></c> would cause the
            compiler to crash or generate incorrect code. (Thanks to
            Tim Rath.)</p>
          <p>Shorter compilation times for modules containing with
            an extreme number of functions (10000 functions or more).</p>
          <p>(The compiled could generate deprecated instructions
            for certain bit syntax matching operations.)</p>
          <p>Own Id: OTP-6212 Aux Id: seq10446 </p>
        </item>
        <item>
          <p>Fixed several bugs that would cause warnings to be shown
            without file name and line number.</p>
          <p>Own Id: OTP-6260 Aux Id: seq10461 </p>
        </item>
      </list>
    </section>

    <section>
      <title>Improvements and New Features</title>
      <list type="bulleted">
        <item>
          <p>The <c><![CDATA[strict_record_tests]]></c> option is now default;
            that is, reading a field from a record using the
            <c><![CDATA[Record#record_tag.field]]></c> syntax will fail if
            <c><![CDATA[Record]]></c> is not a record of the correct type.</p>
          <p>If necessary, the record tests can be turned off by
            giving the <c><![CDATA[no_strict_record_tests]]></c> option. To avoid
            editing Makefiles, the environment variable
            <c><![CDATA[ERL_COMPILER_OPTIONS]]></c> can be set to
            "<c><![CDATA[no_strict_record_tests]]></c>".</p>
          <p>The <c><![CDATA[no_strict_record_tests]]></c> option will probably
            be removed in the R12B release.</p>
          <p>*** POTENTIAL INCOMPATIBILITY ***</p>
          <p>Own Id: OTP-6294</p>
        </item>
      </list>
    </section>
  </section>

  <section>
    <title>Compiler 4.4.1</title>

    <section>
      <title>Fixed Bugs and Malfunctions</title>
      <list type="bulleted">
        <item>
          <p>The compiler used to crash if a module contained code
            similar to '<c><![CDATA[fun(1=0) -> ok end]]></c>'. (Thanks to
            Richard Carlsson.)</p>
          <p>The compiler would spend really long time compiling
            bit syntax expressions such as
            '<c><![CDATA[<<1:(50*1024*1024)>>]]></c>' and produce a huge .beam
            file. Corrected.</p>
          <p>The compiler would compile list comprehensions with
            many generators really, really slow. (Thanks to Thomas
            Raes.)</p>
          <p>Module attributes would be stored in reverse order
            compared to the order in the source code. (Thus,
            <c><![CDATA[M:module_info(attributes)]]></c> would also return the
            attributes in reversed order.)</p>
          <p>Defining a fun in an <c><![CDATA[after]]></c> block of a
            <c><![CDATA[try]]></c> would cause the compiler to crash or generate
            incorrect code. (Thanks to Martin Bjorklund.)</p>
          <p>The combination of binary pattern and a guard with
            andalso/orelse could cause the compiler to crash.</p>
          <p>Own Id: OTP-6121 Aux Id: seq10400 </p>
        </item>
      </list>
    </section>
  </section>

  <section>
    <title>Compiler 4.4</title>

    <section>
      <title>Fixed Bugs and Malfunctions</title>
      <list type="bulleted">
        <item>
          <p>When a <c><![CDATA[.hrl]]></c> file is included using
            <c><![CDATA[-include_lib]]></c>, the include path is temporarily
            updated to include the directory the <c><![CDATA[.hrl]]></c> file was
            found in, which will allow that <c><![CDATA[.hrl]]></c> file to itself
            include files from the same directory using
            <c><![CDATA[-include]]></c>. (Thanks to Richard Carlsson.)</p>
          <p>Own Id: OTP-5944</p>
        </item>
      </list>
    </section>

    <section>
      <title>Improvements and New Features</title>
      <list type="bulleted">
        <item>
          <p>The <c><![CDATA[andalso]]></c> and <c><![CDATA[orelse]]></c> operators are
            now allowed to be used in guards. That also applies to
            match specifications.</p>
          <p>Own Id: OTP-5894 Aux Id: OTP-5149 </p>
        </item>
        <item>
          <p>When given the new option
            <c><![CDATA[strict_record_tests]]></c>, the compiler will generate
            code that verifies the record type for
            <c><![CDATA[R#record.field]]></c> operations in guards. Code that
            verifies record types in bodies has already been
            generated since R10B, but in this release there will be a
            <c><![CDATA[{badrecord,RecordTag}]]></c> instead of a
            <c><![CDATA[badmatch]]></c> if the record verification test fails.
            See <c><![CDATA[compile(3)]]></c> for more information.</p>
          <p>The Erlang shell always applies strict record tests.</p>
          <p>Own Id: OTP-5915 Aux Id: OTP-5714 </p>
        </item>
        <item>
          <p>The BIF <c><![CDATA[is_record/3]]></c> can now be used in guards.
            Also, <c><![CDATA[is_record/3]]></c> can now be called without an
            <c><![CDATA[erlang:]]></c> module prefix for consistency with the other
            <c><![CDATA[is_*]]></c> functions.</p>
          <p>Own Id: OTP-5916</p>
        </item>
        <item>
          <p>The compiler options <c><![CDATA[ignore_try]]></c> and
            <c><![CDATA[ignore_cond]]></c>, which allowed code that used
            unquoted <c><![CDATA[try]]></c> or <c><![CDATA[cond]]></c> as atoms or record
            tags, has been removed. Old code that depended on the
            options need to be revised to have occurrences of
            <c><![CDATA[try]]></c> or <c><![CDATA[cond]]></c> as atom or record tags
            single-quoted. (Note: Although <c><![CDATA[cond]]></c> is a reserved
            keyword, there is no <c><![CDATA[cond]]></c> statement. It might be
            introduced in a future release.)</p>
          <p>*** POTENTIAL INCOMPATIBILITY ***</p>
          <p>Own Id: OTP-6058</p>
        </item>
      </list>
    </section>
  </section>

  <section>
    <title>Compiler 4.3.12</title>

    <section>
      <title>Improvements and New Features</title>
      <list type="bulleted">
        <item>
          <p>The following code would crash the compiler: <c><![CDATA[case T of #r{s = ""} -> T #r{s = "x"} end]]></c>. (Thanks to
            Richard Carlsson.)</p>
          <p>The compiler could crash if binaries were constructed
            in certain guards involving boolean operators (including
            semicolon). (Thanks to Torbjorn Tornkvist.)</p>
          <p>Own Id: OTP-5872</p>
        </item>
        <item>
          <p>The compiler will now warn that the
            <c><![CDATA[megaco:format_versions/1]]></c> function is deprecated.</p>
          <p>Own Id: OTP-5976</p>
        </item>
      </list>
    </section>
  </section>

  <section>
    <title>Compiler 4.3.11</title>

    <section>
      <title>Improvements and New Features</title>
      <list type="bulleted">
        <item>
          <p>The compiler would assume that some patterns with
            aliases ('=') would not match if they were split into
            several lines. (Thanks to Peter Nagy/Mats Cronqvist.)</p>
          <p>Minor cleanups to eliminate Dialyzer warnings.</p>
          <p>Own Id: OTP-5791 Aux Id: seq10141 </p>
        </item>
      </list>
    </section>
  </section>

  <section>
    <title>Compiler 4.3.10</title>

    <section>
      <title>Fixed Bugs and Malfunctions</title>
      <list type="bulleted">
        <item>
          <p>When given the new option
            <c><![CDATA[strict_record_tests]]></c>, the compiler will generate
            code that verifies the record type for
            <c><![CDATA[R#record.field]]></c> operations (in body context only,
            not in guards). See the documentation for the
            <c><![CDATA[compile]]></c> module for more information.</p>
          <p>The beam validator pass of the compiler could crash
            given in rare circumstances when given certain
            combinations of catches and record operations. (Thanks to
            Mats Cronqvist.)</p>
          <p>Attributes containing binaries (such as -a(&lt;&lt;1,2,3&gt;&gt;))
            would crash the compiler. (Thanks to Roger Price.)</p>
          <p>Multiple behaviours in the same module will no longer
            generate a warning, unless one or more callbacks for the
            behaviours overlap. For instance, using both the
            <c><![CDATA[application]]></c> and <c><![CDATA[supervisor]]></c> behaviours
            in the same module will NOT generate any warning, but
            using <c><![CDATA[gen_server]]></c> and <c><![CDATA[gen_fsm]]></c> will.</p>
          <p>Own Id: OTP-5714 Aux Id: seq10073 </p>
        </item>
        <item>
          <p>The pre-processor used to complain that the macro
            definition <c><![CDATA[-define(S(S), ??S).]]></c> was circular,
            which it isn't. (Thanks to Richard Carlsson.)</p>
          <p>Own Id: OTP-5777</p>
        </item>
      </list>
    </section>
  </section>

  <section>
    <title>Compiler 4.3.9</title>

    <section>
      <title>Fixed Bugs and Malfunctions</title>
      <list type="bulleted">
        <item>
          <p>Updating at least two fields of a record with a literal
            string could cause the compiler to generate dangerous
            code that could cause a crash at run-time (e.g.
            <c><![CDATA[R#r{a="abc",b=1}]]></c>). (Thanks to Mikael Karlsson.)</p>
          <p>Unnecessary tests (such as a 'case' with two case
            branches that were identical) could cause the compiler to
            crash. (Thanks to Fredrik Thulin.)</p>
          <p>The validation pass of the compiler could generate an
            error for correct code when floating point operations
            were used in try/catch statements.</p>
          <p>In bit syntax construction, any field following a
            binary field would always be marked as "aligned" (which
            may or may not be correct). That would cause the hipe
            native compiler to generate incorrect code if the field
            was in fact unaligned. (Thanks to Per Gustafsson.)</p>
          <p>Some complex guard expressions (such as <c><![CDATA[A#a.b==""; A#a.b==undefined]]></c>) would crash the compiler. (Thanks
            to Sean Hinde.)</p>
          <p>Compilation speed has been increased for modules with
            many functions and/or atoms (such as modules generated by
            the Asn1 application or other code generators).</p>
          <p>Own Id: OTP-5632 Aux Id: seq10057 </p>
        </item>
      </list>
    </section>
  </section>

  <section>
    <title>Compiler 4.3.8</title>

    <section>
      <title>Fixed Bugs and Malfunctions</title>
      <list type="bulleted">
        <item>
          <p>In some circumstances, having two try/catch constructs
            following each in a function body, would cause an
            internal error to be generated (when in fact the
            generated code was correct). (Thanks to Fredrik Thulin.)</p>
          <p>Incorrect calls such as <c><![CDATA[M:42()]]></c> would crash the
            compiler. The compiler now generates a warning. (Thanks
            to Ulf Wiger.)</p>
          <p>Own Id: OTP-5553</p>
        </item>
      </list>
    </section>

    <section>
      <title>Improvements and New Features</title>
      <list type="bulleted">
        <item>
          <p>The new <c><![CDATA[fun M:F/A]]></c> construct creates a fun that
            refers to the latest version of <c><![CDATA[M:F/A]]></c>. This syntax is
            meant to replace tuple funs <c><![CDATA[{M,F}]]></c> which have many
            problems.</p>
          <p>The new type test <c><![CDATA[is_function(Fun, A)]]></c> (which may be
            used in guards) test whether <c><![CDATA[Fun]]></c> is a fun that can be
            applied with <c><![CDATA[A]]></c> arguments. (Currently, <c><![CDATA[Fun]]></c> can
            also be a tuple fun.)</p>
          <p>Own Id: OTP-5584</p>
        </item>
      </list>
    </section>
  </section>

  <section>
    <title>Compiler 4.3.7</title>

    <section>
      <title>Improvements and New Features</title>
      <list type="bulleted">
        <item>
          <p>Further improvements of encrypted debug info: New option
            <c><![CDATA[encrypt_debug_info]]></c> for compiler.</p>
          <p>Own Id: OTP-5541 Aux Id: seq9837 </p>
        </item>
      </list>
    </section>
  </section>

  <section>
    <title>Compiler 4.3.6</title>

    <section>
      <title>Fixed Bugs and Malfunctions</title>
      <list type="bulleted">
        <item>
          <p>Fixed a bug in the validator of the generated code
            (beam_validator) which caused an internal compiler error
            even though the generated code was indeed correct.</p>
          <p>Own Id: OTP-5481 Aux Id: seq9798 </p>
        </item>
      </list>
    </section>

    <section>
      <title>Improvements and New Features</title>
      <list type="bulleted">
        <item>
          <p>It is now possible to encrypt the debug information in
            Beam files, to help keep the source code secret. See the
            documentation for <c><![CDATA[compile]]></c> on how to provide the key
            for encrypting, and the documentation for <c><![CDATA[beam_lib]]></c>
            on how to provide the key for decryption so that tools such
            as the Debugger, Xref, or Cover can be used.</p>
          <p>The <c><![CDATA[beam_lib:chunks/2]]></c> functions now accepts an
            additional chunk type <c><![CDATA[compile_info]]></c> to retrieve
            the compilation information directly as a term. (Thanks
            to Tobias Lindahl.)</p>
          <p>Own Id: OTP-5460 Aux Id: seq9787 </p>
        </item>
      </list>
    </section>
  </section>

  <section>
    <title>Compiler 4.3.5</title>

    <section>
      <title>Fixed Bugs and Malfunctions</title>
      <list type="bulleted">
        <item>
          <p>Complex functions could cause the internal validator in
            the compiler to generate an internal error even though
            the generated code was correct.</p>
          <p>Own Id: OTP-5436 Aux Id: seq9781 </p>
        </item>
      </list>
    </section>
  </section>

  <section>
    <title>Compiler 4.3.4</title>

    <section>
      <title>Fixed Bugs and Malfunctions</title>
      <list type="bulleted">
        <item>
          <p>In rare circumstances, incorrect code for record or
            tuple access could be generated. The incorrect code would
            either trigger an internal error in the compiler or cause
            an exception at run time. (Thanks to Martin Bjorklund.)</p>
          <p>Corrected a bug in in bit syntax matching where
            clauses could match in the wrong order. (Thanks to Ulf
            Wiger.)</p>
          <p>Own Id: OTP-5404 Aux Id: seq9767 </p>
        </item>
      </list>
    </section>
  </section>

  <section>
    <title>Compiler 4.3.3</title>

    <section>
      <title>Improvements and New Features</title>
      <list type="bulleted">
        <item>
          <p>Given bit syntax construction in certain complex
            contexts involving a catch, the compiler would either
            crash or terminate due to failure in an internal
            consistency check. (Thanks to Fredrik Thulin.)</p>
          <p>Matches such as
            <c><![CDATA[<<103133:64/float>> = <<103133:64/float>>]]></c>
            used to fail. Now they succeed.</p>
          <p>Shadowing of variables in bit syntax matches in fun heads
            such as in
            <c><![CDATA[L = 8, F = fun(<<L:L,B:L>>) -> B end]]></c> was
            handled incorrectly by the compiler. The fun used to be
            compiled as if it was written
            '<c><![CDATA[>fun(<<8:8,B:8>>)]]></c>, while it should be
            compiled in the same way as <c><![CDATA[fun(<<L:8,B:L>>)]]></c>.</p>
          <p>A bug in the validation pass has been corrected. It
            sometimes occurred when the compiler optimized by reusing
            code for causing an exception when the reused code was
            called from within catch or try-catch statements. Then the
            validator refused to approve the code and complained about
            <c><![CDATA[fun(<<L:L,B:L>>) -> B end]]></c> was handled
            incorrectly by the in the same way as
            <c><![CDATA[fun(<<L:8,B:L>>)]]></c>.</p>
          <p>A bug in the unknown_catch_try_state.</p>
          <p>Corrected a bug in the optimizer that would cause
            the compiler to crash. (Thanks to Peter-Henry Mander.)</p>
          <p>There are now warnings generated if a bit syntax
            construction will fail at run-time because of a type
            mismatch (e.g. <c><![CDATA[<<an_atom:8>>]]></c>).</p>
          <p>Own Id: OTP-5342 Aux Id: OTP-5118, OTP-5270, OTP-5323 </p>
        </item>
        <item>
          <p>Binary pattern matching such as
            <c><![CDATA[t(<<A:8>> = <<A:8>)]]></c> used to silently
            fail at runtime (i.e. never match). The compiler now
            generates an error for any such patterns.</p>
          <p>Own Id: OTP-5371</p>
        </item>
      </list>
    </section>
  </section>

  <section>
    <title>Compiler 4.3.2</title>

    <section>
      <title>Fixed Bugs and Malfunctions</title>
      <list type="bulleted">
        <item>
          <p>In rare cases, the code compiler code generate code
            for a tuple match that could crash the emulator if passed
            a term that was not a tuple.</p>
          <p>If a bit syntax construction failed within a catch,
            previously assigned variables could get the wrong value.</p>
          <p>The compiler now runs a validation pass on the
            generated code and aborts before writing a Beam file if
            any suspect code is found. In particular, the validation
            pass checks for incorrect code that may cause emulator
            crashes or other strange symptoms in the emulator.</p>
          <p>Some corrections to the unsupported feature
            parameterized modules by Richard Carlsson (HiPE).</p>
          <p>Own Id: OTP-5247 Aux Id: OTP-5235 </p>
        </item>
      </list>
    </section>
  </section>

  <section>
    <title>Compiler 4.3.1</title>

    <section>
      <title>Fixed Bugs and Malfunctions</title>
      <list type="bulleted">
        <item>
          <p>Corrected the release note regarding <c><![CDATA[try/catch]]></c> below.
            <c><![CDATA[try/catch]]></c> DOES work in the initial R10B release.</p>
          <p>A few minor issues code generation issues were corrected.
            Although the generated code was correct, it was slightly
            slower and larger than it needed to be.</p>
          <p>A debug printout (that could be seen in rare
            circumstances) has been removed.</p>
          <p><c><![CDATA[not record_test(not_a_tuple, RecordTag)]]></c> and
            similar expressions in a guard would fail.</p>
          <p>New options <c><![CDATA[basic_validation]]></c> and
            <c><![CDATA[strong_validation]]></c> to do a quick check of the code
            of a module.</p>
          <p>The <c><![CDATA[inline]]></c> option was not recognized if it
            appeared in a <c><![CDATA[-compile()]]></c> directive inside the
            module.</p>
          <p>Corrected some bugs in the undocumented feature
            "parameterized modules".</p>
          <p>Own Id: OTP-5198</p>
        </item>
        <item>
          <p>When the undocumented feature "parameterized modules" was
            used, the <c><![CDATA[?MODULE]]></c> macro did not work correctly.</p>
          <p>Own Id: OTP-5224</p>
        </item>
      </list>
    </section>
  </section>
</chapter><|MERGE_RESOLUTION|>--- conflicted
+++ resolved
@@ -32,16 +32,11 @@
   <p>This document describes the changes made to the Compiler
     application.</p>
 
-<<<<<<< HEAD
 <section><title>Compiler 8.3</title>
-=======
-<section><title>Compiler 8.2.6.1</title>
->>>>>>> 3f0a5f13
-
-    <section><title>Fixed Bugs and Malfunctions</title>
-      <list>
-        <item>
-<<<<<<< HEAD
+
+    <section><title>Fixed Bugs and Malfunctions</title>
+      <list>
+        <item>
 	    <p>The compiler would silently accept singleton (unbound)
 	    type variables in a union type. Starting from Erlang/OTP
 	    26, the compiler will generate a warning for this
@@ -148,7 +143,17 @@
 	    Potential Incompatibilities</seeguide>.</p>
           <p>
 	    Own Id: OTP-18574</p>
-=======
+        </item>
+      </list>
+    </section>
+
+</section>
+
+<section><title>Compiler 8.2.6.1</title>
+
+    <section><title>Fixed Bugs and Malfunctions</title>
+      <list>
+        <item>
 	    <p>Fixed a bug where a failing <c>bsl</c> expression in a
 	    guard threw an exception instead of causing the guard to
 	    fail.</p>
@@ -162,7 +167,6 @@
 	    call to a guard BIF failed.</p>
           <p>
 	    Own Id: OTP-18593 Aux Id: GH-7252 </p>
->>>>>>> 3f0a5f13
         </item>
       </list>
     </section>
@@ -575,7 +579,6 @@
 
 </section>
 
-<<<<<<< HEAD
 <section><title>Compiler 8.1.1.4</title>
 
     <section><title>Fixed Bugs and Malfunctions</title>
@@ -593,8 +596,6 @@
 
 </section>
 
-=======
->>>>>>> 3f0a5f13
 <section><title>Compiler 8.1.1.3</title>
 
     <section><title>Fixed Bugs and Malfunctions</title>
