--- conflicted
+++ resolved
@@ -32,7 +32,6 @@
   <p>This document describes the changes made to the Compiler
     application.</p>
 
-<<<<<<< HEAD
 <section><title>Compiler 7.6.6</title>
 
     <section><title>Fixed Bugs and Malfunctions</title>
@@ -67,18 +66,10 @@
 	    Own Id: OTP-17045 Aux Id: ERL-1427 </p>
         </item>
         <item>
-=======
-<section><title>Compiler 7.5.4.3</title>
-
-    <section><title>Improvements and New Features</title>
-      <list>
-        <item>
->>>>>>> 982bf944
 	    <p>Fixed a bug in the type optimization pass that could
 	    yield incorrect values or cause the wrong clauses to be
 	    executed.</p>
           <p>
-<<<<<<< HEAD
 	    Own Id: OTP-17072 Aux Id: ERL-1440 </p>
         </item>
       </list>
@@ -290,9 +281,22 @@
 	    builds (e.g. <c>make -j128</c>).</p>
           <p>
 	    Own Id: OTP-16543 Aux Id: ERL-1186 </p>
-=======
+        </item>
+      </list>
+    </section>
+
+</section>
+
+<section><title>Compiler 7.5.4.3</title>
+
+    <section><title>Improvements and New Features</title>
+      <list>
+        <item>
+	    <p>Fixed a bug in the type optimization pass that could
+	    yield incorrect values or cause the wrong clauses to be
+	    executed.</p>
+          <p>
 	    Own Id: OTP-17073</p>
->>>>>>> 982bf944
         </item>
       </list>
     </section>
