<?xml version="1.0" encoding="utf-8" ?>
<!DOCTYPE chapter SYSTEM "chapter.dtd">

<chapter>
  <header>
    <copyright>
      <year>2004</year><year>2022</year>
      <holder>Ericsson AB. All Rights Reserved.</holder>
    </copyright>
    <legalnotice>
      Licensed under the Apache License, Version 2.0 (the "License");
      you may not use this file except in compliance with the License.
      You may obtain a copy of the License at
 
          http://www.apache.org/licenses/LICENSE-2.0

      Unless required by applicable law or agreed to in writing, software
      distributed under the License is distributed on an "AS IS" BASIS,
      WITHOUT WARRANTIES OR CONDITIONS OF ANY KIND, either express or implied.
      See the License for the specific language governing permissions and
      limitations under the License.

    </legalnotice>

    <title>Compiler Release Notes</title>
    <prepared>otp_appnotes</prepared>
    <docno>nil</docno>
    <date>nil</date>
    <rev>nil</rev>
    <file>notes.xml</file>
  </header>
  <p>This document describes the changes made to the Compiler
    application.</p>

<<<<<<< HEAD
<section><title>Compiler 8.2.3</title>
=======
<section><title>Compiler 8.1.1.3</title>
>>>>>>> 68522e55

    <section><title>Fixed Bugs and Malfunctions</title>
      <list>
        <item>
<<<<<<< HEAD
	    <p>Fixed a bug that could cause legal code to fail
	    validation.</p>
          <p>
	    Own Id: OTP-18365</p>
        </item>
        <item>
	    <p>Eliminated a rare crash in the <c>beam_types</c>
	    module.</p>
          <p>
	    Own Id: OTP-18368</p>
        </item>
      </list>
    </section>

</section>

<section><title>Compiler 8.2.2</title>

    <section><title>Fixed Bugs and Malfunctions</title>
      <list>
        <item>
	    <p>Line number in compiler messages would be truncated to
	    4 digits for line numbers greater than 9999.</p>
          <p>
	    Own Id: OTP-18268 Aux Id: GH-6332 </p>
        </item>
        <item>
	    <p>In rare circumstance, matching a binary as part of a
	    <c>receive</c> clause could cause the compiler to
	    terminate because of an internal consistency check
	    failure.</p>
          <p>
	    Own Id: OTP-18273 Aux Id: GH-6341 </p>
        </item>
        <item>
	    <p>Compiling a function with complex bit syntax matching
	    such as <c>f(&lt;&lt;X:0, _:X&gt;&gt;, &lt;&lt;Y:0,
	    _:Y&gt;&gt;) -&gt; ok.</c> could crash the compiler.</p>
          <p>
	    Own Id: OTP-18308 Aux Id: GH-6426 </p>
        </item>
        <item>
	    <p>It is not allowed to call functions from guards. The
	    compiler failed to reject a call in a guard when done by
	    constructing a record with a default initialization
	    expression that called a function.</p>
          <p>
	    Own Id: OTP-18325 Aux Id: GH-6465, GH-6466 </p>
        </item>
        <item>
	    <p>The compiler could crash when using a record with
	    complex field initialization expression as a filter in a
	    list comprehension.</p>
          <p>
	    Own Id: OTP-18336 Aux Id: GH-6501, PR-6502 </p>
        </item>
      </list>
    </section>

</section>

<section><title>Compiler 8.2.1</title>

    <section><title>Fixed Bugs and Malfunctions</title>
      <list>
        <item>
	    <p>The compiler will now forbid using the empty atom
	    <c>''</c> as module name. Also forbidden are modules
	    names containing control characters, and module names
	    containing only spaces and soft hyphens.</p>
          <p>
	    Own Id: OTP-18125 Aux Id: GH-6026 </p>
        </item>
        <item>
	    <p>The <c>bin_opt_info</c> and <c>recv_opt_info</c>
	    options would cause the compiler to crash when attempting
	    to compile generated code without location
	    information.</p>
          <p>
	    Own Id: OTP-18162 Aux Id: PR-6102 </p>
        </item>
        <item>
	    <p>In rare circumstances involving floating point
	    operations, the compiler could terminate with an internal
	    consistency check failure.</p>
          <p>
	    Own Id: OTP-18182 Aux Id: GH-6163 </p>
        </item>
        <item>
	    <p>In rare circumstances when doing arithmetic
	    instructions on non-numbers, the compiler could
	    crash.</p>
          <p>
	    Own Id: OTP-18183 Aux Id: GH-6169 </p>
        </item>
        <item>
	    <p>In rare circumstances, complex boolean expressions in
	    nested cases could cause the compiler to crash.</p>
          <p>
	    Own Id: OTP-18184 Aux Id: GH-6164 </p>
        </item>
        <item>
	    <p>Expression similar to <c>#{assoc:=V} =
	    #key=&gt;self()}, V</c> would return the empty map
	    instead of raising an exception.</p>
          <p>
	    Own Id: OTP-18186</p>
        </item>
        <item>
	    <p>Eliminated a crash in the <c>beam_ssa_bool</c> pass of
	    the compiler when compiling a complex guard
	    expression.</p>
          <p>
	    Own Id: OTP-18187 Aux Id: GH-6184 </p>
        </item>
        <item>
	    <p>In rare circumstances, the compiler could crash with
	    an internal consistency check failure.</p>
          <p>
	    Own Id: OTP-18202 Aux Id: GH-6222 </p>
        </item>
        <item>
	    <p>When compiling with the option
	    <c>inline_list_funcs</c>, the compiler could produce a
	    nonsensical warning.</p>
          <p>
	    Own Id: OTP-18214 Aux Id: GH-6158 </p>
        </item>
        <item>
	    <p>When given the <c>no_ssa_opt</c> option, the compiler
	    could terminate with an internal consistency failure
	    diagnostic when compiling map matching.</p>
          <p>
	    Own Id: OTP-18234 Aux Id: GH-6277 </p>
        </item>
      </list>
    </section>


    <section><title>Improvements and New Features</title>
      <list>
        <item>
          <p>
	    Made warnings for existing atoms being keywords in
	    experimental features more precise, by not warning about
	    quoted atoms.</p>
          <p>
	    Own Id: OTP-18050</p>
        </item>
        <item>
	    <p>There is a new configure option,
	    <c>--enable-deterministic-build</c>, which will apply the
	    <c>deterministic</c> compiler option when building
	    Erlang/OTP. The <c>deterministic</c> option has been
	    improved to eliminate more sources of non-determinism in
	    several applications.</p>
          <p>
	    Own Id: OTP-18165 Aux Id: PR-5965 </p>
        </item>
      </list>
    </section>

</section>

<section><title>Compiler 8.2</title>

    <section><title>Fixed Bugs and Malfunctions</title>
      <list>
        <item>
	    <p>A subtle bug regarding variable scoping has been
	    corrected. Consider this example:</p>
	    <p><c>(A=1) + fun() -&gt; A = 2() end</c></p>
	    <p>In the shell, the expression correctly evaluates to
	    <c>3</c>. In compiled code, it raised a <c>{badmatch,
	    2}</c> exception.</p>
          <p>
	    Own Id: OTP-17810 Aux Id: GH-5379 </p>
        </item>
        <item>
	    <p>Fixed a rare bug that would crash the compiler during
	    type optimization.</p>
          <p>
	    Own Id: OTP-17820</p>
        </item>
        <item>
	    <p>Starting in OTP 24, when a fun was created and
	    immediately used, it would be inlined. An unintended
	    consequence of the inlining was that what would be a
	    <c>function_clause</c> exception without the inlining
	    would now be a rather confusing <c>case_clause</c>
	    exception. This has been corrected, so that
	    <c>function_clause</c> exceptions remain
	    <c>function_clause</c> exceptions in inlined code.</p>
          <p>
	    Own Id: OTP-17860 Aux Id: GH-5513, OTP-17226 </p>
        </item>
        <item>
          <p>
	    If a default record field initialization (<c>_ =
	    Expr</c>) was used even though all records fields were
	    explicitly initialized, <c>Expr</c> would not be
	    evaluated. That would not be a problem, except when
	    <c>Expr</c> would bind a variable subsequently used, in
	    which case the compiler would crash.</p>
          <p>
	    As an example, if record <c>#r{}</c> is defined to have
	    only one field <c>a</c>, the following code would crash
	    the compiler:</p>
          <p>
	    <c>#r{a=[],_=V=42}, V</c></p>
          <p>
	    To fix that problem, the compiler will make sure that
	    <c>Expr</c> is always evaluated at least once. The
	    compiler will now rewrite the example to essentially:</p>
          <p>
	    <c>V=42, #r{a=[]}, V</c></p>
          <p>
	    Own Id: OTP-18083</p>
        </item>
      </list>
    </section>


    <section><title>Improvements and New Features</title>
      <list>
        <item>
	    <p>To enable more optimizations, BEAM files compiled with
	    OTP 21 and earlier cannot be loaded in OTP 25.</p>
          <p>
	    Own Id: OTP-16702</p>
        </item>
        <item>
          <p>
	    Added support for the compile attribute <c>-nifs()</c> to
	    empower compiler and loader with information about which
	    functions may be overridden as NIFs by
	    <c>erlang:load_nif/2</c>. It is recommended to use this
	    attribute in all modules that load NIF libraries.</p>
          <p>
	    Own Id: OTP-17151 Aux Id: ERIERL-590, PR-5479 </p>
        </item>
        <item>
	    <p>When binary construction using the binary syntax
	    fails, the error message printed in the shell and by
	    <c>erl_error:format_exception/3,4</c> will contain more
	    detailed information about what went wrong.</p>
          <p>
	    Own Id: OTP-17504 Aux Id: GH-4971, PR-5281, PR-5752 </p>
        </item>
        <item>
	    <p>The Erlang compiler now includes type information in
	    BEAM files, and the JIT can now use that type information
	    to do optimizations such as eliminating or simplifying
	    type tests.</p>
          <p>
	    Own Id: OTP-17684 Aux Id: PR-5316, PR-5664 </p>
        </item>
        <item>
	    <p>Improved the JIT's support for external tools like
	    <c>perf</c> and <c>gdb</c>, allowing them to show line
	    numbers and even the original Erlang source code when
	    that can be found.</p>
	    <p>To aid them in finding the source code, the
	    <c>absolute_path</c> compiler option has been added to
	    embed the absolute file path of a module.</p>
          <p>
	    Own Id: OTP-17685</p>
        </item>
        <item>
	    <p>The <c>maybe</c> ... <c>end</c> construction proposed
	    in EEP-49 has been implemented. It can simplify complex
	    code where otherwise deeply nested cases would have to be
	    used.</p> <p>To enable <c>maybe</c>, give the option
	    <c>-enable-feature maybe_expr</c> to <c>erlc</c> or add
	    <c>-feature(maybe_expr, enable).</c> inside the
	    module.</p>
          <p>
	    Own Id: OTP-17705 Aux Id: PR-5411 </p>
        </item>
        <item>
	    <p>When a record matching or record update fails, a
	    <c>{badrecord,ExpectedRecordTag}</c> exception used to be
	    raised. In this release, the exception has been changed
	    to <c>{badrecord,ActualValue}</c>, where
	    <c>ActualValue</c> is the actual that was found instead
	    of the expected record.</p>
          <p>
	    Own Id: OTP-17841 Aux Id: PR-5694 </p>
        </item>
        <item>
	    <p>Improved optimization of try/catch expressions.</p>
          <p>
	    Own Id: OTP-17842</p>
        </item>
        <item>
	    <p>The <c>beam_trim</c> pass of the compiler could be
	    extremely slow for huge straight-line functions. It will
	    now compile such functions much faster (down to seconds
	    from minutes for some huge functions).</p>
          <p>
	    Own Id: OTP-17885 Aux Id: GH-5140 </p>
        </item>
        <item>
          <p>
	    Added support for configurable features as described in
	    EEP-60. Features can be enabled/disabled during
	    compilation with options (<c>-enable-feature Feature</c>,
	    <c>-disable-feature Feature</c> and <c>+{feature,
	    Feature, enable|disable}</c>) to <c>erlc</c> as well as
	    with directives (<c>-feature(Feature,
	    enable|disable).</c>) in the file. Similar options can be
	    used to <c>erl</c> for enabling/disabling features
	    allowed at runtime. The new <c>maybe</c> expression
	    (EEP-49) is fully supported as the feature
	    <c>maybe_expr</c>. The features support is documented in
	    the reference manual.</p>
          <p>
	    Own Id: OTP-17988</p>
=======
	    <p>The compiler would generate incorrect code for the
	    following type of expression:</p>
	    <p><c>Pattern = BoundVar1 = . . . = BoundVarN =
	    Expression</c></p>
	    <p>An exception should be raised if any of the bound
	    variables have different values than <c>Expression</c>.
	    The compiler would generate code that would cause the
	    bound variables to be bound to the value of
	    <c>Expression</c>whether the value matched or not.</p>
          <p>
	    Own Id: OTP-18470 Aux Id: GH-6873, PR-6877 </p>
>>>>>>> 68522e55
        </item>
      </list>
    </section>

</section>

<section><title>Compiler 8.1.1.2</title>

    <section><title>Fixed Bugs and Malfunctions</title>
      <list>
        <item>
	    <p>It is not allowed to call functions from guards. The
	    compiler failed to reject a call in a guard when done by
	    constructing a record with a default initialization
	    expression that called a function.</p>
          <p>
	    Own Id: OTP-18325 Aux Id: GH-6465, GH-6466 </p>
        </item>
        <item>
	    <p>Fixed a bug that could cause legal code to fail
	    validation.</p>
          <p>
	    Own Id: OTP-18365</p>
        </item>
      </list>
    </section>

</section>

<section><title>Compiler 8.1.1.1</title>

    <section><title>Fixed Bugs and Malfunctions</title>
      <list>
        <item>
	    <p>The <c>bin_opt_info</c> and <c>recv_opt_info</c>
	    options would cause the compiler to crash when attempting
	    to compile generated code without location
	    information.</p>
          <p>
	    Own Id: OTP-18162 Aux Id: PR-6102 </p>
        </item>
        <item>
	    <p>In rare circumstances involving floating point
	    operations, the compiler could terminate with an internal
	    consistency check failure.</p>
          <p>
	    Own Id: OTP-18182 Aux Id: GH-6163 </p>
        </item>
      </list>
    </section>

</section>

<section><title>Compiler 8.1.1</title>

    <section><title>Fixed Bugs and Malfunctions</title>
      <list>
        <item>
	    <p>Fixed a performance bug in the validator that made
	    certain files take a very long time to compile.</p>
          <p>
	    Own Id: OTP-18066 Aux Id: GH-5915 </p>
        </item>
        <item>
	    <p>In rare circumstances, the compiler would mistakenly
	    assume that a call to <c>setelement/3</c> would always
	    fail and remove all code following the call.</p>
          <p>
	    Own Id: OTP-18082</p>
        </item>
      </list>
    </section>

</section>

<section><title>Compiler 8.1</title>

    <section><title>Fixed Bugs and Malfunctions</title>
      <list>
        <item>
	    <p>The expression
	    <c>&lt;&lt;0/native-float&gt;&gt;=Bin</c> would always
	    fail to match, while
	    <c>&lt;&lt;0/float-native&gt;&gt;=Bin</c> would match
	    (provided that <c>Bin</c> contained the binary
	    representation of <c>0.0</c>)</p>
          <p>
	    Own Id: OTP-17895</p>
        </item>
      </list>
    </section>


    <section><title>Improvements and New Features</title>
      <list>
        <item>
	    <p>The compiler will now compile huge functions with
	    straight-line code faster.</p>
          <p>
	    Own Id: OTP-17886 Aux Id: GH-5140, GH-5686 </p>
        </item>
      </list>
    </section>

</section>

<section><title>Compiler 8.0.4</title>

    <section><title>Fixed Bugs and Malfunctions</title>
      <list>
        <item>
	    <p>When the compiler is invoked by Dialyzer, it will no
	    longer apply an optimization of binary patterns that
	    would turn the pattern <c>&lt;&lt;"bar"&gt;&gt;</c> into
	    <c>&lt;&lt;6447474:24&gt;&gt;</c>, which would be very
	    confusing when printed out by Dialyzer.</p>
          <p>
	    Own Id: OTP-17768 Aux Id: GH-5429 </p>
        </item>
        <item>
	    <p>The compiler would replace known failing calls (such
	    as <c>atom_to_list(42)</c>) with a call to
	    <c>error(badarg)</c>. With the extended error information
	    introduced in OTP 24 (EEP 54), those "optimized" calls
	    would not have extended error information. To ensure that
	    as much extended error information as possible is
	    available, the compiler now keeps the original call even
	    when it is known to fail.</p>
          <p>
	    Own Id: OTP-17786 Aux Id: GH-5440 </p>
        </item>
      </list>
    </section>

</section>

<section><title>Compiler 8.0.3</title>

    <section><title>Fixed Bugs and Malfunctions</title>
      <list>
        <item>
          <p>
	    If a parse transform raised an exception using
	    <c>throw/1</c> or <c>exit/1</c>, the compiler would
	    report that as an internal compiler error, which would be
	    confusing. Amended to report that the parse transform
	    failed.</p>
          <p>
	    Own Id: OTP-17421</p>
        </item>
        <item>
	    <p>The failing call <c>io:format("~p\n")</c> would result
	    in a warning for line number 0 instead of the correct
	    line and column numbers. This has been corrected, and all
	    warnings for failing calls to <c>io:format()</c> has been
	    rephrased to make it clearer exactly what the problem
	    is.</p>
          <p>
	    Own Id: OTP-17430</p>
        </item>
        <item>
	    <p>When the options <c>warn_missing_spec</c> and
	    <c>export_all</c> were given, there would only be
	    warnings for missing specs for functions that had been
	    explicitly exported using an <c>-export</c>
	    attribute.</p>
          <p>
	    Own Id: OTP-17434 Aux Id: GH-4772 </p>
        </item>
        <item>
	    <p>In rare circumstances, the compiler could emit an
	    incorrect warning for a term that was constructed but
	    never used.</p>
          <p>
	    Own Id: OTP-17446 Aux Id: PR-4899 </p>
        </item>
        <item>
	    <p>Corrected bugs where builds were not reducible even
	    when the <c>deterministic</c> option was given. In
	    particular, modules with map literals with more than 32
	    elements could cause this problem.</p>
	    <p>As part of this fix, the <c>term_to_binary</c> BIF now
	    accepts the option <c>deterministic</c>.</p>
          <p>
	    Own Id: OTP-17495 Aux Id: PR-5153 </p>
        </item>
        <item>
	    <p>The <c>MODULE</c> and <c>MODULE_STRING</c> macros
	    would always appear to be defined (when tested by
	    <c>-ifdef</c>), even though no <c>-module()</c>
	    declaration had been seen yet. Changed so that <c>-ifdef
	    ?MODULE.</c> will not consider ?MODULE defined if
	    <c>-module()</c> has not been previously seen.</p>
          <p>
	    Own Id: OTP-17505 Aux Id: GH-4995 </p>
        </item>
        <item>
	    <p>In a guard, <c>not (X =:= true)</c> would incorrectly
	    evaluate to <c>false</c> for non-boolean values of
	    <c>X</c>.</p>
          <p>
	    Own Id: OTP-17510 Aux Id: GH-5007 </p>
        </item>
        <item>
	    <p>When the <c>deterministic</c> option was given to the
	    compiler, the <c>?FILE</c> macro would be expanded to
	    full path of the source file before the first
	    <c>include</c> directive and to base part of the filename
	    after <c>include</c> directive.</p>
          <p>
	    Own Id: OTP-17581 Aux Id: PR-5141 </p>
        </item>
      </list>
    </section>

</section>

<section><title>Compiler 8.0.2</title>

    <section><title>Fixed Bugs and Malfunctions</title>
      <list>
        <item>
	    <p>A compiler optimization pass could crash when given
	    odd but legal code using <c>throw/1</c>.</p>
          <p>
	    Own Id: OTP-17489 Aux Id: GH-4953 </p>
        </item>
      </list>
    </section>

</section>

<section><title>Compiler 8.0.1</title>

    <section><title>Fixed Bugs and Malfunctions</title>
      <list>
        <item>
	    <p>Fixed a bug that could cause <c>after</c> blocks to be
	    ignored when <c>erlang:raise/3</c> was used in a catch
	    block.</p>
          <p>
	    Own Id: OTP-17428 Aux Id: GH-4859 </p>
        </item>
        <item>
	    <p>Fixed a bug in the validation pass that could cause it
	    to reject valid code.</p>
          <p>
	    Own Id: OTP-17437 Aux Id: OTP-17357, GH-4774 </p>
        </item>
      </list>
    </section>

</section>

<section><title>Compiler 8.0</title>

    <section><title>Fixed Bugs and Malfunctions</title>
      <list>
        <item>
          <p>
	    A floating point zero (0.0) can be both positive (+0.0)
	    and negative (-0.0). Multiple bugs in the compiler,
	    runtime system, and STDLIB have been fixed to ensure that
	    the minus sign on 0.0 is not lost.</p>
          <p>
	    Own Id: OTP-17077 Aux Id: ERL-1431, PR-2903, PR-2905,
	    PR-2906 </p>
        </item>
        <item>
	    <p>A repeated stack trace variable in a try/catch was not
	    rejected. The following example will now cause a
	    compilation error:</p> <pre>try E catch _:A:A -&gt; A
	    end.</pre>
          <p>
	    Own Id: OTP-17104 Aux Id: ERL-1380 </p>
        </item>
        <item>
	    <p>Eliminated a Dialyzer crashed when the <c>-MMD</c>
	    option is used to generate a dependency file and a BEAM
	    file a the same time.</p>
          <p>
	    Own Id: OTP-17118 Aux Id: PR-2825 </p>
        </item>
        <item>
	    <p>When the <c>makedep</c> option was given, the compiler
	    would crash if the dependency output contained non-latin1
	    characters. The compiler will now output the dependency
	    information encoded in UTF-8 to avoid crashing.</p>
          <p>
	    Own Id: OTP-17206</p>
        </item>
      </list>
    </section>


    <section><title>Improvements and New Features</title>
      <list>
        <item>
	    <p>Selective receive optimization will now be applied
	    much more often.</p>
	    <p>The new <seeguide
	    marker="system/efficiency_guide:processes#recv_opt_info"><c>recv_opt_info</c></seeguide>
	    compile flag can be used to print diagnostics relating to
	    this optimization.</p>
          <p>
	    You can read more about the <seeguide
	    marker="system/efficiency_guide:processes#receiving-messages">selective
	    receive optimization</seeguide> in the Efficiency Guide.</p>
          <p>
	    Own Id: OTP-10391 Aux Id: OTP-16226 </p>
        </item>
        <item>
	    <p><c>erlang:throw/1</c> will no longer build stack
	    traces when we can prove that they will never be
	    inspected.</p>
          <p>
	    Own Id: OTP-16334</p>
        </item>
        <item>
	    <p>Variables bound between the keywords 'try' and 'of'
	    can now be used in the clauses following the 'of' keyword
	    (that is, in the success case when no exception was
	    raised).</p>
          <p>
	    Own Id: OTP-16706 Aux Id: ERL-1281 </p>
        </item>
        <item>
          <p>
	    Compiler warnings and errors now include column numbers
	    in addition to line numbers.</p>
          <p>
	    When a compiler message is emitted, the source line is
	    printed along with a marker (a <c>^</c> character) that
	    indicates the column position of the issue. The option
	    '<c>brief</c>' removes the printout of the source line.</p>
          <p>
	    The compiler option <c>{error_location, line |
	    column}</c> has been added. The default value is
	    <c>column</c>. Besides adding column numbers to
	    compilation warnings and errors, the option also
	    determines whether column numbers are included in
	    abstract code. If tools stop working, setting the
	    environment variable <c>ERL_COMPILER_OPTIONS</c> can help
	    (include <c>{error_location, line}</c>).</p>
          <p>
	    The compiler will now call the function
	    <c>PT</c>:<c>parse_transform_info/0</c> in parse
	    transforms (if it exists). It can be used by parse
	    transforms to signal that they can only handle line
	    numbers in abstract code.</p>
          <p>
	    *** POTENTIAL INCOMPATIBILITY ***</p>
          <p>
	    Own Id: OTP-16824 Aux Id: PR-2664, PR-3006 </p>
        </item>
        <item>
	    <p>Fixed a performance bug that made functions with lots
	    of <c>try/after</c> blocks slow to compile.</p>
          <p>
	    Own Id: OTP-16867 Aux Id: ERL-1354 </p>
        </item>
        <item>
	    <p>The experimental HiPE application has been removed,
	    together with all related functionality in other
	    applications.</p>
          <p>
	    *** POTENTIAL INCOMPATIBILITY ***</p>
          <p>
	    Own Id: OTP-16963</p>
        </item>
        <item>
	    <p>Generators in list and binary comprehensions will now
	    raise a <c>{bad_generator,Generator}</c> exception if the
	    generator has an incorrect type (instead of raising an
	    ad-hoc <c>badarg</c> or <c>badarih</c> exception).
	    Similarly, when a filter does not evaluate to a boolean,
	    a <c>{bad_filter,Filter}</c> exception will be raised.
	    Some minor bugs in the compilation of binary
	    comprehensions have also been fixed.</p>
          <p>
	    Own Id: OTP-16964</p>
        </item>
        <item>
	    <p>Some compiler warnings, such as the warning for an
	    expression whose result is ignored, could not be
	    suppressed by assigning to a variable beginning with
	    '<c>_</c>', but only by assigning to the anonymous
	    variable ('<c>_</c>'). This has now been changed so that
	    any warning that can be suppressed by assigning to the
	    anonymous variable can also be suppressed by assigning to
	    a variable beginning with '<c>_</c>'.</p>
          <p>
	    Own Id: OTP-16981 Aux Id: ERL-1113 </p>
        </item>
        <item>
          <p>
	    The previously undocumented compiler options
	    <c>warn_missing_spec</c> and <c>warn_missing_spec_all</c>
	    are now documented.</p>
          <p>
	    Own Id: OTP-17078 Aux Id: ERL-1430, PR-2918 </p>
        </item>
        <item>
	    <p>The compiler will now emit warnings when (previously
	    bound) underscore-prefixed variables are matched.</p>
          <p>
	    Own Id: OTP-17123</p>
        </item>
        <item>
	    <p>Erlang source files not encoded in utf-8 will no
	    longer be accepted by the compiler unless it contains a
	    "coding: latin-1" comment.</p>
          <p>
	    Own Id: OTP-17168</p>
        </item>
        <item>
	    <p>New compiler options <c>from_abstr</c> and
	    <c>no_lint</c> have been added. They are useful when
	    implementing other languages running on the BEAM.</p>
          <p>
	    Own Id: OTP-17172</p>
        </item>
        <item>
	    <p>The bit matching and construction syntax now supports
	    16-bit floats (IEEE 754-2008).</p>
          <p>
	    Own Id: OTP-17207</p>
        </item>
        <item>
	    <p>The compiler will now inline funs that are used only
	    once immediately after their definition.</p>
          <p>
	    Own Id: OTP-17226 Aux Id: GH-4019, PR-4545 </p>
        </item>
        <item>
	    <p>It is now possible to disable warnings emitted from
	    the compiler's optimization passes with the new options
	    <c>nowarn_opportunistic</c>, <c>nowarn_nomatch</c>,
	    <c>nowarn_ignored</c>, and <c>nowarn_failed</c>.</p>
          <p>
	    Own Id: OTP-17260</p>
        </item>
        <item>
          <p>
	    Introduce new types <c>nonempty_binary()</c> and
	    <c>nonempty_bitstring()</c>.</p>
          <p>
	    Own Id: OTP-17301 Aux Id: GH-4636 </p>
        </item>
        <item>
          <p>
	    Add compiler option <c>{nowarn_unused_record,
	    RecordNames}</c>. Document compiler option
	    <c>nowarn_unused_type</c>.</p>
          <p>
	    Own Id: OTP-17330</p>
        </item>
      </list>
    </section>

</section>

<section><title>Compiler 7.6.9.2</title>

    <section><title>Fixed Bugs and Malfunctions</title>
      <list>
        <item>
	    <p>In rare circumstances, the compiler would mistakenly
	    assume that a call to <c>setelement/3</c> would always
	    fail and remove all code following the call.</p>
          <p>
	    Own Id: OTP-18082</p>
        </item>
      </list>
    </section>

</section>

<section><title>Compiler 7.6.9.1</title>

    <section><title>Fixed Bugs and Malfunctions</title>
      <list>
        <item>
	    <p>Fixed a bug in the validation pass that could cause it
	    to reject valid code.</p>
          <p>
	    Own Id: OTP-17437 Aux Id: OTP-17357, GH-4774 </p>
        </item>
      </list>
    </section>

</section>

<section><title>Compiler 7.6.9</title>

    <section><title>Fixed Bugs and Malfunctions</title>
      <list>
        <item>
	    <p>Reverted the fix for <c>OTP-17357</c> as it turned out
	    to be incomplete and made the validator reject much more
	    legal code than before.</p> <p>It will be fixed more
	    thoroughly in a later patch.</p>
          <p>
	    Own Id: OTP-17386 Aux Id: ERIERL-650, OTP-17357 </p>
        </item>
      </list>
    </section>

</section>

<section><title>Compiler 7.6.8</title>

    <section><title>Fixed Bugs and Malfunctions</title>
      <list>
        <item>
	    <p>Fixed a bug in the validator that could cause it to
	    reject valid code.</p>
          <p>
	    Own Id: OTP-17357 Aux Id: GH-4774 </p>
        </item>
      </list>
    </section>

</section>

<section><title>Compiler 7.6.7</title>

    <section><title>Fixed Bugs and Malfunctions</title>
      <list>
        <item>
	    <p>Fixed a bug in the type optimization pass that could
	    yield incorrect values or cause the wrong clauses to be
	    executed.</p>
          <p>
	    Own Id: OTP-17073</p>
        </item>
        <item>
	    <p>Fixed a bug in the validator that could cause it to
	    reject valid code.</p>
          <p>
	    Own Id: OTP-17126 Aux Id: ERL-1471 </p>
        </item>
      </list>
    </section>

</section>

<section><title>Compiler 7.6.6</title>

    <section><title>Fixed Bugs and Malfunctions</title>
      <list>
        <item>
	    <p>Several minor compiler bugs have been fixed:</p>
	    <p>Constructing a binary with a list as a size of a
	    binary segment could generate a BEAM file that could not
	    be loaded.</p>
	    <p>When matching a binary segment of type <c>float</c>
	    and ignoring the matched out value, the match would
	    always succeed, even if the size was invalid or the value
	    of the float was NaN or some other non-numeric float
	    value.</p>
	    <p>Attempting to construct an invalid external fun (e.g.
	    <c>fun m:f:bad</c>) is supposed to raise a
	    '<c>badarg</c>' exception, but if the value was never
	    used, no exception would be raised.</p>
          <p>
	    Own Id: OTP-16932</p>
        </item>
        <item>
	    <p>Fixed multiple bugs in the validator that could cause
	    it to reject valid code.</p>
          <p>
	    Own Id: OTP-17039 Aux Id: ERL-1426 </p>
        </item>
        <item>
	    <p>The compiler could crash when a binary comprehension
	    had a generator that depended on another generator.</p>
          <p>
	    Own Id: OTP-17045 Aux Id: ERL-1427 </p>
        </item>
        <item>
	    <p>Fixed a bug in the type optimization pass that could
	    yield incorrect values or cause the wrong clauses to be
	    executed.</p>
          <p>
	    Own Id: OTP-17072 Aux Id: ERL-1440 </p>
        </item>
      </list>
    </section>

</section>

<section><title>Compiler 7.6.5</title>

    <section><title>Fixed Bugs and Malfunctions</title>
      <list>
        <item>
	    <p>Fixed a bug in the boolean optimization pass that
	    caused the compiler to confuse different clauses.</p>
          <p>
	    Own Id: OTP-16951 Aux Id: ERL-1384 </p>
        </item>
      </list>
    </section>

</section>

<section><title>Compiler 7.6.4</title>

    <section><title>Fixed Bugs and Malfunctions</title>
      <list>
        <item>
	    <p>Fixed a performance bug that could be triggered by
	    tuple matching in very large functions.</p>
          <p>
	    Own Id: OTP-16895 Aux Id: ERL-1359 </p>
        </item>
      </list>
    </section>

</section>

<section><title>Compiler 7.6.3</title>

    <section><title>Fixed Bugs and Malfunctions</title>
      <list>
        <item>
	    <p>If the update of a map with the '<c>Map#{Key :=
	    Value}</c>' syntax failed, the line number in the stack
	    backtrace could be incorrect.</p>
          <p>
	    Own Id: OTP-16701 Aux Id: ERL-1271 </p>
        </item>
        <item>
	    <p>Fixed a performance bug that slowed down compilation
	    of modules with deeply nested terms.</p>
          <p>
	    Own Id: OTP-16755 Aux Id: ERL-1297 </p>
        </item>
        <item>
	    <p>The compiler could in rare circumstances do an an
	    unsafe optimization that would result in a matching of a
	    nested map pattern would fail to match.</p>
          <p>
	    Own Id: OTP-16820</p>
        </item>
        <item>
	    <p>Fixed a bug in the validator that caused it to reject
	    valid code.</p>
          <p>
	    Own Id: OTP-16838 Aux Id: ERL-1340 </p>
        </item>
      </list>
    </section>

</section>

<section><title>Compiler 7.6.2</title>

    <section><title>Fixed Bugs and Malfunctions</title>
      <list>
        <item>
	    <p>When calls to <c>is_map_key</c> were repeated, the
	    compiler could terminate with an internal consistency
	    failure.</p>
          <p>
	    Own Id: OTP-16708 Aux Id: ERL-1276 </p>
        </item>
        <item>
	    <p>Fixed a bug in the type inference pass that could
	    cause the compiler to hang.</p>
          <p>
	    Own Id: OTP-16745 Aux Id: ERL-1289 </p>
        </item>
      </list>
    </section>

</section>

<section><title>Compiler 7.6.1</title>

    <section><title>Fixed Bugs and Malfunctions</title>
      <list>
        <item>
          <p>
	    In rare circumstances, a guard using 'not' could evaluate
	    to the wrong boolean value.</p>
          <p>
	    Own Id: OTP-16652 Aux Id: ERL-1246 </p>
        </item>
        <item>
	    <p>A guard expression that referenced a variable bound to
	    a boolean expression could evaluate to the wrong
	    value.</p>
          <p>
	    Own Id: OTP-16657 Aux Id: ERL-1253 </p>
        </item>
      </list>
    </section>

</section>

<section><title>Compiler 7.6</title>

    <section><title>Fixed Bugs and Malfunctions</title>
      <list>
        <item>
	    <p><c>erlang:fun_info(fun foo/1, name/1)</c> used to
	    return a function name based on the name of the function
	    that <c>fun foo/1</c> was used in. The name returned is
	    now <c>-fun.foo/1-</c>.</p>
          <p>
	    Own Id: OTP-15837</p>
        </item>
        <item>
	    <p> Initialization of record fields using <c>_</c> is no
	    longer allowed if the number of affected fields is zero.
	    </p>
          <p>
	    Own Id: OTP-16516</p>
        </item>
      </list>
    </section>


    <section><title>Improvements and New Features</title>
      <list>
        <item>
	    <p>EEP-52 has been implemented.</p>
	    <p>In binary matching, the size of the segment to be
	    matched is now allowed to be a guard expression, and
	    similarly in map matching the keys can now be guard
	    expressions. See the Erlang Reference Manual and
	    Programming Examples for more details.</p>
	    <p>Language compilers or code generators that generate
	    Core Erlang code may need to be updated to be compatible
	    with the compiler in OTP 23. For more details, see the
	    section Backwards Compatibility in <url
	    href="http://erlang.org/eeps/eep-0052.html">EEP
	    52</url>.</p>
          <p>
	    Own Id: OTP-14708</p>
        </item>
        <item>
	    <p> Allow underscores in numeric literals to improve
	    readability. Examples: <c>123_456_789</c>,
	    <c>16#1234_ABCD</c>. </p>
          <p>
	    Own Id: OTP-16007 Aux Id: PR-2324 </p>
        </item>
        <item>
	    <p>Improved the type optimization pass' inference of
	    types that depend on themselves, giving us more accurate
	    types and letting us track the content types of
	    lists.</p>
          <p>
	    Own Id: OTP-16214 Aux Id: PR-2460 </p>
        </item>
        <item>
          <p>
	    Support message queue optimization also for references
	    returned from the new <seemfa
	    marker="erts:erlang#spawn_request/5"><c>spawn_request()</c></seemfa>
	    BIFs.</p>
          <p>
	    Own Id: OTP-16367 Aux Id: OTP-15251 </p>
        </item>
        <item>
	    <p>The compiler will now raise a warning when inlining is
	    used in modules that load NIFs.</p>
          <p>
	    Own Id: OTP-16429 Aux Id: ERL-303 </p>
        </item>
        <item>
	    <p>Refactored the internal handling of deprecated and
	    removed functions.</p>
          <p>
	    Own Id: OTP-16469</p>
        </item>
        <item>
	    <p>Line information was sometimes incorrect for
	    floating-point math exceptions.</p>
          <p>
	    Own Id: OTP-16505 Aux Id: ERL-1178 </p>
        </item>
        <item>
	    <p>The <c>debug_info</c> option can now be specified in
	    <c>-compile()</c> attributes.</p>
          <p>
	    Own Id: OTP-16523 Aux Id: ERL-1058 </p>
        </item>
        <item>
	    <p>Reduced the resource usage of <c>erlc</c> in parallel
	    builds (e.g. <c>make -j128</c>).</p>
          <p>
	    Own Id: OTP-16543 Aux Id: ERL-1186 </p>
        </item>
      </list>
    </section>

</section>

<section><title>Compiler 7.5.4.3</title>

    <section><title>Improvements and New Features</title>
      <list>
        <item>
	    <p>Fixed a bug in the type optimization pass that could
	    yield incorrect values or cause the wrong clauses to be
	    executed.</p>
          <p>
	    Own Id: OTP-17073</p>
        </item>
      </list>
    </section>

</section>

<section><title>Compiler 7.5.4.2</title>

    <section><title>Fixed Bugs and Malfunctions</title>
      <list>
        <item>
	    <p>Fixed a bug in the validator that could cause it to
	    reject valid code</p>
          <p>
	    Own Id: OTP-17039 Aux Id: ERL-1426 </p>
        </item>
      </list>
    </section>

</section>

<section><title>Compiler 7.5.4.1</title>

    <section><title>Fixed Bugs and Malfunctions</title>
      <list>
        <item>
	    <p>Fixed a bug that could cause the compiler to crash on
	    code that constructed binaries.</p>
          <p>
	    Own Id: OTP-16747 Aux Id: ERL-1290 </p>
        </item>
      </list>
    </section>

</section>

<section><title>Compiler 7.5.4</title>

    <section><title>Fixed Bugs and Malfunctions</title>
      <list>
        <item>
	    <p>Fixed a bug in the validator that could cause it to
	    reject valid code.</p>
          <p>
	    Own Id: OTP-16580 Aux Id: ERL-1212 </p>
        </item>
      </list>
    </section>

</section>

<section><title>Compiler 7.5.3</title>

    <section><title>Fixed Bugs and Malfunctions</title>
      <list>
        <item>
	    <p>A '<c>receive</c>' with an '<c>after 0</c>' clause
	    would prevent the optimization that can avoid scanning
	    the entire receive queue when matching on a newly created
	    reference.</p>
          <p>
	    Own Id: OTP-16350</p>
        </item>
        <item>
	    <p>HiPE can again handle modules with <c>catch</c> and
	    <c>try</c> constructs.</p>
          <p>
	    Own Id: OTP-16418</p>
        </item>
        <item>
	    <p>Fixed a bug in bit-syntax optimization that could
	    crash the compiler.</p>
          <p>
	    Own Id: OTP-16515</p>
        </item>
      </list>
    </section>

</section>

<section><title>Compiler 7.5.2</title>

    <section><title>Fixed Bugs and Malfunctions</title>
      <list>
        <item>
	    <p>Fixed a bug that could cause the compiler to reject
	    valid code that used the <c>is_map_key/2</c> BIF.</p>
          <p>
	    Own Id: OTP-16452 Aux Id: ERL-1161 </p>
        </item>
        <item>
	    <p>Fixed a bug that could cause the compiler to reject
	    valid code that matched the same map key several
	    times.</p>
          <p>
	    Own Id: OTP-16456 Aux Id: ERL-1163 </p>
        </item>
        <item>
	    <p>The compiler could crash when compiling a convoluted
	    <c>receive</c> statement.</p>
          <p>
	    Own Id: OTP-16466 Aux Id: ERL-1170 </p>
        </item>
        <item>
	    <p>The compiler could crash when a fun was created but
	    never used.</p>
	    <p>The compiler could crash when compiling the expression
	    <c>true = 0 / X</c>.</p>
          <p>
	    Own Id: OTP-16467 Aux Id: ERL-1166, ERL-1167 </p>
        </item>
      </list>
    </section>

</section>

<section><title>Compiler 7.5.1</title>

    <section><title>Fixed Bugs and Malfunctions</title>
      <list>
        <item>
	    <p>Fixed a bug in the compiler that could cause it to
	    reject valid code.</p>
          <p>
	    Own Id: OTP-16385 Aux Id: ERL-1128 </p>
        </item>
      </list>
    </section>

</section>

<section><title>Compiler 7.5</title>

    <section><title>Fixed Bugs and Malfunctions</title>
      <list>
        <item>
	    <p>Fixed a bug in the linter where list and binary
	    comprehensions could suppress unsafe variable errors.</p>
          <p>
	    Own Id: OTP-16053 Aux Id: ERL-1039 </p>
        </item>
        <item>
	    <p>When a compilation starts from Core Erlang code, the
	    <c>core_lint</c> pass will always be run and the
	    compilation will be aborted if any errors are found.</p>
          <p>
	    Own Id: OTP-16181 Aux Id: ERL-1065 </p>
        </item>
      </list>
    </section>


    <section><title>Improvements and New Features</title>
      <list>
        <item>
          <p>
	    The warning message that appears when the compiler
	    detects a non-utf-8 encoded source file without an
	    encoding string in the beginning of the file has been
	    changed to contain information about that support for
	    latin1 encoded source files without an encoding string
	    will be removed in Erlang/OTP 24.</p>
          <p>
	    Own Id: OTP-16054 Aux Id: OTP-11791 </p>
        </item>
      </list>
    </section>

</section>

<section><title>Compiler 7.4.9</title>

    <section><title>Fixed Bugs and Malfunctions</title>
      <list>
        <item>
	    <p>Fixed a performance bug that caused repeated matches
	    of large records to take a very long time to compile.</p>
          <p>
	    Own Id: OTP-16259 Aux Id: ERIERL-436 </p>
        </item>
      </list>
    </section>

</section>

<section><title>Compiler 7.4.8</title>

    <section><title>Fixed Bugs and Malfunctions</title>
      <list>
        <item>
	    <p>The compiler could do an unsafe optimization of
	    receives, which would cause a receive to only scan part
	    of the message queue.</p>
	    <p>This bug fix in the compiler fixes a bug in the socket
	    module.</p>
          <p>
	    Own Id: OTP-16219 Aux Id: ERL-1076 </p>
        </item>
      </list>
    </section>

</section>

<section><title>Compiler 7.4.7</title>

    <section><title>Fixed Bugs and Malfunctions</title>
      <list>
        <item>
	    <p>Fixed a bug where the compiler could generate
	    incorrect code for a '<c>receive</c>' statement inside a
	    '<c>try</c>'.</p>
          <p>
	    Own Id: OTP-16199</p>
        </item>
      </list>
    </section>

</section>

<section><title>Compiler 7.4.6</title>

    <section><title>Fixed Bugs and Malfunctions</title>
      <list>
        <item>
	    <p>Fixed a bug in the bit-syntax optimization pass that
	    could crash the compiler.</p>
          <p>
	    Own Id: OTP-16103 Aux Id: ERL-1050 </p>
        </item>
      </list>
    </section>

</section>

<section><title>Compiler 7.4.5</title>

    <section><title>Fixed Bugs and Malfunctions</title>
      <list>
        <item>
	    <p>Code such as the following would crash the compiler in
	    OTP 22: <c>[some_atom = fun some_function/1]</c></p>
          <p>
	    Own Id: OTP-15833</p>
        </item>
        <item>
	    <p>Compilation could get really slow (in the order of
	    minutes instead of seconds) when compiling huge
	    functions. (Thanks to Kostis Sagonas for reporting this
	    bug.)</p>
          <p>
	    Own Id: OTP-15923</p>
        </item>
        <item>
	    <p>Fixed a bug in the validator that could reject valid
	    code.</p>
          <p>
	    Own Id: OTP-15954 Aux Id: ERL-995 </p>
        </item>
        <item>
	    <p>In rare circumstances, when two clauses had identical
	    bodies and guard tests that tested a single boolean
	    variable, the guard test for the second clause could be
	    discarded, executing the second clause unconditionally if
	    the first clause was not executed.</p>
          <p>
	    Own Id: OTP-15963</p>
        </item>
        <item>
	    <p>Fixed extremely slow compilation for huge functions
	    doing predominantly pattern matching.</p>
          <p>
	    Own Id: OTP-15966 Aux Id: ERL-1014 </p>
        </item>
        <item>
	    <p>The compiler could generate unsafe code (that would
	    crash the runtime system) for map pattern matching. The
	    code could be unsafe if the matched key was not present
	    in the map at runtime. </p>
          <p>
	    Own Id: OTP-15968 Aux Id: ERL-1017 </p>
        </item>
        <item>
	    <p>Correct code using try/after could fail to compile
	    when using the option '<c>no_type_opt</c>'.</p>
          <p>
	    Own Id: OTP-15969 Aux Id: ERL-997 </p>
        </item>
        <item>
	    <p>The compiler could crash when compiling code that
	    called '<c>length/1</c>' on a binary extracted using the
	    binary syntax.</p>
          <p>
	    Own Id: OTP-15970 Aux Id: ERL-1013 </p>
        </item>
        <item>
	    <p>Fixed a bug where the compiler could fail with an
	    internal consistency failure error when compiling receive
	    statements.</p>
          <p>
	    Own Id: OTP-15982 Aux Id: ERL-1022 </p>
        </item>
        <item>
	    <p>Fixed a problem where the compiler would crash when
	    compiling binary matching in a function head.</p>
          <p>
	    Own Id: OTP-15985 Aux Id: ERL-1026 </p>
        </item>
      </list>
    </section>

</section>

<section><title>Compiler 7.4.4</title>

    <section><title>Fixed Bugs and Malfunctions</title>
      <list>
        <item>
	    <p>Fixed a compiler crash introduced in <c>22.0.6</c>
	    (OTP-15952).</p>
          <p>
	    Own Id: OTP-15953 Aux Id: ERL-999 </p>
        </item>
      </list>
    </section>

</section>

<section><title>Compiler 7.4.3</title>

    <section><title>Fixed Bugs and Malfunctions</title>
      <list>
        <item>
	    <p>Fixed an unsafe optimization when matching
	    <c>tuple_size/1</c> outside of guards, which could crash
	    the emulator if the argument was not a tuple.</p>
          <p>
	    Own Id: OTP-15945</p>
        </item>
        <item>
	    <p>Fixed a rare bug that could cause the wrong kind of
	    exception to be thrown when a BIF failed in a function
	    that matched bitstrings.</p>
          <p>
	    Own Id: OTP-15946</p>
        </item>
        <item>
	    <p>Fixed a bug where receive statements inside try/catch
	    blocks could return incorrect results.</p>
          <p>
	    Own Id: OTP-15952</p>
        </item>
      </list>
    </section>

</section>

<section><title>Compiler 7.4.2</title>

    <section><title>Fixed Bugs and Malfunctions</title>
      <list>
        <item>
	    <p>Fixed an incorrect type determination for constructed
	    binaries, which could cause <c>is_binary</c> checks to
	    succeed when they shouldn't have.</p>
          <p>
	    Own Id: OTP-15872</p>
        </item>
      </list>
    </section>

</section>

<section><title>Compiler 7.4.1</title>

    <section><title>Fixed Bugs and Malfunctions</title>
      <list>
        <item>
	    <p>The type optimization pass of the compiler could hang
	    or loop for a long time when analyzing a
	    <c>setelement/3</c> call with a variable position.</p>
          <p>
	    Own Id: OTP-15828 Aux Id: ERL-948 </p>
        </item>
        <item>
	    <p>Certain complex receive statements would result in an
	    internal compiler failure.</p>
          <p>
	    Own Id: OTP-15832 Aux Id: ERL-950 </p>
        </item>
        <item>
	    <p>Fixed an unsafe type optimization.</p>
          <p>
	    Own Id: OTP-15838</p>
        </item>
        <item>
	    <p>Fixed a crash when optimizing compiler-generated
	    exceptions (like badmatch) whose offending term was a
	    constructed binary.</p>
          <p>
	    Own Id: OTP-15839 Aux Id: ERL-954 </p>
        </item>
        <item>
	    <p>Fixed a bad optimization related to the <c>++/2</c>
	    operator, where the compiler assumed that it always
	    produced a list (<c>[] ++ RHS</c> returns <c>RHS</c>
	    verbatim, even if it's not a list).</p>
          <p>
	    Own Id: OTP-15841</p>
        </item>
        <item>
	    <p>An <c>is_binary/1</c> test followed by
	    <c>is_bitstring/1</c> (or vice versa) could fail because
	    of an usafe optimization.</p>
          <p>
	    Own Id: OTP-15845</p>
        </item>
        <item>
	    <p>A Core Erlang module where the last clause in a
	    <c>case</c> matched a map would fail to load.</p>
          <p>
	    Own Id: OTP-15846 Aux Id: ERL-955 </p>
        </item>
        <item>
	    <p>Fixed a bug that could cause the compiler to crash
	    when compiling complex nested case expressions.</p>
          <p>
	    Own Id: OTP-15848 Aux Id: ERL-956 </p>
        </item>
      </list>
    </section>

</section>

<section><title>Compiler 7.4</title>

    <section><title>Fixed Bugs and Malfunctions</title>
      <list>
        <item>
	    <p><c>record_info/2</c> is a pseudo-function that
	    requires literal arguments known at compile time.
	    Therefore, the following usage is illegal: <c>fun
	    record/info/2</c>. The compiler would crash when during
	    compilation of that kind of code. Corrected to issue a
	    compilation error.</p>
          <p>
	    Own Id: OTP-15760 Aux Id: ERL-907 </p>
        </item>
      </list>
    </section>


    <section><title>Improvements and New Features</title>
      <list>
        <item>
          <p>
	    The compiler has been rewritten to internally use an
	    intermediate representation based on Static Single
	    Assignment (SSA). The new intermediate representation
	    makes more optimizations possible.</p>
          <p>
	    Most noticeable is that the binary matching optimizations
	    are now applicable in many more circumstances than
	    before.</p>
          <p>
	    Another noticeable change is that type optimizations are
	    now applied across local function calls, and will remove
	    a lot more redundant type tests than before.</p>
          <p>
	    Own Id: OTP-14894 Aux Id: ERL-714 </p>
        </item>
        <item>
	    <p>Funs are no longer created when they are only used
	    locally, greatly improving the performance of named funs
	    and "fun-wrapped" macros.</p>
          <p>
	    Own Id: OTP-15273 Aux Id: ERL-639 </p>
        </item>
        <item>
	    <p>All compiler options that can be given in the source
	    file can now also be given in the option list or from the
	    command line for <c>erlc</c>.</p>
	    <p>Specifically, the option
	    <c>{nowarn_deprecated_function,MFAs}</c> was only
	    recognized when given in the file with the attribute
	    <c>-compile()</c>. The option
	    <c>{nowarn_unused_function,FAs}</c> was incorrectly
	    documented to only work in a file, but it also worked
	    when given in the option list.</p>
          <p>
	    Own Id: OTP-15456</p>
        </item>
        <item>
	    <p> Do not allow function specifications for functions
	    residing in other modules. </p>
          <p>
	    *** POTENTIAL INCOMPATIBILITY ***</p>
          <p>
	    Own Id: OTP-15563 Aux Id: ERL-845, OTP-15562 </p>
        </item>
        <item>
	    <p>Internal documentation has now been added to the
	    <em>Erts</em> and <em>Compiler</em> applications.</p>
	    <p>The internal documents for <em>Erts</em> describe
	    miscellaneous interesting implementation details. Those
	    details can change at any time.</p>
	    <p>The internal documentation for <em>Compiler</em>
	    documents the API for the Core Erlang modules. While we
	    will not change those APIs without good reason, we don't
	    give the same guarantees about backward compatibility as
	    for the rest of the APIs in OTP.</p>
          <p>
	    Own Id: OTP-15715</p>
        </item>
        <item>
	    <p> There are new compiler options <c>nowarn_removed</c>
	    and <c>{nowarn_removed,Items}</c> to suppress warnings
	    for functions and modules that have been removed from
	    OTP.</p>
          <p>
	    Own Id: OTP-15749 Aux Id: ERL-904 </p>
        </item>
      </list>
    </section>

</section>

<section><title>Compiler 7.3.2</title>

    <section><title>Fixed Bugs and Malfunctions</title>
      <list>
        <item>
	    <p>An expression such as <c>(A / B) band 16#ff</c> would
	    crash the compiler.</p>
          <p>
	    Own Id: OTP-15518 Aux Id: ERL-829 </p>
        </item>
        <item>
	    <p>There could be an incorrect warning when the
	    <c>tuple_calls</c> option was given. The generated code
	    would be correct. Here is an example of code that would
	    trigger the warning:</p>
	    <p><c>(list_to_atom("prefix_" ++
	    atom_to_list(suffix))):doit(X)</c>.</p>
          <p>
	    Own Id: OTP-15552 Aux Id: ERL-838 </p>
        </item>
        <item>
	    <p>Optimize (again) Dialyzer's handling of
	    left-associative use of <c>andalso</c> and <c>orelse</c>
	    in guards.</p>
          <p>
	    Own Id: OTP-15577 Aux Id: ERL-851, PR-2141, PR-1944 </p>
        </item>
      </list>
    </section>

</section>

<section><title>Compiler 7.3.1</title>

    <section><title>Fixed Bugs and Malfunctions</title>
      <list>
        <item>
	    <p>An optimization that avoided allocation of a stack
	    frame for some <c>case</c> expressions was introduced in
	    OTP 21. (ERL-504/OTP-14808) It turns out that in rare
	    circumstances, this optimization is not safe. Therefore,
	    this optimization has been disabled.</p>
	    <p>A similar optimization will be included in OTP 22 in a
	    safe way.</p>
          <p>
	    Own Id: OTP-15501 Aux Id: ERL-807, ERL-514, OTP-14808 </p>
        </item>
      </list>
    </section>

</section>

<section><title>Compiler 7.3</title>

    <section><title>Fixed Bugs and Malfunctions</title>
      <list>
        <item>
	    <p>Fixed a rare internal consistency failure caused by a
	    bug in the <c>beam_jump</c> pass. (Thanks to Simon
	    Cornish for reporting this bug.)</p>
          <p>
	    Own Id: OTP-15400 Aux Id: ERL-759 </p>
        </item>
        <item>
	    <p>The compiler could fail with an internal consistency
	    check failure when compiling code that used the
	    <c>is_function/2</c> BIF.</p>
          <p>
	    Own Id: OTP-15435 Aux Id: ERL-778 </p>
        </item>
        <item>
	    <p>When an external fun was used, warnings for unused
	    variables could be suppressed.</p>
          <p>
	    Own Id: OTP-15437 Aux Id: ERL-762 </p>
        </item>
        <item>
	    <p>The compiler would crash when compiling an
	    <c>after</c> block that called <c>erlang:raise/3</c> like
	    this: <c>erlang:raise(Class, Stacktrace,
	    Stacktrace)</c></p>
          <p>
	    Own Id: OTP-15481</p>
        </item>
      </list>
    </section>


    <section><title>Improvements and New Features</title>
      <list>
        <item>
	    <p>When specified, the <c>+{source,Name}</c> option will
	    now override the actual file name in stack traces,
	    instead of only affecting the return value of
	    <c>Mod:module_info()</c>.</p>
	    <p>The <c>+deterministic</c> flag will also affect stack
	    traces now, omitting all path information except the file
	    name, fixing a long-standing issue where deterministic
	    builds required deterministic paths.</p>
          <p>
	    Own Id: OTP-15245 Aux Id: ERL-706 </p>
        </item>
      </list>
    </section>

</section>

<section><title>Compiler 7.2.7</title>

    <section><title>Fixed Bugs and Malfunctions</title>
      <list>
        <item>
	    <p>Fixed a bug where incorrect code was generated
	    following a binary match guard.</p>
          <p>
	    Own Id: OTP-15353 Aux Id: ERL-753 </p>
        </item>
      </list>
    </section>

</section>

<section><title>Compiler 7.2.6</title>

    <section><title>Fixed Bugs and Malfunctions</title>
      <list>
        <item>
	    <p>In rare circumstances, the matched out tail of a
	    binary could be the entire original binary. (There was
	    partial correction to this problem in version 7.2.5 of
	    the compiler application.)</p>
          <p>
	    Own Id: OTP-15335 Aux Id: ERL-689, OTP-15219 </p>
        </item>
      </list>
    </section>

</section>

<section><title>Compiler 7.2.5</title>

    <section><title>Fixed Bugs and Malfunctions</title>
      <list>
        <item>
	    <p>Fixed a bug that prevented certain variable-sized
	    binary comprehensions from compiling.</p>
          <p>
	    Own Id: OTP-15186 Aux Id: ERL-665 </p>
        </item>
        <item>
	    <p>When compiling from Core Erlang, funs created in
	    certain expressions that were only used for their
	    side-effects were subtly broken.</p>
          <p>
	    Own Id: OTP-15188 Aux Id: ERL-658 </p>
        </item>
        <item>
	    <p>There could be an internal consistency failure when a
	    <c>receive</c> was nested in a
	    <c>try</c>/<c>catch</c>.</p>
          <p>
	    Own Id: OTP-15218 Aux Id: ERL-684 </p>
        </item>
        <item>
	    <p>In rare circumstances, the matched out tail of a
	    binary could be the entire original binary.</p>
          <p>
	    Own Id: OTP-15219 Aux Id: ERL-689 </p>
        </item>
        <item>
	    <p>When <c>is_map_key/2</c> was used in a guard together
	    with the <c>not/1</c> or <c>or/2</c> operators, the error
	    behavior could be wrong when <c>is_map_key/2</c> was
	    passed a non-map as the second argument. </p>
	    <p>In rare circumstances, compiling code that uses
	    <c>is_map_key/2</c> could cause an internal consistency
	    check failure.</p>
          <p>
	    Own Id: OTP-15227 Aux Id: ERL-699 </p>
        </item>
        <item>
	    <p>The compiler could crash when compiling a function
	    with multiple receives in multiple clauses.</p>
          <p>
	    Own Id: OTP-15235 Aux Id: ERL-703 </p>
        </item>
      </list>
    </section>

</section>

<section><title>Compiler 7.2.4</title>

    <section><title>Fixed Bugs and Malfunctions</title>
      <list>
        <item>
	    <p>Fix a regression in OTP-15204 that removed
	    <c>.beam</c> file metadata that some external build tools
	    relied on.</p>
          <p>
	    Own Id: OTP-15292</p>
        </item>
      </list>
    </section>

</section>

<section><title>Compiler 7.2.3</title>

    <section><title>Fixed Bugs and Malfunctions</title>
      <list>
        <item>
	    <p>Fixed an issue where files compiled with the
	    <c>+deterministic</c> option differed if they were
	    compiled in a different directory but were otherwise
	    identical.</p>
          <p>
	    Own Id: OTP-15204 Aux Id: ERL-679 </p>
        </item>
      </list>
    </section>

</section>

<section><title>Compiler 7.2.2</title>

    <section><title>Fixed Bugs and Malfunctions</title>
      <list>
        <item>
	    <p>In rare cases involving matching of binary literal
	    strings, the compiler could optimize away code that
	    should be executed.</p>
          <p>
	    Own Id: OTP-15156 Aux Id: ERL-655 </p>
        </item>
        <item>
	    <p>There could be an internal consistency check failure
	    when compiling code that called <c>map_get(Key, Map)</c>
	    and then updated the same map.</p>
          <p>
	    Own Id: OTP-15157</p>
        </item>
        <item>
	    <p>In rare circumstances, the compiler could crash in
	    <c>beam_jump</c> when compiling a floating point
	    operation.</p>
          <p>
	    Own Id: OTP-15166 Aux Id: ERL-660 </p>
        </item>
      </list>
    </section>

</section>

<section><title>Compiler 7.2.1</title>

    <section><title>Fixed Bugs and Malfunctions</title>
      <list>
        <item>
	    <p>The could could crash when compiling a complicated
	    function that used the binary syntax.</p>
          <p>
	    Own Id: OTP-15150 Aux Id: ERL-650 </p>
        </item>
      </list>
    </section>

</section>

<section><title>Compiler 7.2</title>

    <section><title>Fixed Bugs and Malfunctions</title>
      <list>
        <item>
	    <p>Fixed an error in an optimization pass that caused
	    impossible tuple matching.</p>
          <p>
	    Own Id: OTP-14855 Aux Id: ERL-549 </p>
        </item>
        <item>
	    <p>The exception thrown when a list comprehension was
	    given a non-list term was not always correct.</p>
          <p>
	    Own Id: OTP-14992 Aux Id: ERL-572 </p>
        </item>
        <item>
	    <p>The compiler could produce incorrect code in rare
	    circumstances when the <c>[{inline,F/A}]</c> option was
	    used.</p>
          <p>
	    Own Id: OTP-15115 Aux Id: PR-1831 </p>
        </item>
      </list>
    </section>


    <section><title>Improvements and New Features</title>
      <list>
        <item>
	    <p>Changed the default behaviour of <c>.erlang</c>
	    loading: <c>.erlang</c> is no longer loaded from the
	    current directory. <c>c:erlangrc(PathList)</c> can be
	    used to search and load an <c>.erlang</c> file from user
	    specified directories.</p> <p><c>escript</c>,
	    <c>erlc</c>, <c>dialyzer</c> and <c>typer</c> no longer
	    load an <c>.erlang</c> at all.</p>
          <p>
	    *** POTENTIAL INCOMPATIBILITY ***</p>
          <p>
	    Own Id: OTP-14439</p>
        </item>
        <item>
	    <p>Support for "tuple calls" have been removed from the
	    run-time system. Tuple calls was an undocumented and
	    unsupported feature which allowed the module argument for
	    an apply operation to be a tuple: <c>Var = dict:new(),
	    Var:size()</c>. This "feature" frequently caused
	    confusion, especially when such call failed. The
	    stacktrace would point out functions that don't exist in
	    the source code.</p>
	    <p>For legacy code that need to use parameterized modules
	    or tuple calls for some other reason, there is a new
	    compiler option called <c>tuple_calls</c>. When this
	    option is given, the compiler will generate extra code
	    that emulates the old behavior for calls where the module
	    is a variable.</p>
          <p>
	    *** POTENTIAL INCOMPATIBILITY ***</p>
          <p>
	    Own Id: OTP-14497</p>
        </item>
        <item>
	    <p>In code such as <c>example({ok, Val}) -&gt; {ok,
	    Val}.</c> a tuple would be built. The compiler will now
	    automatically rewrite the code to
	    <c>example({ok,Val}=Tuple) -&gt; Tuple.</c> which will
	    reduce code size, execution time, and remove GC
	    pressure.</p>
          <p>
	    Own Id: OTP-14505</p>
        </item>
        <item>
	    <p>The optimization of <c>case</c> expression where only
	    one of the case arms can execute successfully has been
	    improved.</p>
          <p>
	    Own Id: OTP-14525</p>
        </item>
        <item>
	    <p>Some uses of binary matching has been slightly
	    improved, eliminating unnecessary register shuffling.</p>
          <p>
	    Own Id: OTP-14594 Aux Id: ERL-444 </p>
        </item>
        <item>
	    <p>There is a new <c>{compile_info,Info}</c> option for
	    the compiler that allows BEAM-based languages such as
	    Elixir and LFE to add their own compiler versions.</p>
          <p>
	    Own Id: OTP-14615 Aux Id: PR-1558 </p>
        </item>
        <item>
	    <p>Loaded BEAM code in a 64-bit system requires less
	    memory because of better packing of operands for
	    instructions.</p>
	    <p>These memory savings were achieved by major
	    improvements to the <c>beam_makeops</c> scripts used when
	    building the run time system and BEAM compiler. There is
	    also new for documentation for <c>beam_makeops</c> that
	    describes how new BEAM instructions and loader
	    transformations can be implemented. The documentation is
	    found in here in a source directory or git repository:
	    erts/emulator/internal_doc/beam_makeops.md. An online
	    version can be found here:
	    https://github.com/erlang/otp/blob/master/erts/emulator/internal_doc/beam_makeops.md</p>
          <p>
	    Own Id: OTP-14626</p>
        </item>
        <item>
	    <p>Size calculations for binary constructions has been
	    somewhat optimized, producing smaller code.</p>
          <p>
	    Own Id: OTP-14654</p>
        </item>
        <item>
	    <p>When the value returned from a '<c>catch</c>'
	    expression is ignored, no stacktrace will be built if an
	    exception is caught. That will save time and produce less
	    garbage. There are also some minor optimizations of
	    '<c>try</c>/<c>catch</c>' both in the compiler and
	    run-time system.</p>
          <p>
	    Own Id: OTP-14683</p>
        </item>
        <item>
	    <p>There is a new syntax in '<c>try/catch</c>' for
	    retrieving the stacktrace without calling
	    '<c>erlang:get_stacktrace/0</c>'. See the reference
	    manual for a description of the new syntax. The
	    '<c>erlang:get_stacktrace/0</c>' BIF is now
	    deprecated.</p>
          <p>
	    Own Id: OTP-14692</p>
        </item>
        <item>
	    <p>The following is an internal change in the compiler,
	    that is not noticeable for normal use of the compiler:
	    The module <c>v3_life</c> has been removed. Its
	    functionality has been simplified and integrated into
	    <c>v3_codegen</c>.</p>
          <p>
	    Own Id: OTP-14712</p>
        </item>
        <item>
	    <p>The optimization of binary matching that delays
	    creation of sub binaries (see the Efficiency Guide) could
	    be thwarted by the argument order and could be necessary
	    to change the argument order. The compiler has now become
	    smarter and can handle any argument order.</p>
          <p>
	    Own Id: OTP-14774</p>
        </item>
        <item>
	    <p>When the compiler was faced with complex case
	    expressions it would unnecessarily allocate stack
	    elements and shuffle data between x and y registers.
	    Improved code generation to only allocate a stack frame
	    when strictly necessary.</p>
          <p>
	    Own Id: OTP-14808 Aux Id: ERL-514 </p>
        </item>
        <item>
	    <p>There is a new option '<c>makedep_side_effect</c>' for
	    the compiler and <c>-MMD</c> for '<c>erlc</c>' that
	    generates dependencies and continues to compile as
	    normal.</p>
          <p>
	    Own Id: OTP-14830</p>
        </item>
        <item>
	    <p>When compiling modules with huge functions, the
	    compiler would generate a lot of atoms for its internal,
	    sometimes so many that the atom table would overflow. The
	    compiler has been rewritten to generate far less internal
	    atoms to avoid filling the atom table.</p>
          <p>
	    Own Id: OTP-14968 Aux Id: ERL-563 </p>
        </item>
        <item>
	    <p>External funs with literal values for module, name,
	    and arity (e.g. <c>erlang:abs/1</c>) are now treated as
	    literals. That means more efficient code that produces
	    less garbage on the heap.</p>
          <p>
	    Own Id: OTP-15003</p>
        </item>
        <item>
	    <p>Two new guards BIFs operating on maps have been added:
	    <c>map_get/2</c> and <c>is_map_key/2</c>. They do the
	    same as <c>maps:get/2</c> and <c>maps:is_key/2</c>,
	    respectively, except that they are allowed to be used in
	    guards.</p>
          <p>
	    Own Id: OTP-15037 Aux Id: PR-1784, PR-1802 </p>
        </item>
        <item>
	    <p>A call or apply of a literal external fun will be
	    replaced with a direct call.</p>
          <p>
	    Own Id: OTP-15044 Aux Id: ERL-614 </p>
        </item>
        <item>
	    <p>Part of EEP-44 has been implemented.</p>
	    <p>There is a new predefined macro called
	    <c>OTP_RELEASE</c> which is an integer indicating the OTP
	    release number (its value is <c>21</c> in this
	    release).</p>
	    <p>There are new preprocessor directives
	    <c>-if(Condition).</c> and <c>-elif(Condition).</c>. The
	    <c>if/elif</c> supports the builtin function
	    <c>defined(Symbol)</c>.</p>
          <p>
	    Own Id: OTP-15087 Aux Id: PR-1810 </p>
        </item>
      </list>
    </section>

</section>

<section><title>Compiler 7.1.5.2</title>

    <section><title>Fixed Bugs and Malfunctions</title>
      <list>
        <item>
	    <p>Fix a regression in OTP-15204 that removed
	    <c>.beam</c> file metadata that some external build tools
	    relied on.</p>
          <p>
	    Own Id: OTP-15292</p>
        </item>
      </list>
    </section>

</section>

<section><title>Compiler 7.1.5.1</title>

    <section><title>Fixed Bugs and Malfunctions</title>
      <list>
        <item>
	    <p>Fixed an issue where files compiled with the
	    <c>+deterministic</c> option differed if they were
	    compiled in a different directory but were otherwise
	    identical.</p>
          <p>
	    Own Id: OTP-15204 Aux Id: ERL-679 </p>
        </item>
      </list>
    </section>

</section>

<section><title>Compiler 7.1.5</title>

    <section><title>Fixed Bugs and Malfunctions</title>
      <list>
        <item>
	    <p>The internal compiler pass (<c>beam_validator</c>)
	    that validates the generated code has been
	    strengthened.</p>
	    <p>When compiling from BEAM assembly code, the
	    <c>beam_type</c> optimizer pass could make the code
	    unsafe. Corrected.</p>
          <p>
	    Own Id: OTP-14863</p>
        </item>
        <item>
	    <p>Corrected optimizations of integers matched out from
	    binaries and used in bit operations.</p>
          <p>
	    Own Id: OTP-14898</p>
        </item>
      </list>
    </section>

</section>

<section><title>Compiler 7.1.4</title>

    <section><title>Fixed Bugs and Malfunctions</title>
      <list>
        <item>
	    <p>The '<c>deterministic</c>' option was not recognized
	    when given in a <c>-compile()</c> attribute in the source
	    code.</p>
          <p>
	    Own Id: OTP-14773 Aux Id: ERL-498 </p>
        </item>
      </list>
    </section>

</section>

<section><title>Compiler 7.1.3</title>

    <section><title>Fixed Bugs and Malfunctions</title>
      <list>
        <item>
	    <p>The compiler could issue an incorrect internal
	    consistency failure diagnostic for some complicated bit
	    syntax matches.</p>
          <p>
	    Own Id: OTP-14640 Aux Id: ERL-490 </p>
        </item>
      </list>
    </section>

</section>

<section><title>Compiler 7.1.2</title>

    <section><title>Fixed Bugs and Malfunctions</title>
      <list>
        <item>
	    <p>Fail labels on guard BIFs weren't taken into account
	    during an optimization pass, and a bug in the validation
	    pass sometimes prevented this from being noticed when a
	    fault occurred.</p>
          <p>
	    Own Id: OTP-14522 Aux Id: ERIERL-48 </p>
        </item>
        <item>
          <p>
	    When compiling from Core Erlang, an 'apply' with a nested
	    apply in the function position would be treated as an
	    invalid call. Corrected. (Thanks to Mikael Pettersson for
	    reporting this bug.)</p>
          <p>
	    Own Id: OTP-14526</p>
        </item>
        <item>
	    <p>Fixed checking of binary matching in the
	    <c>beam_validator</c> module to ensure that potential
	    compiler bugs are found at compile-time instead as
	    emulator crash at run-time.</p>
          <p>
	    Own Id: OTP-14591</p>
        </item>
        <item>
	    <p>There could be false warnings for
	    <c>erlang:get_stacktrace/0</c> being used outside of a
	    <c>try</c> block when using multiple <c>catch</c>
	    clauses.</p>
          <p>
	    Own Id: OTP-14600 Aux Id: ERL-478 </p>
        </item>
      </list>
    </section>


    <section><title>Improvements and New Features</title>
      <list>
        <item>
	    <p> The Erlang code linter no longer checks that the
	    functions mentioned in <c>nowarn_deprecated_function</c>
	    options are declared in the module. </p>
          <p>
	    Own Id: OTP-14378</p>
        </item>
      </list>
    </section>

</section>

<section><title>Compiler 7.1.1</title>

    <section><title>Fixed Bugs and Malfunctions</title>
      <list>
        <item>
	    <p>Fail labels on guard BIFs weren't taken into account
	    during an optimization pass, and a bug in the validation
	    pass sometimes prevented this from being noticed when a
	    fault occurred.</p>
          <p>
	    Own Id: OTP-14522 Aux Id: ERIERL-48 </p>
        </item>
      </list>
    </section>

</section>

<section><title>Compiler 7.1</title>

    <section><title>Fixed Bugs and Malfunctions</title>
      <list>
        <item>
	    <p>For many releases, it has been legal to override a BIF
	    with a local function having the same name. However,
	    calling a local function with the same name as guard BIF
	    as filter in a list comprehension was not allowed.</p>
          <p>
	    Own Id: OTP-13690</p>
        </item>
        <item>
	    <p>compile:forms/2 would not return the module name as
	    documented when one of the options '<c>from_core</c>',
	    '<c>from_asm</c>', or '<c>from_beam</c>' was given. Also,
	    the compiler would crash if one of those options was
	    combined with '<c>native</c>'.</p>
          <p>
	    Own Id: OTP-14408 Aux Id: ERL-417 </p>
        </item>
      </list>
    </section>


    <section><title>Improvements and New Features</title>
      <list>
        <item>
          <p>
	    Optimized test for tuples with an atom as first element.</p>
          <p>
	    Own Id: OTP-12148</p>
        </item>
        <item>
          <p>
	    Compilation of modules with huge literal binary strings
	    is now much faster.</p>
          <p>
	    Own Id: OTP-13794</p>
        </item>
        <item>
	    <p>Replaced usage of deprecated symbolic <seetype
	    marker="erts:erlang#time_unit"><c>time
	    unit</c></seetype> representations.</p>
          <p>
	    Own Id: OTP-13831 Aux Id: OTP-13735 </p>
        </item>
        <item>
	    <p>The undocumented and unsupported module
	    <c>sys_pre_expand</c> has been removed. As a partial
	    replacement for the functionality, there is a new
	    function <c>erl_internal:add_predefined_functions/1</c>
	    and <c>erl_expand_records</c> will now add a module
	    prefix to calls to BIFs and imported functions.</p>
          <p>
	    Own Id: OTP-13856</p>
        </item>
        <item>
	    <p>The internal compiler passes now start all generated
	    variables with "@" to avoid any conflicts with variables
	    in languages such as Elixir or LFE.</p>
          <p>
	    Own Id: OTP-13924</p>
        </item>
        <item>
	    <p>The function <c>fmod/2</c> has been added to the
	    <c>math</c> module.</p>
          <p>
	    Own Id: OTP-14000</p>
        </item>
        <item>
	    <p>Code generation for complicated guards have been
	    improved.</p>
          <p>
	    Own Id: OTP-14042</p>
        </item>
        <item>
          <p>
	    The compiler has new warnings for repeated identical map
	    keys.</p>
          <p>
	    A map expression such as,</p>
          <p>
	    <c> #{'a' => 1, 'b' => 2, 'a' => 3}.</c></p>
          <p>
	    will produce a warning for the repeated key 'a'.</p>
          <p>
	    Own Id: OTP-14058</p>
        </item>
        <item>
	    <p>By default, there will now be a warning when
	    <c>export_all</c> is used. The warning can be disabled
	    using <c>nowarn_export_all</c>.</p>
          <p>
	    Own Id: OTP-14071</p>
        </item>
        <item>
          <p>
	    Optimize maps pattern matching by only examining the
	    common keys in each clause first instead of all keys.
	    This will reduce the number of lookups of each key in
	    maps pattern matching.</p>
          <p>
	    Own Id: OTP-14072</p>
        </item>
        <item>
	    <p>There is a new '<c>deterministic</c>' option to omit
	    '<c>source</c>' and '<c>options</c>' tuples in the BEAM
	    file.</p>
          <p>
	    Own Id: OTP-14087</p>
        </item>
        <item>
          <p>
	    Analyzing modules with binary construction with huge
	    strings is now much faster. The compiler also compiles
	    such modules slightly faster.</p>
          <p>
	    Own Id: OTP-14125 Aux Id: ERL-308 </p>
        </item>
        <item>
	    <p>Atoms may now contain arbitrary Unicode
	    characters.</p>
          <p>
	    Own Id: OTP-14178</p>
        </item>
        <item>
	    <p><c>compile:file/2</c> now accepts the option
	    <c>extra_chunks</c> to include extra chunks in the BEAM
	    file.</p>
          <p>
	    Own Id: OTP-14221</p>
        </item>
        <item>
	    <p>The format of debug information that is stored in BEAM
	    files (when <c>debug_info</c> is used) has been changed.
	    The purpose of the change is to better support other
	    BEAM-based languages such as Elixir or LFE.</p>
	    <p>All tools included in OTP (dialyzer, debugger, cover,
	    and so on) will handle both the new format and the
	    previous format. Tools that retrieve the debug
	    information using <c>beam_lib:chunk(Beam,
	    [abstract_code])</c> will continue to work with both the
	    new and old format. Tools that call
	    <c>beam_lib:chunk(Beam, ["Abst"])</c> will not work with
	    the new format.</p>
	    <p>For more information, see the description of
	    <c>debug_info</c> in the documentation for
	    <c>beam_lib</c> and the description of the
	    <c>{debug_info,{Backend,Data}}</c> option in the
	    documentation for <c>compile</c>.</p>
          <p>
	    Own Id: OTP-14369 Aux Id: PR-1367 </p>
        </item>
        <item>
	    <p>In a future release, <c>erlang:get_stacktrace/0</c>
	    will probably only work when called from within a
	    '<c>try</c>' expression (otherwise it will return
	    <c>[]</c>.</p>
	    <p>To help prepare for that change, the compiler will now
	    by default warn if '<c>get_stacktrace/0</c>' is used in a
	    way that will not work in the future. Note that the
	    warning will not be issued if '<c>get_stacktrace/0</c>'
	    is used in a function that uses neither '<c>catch</c>'
	    nor '<c>try</c>' (because that could be a legal use if
	    the function is called from within a '<c>try</c>'.</p>
          <p>
	    Own Id: OTP-14401</p>
        </item>
      </list>
    </section>

</section>

<section><title>Compiler 7.0.4.1</title>

    <section><title>Fixed Bugs and Malfunctions</title>
      <list>
        <item>
	    <p>Fail labels on guard BIFs weren't taken into account
	    during an optimization pass, and a bug in the validation
	    pass sometimes prevented this from being noticed when a
	    fault occurred.</p>
          <p>
	    Own Id: OTP-14522 Aux Id: ERIERL-48 </p>
        </item>
      </list>
    </section>

</section>

<section><title>Compiler 7.0.4</title>

    <section><title>Fixed Bugs and Malfunctions</title>
      <list>
        <item>
          <p>
	    Minor internal changes. A typo in the documentation was
	    also fixed.</p>
          <p>
	    Own Id: OTP-14240</p>
        </item>
      </list>
    </section>

</section>

<section><title>Compiler 7.0.3</title>

    <section><title>Fixed Bugs and Malfunctions</title>
      <list>
        <item>
          <p>
	    Fixed a compiler crash when maps were matched.</p>
          <p>
	    Own Id: OTP-13931 Aux Id: ERL-266 </p>
        </item>
        <item>
          <p>
	    Fixed a compiler crash having to with the delayed
	    sub-creation optimization. (Thanks to Jose Valim for
	    reporting this bug.)</p>
          <p>
	    Own Id: OTP-13947 Aux Id: ERL-268 </p>
        </item>
        <item>
	    <p>The compiler option <c>inline_list_funcs</c>
	    accidentally turned off some other optimizations.</p>
          <p>
	    Own Id: OTP-13985</p>
        </item>
        <item>
	    <p>The compiler could sometimes generate spurious
	    warnings when inlining was enabled.</p>
          <p>
	    Own Id: OTP-14040 Aux Id: ERL-301 </p>
        </item>
      </list>
    </section>

</section>

<section><title>Compiler 7.0.2</title>

    <section><title>Fixed Bugs and Malfunctions</title>
      <list>
        <item>
          <p>
	    If the compiler fails to write the BEAM file, it will now
	    report the reason of the error for the write operation.</p>
          <p>
	    Own Id: OTP-13701</p>
        </item>
        <item>
          <p>
	    Fixed an internal compiler error. (Thanks to Svilen
	    Ivanov for reporting this bug.)</p>
          <p>
	    Own Id: OTP-13780 Aux Id: ERL-202 </p>
        </item>
        <item>
          <p>
	    The compiler could crash when trying to compile a
	    complicated expression with multiple catches all on one
	    line . (Thanks to Thomas Arts for reporting this bug.)</p>
          <p>
	    Own Id: OTP-13804 Aux Id: ERL-209 </p>
        </item>
        <item>
          <p>
	    Eliminated a few internal compiler failures.</p>
          <p>
	    Own Id: OTP-13863</p>
        </item>
      </list>
    </section>

</section>

<section><title>Compiler 7.0.1</title>

    <section><title>Fixed Bugs and Malfunctions</title>
      <list>
        <item>
          <p>
	    A literal binary matching regression was introduced in
	    19.0 where a match could fail to resolve to the right
	    clause. This has now been fixed.</p>
          <p>
	    Own Id: OTP-13738</p>
        </item>
      </list>
    </section>

</section>

<section><title>Compiler 7.0</title>

    <section><title>Fixed Bugs and Malfunctions</title>
      <list>
        <item>
	    <p><c>compile:forms/1,2</c> would crash when used in a
	    working directory that had been deleted by another
	    process.</p>
          <p>
	    Own Id: OTP-13430 Aux Id: ERL-113 </p>
        </item>
        <item>
	    <p>Dialyzer no longer crashes when there is an invalid
	    function call such as <c>42(7)</c> in a module being
	    analyzed. The compiler will now warn for invalid function
	    calls such as <c>X = 42, x(7)</c>.</p>
          <p>
	    Own Id: OTP-13552 Aux Id: ERL-138 </p>
        </item>
      </list>
    </section>


    <section><title>Improvements and New Features</title>
      <list>
        <item>
          <p>
	    Optimization of tuple matching has been slightly
	    improved.</p>
          <p>
	    Own Id: OTP-12951</p>
        </item>
        <item>
	    <p>Five deprecated and undocumented functions in the
	    module <c>core_lib</c> have been removed. The functions
	    are: <c>get_anno/{1,2}</c>, <c>is_literal/1</c>,
	    <c>is_literal_list/1</c>, and <c>literal_value</c>. Use
	    the appropriate functions in the <c>cerl</c> module
	    instead.</p>
          <p>
	    Own Id: OTP-12979</p>
        </item>
        <item>
	    <p>The pre-processor can now expand the ?FUNCTION_NAME
	    and ?FUNCTION_ARITY macros.</p>
          <p>
	    Own Id: OTP-13059</p>
        </item>
        <item>
	    <p>The function mapfold/4 has been added to the
	    <c>cerl_trees</c> module.</p>
          <p>
	    Own Id: OTP-13280</p>
        </item>
        <item>
	    <p>Bitstring comprehensions have been generalized to
	    allow arbitrary expressions in the construction part.</p>
          <p>
	    Own Id: OTP-13289</p>
        </item>
        <item>
	    <p>The compiler will now produce warnings for binary
	    patterns that will never match (example:
	    <c>&lt;&lt;-1/unsigned&gt;&gt; = Bin</c>). </p>
          <p>
	    Own Id: OTP-13374 Aux Id: ERL-44 </p>
        </item>
        <item>
	    <p>The compiler will no longer put the compilation date
	    and time into BEAM files. That means that two BEAM files
	    compiled on the same computer from the same source code
	    and compilation options will be identical.</p>
	    <p>Note: If you want to find out whether a BEAM file on
	    disk is different from the loaded code, compared the MD5
	    value obtained from <c>Mod:module_info(md5)</c> with the
	    MD5 value obtained from
	    <c>beam_lib:md5(BeamFileForMod)</c></p>.
          <p>
	    *** POTENTIAL INCOMPATIBILITY ***</p>
          <p>
	    Own Id: OTP-13504</p>
        </item>
        <item>
	    <p>The function <c>compile:env_compiler_options/0</c> has
	    been added to allow tools to pick up the same default
	    compiler options as the compiler itself.</p>
          <p>
	    Own Id: OTP-13654</p>
        </item>
      </list>
    </section>

</section>


<section><title>Compiler 6.0.3.1</title>
    <section><title>Fixed Bugs and Malfunctions</title>
      <list>
        <item>
	    <p>Fail labels on guard BIFs weren't taken into account
	    during an optimization pass, and a bug in the validation
	    pass sometimes prevented this from being noticed when a
	    fault occurred.</p>
          <p>
	    Own Id: OTP-14522 Aux Id: ERIERL-48 </p>
        </item>
      </list>
    </section>
</section>

<section><title>Compiler 6.0.3</title>

    <section><title>Fixed Bugs and Malfunctions</title>
      <list>
        <item>
          <p>
	    An complicated guard expression in a function call could
	    crash the compiler. (Thanks to Thomas Arts for reporting
	    this bug.)</p>
          <p>
	    Own Id: OTP-13208</p>
        </item>
        <item>
	    <p>Constructing a map in a guard in a catch could crash
	    the compiler. (Thanks to Thomas Arts for reporting this
	    bug.)</p>
          <p>
	    Own Id: OTP-13223</p>
        </item>
        <item>
	    <p>Updating a fun as if it were a map would cause the
	    compiler to crash. (Thanks to Thomas Arts for reporting
	    this bug.)</p>
          <p>
	    Own Id: OTP-13231</p>
        </item>
        <item>
          <p>
	    Fix pretty printing of Core Maps</p>
          <p>
	    Literal maps could cause Dialyzer to crash when pretty
	    printing the results.</p>
          <p>
	    Own Id: OTP-13238</p>
        </item>
        <item>
          <p>
	    A complex combination of bit syntax matching operations
	    would cause an internal consistency check failure during
	    compilation. (Thanks to Jose Valim for reporting this
	    bug.)</p>
          <p>
	    Own Id: OTP-13309</p>
        </item>
      </list>
    </section>

</section>

<section><title>Compiler 6.0.2</title>

    <section><title>Fixed Bugs and Malfunctions</title>
      <list>
        <item>
          <p>
	    Fix cerl_trees:label/2 bug with map K/V swap</p>
          <p>
	    Own Id: OTP-13091</p>
        </item>
        <item>
          <p>
	    Warnings produced when the '<c>bin_opt_info</c>' option
	    was given could sometimes lack filenames and line
	    numbers. (Thanks to José Valim for reporting this bug.)</p>
          <p>
	    Own Id: OTP-13113</p>
        </item>
      </list>
    </section>

</section>

<section><title>Compiler 6.0.1</title>

    <section><title>Fixed Bugs and Malfunctions</title>
      <list>
        <item>
          <p>
	    Fix <c>get_map_elements</c> register corruption</p>
          <p>
	    Instruction <c>get_map_elements</c> might destroy target
	    registers when the fail-label is taken. Only seen for
	    patterns with two, and only two, target registers.
	    Specifically if we copy one register and then jump.</p>
          <p>
	    Own Id: OTP-12967</p>
        </item>
      </list>
    </section>

</section>

<section><title>Compiler 6.0</title>

    <section><title>Fixed Bugs and Malfunctions</title>
      <list>
        <item>
          <p>
	    The compiler optimizes away building of terms that are
	    never actually used. As a result, the compiler in OTP 18
	    may produce more warnings for terms that are built but
	    not used than the compiler in OTP 17.</p>
          <p>
	    Own Id: OTP-12453</p>
        </item>
        <item>
          <p>
	    Using a map could incorrectly suppress warnings for
	    unused variables.</p>
          <p>
	    Own Id: OTP-12515</p>
        </item>
        <item>
          <p>
	    The compiler now properly reports unknown parse
	    transforms. That is, <c>undef</c> exceptions coming from
	    the parse transform itself is reported differently from
	    the absence of the parse transform.</p>
          <p>
	    Own Id: OTP-12723</p>
        </item>
        <item>
          <p>
	    Allow for 'creation of sub binary delayed' optimization
	    if maps instructions are in a clause.</p>
          <p>
	    Own Id: OTP-12758</p>
        </item>
      </list>
    </section>


    <section><title>Improvements and New Features</title>
      <list>
        <item>
          <p>
	    The <c>cerl</c> and <c>cerl_trees</c> modules in the
	    Compiler application are now documented.</p>
          <p>
	    Own Id: OTP-11978</p>
        </item>
        <item>
          <p>
	    The deprecated '<c>asm</c>' option has been removed.</p>
          <p>
	    *** POTENTIAL INCOMPATIBILITY ***</p>
          <p>
	    Own Id: OTP-12100</p>
        </item>
        <item>
          <p>
	    Support variables as Map keys in expressions and patterns</p>
	    <p>Erlang will accept any expression as keys in Map
	    expressions and it will accept literals or bound
	    variables as keys in Map patterns.</p>
          <p>
	    Own Id: OTP-12218</p>
        </item>
        <item>
          <p>
	    Infer Map type information in beam_type compiler
	    optimization pass.</p>
          <p>
	    Own Id: OTP-12253</p>
        </item>
        <item>
          <p>
	    Compiler optimizations have been improved.</p>
          <p>
	    Own Id: OTP-12393</p>
        </item>
        <item>
          <p>
	    Five undocumented functions in the module <c>core_lib</c>
	    have been deprecated and will be removed in the next
	    major release. The functions are: <c>get_anno/{1,2}</c>,
	    <c>is_literal/1</c>, <c>is_literal_list/1</c>, and
	    <c>literal_value</c>. Use the appropriate functions in
	    the <c>cerl</c> module instead.</p>
          <p>
	    Own Id: OTP-12497</p>
        </item>
        <item>
          <p>
	    Change some internal data structures to Maps in order to
	    speed up compilation time. Measured speed up is around
	    10%-15%.</p>
          <p>
	    Own Id: OTP-12774</p>
        </item>
        <item>
          <p>
	    Fix beam_bool pass for Maps instruction get_map_elements</p>
          <p>
	    Before beam_split the get_map_elements instruction is
	    still in blocks and the helper function in beam_jump did
	    not reflect this.</p>
          <p>
	    Own Id: OTP-12844 Aux Id: 17 </p>
        </item>
      </list>
    </section>

</section>

<section><title>Compiler 5.0.4</title>

    <section><title>Fixed Bugs and Malfunctions</title>
      <list>
        <item>
          <p>
	    Matching out a map from a record and then updating the
	    record could cause a 'badarg' exception at run-time.
	    (Thanks to Dmitry Aleksandrov for reporting this bug.)</p>
          <p>
	    Own Id: OTP-12402</p>
        </item>
        <item>
	    <p>The compiler would crash when compiling some complex,
	    nonsensical guards such as:</p>
	    <p> ... <c>when {{X}}, -X</c>...</p>
          <p>
	    Own Id: OTP-12410</p>
        </item>
        <item>
          <p>
	    In rare circumstances, using binary pattern in the value
	    part of a map pattern would cause the compiler to crash.</p>
          <p>
	    Own Id: OTP-12414</p>
        </item>
        <item>
	    <p>Case expressions where a map was wrapped in a tuple or
	    list such as:</p>
	    <p><c>case {a,Map} of</c><br/> <c>{a,#{k:=_}}=Tuple -&gt;
	    Tuple</c><br/> <c>end.</c></p>
	    <p>would be unsafely "optimized" to either cause an
	    exception at run-time or would return an empty map.</p>
          <p>
	    Own Id: OTP-12451</p>
        </item>
        <item>
	    <p>When a variable was compared to a literal map using
	    the '<c>==</c>' operator, the compiler would change the
	    operator to '<c>=:=</c>' since it is more efficient.
	    However, this optimization is not safe if the map literal
	    has numeric keys or values. The compiler will now only do
	    the optimization if all keys and values are
	    non-numeric.</p>
          <p>
	    Own Id: OTP-12456</p>
        </item>
      </list>
    </section>

</section>

<section><title>Compiler 5.0.3</title>

    <section><title>Fixed Bugs and Malfunctions</title>
      <list>
        <item>
          <p>
	    Named funs with the same name and arity could get mixed
	    up with each other.</p>
          <p>
	    Own Id: OTP-12262</p>
        </item>
        <item>
          <p>
	    Coalesce map keys in dialyzer mode</p>
          <p>
	    This fixes a regression introduced in commit
	    805f9c89fc01220bc1bb0f27e1b68fd4eca688ba The problem
	    occurred with compounded map keys compiled with dialyzer
	    option turned on, '+dialyzer'.</p>
          <p>
	    Reported by: Ivan Uemlianin</p>
          <p>
	    Own Id: OTP-12347</p>
        </item>
      </list>
    </section>

</section>

<section><title>Compiler 5.0.2</title>

    <section><title>Fixed Bugs and Malfunctions</title>
      <list>
        <item>
          <p>
	    Corrected a bug with incorrect code generation when
	    inlining was turned on.</p>
          <p>
	    Own Id: OTP-12132</p>
        </item>
      </list>
    </section>

</section>

<section><title>Compiler 5.0.1</title>

    <section><title>Fixed Bugs and Malfunctions</title>
      <list>
        <item>
          <p>
	    A Dialyzer crash involving analysis of Map types has now
	    been fixed.</p>
          <p>
	    Own Id: OTP-11947</p>
        </item>
        <item>
	    <p>The compiler would fail to compile a file with a
	    latin-1 character in the false branch of an <c>-ifdef</c>
	    or <c>-indef</c>.</p>
          <p>
	    Own Id: OTP-11987</p>
        </item>
      </list>
    </section>

</section>

<section><title>Compiler 5.0</title>

    <section><title>Fixed Bugs and Malfunctions</title>
      <list>
        <item>
          <p>
	    Line numbers would not be correct when a binary
	    construction such as
	    '<c>&lt;&lt;Bin/binary,...&gt;&gt;</c>' fails. (Thanks to
	    Stanislav Seletskiy for reporting this bug.)</p>
          <p>
	    Own Id: OTP-11572</p>
        </item>
        <item>
          <p>
	    The compiler now properly annotates the code in value in
	    the '<c>after</c>' clause for a '<c>try</c>' so that
	    Dialyzer no longer generates a false warning for an
	    unmatched return.</p>
          <p>
	    Own Id: OTP-11580</p>
        </item>
        <item>
          <p>
	    Some case statements where no clause would match could
	    cause an internal error in the compiler. (Thanks to Erik
	    Soe Sorensen for reporting this bug.)</p>
          <p>
	    Own Id: OTP-11610</p>
        </item>
        <item>
          <p>
	    With <c>--Wunmatched_returns</c>, dialyzer will no longer
	    warn when the value of a list comprehension is ignored,
	    provided that the each value in the list would be an
	    atomic value (such as integer or atoms, as opposed to
	    tuples and lists). Example: ignoring '<c>[io:format(...)
	    || ...]</c>' will not cause a warning, while ignoring
	    '<c>[file:close(Fd) || ...]</c>' will.</p>
          <p>
	    Own Id: OTP-11626</p>
        </item>
        <item>
          <p>
	    Matching out a binary and applying the binary as if it
	    were a fun would crash the run-time system. (Thanks to
	    Loïc Hoguin.)</p>
          <p>
	    Own Id: OTP-11672</p>
        </item>
        <item>
          <p>
	    Some local implementations of removing the last element
	    from a list are replaced by <c>lists:droplast/1</c>. Note
	    that this requires at least <c>stdlib-2.0</c>, which is
	    the stdlib version delivered in OTP 17.0. (Thanks to Hans
	    Svensson)</p>
          <p>
	    Own Id: OTP-11678</p>
        </item>
        <item>
          <p>
	    Allow all auto imports to be suppressed at once.
	    Introducing the no_auto_import attribute:
	    -compile(no_auto_import). Useful for code generation
	    tools that always use the qualified function names and
	    want to avoid the auto imported functions clashing with
	    local ones. (Thanks to José Valim.)</p>
          <p>
	    Own Id: OTP-11682</p>
        </item>
        <item>
          <p>
	    Application upgrade (appup) files are corrected for the
	    following applications: </p>
          <p>
	    <c>asn1, common_test, compiler, crypto, debugger,
	    dialyzer, edoc, eldap, erl_docgen, et, eunit, gs, hipe,
	    inets, observer, odbc, os_mon, otp_mibs, parsetools,
	    percept, public_key, reltool, runtime_tools, ssh,
	    syntax_tools, test_server, tools, typer, webtool, wx,
	    xmerl</c></p>
          <p>
	    A new test utility for testing appup files is added to
	    test_server. This is now used by most applications in
	    OTP.</p>
          <p>
	    (Thanks to Tobias Schlager)</p>
          <p>
	    Own Id: OTP-11744</p>
        </item>
        <item>
          <p>
	    Adapt 'asm' deprecation message to new version scheme.
	    (Thanks to Tuncer Ayaz)</p>
          <p>
	    Own Id: OTP-11751</p>
        </item>
        <item>
          <p>
	    A number of compiler errors where unusual or nonsensical
	    code would crash the compiler have been reported by Ulf
	    Norell and corrected by Anthony Ramine.</p>
          <p>
	    Own Id: OTP-11770</p>
        </item>
      </list>
    </section>


    <section><title>Improvements and New Features</title>
      <list>
        <item>
          <p>
	    Compilation times for modules with a huge number for
	    record accesses using the dot operator has been improved.</p>
          <p>
	    Own Id: OTP-10652</p>
        </item>
        <item>
          <p>
	    The compiler can generate somewhat better code by moving
	    let expressions into sequences. (Thanks to Anthony
	    Ramine.)</p>
          <p>
	    Own Id: OTP-11056</p>
        </item>
        <item>
          <p>
	    Forbid unsized fields in patterns of binary generators
	    and simplified v3_core's translation of bit string
	    generators. (Thanks to Anthony Ramine.)</p>
          <p>
	    Own Id: OTP-11186</p>
        </item>
        <item>
          <p>
	    Funs can now be a given a name. Thanks to to Richard
	    O'Keefe for the idea (EEP37) and to Anthony Ramine for
	    the implementation.</p>
          <p>
	    Own Id: OTP-11537</p>
        </item>
        <item>
          <p>
	    Using the <c>from_asm</c> option to produce a BEAM file
	    starting from BEAM assembly code would often fail because
	    early optimization passes would not understand
	    instructions that later optimization passes would
	    introduce. (Thanks to Anthony Ramine.)</p>
          <p>
	    Own Id: OTP-11544</p>
        </item>
        <item>
          <p>
	    The <c>.core</c> and <c>.S</c> extensions are now
	    documented in the <c>erlc</c> documentation, and the
	    '<c>from_core</c>' and '<c>from_asm</c>' options are now
	    documented in the compiler documentation. (Thanks to
	    Tuncer Ayaz.)</p>
          <p>
	    Own Id: OTP-11547</p>
        </item>
        <item>
	    <p>Optimization of case expressions that build tuples or
	    lists have been improved.</p>
          <p>
	    Own Id: OTP-11584</p>
        </item>
        <item>
          <p>
	    EEP43: New data type - Maps</p>
          <p>
	    With Maps you may for instance:</p>
          <taglist>
            <tag/> <item><c>M0 = #{ a =&gt; 1, b =&gt; 2}, % create
	      associations</c></item>
            <tag/><item><c>M1 = M0#{ a := 10 }, % update values</c></item>
            <tag/><item><c>M2 = M1#{ "hi" =&gt;
	      "hello"}, % add new associations</c></item>
            <tag/><item><c>#{ "hi" := V1, a := V2, b := V3} = M2.
               % match keys with values</c></item>
          </taglist>
		<p>
	    For information on how to use Maps please see Map Expressions in the
		<seeguide marker="system/reference_manual:expressions#map_expressions">
			Reference Manual</seeguide>.</p>
          <p>
	    The current implementation is without the following
	    features:</p>
          <taglist>
            <tag/><item>No variable keys</item>
	    <tag/><item>No single value access</item>
            <tag/><item>No map comprehensions</item>
          </taglist>
          <p>
	    Note that Maps is <em>experimental</em> during OTP 17.0.</p>
          <p>
	    Own Id: OTP-11616</p>
        </item>
        <item>
          <p>
	    Some function specs are corrected or moved and some edoc
	    comments are corrected in order to allow use of edoc.
	    (Thanks to Pierre Fenoll)</p>
          <p>
	    Own Id: OTP-11702</p>
        </item>
        <item>
          <p>
	    Thanks to Anthony Ramine for several improvements to the
	    optimizations in the BEAM compiler and for cleaning up
	    the code the code that transforms list and binary
	    comprehensions to Core Erlang.</p>
          <p>
	    Own Id: OTP-11720</p>
        </item>
        <item>
          <p>
	    The default encoding for Erlang source files is now
	    UTF-8. As a temporary measure to ease the transition from
	    the old default of latin-1, if the compiler encounters
	    byte sequences that are not valid UTF-8 sequences, the
	    compiler will re-try the compilation in latin-1 mode.
	    This workaround will be removed in a future release.</p>
          <p>
	    Own Id: OTP-11791</p>
        </item>
      </list>
    </section>

</section>

<section><title>Compiler 4.9.4</title>

    <section><title>Fixed Bugs and Malfunctions</title>
      <list>
        <item>
          <p>
	    Typo fix ambigous -&gt; ambiguous. Thanks to Leo Correa.</p>
          <p>
	    Own Id: OTP-11455</p>
        </item>
      </list>
    </section>


    <section><title>Improvements and New Features</title>
      <list>
        <item>
          <p>
	    Lift 'after' blocks to zeroary functions. Thanks to
	    Anthony Ramine.</p>
          <p>
	    Own Id: OTP-11267</p>
        </item>
      </list>
    </section>

</section>

<section><title>Compiler 4.9.3</title>

    <section><title>Fixed Bugs and Malfunctions</title>
      <list>
        <item>
          <p>
	    Expressions such as <c>'B = is_integer(V), if B and B
	    -&gt; ok end'</c> would crash the compiler.</p>
          <p>
	    Own Id: OTP-11240</p>
        </item>
        <item>
          <p>
	    <c>compile:file2/2</c> with the option
	    <c>report_errors</c> could return ErrorInfo tuples with
	    only two elements, while the documentation says that the
	    ErrorInfo tuple always has three elements. Also updated
	    the documentation to add that the first element may be
	    '<c>none</c>' if no line number is applicable.</p>
          <p>
	    Own Id: OTP-11304 Aux Id: seq12412 </p>
        </item>
      </list>
    </section>


    <section><title>Improvements and New Features</title>
      <list>
        <item>
          <p>
	    Fix matching of floating point middle-endian machines.
	    Thanks to Johannes Weissl.</p>
          <p>
	    Own Id: OTP-11201</p>
        </item>
        <item>
          <p>
	    Restrict inlining of local fun references. Thanks to
	    Anthony Ramine.</p>
          <p>
	    Own Id: OTP-11211</p>
        </item>
        <item>
          <p>
	    Silence a misleading warning with some comprehensions.
	    Thanks to Anthony Ramine.</p>
          <p>
	    Own Id: OTP-11212</p>
        </item>
        <item>
          <p>
	    Forbid returning a match context in beam_validator.
	    Thanks to Anthony Ramine.</p>
          <p>
	    Own Id: OTP-11247</p>
        </item>
      </list>
    </section>

</section>

<section><title>Compiler 4.9.2</title>

    <section><title>Fixed Bugs and Malfunctions</title>
      <list>
        <item>
          <p>
	    Compiling functions with complex boolean operations in
	    guards could be very slow. (Thanks to Magnus Muller for
	    reporting this issue.)</p>
          <p>
	    Own Id: OTP-10939</p>
        </item>
        <item>
          <p>
	    Certain guard expressions used in a receive statement
	    could cause the compiler to crash.</p>
          <p>
	    Own Id: OTP-11119 Aux Id: seq12342 </p>
        </item>
      </list>
    </section>


    <section><title>Improvements and New Features</title>
      <list>
        <item>
          <p>
	    Fix optimization of some binary comprehensions. Thanks to
	    Anthony Ramine.</p>
          <p>
	    Own Id: OTP-11005</p>
        </item>
        <item>
          <p>
	    Use a set to store ref registers in beam_receive. Thanks
	    to Anthony Ramine.</p>
          <p>
	    Own Id: OTP-11069</p>
        </item>
        <item>
          <p>
	    Fix renaming of bs_put_string instructions. Thanks to
	    Anthony Ramine.</p>
          <p>
	    Own Id: OTP-11129</p>
        </item>
      </list>
    </section>

</section>

<section><title>Compiler 4.9.1</title>

    <section><title>Fixed Bugs and Malfunctions</title>
      <list>
        <item>
          <p>
	    The compiler would crash attempting to compile
	    expressions such as "element(2, not_tuple)".</p>
          <p>
	    Own Id: OTP-10794</p>
        </item>
        <item>
          <p>
	    Forbid multiple values in Core Erlang sequence arguments.
	    Thanks to José Valim and Anthony Ramine.</p>
          <p>
	    Own Id: OTP-10818</p>
        </item>
        <item>
          <p>
	    An unsafe optimization would cause the compiler to crash
	    with an internal error for certain complex code
	    sequences.</p>
          <p>
	    Own Id: OTP-10825 Aux Id: seq12247 </p>
        </item>
      </list>
    </section>


    <section><title>Improvements and New Features</title>
      <list>
        <item>
	    <p>Integers in expression that will give a floating point
	    result (such as "<c>X / 2</c>" will now be converted to
	    floating point at compile-time. (Suggested by Richard
	    O'Keefe.)</p>
	    <p>Identical floating points constans in a module will
	    now be coalesced to one entry in the constant pool.</p>
          <p>
	    Own Id: OTP-10788</p>
        </item>
      </list>
    </section>

</section>

<section><title>Compiler 4.9</title>

    <section><title>Improvements and New Features</title>
      <list>
        <item>
          <p>
	    The compiler optimizations have been polished, so that
	    the code quality will be slightly better in some cases.</p>
          <p>
	    Own Id: OTP-10193</p>
        </item>
        <item>
	    <p> Support for Unicode has been implemented. </p>
          <p>
	    Own Id: OTP-10302</p>
        </item>
        <item>
	    <p>Where necessary a comment stating encoding has been
	    added to Erlang files. The comment is meant to be removed
	    in Erlang/OTP R17B when UTF-8 becomes the default
	    encoding. </p>
          <p>
	    Own Id: OTP-10630</p>
        </item>
        <item>
          <p>
	    Fix some wrong warnings triggered by the option
	    inline_list_funcs. Thanks to Anthony Ramine.</p>
          <p>
	    Own Id: OTP-10690</p>
        </item>
        <item>
          <p>
	    Forbid local fun variables in Core Erlang guards. Thanks
	    to Anthony Ramine.</p>
          <p>
	    Own Id: OTP-10706</p>
        </item>
        <item>
          <p>
	    Binary syntax matches could cause an internal consistency
	    error in in the compiler. (Thanks to Viktor Sovietov for
	    reporting this bug.)</p>
          <p>
	    Own Id: OTP-10724</p>
        </item>
      </list>
    </section>

</section>

<section><title>Compiler 4.8.2</title>

    <section><title>Fixed Bugs and Malfunctions</title>
      <list>
        <item>
          <p>
	    Modules with very many functions would compile very
	    slowly.</p>
          <p>
	    Own Id: OTP-10123</p>
        </item>
        <item>
          <p>
	    <c>compile:forms/2</c> will now use a
	    {source,SourceFilePath} to set the source returned by
	    <c>module_info(compile)</c> (Thanks to José Valim)</p>
          <p>
	    Own Id: OTP-10150</p>
        </item>
        <item>
          <p>
	    A process which had enabled trap_exit would receive EXIT
	    messages after calling the compiler. (Thanks to Jeremy
	    Heater.)</p>
          <p>
	    Own Id: OTP-10171</p>
        </item>
        <item>
          <p>
	    Fix messages ordering with column numbers</p>
          <p>
	    Own Id: OTP-10183</p>
        </item>
        <item>
          <p>
	    sys_pre_expand: Fix BASE never being set</p>
          <p>
	    Commit a612e99fb5aaa934fe5a8591db0f083d7fa0b20a turned
	    module attributes from 2-tuples to 3-tuples but forgot to
	    update get_base/1, breaking BASE for parametric modules.</p>
          <p>
	    Own Id: OTP-10184</p>
        </item>
        <item>
          <p>
	    The compiler will now issue a warning if literal tuple
	    funs are used. For example, {erlang,is_tuple}(X) will now
	    generate a warning.</p>
          <p>
	    Own Id: OTP-10185</p>
        </item>
        <item>
          <p>
	    The compiler will now warn for illegal sizes for segments
	    in binary construction. For example,
	    &lt;&lt;X:(2.5)&gt;&gt; will now cause the compiler to
	    issue a warning.</p>
          <p>
	    Own Id: OTP-10197</p>
        </item>
        <item>
          <p>
	    Fix the erlc -MP flag</p>
          <p>
	    Because of a copy-and-paste error in erlc.c, the -MP flag
	    had the same effect as -MG. As a workaround, you had to
	    pass +makedep_phony to enable the MP option. This patch
	    makes -MP work as intended.</p>
          <p>
	    Own Id: OTP-10211</p>
        </item>
      </list>
    </section>

</section>

<section><title>Compiler 4.8.1</title>

    <section><title>Fixed Bugs and Malfunctions</title>
      <list>
        <item>
          <p>
	    In rare circumstance, the compiler could crash when
	    compiling a case statement. (Thanks to Hakan Mattsson.)</p>
          <p>
	    Own Id: OTP-9842</p>
        </item>
        <item>
	    <p>Calling a guard test (such as is_list/1) from the
	    top-level in a guard, would cause a compiler crash if
	    there was a local definition with the same name.
	    Corrected to reject the program with an error
	    message.</p>
          <p>
	    Own Id: OTP-9866</p>
        </item>
        <item>
	    <p>Using <c>get/1</c> in a <c>try</c> block could in some
	    cases cause an internal compiler error. (Thanks to Eric
	    Merritt.)</p>
          <p>
	    Own Id: OTP-9867</p>
        </item>
        <item>
          <p>
	    An unexported on_load function would not get run if the
	    module was compiled with the <c>inline</c> option.
	    (Thanks to Yiannis Tsiouris.)</p>
          <p>
	    Own Id: OTP-9910</p>
        </item>
        <item>
          <p>
	    Fixed a discrepancy in compile_info</p>
          <p>
	    The BEAM disassembler used the atom 'none' to signify the
	    absence of a compile_info chunk in a .beam file. This
	    clashed with the type declaration of the compile_info
	    field of a #beam_file{} record as containing a list. Now
	    [] signifies the absence of this chunk. This simplifies
	    the code and avoids a dialyzer warning.</p>
          <p>
	    Own Id: OTP-9917</p>
        </item>
        <item>
          <p>
	    Fix typo in `compile' doc: unmatched parenthesis (Thanks
	    to Ricardo Catalinas Jiménez)</p>
          <p>
	    Own Id: OTP-9919</p>
        </item>
        <item>
	    <p>In a <c>try</c>...<c>catch</c> statement that always
	    returned <c>false</c>, the compiler would remove calls to
	    BIFs that could not cause an exception (such as
	    <c>put/2</c>). Example of such code: <c>try put(K, V),
	    false catch _:_ -&gt; false end.</c></p>
          <p>
	    Own Id: OTP-9982</p>
        </item>
      </list>
    </section>

</section>

<section><title>Compiler 4.8</title>

    <section><title>Fixed Bugs and Malfunctions</title>
      <list>
        <item>
          <p>
	    Add '-callback' attributes in stdlib's behaviours</p>
          <p>
	    Replace the behaviour_info(callbacks) export in stdlib's
	    behaviours with -callback' attributes for all the
	    callbacks. Update the documentation with information on
	    the callback attribute Automatically generate
	    'behaviour_info' function from '-callback' attributes</p>
          <p>
	    'behaviour_info(callbacks)' is a special function that is
	    defined in a module which describes a behaviour and
	    returns a list of its callbacks.</p>
          <p>
	    This function is now automatically generated using the
	    '-callback' specs. An error is returned by lint if user
	    defines both '-callback' attributes and the
	    behaviour_info/1 function. If no type info is needed for
	    a callback use a generic spec for it. Add '-callback'
	    attribute to language syntax</p>
          <p>
	    Behaviours may define specs for their callbacks using the
	    familiar spec syntax, replacing the '-spec' keyword with
	    '-callback'. Simple lint checks are performed to ensure
	    that no callbacks are defined twice and all types
	    referred are declared.</p>
          <p>
	    These attributes can be then used by tools to provide
	    documentation to the behaviour or find discrepancies in
	    the callback definitions in the callback module.</p>
          <p>
	    Add callback specs into 'application' module in kernel
	    Add callback specs to tftp module following internet
	    documentation Add callback specs to inets_service module
	    following possibly deprecated comments</p>
          <p>
	    Own Id: OTP-9621</p>
        </item>
        <item>
          <p>
	    The calculation of the 'uniq' value for a fun (see
	    <c>erlang:fun_info/1</c>) was too weak and has been
	    strengthened. It used to be based on the only the code
	    for the fun body, but it is now based on the MD5 of the
	    BEAM code for the module.</p>
          <p>
	    Own Id: OTP-9667</p>
        </item>
      </list>
    </section>


    <section><title>Improvements and New Features</title>
      <list>
        <item>
	    <p>Variables are now now allowed in '<c>fun M:F/A</c>' as
	    suggested by Richard O'Keefe in EEP-23.</p>
	    <p>The representation of '<c>fun M:F/A</c>' in the
	    abstract format has been changed in an incompatible way.
	    Tools that directly read or manipulate the abstract
	    format (such as parse transforms) may need to be updated.
	    The compiler can handle both the new and the old format
	    (i.e. extracting the abstract format from a pre-R15 BEAM
	    file and compiling it using compile:forms/1,2 will work).
	    The <c>syntax_tools</c> application can also handle both
	    formats.</p>
          <p>
	    *** POTENTIAL INCOMPATIBILITY ***</p>
          <p>
	    Own Id: OTP-9643</p>
        </item>
        <item>
          <p>
	    <c>filename:find_src/1,2</c> will now work on stripped
	    BEAM files (reported by Per Hedeland). The HiPE compiler
	    will also work on stripped BEAM files. The BEAM compiler
	    will no longer include compilation options given in the
	    source code itself in <c>M:module_info(compile)</c>
	    (because those options will be applied anyway if the
	    module is re-compiled).</p>
          <p>
	    Own Id: OTP-9752</p>
        </item>
        <item>
	    <p>Inlining binary matching could cause an internal
	    compiler error. (Thanks to Rene Kijewski for reporting
	    this bug.)</p>
          <p>
	    Own Id: OTP-9770</p>
        </item>
      </list>
    </section>

</section>

<section><title>Compiler 4.7.5</title>

    <section><title>Fixed Bugs and Malfunctions</title>
      <list>
        <item>
          <p>
	    Compiler options given in the source code using a
	    <c>-compile()</c> attribute used to be included twice in
	    <c>Mod:module_info(compile)</c>. They are now only
	    included once at the beginning of the list of options.</p>
          <p>
	    Own Id: OTP-9534</p>
        </item>
        <item>
          <p>
	    beam_disasm: Handle stripped BEAM files</p>
          <p>
	    beam_disasm:file/1 would crash if asked to disassemble a
	    stripped BEAM file without an "Attr" chunk. (Thanks to
	    Haitao Li)</p>
          <p>
	    Own Id: OTP-9571</p>
        </item>
      </list>
    </section>

</section>

<section><title>Compiler 4.7.4</title>

    <section><title>Fixed Bugs and Malfunctions</title>
      <list>
        <item>
          <p>
	    If a variable is matched out in binary matching and used
	    as the size for a binary element, it would seem to be
	    unbound if used in a subsequent match operation. (Thanks
	    to Bernard Duggan.)</p>
          <p>
	    Own Id: OTP-9134</p>
        </item>
        <item>
	    <p>Eliminate incorrect warning in
	    <c>sys_core_fold</c></p>
          <p>
	    Own Id: OTP-9152</p>
        </item>
      </list>
    </section>

</section>

<section><title>Compiler 4.7.3</title>

    <section><title>Fixed Bugs and Malfunctions</title>
      <list>
        <item>
          <p>
	    The <c>-export_type()</c> directive is no longer included
	    among the attributes.</p>
          <p>
	    Own Id: OTP-8998</p>
        </item>
      </list>
    </section>


    <section><title>Improvements and New Features</title>
      <list>
        <item>
          <p>
	    The maximum number of allowed arguments for an Erlang
	    function has been lowered from 256 to 255, so that the
	    number of arguments can now fit in a byte.</p>
          <p>
	    Own Id: OTP-9049</p>
        </item>
        <item>
          <p>
	    Dependency generation for Makefiles has been added to the
	    compiler and erlc. See the manual pages for
	    <c>compile</c> and <c>erlc</c>. (Thanks to Jean-Sebastien
	    Pedron.)</p>
          <p>
	    Own Id: OTP-9065</p>
        </item>
      </list>
    </section>

</section>

<section><title>Compiler 4.7.2</title>

    <section><title>Fixed Bugs and Malfunctions</title>
      <list>
        <item>
          <p>
	    Two compiler bugs (that would cause the compiler to
	    terminate) reported by Christopher Williams have been
	    fixed.</p>
          <p>
	    Own Id: OTP-8949</p>
        </item>
      </list>
    </section>


    <section><title>Improvements and New Features</title>
      <list>
        <item>
	    <p>The compiler would translate binary comprehensions
	    containing tail segments in a way that would would
	    confuse Dialyzer. For instance:</p>
	    <p><c>[42 || &lt;&lt;_:8/integer, _/bits&gt;&gt; &lt;=
	    Bits]</c></p>
          <p>
	    would produce a Dialyzer warning.</p>
          <p>
	    Own Id: OTP-8864</p>
        </item>
        <item>
          <p>
	    Code such as <c>foo(A) -&gt; &lt;&lt;A:0&gt;&gt;</c>
	    would crash the compiler.</p>
          <p>
	    Own Id: OTP-8865</p>
        </item>
        <item>
          <p>
	    The compiler could fail with an internal error when
	    variables were exported from a receive block but the
	    return value of the receive block were not used. (Thanks
	    to Jim Engquist for reporting this error.)</p>
          <p>
	    Own Id: OTP-8888</p>
        </item>
      </list>
    </section>

</section>

<section><title>Compiler 4.7.1</title>

    <section><title>Improvements and New Features</title>
      <list>
        <item>
          <p>
	    Eliminated warnings for auto-imported BIF clashes.</p>
          <p>
	    Own Id: OTP-8840</p>
        </item>
      </list>
    </section>

</section>

<section><title>Compiler 4.7</title>

    <section><title>Fixed Bugs and Malfunctions</title>
      <list>
        <item>
          <p>
	    Several problems in the inliner have been fixed.</p>
          <p>
	    Own Id: OTP-8552</p>
        </item>
      </list>
    </section>


    <section><title>Improvements and New Features</title>
      <list>
        <item>
          <p>
	    The module binary from EEP31 (and EEP9) is implemented.</p>
          <p>
	    Own Id: OTP-8217</p>
        </item>
        <item>
	    <p>Local and imported functions now override the
	    auto-imported BIFs when the names clash. The pre R14
	    behaviour was that auto-imported BIFs would override
	    local functions. To avoid that old programs change
	    behaviour, the following will generate an error:</p>
	    <list><item><p>Doing a call without explicit module name
	    to a local function having a name clashing with the name
	    of an auto-imported BIF that was present (and
	    auto-imported) before OTP R14A</p></item>
	    <item><p>Explicitly importing a function having a name
	    clashing with the name of an autoimported BIF that was
	    present (and autoimported) before OTP R14A</p></item>
	    <item><p>Using any form of the old compiler directive
	    <c>nowarn_bif_clash</c></p></item> </list> <p>If the BIF
	    was added or auto-imported in OTP R14A or later,
	    overriding it with an import or a local function will
	    only result in a warning,</p> <p>To resolve clashes, you
	    can either use the explicit module name <c>erlang</c> to
	    call the BIF, or you can remove the auto-import of that
	    specific BIF by using the new compiler directive
	    <c>-compile({no_auto_import,[F/A]}).</c>, which makes all
	    calls to the local or imported function without explicit
	    module name pass without warnings or errors.</p> <p>The
	    change makes it possible to add auto-imported BIFs
	    without breaking or silently changing old code in the
	    future. However some current code ingeniously utilizing
	    the old behaviour or the <c>nowarn_bif_clash</c> compiler
	    directive, might need changing to be accepted by the
	    compiler.</p>
          <p>
	    *** POTENTIAL INCOMPATIBILITY ***</p>
          <p>
	    Own Id: OTP-8579</p>
        </item>
        <item>
	    <p>The undocumented, unsupported, and deprecated function
	    <c>lists:flat_length/1</c> has been removed.</p>
          <p>
	    Own Id: OTP-8584</p>
        </item>
        <item>
	    <p>Nested records can now be accessed without
	    parenthesis. See the Reference Manual for examples.
	    (Thanks to YAMASHINA Hio and Tuncer Ayaz.)</p>
          <p>
	    Own Id: OTP-8597</p>
        </item>
        <item>
	    <p>It is now possible to suppress the warning in code
	    such as "<c>list_to_integer(S), ok</c>" by assigning the
	    ignored value "_" like this: "<c>_ = list_to_integer(S),
	    ok</c>".</p>
          <p>
	    Own Id: OTP-8602</p>
        </item>
        <item>
	    <p><c>receive</c> statements that can only read out a
	    newly created reference are now specially optimized so
	    that it will execute in constant time regardless of the
	    number of messages in the receive queue for the process.
	    That optimization will benefit calls to
	    <c>gen_server:call()</c>. (See <c>gen:do_call/4</c> for
	    an example of a receive statement that will be
	    optimized.)</p>
          <p>
	    Own Id: OTP-8623</p>
        </item>
        <item>
	    <p>The compiler optimizes record operations better.</p>
          <p>
	    Own Id: OTP-8668</p>
        </item>
      </list>
    </section>

</section>

<section><title>Compiler 4.6.5</title>

    <section><title>Fixed Bugs and Malfunctions</title>
      <list>
        <item>
          <p>
	    Using complex boolean expressions in ifs could cause the
	    compiler to either crash or terminate with an internal
	    error. (Thanks to Simon Cornish.)</p>
          <p>
	    Own Id: OTP-8338</p>
        </item>
        <item>
	    <p>Bit string comprehensions can now be used in
	    parameterized modules. (Thanks to Jebu Ittiachen.)</p>
          <p>
	    Own Id: OTP-8447</p>
        </item>
      </list>
    </section>


    <section><title>Improvements and New Features</title>
      <list>
        <item>
          <p>
	    The expected return value for an on_load function has
	    been changed. (See the section about code loading in the
	    Reference manual.)</p>
          <p>
	    *** POTENTIAL INCOMPATIBILITY ***</p>
          <p>
	    Own Id: OTP-8339</p>
        </item>
        <item>
          <p>
	    In rare circumstances when using garbaging collecting
	    guard BIFs, the validation pass (beam_validator) would
	    signal that the code was unsafe, when it in fact was
	    correct. (Thanks to Kiran Khaladkar.)</p>
          <p>
	    Own Id: OTP-8378</p>
        </item>
        <item>
          <p>
	    The <c>-Werror</c> option for <c>erlc</c> and the
	    compiler option <c>warnings_as_errors</c> will cause
	    warnings to be treated as errors. (Thanks to Christopher
	    Faulet.)</p>
          <p>
	    Own Id: OTP-8382</p>
        </item>
        <item>
	    <p>Macros overloading has been implemented. (Thanks to
	    Christopher Faulet.)</p>
          <p>
	    Own Id: OTP-8388</p>
        </item>
      </list>
    </section>

</section>

<section><title>Compiler 4.6.4</title>

    <section><title>Fixed Bugs and Malfunctions</title>
      <list>
        <item>
	    <p>The compiler's 'E' option now works with modules with
	    types and specifications.</p>
          <p>
	    Own Id: OTP-8238 Aux Id: OTP-8150 </p>
        </item>
        <item>
          <p>
	    Certain uses of binary matching in a
	    <c>begin</c>-<c>end</c> in a list comprehension could
	    cause the compiler to crash or generate incorrect code.</p>
          <p>
	    Own Id: OTP-8271</p>
        </item>
      </list>
    </section>


    <section><title>Improvements and New Features</title>
      <list>
        <item>
          <p>
	    The documentation is now built with open source tools
	    (xsltproc and fop) that exists on most platforms. One
	    visible change is that the frames are removed.</p>
          <p>
	    Own Id: OTP-8201</p>
        </item>
        <item>
          <p>
	    The compiler could crash if invalid calls to is_record/2
	    was used in (for example) a list comprehension. (Thanks
	    to Tobias Lindahl.)</p>
          <p>
	    Own Id: OTP-8269</p>
        </item>
        <item>
	    <p>The -on_load() directive can be used to run a function
	    when a module is loaded. It is documented in the section
	    about code loading in the Reference Manual.</p>
          <p>
	    Own Id: OTP-8295</p>
        </item>
      </list>
    </section>

</section>

<section><title>Compiler 4.6.3</title>

    <section><title>Improvements and New Features</title>
      <list>
        <item>
	    <p>Corrected liveness optimization to eliminate a
	    compiler crash that could occur when compiling bit syntax
	    construction code. (Thanks to Mikage Sawatari.)</p>
	    <p>Calling BIFs such as <c>length/1</c> in guard context
	    in a try/catch block could cause a compiler crash.
	    (Thanks to Paul Fisher.)</p>
	    <p>Using filter expressions containing <c>andalso</c> or
	    <c>orelse</c> in a list comprehension could cause a
	    compiler crash. (Thanks to Martin Engström.)</p>
          <p>
	    Own Id: OTP-8054</p>
        </item>
        <item>
          <p>
	    A guard with nested 'not' operators could cause the
	    compiler to crash. (Thanks to Tuncer Ayaz.)</p>
          <p>
	    Own Id: OTP-8131</p>
        </item>
      </list>
    </section>

</section>

<section><title>Compiler 4.6.2</title>

    <section><title>Fixed Bugs and Malfunctions</title>
      <list>
        <item>
          <p>
	    The compiler would crash while compiling certain complex
	    function bodies containing <c>receive after</c> due to a
	    bug in the jump optimizer (a label that had only had
	    backward references could still be removed). (Thanks to
	    Vincent de Phily.)</p>
          <p>
	    Own Id: OTP-7980</p>
        </item>
      </list>
    </section>

</section>

<section><title>Compiler 4.6.1</title>

    <section><title>Fixed Bugs and Malfunctions</title>
      <list>
        <item>
          <p>
	    Miscellaneous minor bugs fixed.</p>
          <p>
	    Own Id: OTP-7937</p>
        </item>
      </list>
    </section>


    <section><title>Improvements and New Features</title>
      <list>
        <item>
          <p>
	    There will be more efficient code if there is a clause
	    that matches the empty binary and no other clauses that
	    matches non-empty binaries.</p>
          <p>
	    Own Id: OTP-7924</p>
        </item>
        <item>
	    <p>There is new option to allow a module to have a module
	    name other than the filename. Do not use it unless you
	    know what you are doing.</p>
          <p>
	    Own Id: OTP-7927</p>
        </item>
      </list>
    </section>

</section>

<section><title>Compiler 4.6.0.1</title>

    <section><title>Fixed Bugs and Malfunctions</title>
      <list>
        <item>
            <p>Using <c>andalso</c>/<c>orelse</c> or record access in
            a <c>try</c>...<c>catch</c> could cause a compiler
            crash.</p>
            <p>Some large and complex functions could require
            extremely long compilation times (hours or days).</p>
          <p>
            Own Id: OTP-7905</p>
        </item>
      </list>
    </section>

</section>

<section><title>Compiler 4.6</title>

    <section><title>Fixed Bugs and Malfunctions</title>
      <list>
        <item>
          <p>
	    For some complex guards which used
	    <c>andalso</c>/<c>orelse</c>, the compiler would crash.
	    (Thanks to Hunter Morris.)</p>
          <p>
	    Own Id: OTP-7679</p>
        </item>
        <item>
          <p>
	    Code that (incorrectly) used the the value of nested
	    applications of <c>setelement/3</c> in bit syntax
	    construction could crash the compiler.</p>
          <p>
	    Own Id: OTP-7690</p>
        </item>
        <item>
	    <p>Modules containing huge integers (consisting of
	    several hundreds of thousands of digits or more) could be
	    slow to compile. This problem has been corrected.</p>
          <p>
	    Own Id: OTP-7707 Aux Id: seq11129 </p>
        </item>
        <item>
	    <p>If the generator in a list comprehension is given a
	    non-list term, there will now be <c>function_clause</c>
	    exception instead of a <c>case_clause</c> exception (as
	    it was in all releases before R12B).</p>
          <p>
	    Own Id: OTP-7844</p>
        </item>
      </list>
    </section>


    <section><title>Improvements and New Features</title>
      <list>
        <item>
          <p>
	    The compiler could crash if the size for a binary segment
	    in matching was a complex literal such as binary or
	    tuple.</p>
          <p>
	    Own Id: OTP-7650</p>
        </item>
        <item>
          <p>
	    The compiler generates more compact and faster code for
	    matching of complex constants (such as constant lists and
	    tuples).</p>
          <p>
	    Own Id: OTP-7655</p>
        </item>
        <item>
          <p>
	    The undocumented, unsupported, and deprecated guard BIF
	    <c>is_constant/1</c> has been removed.</p>
          <p>
	    *** INCOMPATIBILITY with R12B ***</p>
          <p>
	    Own Id: OTP-7673</p>
        </item>
        <item>
	    <p>The compiler generates better code for many guard
	    expressions, and especially for guards that use
	    <c>andalso</c>/<c>orelse</c> or record fields.</p>
	    <p>(In technical terms, <c>andalso</c>/<c>orelse</c> in a
	    guard would case the creation of a stack frame and saving
	    of all x registers that could potentially be alive after
	    the guard and restoring all x registers before leaving
	    the guard. For certain guards, far too many x registers
	    were saved and subsequently restored. In this version of
	    the compiler, no stack frame is created and no x
	    registers are saved and restored.)</p>
          <p>
	    Own Id: OTP-7718</p>
        </item>
        <item>
	    <p>The default size for the resulting binary created by a
	    binary comprehension was 64Kb in R12B (it would grow if
	    needed). This was often far too much. In this release,
	    the default is changed to 256 bytes. Furthermore, for
	    most binary comprehensions without filters, the exact
	    size of the resulting binary can be calculated beforehand
	    and the compiler now generates code that does that
	    calculation.</p>
          <p>
	    Own Id: OTP-7737</p>
        </item>
        <item>
	    <p>The short-circuit operators <c>andalso</c> and
	    <c>orelse</c> no longer guarantees that their second
	    argument is either <c>true</c> or <c>false</c>. As a
	    consequence, <c>andalso</c>/<c>orelse</c> are now
	    tail-recursive.</p>
          <p>
	    *** POTENTIAL INCOMPATIBILITY ***</p>
          <p>
	    Own Id: OTP-7748</p>
        </item>
        <item>
	    <p>The compiler will refuse to a compile file where the
	    module name in the file differs from the output file
	    name.</p>
	    <p>When compiling using <c>erlc</c>, the current working
	    directory will no be included in the code path (unless
	    explicitly added using "-pa .").</p>
          <p>
	    *** POTENTIAL INCOMPATIBILITY ***</p>
          <p>
	    Own Id: OTP-7793</p>
        </item>
        <item>
	    <p>There will no longer be any warnings for list
	    comprehensions without generators, as such list
	    comprehension have turned out to be useful.</p>
          <p>
	    Own Id: OTP-7846</p>
        </item>
        <item>
	    <p>Warnings for obsolete guard tests are now turned on.
	    (That is, writing <c>list(L)</c> in a guard instead of
	    <c>is_list(L)</c> will generate a warning.)</p>
	    <p>The warnings can be turned off using the
	    <c>nowarn_obsolete_guard</c> option.</p>
          <p>
	    Own Id: OTP-7850</p>
        </item>
        <item>
	    <p>The copyright notices have been updated.</p>
          <p>
	    Own Id: OTP-7851</p>
        </item>
        <item>
	    <p>If a module contains an exported function with the
	    same name as an auto-imported BIF (such as
	    <c>length/1</c>), any calls to the BIF must have an
	    explicit <c>erlang:</c> prefix, or there will be a
	    compilation error (such calls would only generate a
	    warning in previous releases).</p>
	    <p>(The reason for the change is to avoid breaking code
	    in a future major release, R14 or R15, in which we plan
	    to make calls without a module prefix always call the
	    local function in the same module even if there is an
	    auto-imported BIF with the same name.)</p>
          <p>
	    *** POTENTIAL INCOMPATIBILITY ***</p>
          <p>
	    Own Id: OTP-7873</p>
        </item>
      </list>
    </section>

</section>

<section><title>Compiler 4.5.5</title>

    <section><title>Fixed Bugs and Malfunctions</title>
      <list>
        <item>
	    <p>Matching on a zero-width segment in the bit syntax
	    would crash the compiler. (Thanks to Will.)</p>
          <p>
	    Own Id: OTP-7591</p>
        </item>
      </list>
    </section>


    <section><title>Improvements and New Features</title>
      <list>
        <item>
          <p>
	    In bit syntax expressions which started with a binary
	    segment, and was followed by at least two segments of
	    variable size, too little space could be allocated for
	    the binary, leading to memory corruption.</p>
          <p>
	    Own Id: OTP-7556</p>
        </item>
        <item>
	    <p>In user-defined attributes, <c>Name/Arity</c> is now
	    allowed and will be translated to <c>{Name,Arity}</c>.
	    (An implementation of EEP-24 by Richard O'Keefe.)</p>
	    <p>The <c>module_info/{0,1}</c> functions automatically
	    inserted into each compiled modules are now documented in
	    the Modules section in the Reference Manual.</p>
          <p>
	    Own Id: OTP-7586</p>
        </item>
      </list>
    </section>

</section>

<section><title>Compiler 4.5.4</title>

    <section><title>Improvements and New Features</title>
      <list>
        <item>
          <p>
	    Certain complex bit syntax matching operations matching
	    out binaries and having several clauses could give
	    incorrect results (the matched out binaries were too
	    short). (Thanks to Christian von Roques for bug report
	    and correction.)</p>
          <p>
	    Own Id: OTP-7498</p>
        </item>
      </list>
    </section>

</section>

<section><title>Compiler 4.5.3</title>

    <section><title>Improvements and New Features</title>
      <list>
        <item>
          <p>
	    New option <c>warn_export_all</c> to warn for a module
	    using <c>export_all</c>. (Thanks to Richard Carlsson.)</p>
          <p>
	    Own Id: OTP-7392</p>
        </item>
      </list>
    </section>

</section>

<section><title>Compiler 4.5.2.1</title>

    <section><title>Fixed Bugs and Malfunctions</title>
      <list>
        <item>
          <p>
            In rare circumstances, the length/1 BIF (and a few other
            guard BIFs) would seem to return an incorrect value (of
            any type).</p>
          <p>
            Own Id: OTP-7345 Aux Id: seq10962 </p>
        </item>
      </list>
    </section>

</section>
<section><title>Compiler 4.5.2</title>

    <section><title>Fixed Bugs and Malfunctions</title>
      <list>
        <item>
	    <p>A bug in the old inliner has been fixed. Some
	    undocumented functionality has been removed.</p>
          <p>
	    Own Id: OTP-7223</p>
        </item>
        <item>
	    <p>Matching several binary patterns in parallel using the
	    '=' operator is not allowed (an implementation
	    limitation), but the compiler did not reject all such
	    attempts (depending on the patterns, the generated code
	    might or might not work correctly). Now the compiler
	    rejects all binary patterns joined by '='.</p>
          <p>
	    Own Id: OTP-7227</p>
        </item>
        <item>
	    <p>Complex combinations of record operations and binary
	    matching could cause the compiler to crash. (Thanks to
	    Vladimir Klebansky.)</p>
          <p>
	    Own Id: OTP-7233</p>
        </item>
        <item>
          <p>
	    In rare circumstances, mixing binary matching clauses
	    with clauses matching other data types, the compiler
	    could crash.</p>
          <p>
	    Own Id: OTP-7240 Aux Id: seq10916 </p>
        </item>
      </list>
    </section>

</section>

<section><title>Compiler 4.5.1.1</title>

    <section><title>Fixed Bugs and Malfunctions</title>
      <list>
        <item>
          <p>
	    Corrected a compiler bug that could cause a complex
	    binary matching operation to fail when it shouldn't.
	    (Thanks to Tomas Stejskal.)</p>
          <p>
	    Own Id: OTP-7188</p>
        </item>
        <item>
          <p>
	    In unusual circumstances, the environment for a fun could
	    bind wrong values.</p>
          <p>
	    Own Id: OTP-7202 Aux Id: seq10887 </p>
        </item>
        <item>
	    <p>Long sequences of list comprehensions without
	    generators joined by the '++' operator would cause a code
	    expansion explosion, which could cause the compiler to
	    run out of memory. To resolve this problem, in
	    '<c>[...||...]++Expr</c>', <c>Expr</c> is now evaluated
	    before the list comprehension. This change <em>is</em>
	    backwards compatible (see the following note about
	    evaluation order if you have doubts).</p>
	    <p>Note about evaluation order: The Reference manual says
	    that subexpressions are evaluated <em>in any order</em>
	    before the expression itself. Therefore, in an expression
	    such as '<c>LeftExpr++RightExpr</c>', you should not
	    depend on <c>LeftExpr</c> being evaluated before
	    <c>RightExpr</c> or vice versa. The evaluation order is
	    only important if the expressions contains and/or depends
	    on operations with side-effects, such as message passing
	    or ETS operations.</p>
          <p>
	    Own Id: OTP-7206</p>
        </item>
      </list>
    </section>

</section>


<section><title>Compiler 4.5.1</title>

    <section><title>Fixed Bugs and Malfunctions</title>
      <list>
        <item>
          <p>
	    A match expression inside a function call could cause a
	    false "a term is constructed but never used" warning.</p>
          <p>
	    Own Id: OTP-7018 Aux Id: seq10824 </p>
        </item>
        <item>
	    <p>The compiler could crash if a binary tail was matched
	    out, and then used in a binary append operation. (Thanks
	    to Oleg Avdeev.)</p>
	    <p>Similarly, the compiler could crash if a binary tail
	    was matched out, and then used (incorrectly) in binary
	    construction in an integer field. (Thanks to Fredrik
	    Svahn.) Or was incorrectly used in a float field. Or was
	    used in a binary field with a given length. (Thanks to
	    Chih - Wei Yu.) </p>
          <p>
	    Own Id: OTP-7022</p>
        </item>
        <item>
          <p>
	    Matching an empty binary in a record and then using the
	    same record again could cause a compiler crash. (Thanks
	    to Fredrik Thulin.)</p>
          <p>
	    Own Id: OTP-7029</p>
        </item>
        <item>
	    <p>In rare circumstances, constants containing floating
	    points and integers could be confused. Example:</p>
	    <p><c>f(a) -> [1]; f(b) -> [1.0].</c></p>
	    <p>Both <c>f(a)</c> and <c>f(b)</c> would return
	    <c>[1]</c>.</p>
          <p>
	    Own Id: OTP-7073</p>
        </item>
        <item>
	    <p>Some bit syntax code such as</p>
	    <p><c>matching d(_,&lt;$lt;$gt;$gt;) -> one; d(0,&lt;$lt;D$gt;$gt;)
	    ->two.</c></p>
	    <p>could crash the compiler. (Thanks to Simon
	    Cornish.)</p>
          <p>
	    Own Id: OTP-7094</p>
        </item>
        <item>
          <p>
	    In unusual circumstances, a call to a fun could fail due
	    to an unsafe optimization. (Thanks to Simon Cornish.)</p>
          <p>
	    Own Id: OTP-7102</p>
        </item>
        <item>
          <p>
	    Bit syntax matching with a guard containing two or more
	    uses of andalso/orelse could cause the compiler to crash.
	    (Thanks to Mateusz Berezecki.)</p>
          <p>
	    Own Id: OTP-7113</p>
        </item>
        <item>
          <p>
	    This was only a problem if you generated or wrote your
	    own Core Erlang code: The Core Erlang optimizer code
	    could move nested calls such as
	    <c>erlang:'$lt;'(erlang:length(L), 2)</c> as case expression
	    into a guard, which would change the semantics. (Thanks
	    to Robert Virding.)</p>
          <p>
	    Own Id: OTP-7117</p>
        </item>
      </list>
    </section>


    <section><title>Improvements and New Features</title>
      <list>
        <item>
          <p>
	    The compiler could generate suboptimal code for record
	    updates if the record update code consisted of multiple
	    source code lines.</p>
          <p>
	    Own Id: OTP-7101</p>
        </item>
      </list>
    </section>

</section>

<section><title>Compiler 4.5</title>

    <section><title>Fixed Bugs and Malfunctions</title>
      <list>
        <item>
	    <p>The compiler used to allow that a binary field without
	    size could be used in other positions than at the end in
	    bit syntax pattern. For instance,
	    <c><![CDATA[<<B/binary,EmptyBinary/binary>> = Bin]]></c>
	    used to compile, but now the compilation will fail with
	    an an error message.</p>
	    <p>Also, it is now longer permitted to give a literal
	    string in a binary pattern a type or a size; for
	    instance, <c><![CDATA[<<"abc"/binary>> = Bin]]></c> will
	    no longer compile. (In previous releases, there would
	    always be a <c>badmatch</c> exception at run-time.)</p>
          <p>
	    Own Id: OTP-6885</p>
        </item>
      </list>
    </section>


    <section><title>Improvements and New Features</title>
      <list>
        <item>
          <p>
	    Bitstrings (bit-level) binaries and binary comprehensions
	    are now part of the language. See the Reference Manual.</p>
          <p>
	    Own Id: OTP-6558</p>
        </item>
        <item>
          <p>
	    The '<c>compressed</c>' option for the compiler has been
	    documented.</p>
          <p>
	    Own Id: OTP-6801</p>
        </item>
        <item>
	    <p>If the value of a list comprehension is not used, such
	    as in '<c>[do_something(X) || X &lt;- List], ok</c>', a
	    result list will no longer be built. For more details,
	    see the Efficiency Guide.</p>
	    <p>If the value of an expression is not used, and the
	    expression has no side effects except for possibly
	    throwing an exception, a warning will be generated.
	    Examples: '<c>self(),ok</c>' and
	    '<c>{error,Reason},ok</c>'.</p>
          <p>
	    Own Id: OTP-6824</p>
        </item>
        <item>
          <p>
	    Three new functions have been added to the <c>compile</c>
	    module: <c>noenv_file/2</c>, <c>noenv_forms/2</c>, and
	    <c>noenv_output_generated/1</c>.</p>
          <p>
	    Own Id: OTP-6829</p>
        </item>
        <item>
	    <p>Many bit syntax operations, both construction and
	    matching, are faster. For further information, see the
	    Efficiency Guide.</p>
          <p>
	    Own Id: OTP-6838</p>
        </item>
        <item>
	    <p>Literal lists, tuples, and binaries are no longer
	    constructed at run-time as they used to be, but are
	    stored in a per-module constant pool. Literals that are
	    used more than once are stored only once.</p>
	    <p>This is not a change to the language, only in the
	    details of its implementation. Therefore, the
	    implications of this change is described in the
	    Efficiency Guide.</p>
	    <p>Example 1: In the expression <c>element(BitNum-1,
	    {1,2,4,8,16,32,64,128})</c>, the tuple used to be
	    constructed every time the expression was executed, which
	    could be detrimental to performance in two ways if the
	    expression was executed in a loop: the time to build the
	    tuple itself and the time spent in garbage collections
	    because the heap filled up with garbage faster.</p>
	    <p>Example 2: Literal strings, such as <c>"abc"</c>, used
	    to be stored in the compiled code compactly as a byte
	    string and expanded to a list at run-time. Now all
	    strings will be stored expanded to lists (such as
	    <c>[$a,$b,$c]</c>) in the constant pool. That means that
	    the string will be faster to use at run-time, but that it
	    will require more space even when not used. If space is
	    an issue, you might want to use binary literals (that is,
	    <c>&lt;&lt;"abc"&lt;&lt;</c>) instead of string literals for
	    infrequently used long strings (such as error
	    messages).</p>
          <p>
	    Own Id: OTP-6850</p>
        </item>
        <item>
          <p>
	    Recursive calls now usually consume less stack than in
	    R11B. See the Efficiency Guide.</p>
          <p>
	    Own Id: OTP-6862 Aux Id: seq10746 </p>
        </item>
        <item>
	    <p>Two new guard BIFs have been introduced as a
	    recommended replacement for <c>size/1</c>. (The
	    <c>size/1</c> BIF will be removed no earlier than in
	    R14B.) The BIFs are <c>tuple_size/1</c> to calculate the
	    size of a tuple and <c>byte_size/1</c> to calculate the
	    number of bytes needed for the contents of the binary or
	    bitstring (rounded up to the nearest number of bytes if
	    necessary).</p>
	    <p>There is also a new <c>bit_size/1</c> BIF that returns
	    the exact number of bits that a binary or bitstring
	    contains.</p>
          <p>
	    Own Id: OTP-6902</p>
        </item>
        <item>
          <p>
	    The two internal functions <c>erl_bifs:is_bif/3</c> and
	    <c>erl_bifs:is_guard/3</c> have been removed. They were
	    unsupported, undocumented, and unmaintained.</p>
          <p>
	    Own Id: OTP-6966</p>
        </item>
      </list>
    </section>

</section>

  <section>
    <title>Compiler 4.4.5</title>

    <section>
      <title>Fixed Bugs and Malfunctions</title>
      <list type="bulleted">
        <item>
          <p>The compiler would crash if you tried to combine to
            non-list literals with '<c><![CDATA[++]]></c>' (for instance,
            <c><![CDATA[an_atom++"string"]]></c>).</p>
          <p>Own Id: OTP-6630 Aux Id: seq10635 </p>
        </item>
      </list>
    </section>

    <section>
      <title>Improvements and New Features</title>
      <list type="bulleted">
        <item>
          <p>Minor Makefile changes.</p>
          <p>Own Id: OTP-6689</p>
        </item>
      </list>
    </section>
  </section>

  <section>
    <title>Compiler 4.4.4</title>

    <section>
      <title>Fixed Bugs and Malfunctions</title>
      <list type="bulleted">
        <item>
          <p>Incorrect code could be generated for bit syntax matching
            if the old inliner was used with aggressive settings.</p>
          <p>Own Id: OTP-6461</p>
        </item>
      </list>
    </section>
  </section>

  <section>
    <title>Compiler 4.4.3</title>

    <section>
      <title>Fixed Bugs and Malfunctions</title>
      <list type="bulleted">
        <item>
          <p>The R10B compiler could generate unsafe
            <c><![CDATA[bs_save/bs_restore]]></c> instructions that could cause
            memory corruption. (The R11B compiler does not have that
            problem.) The erlang emulator will now refuse to load
            R10B-compiled modules that contain such unsafe
            <c><![CDATA[bs_save/bs_restore]]></c> instructions. In addition, the
            beam_validator module in the compiler will also reject
            such instructions (in case it is used to validate R10B
            code). (Thanks to Matthew Reilly.)</p>
          <p>Own Id: OTP-6386</p>
        </item>
      </list>
    </section>

    <section>
      <title>Improvements and New Features</title>
      <list type="bulleted">
        <item>
          <p>Directives for parse transforms that have been run are
            now removed from the abstract code stored when the
            debug_info option is given, to prevent the parse
            transforms to be run again.</p>
          <p>Own Id: OTP-5344</p>
        </item>
        <item>
          <p>Minor improvements in code generation for some guards
            expression involving boolean expressions.</p>
          <p>Own Id: OTP-6347</p>
        </item>
      </list>
    </section>
  </section>

  <section>
    <title>Compiler 4.4.2.1</title>

    <section>
      <title>Fixed Bugs and Malfunctions</title>
      <list type="bulleted">
        <item>
          <p>The compiler could generate incorrect code for bit syntax
            matching consisting of several clauses.</p>
          <p>Own Id: OTP-6392 Aux Id: seq10539 </p>
        </item>
      </list>
    </section>
  </section>

  <section>
    <title>Compiler 4.4.2</title>

    <section>
      <title>Fixed Bugs and Malfunctions</title>
      <list type="bulleted">
        <item>
          <p>Defining a fun itself containing a fun in an
            <c><![CDATA[after]]></c> block of a <c><![CDATA[try]]></c> would cause the
            compiler to crash or generate incorrect code. (Thanks to
            Tim Rath.)</p>
          <p>Shorter compilation times for modules containing with
            an extreme number of functions (10000 functions or more).</p>
          <p>(The compiled could generate deprecated instructions
            for certain bit syntax matching operations.)</p>
          <p>Own Id: OTP-6212 Aux Id: seq10446 </p>
        </item>
        <item>
          <p>Fixed several bugs that would cause warnings to be shown
            without file name and line number.</p>
          <p>Own Id: OTP-6260 Aux Id: seq10461 </p>
        </item>
      </list>
    </section>

    <section>
      <title>Improvements and New Features</title>
      <list type="bulleted">
        <item>
          <p>The <c><![CDATA[strict_record_tests]]></c> option is now default;
            that is, reading a field from a record using the
            <c><![CDATA[Record#record_tag.field]]></c> syntax will fail if
            <c><![CDATA[Record]]></c> is not a record of the correct type.</p>
          <p>If necessary, the record tests can be turned off by
            giving the <c><![CDATA[no_strict_record_tests]]></c> option. To avoid
            editing Makefiles, the environment variable
            <c><![CDATA[ERL_COMPILER_OPTIONS]]></c> can be set to
            "<c><![CDATA[no_strict_record_tests]]></c>".</p>
          <p>The <c><![CDATA[no_strict_record_tests]]></c> option will probably
            be removed in the R12B release.</p>
          <p>*** POTENTIAL INCOMPATIBILITY ***</p>
          <p>Own Id: OTP-6294</p>
        </item>
      </list>
    </section>
  </section>

  <section>
    <title>Compiler 4.4.1</title>

    <section>
      <title>Fixed Bugs and Malfunctions</title>
      <list type="bulleted">
        <item>
          <p>The compiler used to crash if a module contained code
            similar to '<c><![CDATA[fun(1=0) -> ok end]]></c>'. (Thanks to
            Richard Carlsson.)</p>
          <p>The compiler would spend really long time compiling
            bit syntax expressions such as
            '<c><![CDATA[<<1:(50*1024*1024)>>]]></c>' and produce a huge .beam
            file. Corrected.</p>
          <p>The compiler would compile list comprehensions with
            many generators really, really slow. (Thanks to Thomas
            Raes.)</p>
          <p>Module attributes would be stored in reverse order
            compared to the order in the source code. (Thus,
            <c><![CDATA[M:module_info(attributes)]]></c> would also return the
            attributes in reversed order.)</p>
          <p>Defining a fun in an <c><![CDATA[after]]></c> block of a
            <c><![CDATA[try]]></c> would cause the compiler to crash or generate
            incorrect code. (Thanks to Martin Bjorklund.)</p>
          <p>The combination of binary pattern and a guard with
            andalso/orelse could cause the compiler to crash.</p>
          <p>Own Id: OTP-6121 Aux Id: seq10400 </p>
        </item>
      </list>
    </section>
  </section>

  <section>
    <title>Compiler 4.4</title>

    <section>
      <title>Fixed Bugs and Malfunctions</title>
      <list type="bulleted">
        <item>
          <p>When a <c><![CDATA[.hrl]]></c> file is included using
            <c><![CDATA[-include_lib]]></c>, the include path is temporarily
            updated to include the directory the <c><![CDATA[.hrl]]></c> file was
            found in, which will allow that <c><![CDATA[.hrl]]></c> file to itself
            include files from the same directory using
            <c><![CDATA[-include]]></c>. (Thanks to Richard Carlsson.)</p>
          <p>Own Id: OTP-5944</p>
        </item>
      </list>
    </section>

    <section>
      <title>Improvements and New Features</title>
      <list type="bulleted">
        <item>
          <p>The <c><![CDATA[andalso]]></c> and <c><![CDATA[orelse]]></c> operators are
            now allowed to be used in guards. That also applies to
            match specifications.</p>
          <p>Own Id: OTP-5894 Aux Id: OTP-5149 </p>
        </item>
        <item>
          <p>When given the new option
            <c><![CDATA[strict_record_tests]]></c>, the compiler will generate
            code that verifies the record type for
            <c><![CDATA[R#record.field]]></c> operations in guards. Code that
            verifies record types in bodies has already been
            generated since R10B, but in this release there will be a
            <c><![CDATA[{badrecord,RecordTag}]]></c> instead of a
            <c><![CDATA[badmatch]]></c> if the record verification test fails.
            See <c><![CDATA[compile(3)]]></c> for more information.</p>
          <p>The Erlang shell always applies strict record tests.</p>
          <p>Own Id: OTP-5915 Aux Id: OTP-5714 </p>
        </item>
        <item>
          <p>The BIF <c><![CDATA[is_record/3]]></c> can now be used in guards.
            Also, <c><![CDATA[is_record/3]]></c> can now be called without an
            <c><![CDATA[erlang:]]></c> module prefix for consistency with the other
            <c><![CDATA[is_*]]></c> functions.</p>
          <p>Own Id: OTP-5916</p>
        </item>
        <item>
          <p>The compiler options <c><![CDATA[ignore_try]]></c> and
            <c><![CDATA[ignore_cond]]></c>, which allowed code that used
            unquoted <c><![CDATA[try]]></c> or <c><![CDATA[cond]]></c> as atoms or record
            tags, has been removed. Old code that depended on the
            options need to be revised to have occurrences of
            <c><![CDATA[try]]></c> or <c><![CDATA[cond]]></c> as atom or record tags
            single-quoted. (Note: Although <c><![CDATA[cond]]></c> is a reserved
            keyword, there is no <c><![CDATA[cond]]></c> statement. It might be
            introduced in a future release.)</p>
          <p>*** POTENTIAL INCOMPATIBILITY ***</p>
          <p>Own Id: OTP-6058</p>
        </item>
      </list>
    </section>
  </section>

  <section>
    <title>Compiler 4.3.12</title>

    <section>
      <title>Improvements and New Features</title>
      <list type="bulleted">
        <item>
          <p>The following code would crash the compiler: <c><![CDATA[case T of #r{s = ""} -> T #r{s = "x"} end]]></c>. (Thanks to
            Richard Carlsson.)</p>
          <p>The compiler could crash if binaries were constructed
            in certain guards involving boolean operators (including
            semicolon). (Thanks to Torbjorn Tornkvist.)</p>
          <p>Own Id: OTP-5872</p>
        </item>
        <item>
          <p>The compiler will now warn that the
            <c><![CDATA[megaco:format_versions/1]]></c> function is deprecated.</p>
          <p>Own Id: OTP-5976</p>
        </item>
      </list>
    </section>
  </section>

  <section>
    <title>Compiler 4.3.11</title>

    <section>
      <title>Improvements and New Features</title>
      <list type="bulleted">
        <item>
          <p>The compiler would assume that some patterns with
            aliases ('=') would not match if they were split into
            several lines. (Thanks to Peter Nagy/Mats Cronqvist.)</p>
          <p>Minor cleanups to eliminate Dialyzer warnings.</p>
          <p>Own Id: OTP-5791 Aux Id: seq10141 </p>
        </item>
      </list>
    </section>
  </section>

  <section>
    <title>Compiler 4.3.10</title>

    <section>
      <title>Fixed Bugs and Malfunctions</title>
      <list type="bulleted">
        <item>
          <p>When given the new option
            <c><![CDATA[strict_record_tests]]></c>, the compiler will generate
            code that verifies the record type for
            <c><![CDATA[R#record.field]]></c> operations (in body context only,
            not in guards). See the documentation for the
            <c><![CDATA[compile]]></c> module for more information.</p>
          <p>The beam validator pass of the compiler could crash
            given in rare circumstances when given certain
            combinations of catches and record operations. (Thanks to
            Mats Cronqvist.)</p>
          <p>Attributes containing binaries (such as -a(&lt;&lt;1,2,3&gt;&gt;))
            would crash the compiler. (Thanks to Roger Price.)</p>
          <p>Multiple behaviours in the same module will no longer
            generate a warning, unless one or more callbacks for the
            behaviours overlap. For instance, using both the
            <c><![CDATA[application]]></c> and <c><![CDATA[supervisor]]></c> behaviours
            in the same module will NOT generate any warning, but
            using <c><![CDATA[gen_server]]></c> and <c><![CDATA[gen_fsm]]></c> will.</p>
          <p>Own Id: OTP-5714 Aux Id: seq10073 </p>
        </item>
        <item>
          <p>The pre-processor used to complain that the macro
            definition <c><![CDATA[-define(S(S), ??S).]]></c> was circular,
            which it isn't. (Thanks to Richard Carlsson.)</p>
          <p>Own Id: OTP-5777</p>
        </item>
      </list>
    </section>
  </section>

  <section>
    <title>Compiler 4.3.9</title>

    <section>
      <title>Fixed Bugs and Malfunctions</title>
      <list type="bulleted">
        <item>
          <p>Updating at least two fields of a record with a literal
            string could cause the compiler to generate dangerous
            code that could cause a crash at run-time (e.g.
            <c><![CDATA[R#r{a="abc",b=1}]]></c>). (Thanks to Mikael Karlsson.)</p>
          <p>Unnecessary tests (such as a 'case' with two case
            branches that were identical) could cause the compiler to
            crash. (Thanks to Fredrik Thulin.)</p>
          <p>The validation pass of the compiler could generate an
            error for correct code when floating point operations
            were used in try/catch statements.</p>
          <p>In bit syntax construction, any field following a
            binary field would always be marked as "aligned" (which
            may or may not be correct). That would cause the hipe
            native compiler to generate incorrect code if the field
            was in fact unaligned. (Thanks to Per Gustafsson.)</p>
          <p>Some complex guard expressions (such as <c><![CDATA[A#a.b==""; A#a.b==undefined]]></c>) would crash the compiler. (Thanks
            to Sean Hinde.)</p>
          <p>Compilation speed has been increased for modules with
            many functions and/or atoms (such as modules generated by
            the Asn1 application or other code generators).</p>
          <p>Own Id: OTP-5632 Aux Id: seq10057 </p>
        </item>
      </list>
    </section>
  </section>

  <section>
    <title>Compiler 4.3.8</title>

    <section>
      <title>Fixed Bugs and Malfunctions</title>
      <list type="bulleted">
        <item>
          <p>In some circumstances, having two try/catch constructs
            following each in a function body, would cause an
            internal error to be generated (when in fact the
            generated code was correct). (Thanks to Fredrik Thulin.)</p>
          <p>Incorrect calls such as <c><![CDATA[M:42()]]></c> would crash the
            compiler. The compiler now generates a warning. (Thanks
            to Ulf Wiger.)</p>
          <p>Own Id: OTP-5553</p>
        </item>
      </list>
    </section>

    <section>
      <title>Improvements and New Features</title>
      <list type="bulleted">
        <item>
          <p>The new <c><![CDATA[fun M:F/A]]></c> construct creates a fun that
            refers to the latest version of <c><![CDATA[M:F/A]]></c>. This syntax is
            meant to replace tuple funs <c><![CDATA[{M,F}]]></c> which have many
            problems.</p>
          <p>The new type test <c><![CDATA[is_function(Fun, A)]]></c> (which may be
            used in guards) test whether <c><![CDATA[Fun]]></c> is a fun that can be
            applied with <c><![CDATA[A]]></c> arguments. (Currently, <c><![CDATA[Fun]]></c> can
            also be a tuple fun.)</p>
          <p>Own Id: OTP-5584</p>
        </item>
      </list>
    </section>
  </section>

  <section>
    <title>Compiler 4.3.7</title>

    <section>
      <title>Improvements and New Features</title>
      <list type="bulleted">
        <item>
          <p>Further improvements of encrypted debug info: New option
            <c><![CDATA[encrypt_debug_info]]></c> for compiler.</p>
          <p>Own Id: OTP-5541 Aux Id: seq9837 </p>
        </item>
      </list>
    </section>
  </section>

  <section>
    <title>Compiler 4.3.6</title>

    <section>
      <title>Fixed Bugs and Malfunctions</title>
      <list type="bulleted">
        <item>
          <p>Fixed a bug in the validator of the generated code
            (beam_validator) which caused an internal compiler error
            even though the generated code was indeed correct.</p>
          <p>Own Id: OTP-5481 Aux Id: seq9798 </p>
        </item>
      </list>
    </section>

    <section>
      <title>Improvements and New Features</title>
      <list type="bulleted">
        <item>
          <p>It is now possible to encrypt the debug information in
            Beam files, to help keep the source code secret. See the
            documentation for <c><![CDATA[compile]]></c> on how to provide the key
            for encrypting, and the documentation for <c><![CDATA[beam_lib]]></c>
            on how to provide the key for decryption so that tools such
            as the Debugger, Xref, or Cover can be used.</p>
          <p>The <c><![CDATA[beam_lib:chunks/2]]></c> functions now accepts an
            additional chunk type <c><![CDATA[compile_info]]></c> to retrieve
            the compilation information directly as a term. (Thanks
            to Tobias Lindahl.)</p>
          <p>Own Id: OTP-5460 Aux Id: seq9787 </p>
        </item>
      </list>
    </section>
  </section>

  <section>
    <title>Compiler 4.3.5</title>

    <section>
      <title>Fixed Bugs and Malfunctions</title>
      <list type="bulleted">
        <item>
          <p>Complex functions could cause the internal validator in
            the compiler to generate an internal error even though
            the generated code was correct.</p>
          <p>Own Id: OTP-5436 Aux Id: seq9781 </p>
        </item>
      </list>
    </section>
  </section>

  <section>
    <title>Compiler 4.3.4</title>

    <section>
      <title>Fixed Bugs and Malfunctions</title>
      <list type="bulleted">
        <item>
          <p>In rare circumstances, incorrect code for record or
            tuple access could be generated. The incorrect code would
            either trigger an internal error in the compiler or cause
            an exception at run time. (Thanks to Martin Bjorklund.)</p>
          <p>Corrected a bug in in bit syntax matching where
            clauses could match in the wrong order. (Thanks to Ulf
            Wiger.)</p>
          <p>Own Id: OTP-5404 Aux Id: seq9767 </p>
        </item>
      </list>
    </section>
  </section>

  <section>
    <title>Compiler 4.3.3</title>

    <section>
      <title>Improvements and New Features</title>
      <list type="bulleted">
        <item>
          <p>Given bit syntax construction in certain complex
            contexts involving a catch, the compiler would either
            crash or terminate due to failure in an internal
            consistency check. (Thanks to Fredrik Thulin.)</p>
          <p>Matches such as
            <c><![CDATA[<<103133:64/float>> = <<103133:64/float>>]]></c>
            used to fail. Now they succeed.</p>
          <p>Shadowing of variables in bit syntax matches in fun heads
            such as in
            <c><![CDATA[L = 8, F = fun(<<L:L,B:L>>) -> B end]]></c> was
            handled incorrectly by the compiler. The fun used to be
            compiled as if it was written
            '<c><![CDATA[>fun(<<8:8,B:8>>)]]></c>, while it should be
            compiled in the same way as <c><![CDATA[fun(<<L:8,B:L>>)]]></c>.</p>
          <p>A bug in the validation pass has been corrected. It
            sometimes occurred when the compiler optimized by reusing
            code for causing an exception when the reused code was
            called from within catch or try-catch statements. Then the
            validator refused to approve the code and complained about
            <c><![CDATA[fun(<<L:L,B:L>>) -> B end]]></c> was handled
            incorrectly by the in the same way as
            <c><![CDATA[fun(<<L:8,B:L>>)]]></c>.</p>
          <p>A bug in the unknown_catch_try_state.</p>
          <p>Corrected a bug in the optimizer that would cause
            the compiler to crash. (Thanks to Peter-Henry Mander.)</p>
          <p>There are now warnings generated if a bit syntax
            construction will fail at run-time because of a type
            mismatch (e.g. <c><![CDATA[<<an_atom:8>>]]></c>).</p>
          <p>Own Id: OTP-5342 Aux Id: OTP-5118, OTP-5270, OTP-5323 </p>
        </item>
        <item>
          <p>Binary pattern matching such as
            <c><![CDATA[t(<<A:8>> = <<A:8>)]]></c> used to silently
            fail at runtime (i.e. never match). The compiler now
            generates an error for any such patterns.</p>
          <p>Own Id: OTP-5371</p>
        </item>
      </list>
    </section>
  </section>

  <section>
    <title>Compiler 4.3.2</title>

    <section>
      <title>Fixed Bugs and Malfunctions</title>
      <list type="bulleted">
        <item>
          <p>In rare cases, the code compiler code generate code
            for a tuple match that could crash the emulator if passed
            a term that was not a tuple.</p>
          <p>If a bit syntax construction failed within a catch,
            previously assigned variables could get the wrong value.</p>
          <p>The compiler now runs a validation pass on the
            generated code and aborts before writing a Beam file if
            any suspect code is found. In particular, the validation
            pass checks for incorrect code that may cause emulator
            crashes or other strange symptoms in the emulator.</p>
          <p>Some corrections to the unsupported feature
            parameterized modules by Richard Carlsson (HiPE).</p>
          <p>Own Id: OTP-5247 Aux Id: OTP-5235 </p>
        </item>
      </list>
    </section>
  </section>

  <section>
    <title>Compiler 4.3.1</title>

    <section>
      <title>Fixed Bugs and Malfunctions</title>
      <list type="bulleted">
        <item>
          <p>Corrected the release note regarding <c><![CDATA[try/catch]]></c> below.
            <c><![CDATA[try/catch]]></c> DOES work in the initial R10B release.</p>
          <p>A few minor issues code generation issues were corrected.
            Although the generated code was correct, it was slightly
            slower and larger than it needed to be.</p>
          <p>A debug printout (that could be seen in rare
            circumstances) has been removed.</p>
          <p><c><![CDATA[not record_test(not_a_tuple, RecordTag)]]></c> and
            similar expressions in a guard would fail.</p>
          <p>New options <c><![CDATA[basic_validation]]></c> and
            <c><![CDATA[strong_validation]]></c> to do a quick check of the code
            of a module.</p>
          <p>The <c><![CDATA[inline]]></c> option was not recognized if it
            appeared in a <c><![CDATA[-compile()]]></c> directive inside the
            module.</p>
          <p>Corrected some bugs in the undocumented feature
            "parameterized modules".</p>
          <p>Own Id: OTP-5198</p>
        </item>
        <item>
          <p>When the undocumented feature "parameterized modules" was
            used, the <c><![CDATA[?MODULE]]></c> macro did not work correctly.</p>
          <p>Own Id: OTP-5224</p>
        </item>
      </list>
    </section>
  </section>
</chapter><|MERGE_RESOLUTION|>--- conflicted
+++ resolved
@@ -32,16 +32,11 @@
   <p>This document describes the changes made to the Compiler
     application.</p>
 
-<<<<<<< HEAD
 <section><title>Compiler 8.2.3</title>
-=======
-<section><title>Compiler 8.1.1.3</title>
->>>>>>> 68522e55
-
-    <section><title>Fixed Bugs and Malfunctions</title>
-      <list>
-        <item>
-<<<<<<< HEAD
+
+    <section><title>Fixed Bugs and Malfunctions</title>
+      <list>
+        <item>
 	    <p>Fixed a bug that could cause legal code to fail
 	    validation.</p>
           <p>
@@ -360,7 +355,17 @@
 	    the reference manual.</p>
           <p>
 	    Own Id: OTP-17988</p>
-=======
+        </item>
+      </list>
+    </section>
+
+</section>
+
+<section><title>Compiler 8.1.1.3</title>
+
+    <section><title>Fixed Bugs and Malfunctions</title>
+      <list>
+        <item>
 	    <p>The compiler would generate incorrect code for the
 	    following type of expression:</p>
 	    <p><c>Pattern = BoundVar1 = . . . = BoundVarN =
@@ -372,7 +377,6 @@
 	    <c>Expression</c>whether the value matched or not.</p>
           <p>
 	    Own Id: OTP-18470 Aux Id: GH-6873, PR-6877 </p>
->>>>>>> 68522e55
         </item>
       </list>
     </section>
