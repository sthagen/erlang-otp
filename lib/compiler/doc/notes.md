<!--
%CopyrightBegin%

SPDX-License-Identifier: Apache-2.0

Copyright Ericsson AB 2023-2025. All Rights Reserved.

Licensed under the Apache License, Version 2.0 (the "License");
you may not use this file except in compliance with the License.
You may obtain a copy of the License at

    http://www.apache.org/licenses/LICENSE-2.0

Unless required by applicable law or agreed to in writing, software
distributed under the License is distributed on an "AS IS" BASIS,
WITHOUT WARRANTIES OR CONDITIONS OF ANY KIND, either express or implied.
See the License for the specific language governing permissions and
limitations under the License.

%CopyrightEnd%
-->
# Compiler Release Notes

This document describes the changes made to the Compiler application.

<<<<<<< HEAD
## Compiler 9.0.1

### Fixed Bugs and Malfunctions

- Fixed a bug that could cause empty bitstring matches to always succeed, even when they should not.

  Own Id: OTP-19711 Aux Id: [GH-10047], [PR-10048]

[GH-10047]: https://github.com/erlang/otp/issues/10047
[PR-10048]: https://github.com/erlang/otp/pull/10048

## Compiler 9.0

### Fixed Bugs and Malfunctions

- The compiler will now emit warnings when some map patterns cannot possibly match because a previous clauses matches the same pattern. For example:
  
  ```erlang
  mm_1(#{}) -> a;
  mm_1(#{b := B}) -> {b,B}.
  
  mm_2(#{a := A}) -> {a,A};
  mm_2(#{a := A, b := B}) -> {b,A,B}.
  ```
  
  The second clause of these function can never match and the compiler will now emit a warning for both of them.
  
  Note that the compiler is not guaranteed to emit warnings for every possible map pattern that cannot match.

  Own Id: OTP-19141 Aux Id: [GH-8558], [PR-8600]

- The size of an atom in the Erlang source code was limited to 255 bytes in previous releases, meaning that an atom containing only emojis could contain only 63 emojis.
  
  While atoms are still only allowed to contain 255 characters, the number of bytes is no longer limited.
  
  External tools that parse the `AtU8` chunk of a BEAM file directly need to be updated. Tools that use [`beam_lib:chunks(Beam, [atoms])`](`beam_lib:chunks/2`) to read the atom table will continue to work.

  *** POTENTIAL INCOMPATIBILITY ***

  Own Id: OTP-19285 Aux Id: [PR-8913]

- The literals chunk in BEAM is no longer compressed, resulting in slightly smaller BEAM files when a BEAM file is stripped using `beam_lib:strip_files/1`.
  
  This is a potential incompatibility for tools that read and interpret the contents of the literal chunk. One way to update such tools to work with the new format is to retrieve the chunk using [`beam_lib:chunks(Beam, [literals])`](`beam_lib:chunks/2`).

  *** POTENTIAL INCOMPATIBILITY ***

  Own Id: OTP-19323 Aux Id: [GH-8967], [PR-8988]

- The final validation step in the compiler will now reject modules containing functions with more than 255 arguments. No impact is expected as the emulator has always refused to load these modules.

  Own Id: OTP-19376 Aux Id: [GH-9113], [PR-9121]

- Replaced calls to deprecated `crypto:start()` with `application:start(crypto)`.

  Own Id: OTP-19485 Aux Id: [PR-8592]

- Refactor code to not rely on `+nowarn_shadow_vars`.

  Own Id: OTP-19574 Aux Id: [PR-9678]

[GH-8558]: https://github.com/erlang/otp/issues/8558
[PR-8600]: https://github.com/erlang/otp/pull/8600
[PR-8913]: https://github.com/erlang/otp/pull/8913
[GH-8967]: https://github.com/erlang/otp/issues/8967
[PR-8988]: https://github.com/erlang/otp/pull/8988
[GH-9113]: https://github.com/erlang/otp/issues/9113
[PR-9121]: https://github.com/erlang/otp/pull/9121
[PR-8592]: https://github.com/erlang/otp/pull/8592
[PR-9678]: https://github.com/erlang/otp/pull/9678

### Improvements and New Features

- The EEP-48 doc chunk embedded into `.beam` files by the compiler is now `compressed` and `deterministic`.

  Own Id: OTP-19096 Aux Id: [PR-8494]

- Provided that the map argument for a `maps:put/3` call is known to the compiler to be a map, the compiler will replace such calls with the corresponding update using the map syntax.

  Own Id: OTP-19115 Aux Id: [PR-8540]

- For various error types, the compiler now tries to suggest potential fixes by adding "did you mean ...?" at the end of error messages.
  
  When a function is used with wrong arity, the compiler will try to suggest a defined function with the same name but a different arity. For example, given the following module:
  
  ````
  -module(typos).
  -export([t/0]).
  bar(A) -> A.
  bar(A,A,A) -> A.
  bar(A,A,A,A) -> A.
  t() -> bar(0, 0).
  ````
  
  The compiler will emit the following message:
  
  ````
  typo.erl:6:12: function bar/2 undefined, did you mean bar/1,3,4?
  %   6|     t() -> bar(0, 0).
  %    |            ^
  ````
  
  For compiler errors that can easily be caused by typos, the compiler will try to suggest what the correct variable or function name, could be. For example, given the following module:
  
  ```
  -module(typos).
  -export([bar/2]).
  
  bar(A0, B0) ->
      A + B.
  ```
  the compiler will emit the following error messages:
  
  ```
  typos.erl:5:5: variable 'A' is unbound, did you mean 'A0'?
  %    5|     A + B.
  %     |     ^
  
  typos.erl:5:9: variable 'B' is unbound, did you mean 'B0'?
  %    5|     A + B.
  %     |         ^
  ```
  
  Error types that now suggest correct arities: `bad_inline`, `undefined_nif`, `bad_nowarn_unused_function`, `bad_nowarn_bif_clash`, `undefined_function`.
  
  Error types that now suggest correct names: `bad_inline`, `undefined_nif`, `bad_nowarn_unused_function`, `undefined_on_load`, `undefined_function`, `undefined_record`, `undefined_field`, `unbound_var`.
  
  Using a function with wrong arity has higher precedence than having a typo in the function name. If the compiler can find a defined function with the same name but a different arity, it will not suggest a defined function with a close-enough name, regardless of arity.

  Own Id: OTP-19180 Aux Id: [PR-8699], [PR-9094]

- Comprehensions have been extended with zip generators  according to [EEP 73](https://www.erlang.org/eeps/eep-0073). 
  
  Example:
  
  ```
  1> [A+B || A <- [1,2,3] && B <- [4,5,6]].
  [5,7,9]
  ```

  Own Id: OTP-19184 Aux Id: [PR-8926]

- Documentation chunks (EEP-48) has been updated to include the following reserved metadata fields: `behaviours`, `group`, `source_path`, and `source_annos`. The compiler has also been updated to emit this metadata. See the [EEP-48 documentation](`e:kernel:eep48_chapter.md`) for more details.

  Own Id: OTP-19306 Aux Id: [PR-8945], [PR-8975]

- New strict generators have been added for comprehensions.
  
  The currently existing generators are "relaxed": they ignore terms in the
  right-hand side expression that do not match the left-hand side pattern.
  
  The new strict generators fail with exception `badmatch` if a pattern doesn't match.
  
  Examples:
  
  Using the current relaxed generator operator `<-`, any element not matching
  the pattern `{_,_}` will be silently discarded:
  
  ```
  1> [T || {_,_}=T <- [{ok,1},ok,{error,2}]].
  [{ok,1},{error,2}]
  ```
  If the intention is that all lists processed by a list comprehension must only
  contain tuples of size two, using the new strict version of the operator ensures
  that term not matching will cause a crash:
  
  ```
  2> [T || {_,_}=T <:- [{ok,1},ok,{error,2}]].
  ** exception error: no match of right hand side value ok
  ```
  Using the strict generator operator to mark the intention that all list elements must match the pattern could help finding mistakes quicker if something unpexected is added to the list processed by the generator.
  
  The strict version for bitstring generators is `<:=`.

  Own Id: OTP-19317 Aux Id: [PR-8625]

- New options for suppressing behaviour warnings have been added:
  
  * `nowarn_conflicting_behaviours`
  * `nowarn_undefined_behaviour_func`
  * `nowarn_undefined_behaviour`
  * `nowarn_undefined_behaviour_callbacks`
  * `nowarn_ill_defined_behaviour_callbacks`
  * `nowarn_ill_defined_optional_callbacks`

  Own Id: OTP-19334 Aux Id: [GH-8985], [PR-9020]

- Some BIFs with side-effects are optimized in `try`/`catch` in the same way as guard BIFs in order to gain performance.
  
  The following BIFs that are optimized in this way: `binary_to_atom/1`,
  `binary_to_atom/2`, `binary_to_existing_atom/1`, `list_to_atom/1`, and
  `list_to_existing_atom/1`.

  Own Id: OTP-19339 Aux Id: [PR-9042], [PR-9122]

- The compiler now converts known documentation attribute metadata entries from `t:unicode:chardata/0` to `t:unicode:unicode_binary/0`.

  Own Id: OTP-19394 Aux Id: [PR-9192]

- The `warn_deprecated_catch` option enables warnings for use of old-style catch expressions on the form `catch Expr` instead of the modern `try ... catch ... end`. To prevent new uses of uses of old catches to be added, this compiler option can be enabled on the project level and `-compile(nowarn_deprecated_catch).` added to individual files that still contain old catches.

  Own Id: OTP-19425 Aux Id: [PR-9154]

- Defining a fun in terms of an imported function is not allowed. Before this release, the compiler would not catch this kind of error if the name of the imported function happened to be a BIF.  Consider this example:
  
  ```
  -module(fun_example).
  -export([foo/0, bar/0]).
  -import(m, [max/2, not_a_bif/0]).
  
  foo() ->
      fun max/2.
  
  bar() ->
      fun not_a_bif/0.
  ```
  
  The compiler in Erlang/OTP 27 would generate the following messages:
  
  ```text
  fun_example.erl:9:5: function not_a_bif/0 undefined
  %    9|     fun not_a_bif/0.
  %     |     ^
  
  fun_example.erl:3:2: Warning: import directive overrides auto-imported BIF max/2 --
  use "-compile({no_auto_import,[max/2]})." to resolve name clash
  %    3| -import(m, [max/2, not_a_bif/0]).
  %     |  ^
  ```
  
  That is, there would be a (cryptic) error for `fun not_a_bif/0`, but only a warning for `fun max/2`.
  
  When compiling with this release, both attempts to create a fun will result in error messages (as well as a warning):
  
  ```text
  fun_example.erl:6:5: creating a fun from imported name max/2 is not allowed
  %    6|     fun max/2.
  %     |     ^
  
  fun_example.erl:9:5: creating a fun from imported name not_a_bif/0 is not allowed
  %    9|     fun not_a_bif/0.
  %     |     ^
  
  fun_example.erl:3:2: Warning: import directive overrides auto-imported BIF max/2 --
  use "-compile({no_auto_import,[max/2]})." to resolve name clash
  %    3| -import(m, [max/2, not_a_bif/0]).
  %     |  ^
  ```
  
  Also, attempting to call a local function having the same name as auto-imported BIF would result in an error if the BIF was added to Erlang/OTP before R14, and a warning for newer BIFs. This has been changed to always emit a warning. For example:
  
  ```
  -module(bif_example).
  -export([bar/1]).
  
  bar(B) ->
      is_boolean(B).
  
  is_boolean(B) ->
          B =:= true orelse B =:= false.
  ```
  will now result in the following warning instead of an error:
  
  ```text
  if_example.erl:5:5: Warning: ambiguous call of overridden auto-imported BIF is_boolean/1 --
  use erlang:is_boolean/1 or "-compile({no_auto_import,[is_boolean/1]})." to resolve name clash
  %    5|     is_boolean(B).
  %     |     ^
  ```

  Own Id: OTP-19432 Aux Id: [PR-9246]

- The compiler’s alias analysis pass is now both faster and less conservative, allowing optimizations of records and binary construction to be applied in more cases.

  Own Id: OTP-19502 Aux Id: [PR-8695]

- BEAM files no longer include a `Meta` chunk if there are no features used. That slightly decreases the size of BEAM files, and it also ensures that `m(Module)` and `beam_lib:md5(Beam)` will match for preloaded modules.

  Own Id: OTP-19524 Aux Id: [PR-9517]

- The license and copyright header has changed format to include an `SPDX-License-Identifier`. At the same time, most files have been updated to follow a uniform standard for license headers.

  Own Id: OTP-19575 Aux Id: [PR-9670]

- An  **experimental** API for a native debugger has been added. The main components are the following:
  
  * A new compiler option `beam_debug_info` for the Erlang compiler. When given, most optimizations are disabled and debug information suitable for the native debugger are added to generated BEAM files.
  
  * A new `+D` emulator flag. When given, the VM becomes "debuggable", which means that when modules that been compiled with the `beam_debug_info` option are loaded, the code is instrumented so that one can enable and disable breakpoints on executable lines.
  
  * An experimental `erl_debugger` module with a new debugging API. Essentially, it allows a single, local, process to be registered as the "debugger" process for the node. This process is the one that will receive messages notifying that a process hit a breakpoint. This way, the front-end implementation of a debugger (such as [edb from WhatApp](https://github.com/WhatsApp/edb)) can be decoupled from OTP.
  
  * The `erl_debugger` module also exposes new BIFs to inspect `X` and `Y` registers of a suspended process. Together with new code-information BIFs, this let's a debugger show the values of variables in scope for a suspended process.

  Own Id: OTP-19609 Aux Id: [PR-8670], [PR-9334], [PR-9604]

[PR-8494]: https://github.com/erlang/otp/pull/8494
[PR-8540]: https://github.com/erlang/otp/pull/8540
[PR-8699]: https://github.com/erlang/otp/pull/8699
[PR-9094]: https://github.com/erlang/otp/pull/9094
[PR-8926]: https://github.com/erlang/otp/pull/8926
[PR-8945]: https://github.com/erlang/otp/pull/8945
[PR-8975]: https://github.com/erlang/otp/pull/8975
[PR-8625]: https://github.com/erlang/otp/pull/8625
[GH-8985]: https://github.com/erlang/otp/issues/8985
[PR-9020]: https://github.com/erlang/otp/pull/9020
[PR-9042]: https://github.com/erlang/otp/pull/9042
[PR-9122]: https://github.com/erlang/otp/pull/9122
[PR-9192]: https://github.com/erlang/otp/pull/9192
[PR-9154]: https://github.com/erlang/otp/pull/9154
[PR-9246]: https://github.com/erlang/otp/pull/9246
[PR-8695]: https://github.com/erlang/otp/pull/8695
[PR-9517]: https://github.com/erlang/otp/pull/9517
[PR-9670]: https://github.com/erlang/otp/pull/9670
[PR-8670]: https://github.com/erlang/otp/pull/8670
[PR-9334]: https://github.com/erlang/otp/pull/9334
[PR-9604]: https://github.com/erlang/otp/pull/9604
=======
## Compiler 8.6.1.2

### Fixed Bugs and Malfunctions

- In rare circumstances, the compiler could crash when compiling code using bit syntax construction.

  Own Id: OTP-19722 Aux Id: [GH-10077], [PR-10090]

[GH-10077]: https://github.com/erlang/otp/issues/10077
[PR-10090]: https://github.com/erlang/otp/pull/10090
>>>>>>> 940ec0f6

## Compiler 8.6.1.1

### Fixed Bugs and Malfunctions

- Fixed a bug that could cause empty bitstring matches to always succeed, even when they should not.

  Own Id: OTP-19711 Aux Id: [GH-10047], [PR-10048]

[GH-10047]: https://github.com/erlang/otp/issues/10047
[PR-10048]: https://github.com/erlang/otp/pull/10048

## Compiler 8.6.1

### Fixed Bugs and Malfunctions

- Fix the compiler crash when the inner-most tuple in a nested tuple with 3 layers is updated.

  Own Id: OTP-19561 Aux Id: ERIERL-1208, ERIERL-1210, [PR-9650]

[PR-9650]: https://github.com/erlang/otp/pull/9650

## Compiler 8.6

### Improvements and New Features

- The `beam_validator` pass in the compiler that validates generated BEAM now does stronger checks for binary syntax matching.

  Own Id: OTP-19449 Aux Id: [PR-9338]

[PR-9338]: https://github.com/erlang/otp/pull/9338

## Compiler 8.5.5

### Fixed Bugs and Malfunctions

- Eliminated a bug in the alias analysis pass that could potentially cause unsafe optimizations of binary construction or record updates.

  Own Id: OTP-19455 Aux Id: [PR-9356]

[PR-9356]: https://github.com/erlang/otp/pull/9356

## Compiler 8.5.4

### Fixed Bugs and Malfunctions

- Fixed a crash in the common sub-expression elimination pass.

  Own Id: OTP-19243 Aux Id: [GH-8818], [PR-8838]

- Fixed a bug where bogus code was generated for consecutive calls to `erlang:setelement/2`, potentially crashing the runtime system.

  Own Id: OTP-19270 Aux Id: [GH-8783], [PR-8898]

- When the `line_coverage` option was used, exceptions could show the wrong line for where the exception was raised.

  Own Id: OTP-19282 Aux Id: [PR-8907]

- The `line_coverage` option would be ignored if given in a `compile()` attribute within a module.

  Own Id: OTP-19309 Aux Id: [GH-8942], [PR-8970]

- A segment matching a float in a binary generator will now skip any invalid float (such as a NaN) and continue matching the rest of the binary. Before this correction, the comprehension would stop as soon as an invalid float was encountered.
  
  Example:
  
  ```
  1> BadFloat = <<-1:64>>.
  <<"ÿÿÿÿÿÿÿÿ">>
  2> [X || <<X:64/float>> <= <<0.0/float,BadFloat/binary,42.0/float>>].
  [0.0,42.0]
  ```

  Own Id: OTP-19331 Aux Id: [PR-8978]

[GH-8818]: https://github.com/erlang/otp/issues/8818
[PR-8838]: https://github.com/erlang/otp/pull/8838
[GH-8783]: https://github.com/erlang/otp/issues/8783
[PR-8898]: https://github.com/erlang/otp/pull/8898
[PR-8907]: https://github.com/erlang/otp/pull/8907
[GH-8942]: https://github.com/erlang/otp/issues/8942
[PR-8970]: https://github.com/erlang/otp/pull/8970
[PR-8978]: https://github.com/erlang/otp/pull/8978

## Compiler 8.5.3

### Fixed Bugs and Malfunctions

- In rare circumstances, the destructive tuple update optimization could be applied when it was unsafe.

  Own Id: OTP-19340 Aux Id: [GH-9014], [PR-9024]

- In rare circumstances involving appending to multiple binaries, the compile could emit unsafe code that would crash the runtime system.

  Own Id: OTP-19374 Aux Id: [GH-9100], [PR-9111]

[GH-9014]: https://github.com/erlang/otp/issues/9014
[PR-9024]: https://github.com/erlang/otp/pull/9024
[GH-9100]: https://github.com/erlang/otp/issues/9100
[PR-9111]: https://github.com/erlang/otp/pull/9111

## Compiler 8.5.2

### Fixed Bugs and Malfunctions

- Fixed a crash in an optimization pass relating to appending binaries.

  Own Id: OTP-19168 Aux Id: [GH-8630]

- Fixed a bug in the compiler's alias analysis pass that could make it emit unsafe code.

  Own Id: OTP-19178 Aux Id: [PR-8686]

[GH-8630]: https://github.com/erlang/otp/issues/8630
[PR-8686]: https://github.com/erlang/otp/pull/8686

## Compiler 8.5.1

### Fixed Bugs and Malfunctions

- One of the compiler's optimization passes would get very slow when compiling certain modules. The compiler will now automatically disable that pass for input that would trigger the slowdown.

  Own Id: OTP-19131 Aux Id: [PR-8567]

- Fix `+deterministic` to work properly with documentation attributes.

  Own Id: OTP-19142 Aux Id: [PR-8585], [GH-8579]

[PR-8567]: https://github.com/erlang/otp/pull/8567
[PR-8585]: https://github.com/erlang/otp/pull/8585
[GH-8579]: https://github.com/erlang/otp/issues/8579

## Compiler 8.5

### Fixed Bugs and Malfunctions

- Generators for binary comprehensions could be evaluated before it was known that they would be needed. That could result in a binary comprehensions failing if a generator that should not be evaluated until later failed.
  
  As an example, consider this module:
  
  ```erlang
  -module(t).
  -export([f/0]).
  
  f() ->
      <<0 || _ <- [], _ <- ok, false>>.
  ```
  
  In Erlang/OTP 26 it would fail like so:
  
  ```erlang
  1> t:f().
  ** exception error: bad generator ok
       in function  t:f/0 (t.erl, line 6)
  ```
  
  In Erlang/OTP 27 it returns an empty binary:
  
  ```erlang
  1> t:f().
  <<>>
  ```

  Own Id: OTP-18703 Aux Id: [GH-7494], [PR-7538]

- The documentation for the preprocessor now mentions that `defined(Name)` can be called in the condition for an `-if` or `-elif` directive to test whether `Name` is the name of a defined macro. (This feature was implemented in OTP 21.)
  
  If a function call in an `-if` or `-elif` with a name that is not the name of a guard BIF, there would not be a compilation error, but would instead cause the lines following the directive to be skipped. This has now been changed to be a compilation error.

  *** POTENTIAL INCOMPATIBILITY ***

  Own Id: OTP-18784 Aux Id: [GH-7706], [PR-7726]

[GH-7494]: https://github.com/erlang/otp/issues/7494
[PR-7538]: https://github.com/erlang/otp/pull/7538
[GH-7706]: https://github.com/erlang/otp/issues/7706
[PR-7726]: https://github.com/erlang/otp/pull/7726

### Improvements and New Features

- The compiler now emits nicer error message for function head mismatches.
  For example, given:
  
  ```erlang
  a() -> ok;
  a(_) -> error.
  ```
  
  Erlang/OTP 26 and earlier would emit a diagnostic similar to:
  
  ```text
  t.erl:6:1: head mismatch
  %    6| a(_) -> error.
  %     | ^
  ```
  
  while in Erlang/OTP 27 the diagnostic is similar to:
  
  ```text
  t.erl:6:1: head mismatch: function a with arities 0 and 1 is regarded as two distinct functions. Is the number of arguments incorrect or is the semicolon in a/0 unwanted?
  %    6| a(_) -> error.
  %     | ^
  ```

  Own Id: OTP-18648 Aux Id: [PR-7383]

- The compiler now optimizes creation of binaries that are known to be constant.
  
  Consider this example:
  
  ```erlang
  bin() ->
      C = char(),
      <<C>>.
  
  char() -> $*.
  ```
  
  Essentially, the compiler rewrites the example to the slightly more efficient:
  
  ```erlang
  bin() ->
      _ = char(),
      <<$*>>.
  
  char() -> $*.
  ```

  Own Id: OTP-18673 Aux Id: [PR-7474], ERIERL-964

- The compiler will now merge consecutive updates of the same record.
  
  As an example, the body of the following function will be combined into a single tuple creation instruction:
  
  ```erlang
  -record(r, {a,b,c,d}).
  
  update(Value) ->
      R0 = #r{},
      R1 = R0#r{a=Value},
      R2 = R1#r{b=2},
      R2#r{c=3}.
  ```

  Own Id: OTP-18680 Aux Id: [PR-7491], [PR-8086], ERIERL-967

- Improved the performance of the alias analysis pass.

  Own Id: OTP-18714 Aux Id: [PR-7528], [GH-7432]

- `-spec` attributes are now used for documentation.

  Own Id: OTP-18801 Aux Id: [PR-7739]

- Native coverage support has been implemented in the JIT. It will  automatically be used by the `m:cover` tool to reduce the execution overhead when running cover-compiled code.
  
  There are also new APIs to support native coverage without using the `cover` tool.
  
  To instrument code for native coverage it must be compiled with the [`line_coverage`](`m:compile#line_coverage`) option.
  
  To enable native coverage in the runtime system, start it like so:
  
  ```text
  $ erl +JPcover true
  ```
  
  There are also the following new functions for supporting native coverage:
  
  * `code:coverage_support/0`
  * `code:get_coverage/2`
  * `code:reset_coverage/1`
  * `code:get_coverage_mode/0`
  * `code:get_coverage_mode/1`
  * `code:set_coverage_mode/1`

  Own Id: OTP-18856 Aux Id: [PR-7856]

- [EEP-59 - Documentation Attributes](https://www.erlang.org/eeps/eep-0059) has been implemented.
  
  Documentation attributes can be used to document functions, types, callbacks, and modules.
  The keyword `-moduledoc "Documentation here".` is used to document modules, while `-doc "Documentation here".` can be used on top of functions, types, and callbacks to document them, respectively.
  
  * Types, callbacks, and function documentation can be set to `hidden` either via `-doc false` or `-doc hidden`. When documentation attributes mark a type as hidden, they will not be part of the documentation.
  
  * The documentation from `moduledoc` and `doc` gets added by default to the binary beam file, following the format of [EEP-48](https://www.erlang.org/eeps/eep-0048).
  
  * Using the compiler flag `warn_missing_doc` will raise a warning when
  `-doc` attributes are missing in exported functions, types, and callbacks.
  
  * Using the compiler flag `warn_missing_spec_documented` will raise a warning when
  spec attributes are missing in documented functions, types, and callbacks.
  
  * `moduledoc`s and `doc`s may refer to external files to be embedded, such as `-doc {file, "README.md"}.`, which refers to the file `README.md` found in the current working directory.
  
  * The compiler warns about exported functions whose specs refer to hidden types. Thus, there will be warnings when a hidden type (meaning, the type is not part of the documentation) gets used in an exported function.

  Own Id: OTP-18916 Aux Id: [PR-7936]

- The documentation has been migrated to use Markdown and ExDoc.

  Own Id: OTP-18955 Aux Id: [PR-8026]

- The order in which the compiler looks up options has changed.
  
  When there is a conflict in the compiler options given in the `-compile()` attribute and options given to the compiler, the options given in the `-compile()` attribute overrides the option given to the compiler, which in turn overrides options given in the `ERL_COMPILER_OPTIONS` environment variable.
  
  Example:
  
  If  `some_module.erl` has the following attribute:
  
  ```erlang
  -compile([nowarn_missing_spec]).
  ```
  
  and the compiler is invoked like so:
  
  ```text
  % erlc +warn_missing_spec some_module.erl
  ```
  
  no warnings will be issued for functions that do not have any specs.

  *** POTENTIAL INCOMPATIBILITY ***

  Own Id: OTP-18968 Aux Id: [GH-6979], [PR-8093]

- Safe destructive update of tuples has been implemented in the compiler and runtime system. This allows the VM to update tuples in-place when it is safe to do so, thus improving performance by doing less copying but also by producing less garbage.
  
  Example:
  
  ```erlang
  -record(rec, {a,b,c}).
  
  update(#rec{a=needs_update,b=N}=R0) ->
      R = R0#rec{a=up_to_date},
      if
          N < 0 ->
              R#rec{c=negative};
          N == 0 ->
              R#rec{c=zero};
          N > 0 ->
              R#rec{c=positive}
      end.
  ```
  
  The record updates in each of the three clauses of the `if` can safely be done in-place, because variable `R` is not used again.

  Own Id: OTP-18972 Aux Id: [PR-8090]

- Improved the match context reuse optimization slightly, allowing match contexts to be passed as-is to `bit_size/1` and `byte_size/1`.

  Own Id: OTP-18987

- `m:erl_lint` (and by extension the [`compiler`](`m:compile`)) will now warn for code using deprecated callbacks.
  
  The only callback currenly deprecated is `format_status/2` in [`gen_server`](`c:gen_server:format_status/2`), [`gen_event`](`c:gen_event:format_status/2`) and [`gen_statem`](`c:gen_server:format_status/2`).
  
  You can use `nowarn_deprecated_callback` to silence the warning.

  Own Id: OTP-19010 Aux Id: [PR-8205]

[PR-7383]: https://github.com/erlang/otp/pull/7383
[PR-7474]: https://github.com/erlang/otp/pull/7474
[PR-7491]: https://github.com/erlang/otp/pull/7491
[PR-8086]: https://github.com/erlang/otp/pull/8086
[PR-7528]: https://github.com/erlang/otp/pull/7528
[GH-7432]: https://github.com/erlang/otp/issues/7432
[PR-7739]: https://github.com/erlang/otp/pull/7739
[PR-7856]: https://github.com/erlang/otp/pull/7856
[PR-7936]: https://github.com/erlang/otp/pull/7936
[PR-8026]: https://github.com/erlang/otp/pull/8026
[GH-6979]: https://github.com/erlang/otp/issues/6979
[PR-8093]: https://github.com/erlang/otp/pull/8093
[PR-8090]: https://github.com/erlang/otp/pull/8090
[PR-8205]: https://github.com/erlang/otp/pull/8205

## Compiler 8.4.3.3

### Fixed Bugs and Malfunctions

* Fix a bug where unloaded nifs can crash the compiler.

  Own Id: OTP-19600 Aux Id: PR-9737, GH-9715

## Compiler 8.4.3.2

### Fixed Bugs and Malfunctions

* Fixed a bug where bogus code was generated for consecutive calls to erlang:setelement/2, potentially crashing the emulator.

  Own Id: OTP-19270 Aux Id: GH-8783 PR-8898

## Compiler 8.4.3.1

### Fixed Bugs and Malfunctions

* Fixed a crash in an optimization pass relating to appending binaries.

  Own Id: OTP-19168 Aux Id: GH-8630
* Fixed a bug in the compiler's alias analysis pass that could make it emit unsafe code.

  Own Id: OTP-19178 Aux Id: PR-8686

## Compiler 8.4.3

### Fixed Bugs and Malfunctions

* In rare circumstances, the compiler code generate unsafe code for a bit syntax match.

  Own Id: OTP-19019
* In rare circumstances, binary matches that were supposed to succeed failed.

  Own Id: OTP-19035 Aux Id: GH-8280, PR-8284
* Fixed a bug where a fun's environment could be overridden by an argument if all of the following conditions were met:

  * The fun was declared in the module that called it.
  * The fun's target was statically known.
  * The fun was called with a number of extra arguments equal to the number of environment variables.

  Own Id: OTP-19045 Aux Id: GH-8316

## Compiler 8.4.2

### Fixed Bugs and Malfunctions

* In rare circumstances, an unsafe optimization could cause the compiler to generate incorrect code for list matching.

  Own Id: OTP-19003 Aux Id: GH-8187, PR-8189

### Improvements and New Features

* Fix the compilation server to restart if the applications in its lib dir changes inbetween `erlc` invokations.

  Own Id: OTP-18936

## Compiler 8.4.1

### Fixed Bugs and Malfunctions

- The compiler could become extremely slow for modules containing huge
  functions.

  Own Id: OTP-18770 Aux Id: GH-7667, PR-7672

## Compiler 8.4

### Fixed Bugs and Malfunctions

- The compiler could run forever when compiling a call to
  [`is_record/3`](`is_record/3`) with a huge positive tuple size. The call
  [`is_record(A, a, 0)`](`is_record/3`) would crash the compiler when used in a
  function body. When used in a guard the compiler would emit incorrect code
  that would accept `{a>` as a record.

  Own Id: OTP-18605 Aux Id: GH-7298, GH-7317

- Fixed a bug that caused dialyzer to crash when analyzing bogus code that
  contained the literal atom `undefined` in segment sizes.

  Own Id: OTP-18629 Aux Id: GH-7325

- The compiler would crash when compiling some modules that contained a call to
  `erlang:load_nif/2`.

  Own Id: OTP-18662 Aux Id: GH-7409, PR-7416

- Fixed a bug that caused the compiler to crash on legal code.

  Own Id: OTP-18678 Aux Id: GH-7488

- The compiler could crash when attempting to compile a call to
  [`is_list/1`](`is_list/1`) in a complex expression.

  Own Id: OTP-18689 Aux Id: GH-7504, PR-7518

- A complex guard expression using the `or` operator could succeed when it was
  supposed to fail.

  Own Id: OTP-18692 Aux Id: GH-7517, PR-7519

- Compiling nested `try`/`catch` and `catch` expression could result in an
  internal compiler error.

  Own Id: OTP-18701 Aux Id: GH-7477, PR-7532

- Using the `bnot` operator in a complex expression could cause the compiler to
  terminate with an internal consistency failure diagnostic.

  Own Id: OTP-18719 Aux Id: GH-7468, PR-7562

- Fixed a bug that caused the compiler to crash in a binary optimization pass.

  Own Id: OTP-18721 Aux Id: PR-7527

- The compiler could terminate with an internal error when attempting to compile
  a binary pattern that could not possibly match.

  Own Id: OTP-18725 Aux Id: GH-7467

### Improvements and New Features

- Fixed various performance issues related to the alias optimization pass.

  Own Id: OTP-18691 Aux Id: PR-7448

## Compiler 8.3.2

### Fixed Bugs and Malfunctions

- Fixed a type handling bug that would cause an internal consistence failure for
  correct code.

  Own Id: OTP-18625 Aux Id: GH-7354

- Fixed a bug that could cause the stack trace of `throw` exceptions to be
  erroneously optimized out.

  Own Id: OTP-18626 Aux Id: GH-7356

- Complex guard expression using '`or`' were not always fully evaluated, making
  guards that were supposed to fail succeed.

  Own Id: OTP-18634 Aux Id: GH-7370

## Compiler 8.3.1

### Fixed Bugs and Malfunctions

- Fixed a bug where a failing `bsl` expression in a guard threw an exception
  instead of causing the guard to fail.

  Own Id: OTP-18576

- Fixed a bug that would case the validator to reject legal code.

  Own Id: OTP-18581 Aux Id: GH-7251

- The compiler could re-order clauses matching binaries so that the incorrect
  clause would match. That could only happen for code that used the option
  `{error_location,line}` or for code without line or column number information
  (e.g. generated by a parse transform).

  Own Id: OTP-18583 Aux Id: GH-7259

- Complex guard expression using the `or` operator and guard BIFs that can fail
  could sometimes be miscompiled so that the guard would succeed even if a call
  to a guard BIF failed.

  Own Id: OTP-18593 Aux Id: GH-7252

- With optimizations disabled, a `try`/`catch` construct could return an
  incorrect value.

  Own Id: OTP-18600 Aux Id: GH-7248

- In rare circumstance, a combination of binary construction and
  [`binary_part/3`](`binary_part/3`) would cause the compiler to generate unsafe
  code that would crash the runtime system.

  Own Id: OTP-18601

- The compiler could be very slow when compiling guards with multiple guard
  tests separated with '`or`' or '`;`'.

  Own Id: OTP-18617 Aux Id: GH-7338

- Complex guard expressions using '`or`' and map updates could succeed even if
  the map update failed.

  Own Id: OTP-18619 Aux Id: GH-7339

## Compiler 8.3

### Fixed Bugs and Malfunctions

- The compiler would silently accept singleton (unbound) type variables in a
  union type. Starting from Erlang/OTP 26, the compiler will generate a warning
  for this example. The warning can be disabled using the
  `nowarn_singleton_typevar` option. In Erlang/OTP 27, the warning will become
  an error.

  Own Id: OTP-18389 Aux Id: GH-6508, PR-6864, GH-7116

### Improvements and New Features

- Optimized record updates.

  Own Id: OTP-18126 Aux Id: PR-6033

- There are several new optimization for binary syntax in the JIT:

  - Creation and matching of binaries with segments of fixed sizes have been
    optimized.
  - Creation and matching of UTF-8 segments have been optimized.
  - Appending to binaries has been optimized.

  Own Id: OTP-18137 Aux Id: PR-6259, PR-6404, PR-6576, PR-6804

- The compiler and JIT now generate better code for creation of small maps where
  all keys are literals known at compile time.

  Own Id: OTP-18185 Aux Id: GH-6139

- A limitation in the binary syntax has been removed. It is now possible to
  match binary patterns in parallel. Example: `<<A:8>> = <<B:4,C:4>> = Bin`

  Own Id: OTP-18297 Aux Id: GH-6348

- It is documented that `$\^X` is the ASCII code for Control X, where X is an
  uppercase or lowercase letter. However, this notation would work for any
  character X, even then it didn't make sense.

  In Erlang/OTP 26, it is now documented that the following characters are also
  allowed to follow the `\^` characters: `@`, `[`, `\`, `]`, `^`, `_`, and `?`.
  Attempt to use other characters will be rejected with a compiler error.

  The value for `$\^?` is now 127 (instead of 31 as in earlier releases).

  Own Id: OTP-18337 Aux Id: GH-6477, PR-6503

- The BIFs [`min/2`](`min/2`) and [`max/2`](`max/2`) are now allowed to be used
  in guards and match specs.

  Own Id: OTP-18367 Aux Id: GH-6544

- Map comprehensions as suggested in EEP 58 has now been implemented.

  Own Id: OTP-18413 Aux Id: EEP-58, PR-6727

- Improved the selective receive optimization, which can now be enabled for
  references returned from other functions.

  This greatly improves the performance of `gen_server:send_request/3`,
  `gen_server:wait_response/2`, and similar functions.

  Own Id: OTP-18431 Aux Id: PR-6739

- Deprecates `dbg:stop_clear/0` because it is simply a function alias to
  `dbg:stop/0`

  Own Id: OTP-18478 Aux Id: GH-6903

- The compiler will now inline calls to `maps:get/3`.

  Own Id: OTP-18502

- In Erlang/OTP 27, `0.0` will no longer be considered to be exactly equal to
  `-0.0`. See
  [Upcoming Potential Incompatibilities](`e:general_info:upcoming_incompatibilities.md#float_matching`).

  Own Id: OTP-18574

## Compiler 8.2.6.4

### Fixed Bugs and Malfunctions

* In rare circumstances, an unsafe optimization could cause the compiler to generate incorrect code for list matching.

  Own Id: OTP-19003 Aux Id: GH-8187, PR-8189
* In rare circumstances, the compiler code generate unsafe code for a bit syntax match.

  Own Id: OTP-19019

## Compiler 8.2.6.3

### Fixed Bugs and Malfunctions

- Fixed a bug that could cause the stack trace of `throw` exceptions to be
  erroneously optimized out.

  Own Id: OTP-18626 Aux Id: GH-7356

## Compiler 8.2.6.2

### Fixed Bugs and Malfunctions

- The compiler could be very slow when compiling guards with multiple guard
  tests separated with '`or`' or '`;`'.

  Own Id: OTP-18617 Aux Id: GH-7338

## Compiler 8.2.6.1

### Fixed Bugs and Malfunctions

- Fixed a bug where a failing `bsl` expression in a guard threw an exception
  instead of causing the guard to fail.

  Own Id: OTP-18576

- Complex guard expression using the `or` operator and guard BIFs that can fail
  could sometimes be miscompiled so that the guard would succeed even if a call
  to a guard BIF failed.

  Own Id: OTP-18593 Aux Id: GH-7252

## Compiler 8.2.6

### Fixed Bugs and Malfunctions

- Fixed type handling bugs that could cause an internal error in the compiler
  for correct code.

  Own Id: OTP-18565 Aux Id: GH-7147

## Compiler 8.2.5

### Fixed Bugs and Malfunctions

- When a map update such as `#{}#{key:=value}` that should fail with an
  exception was unused, the exception would be lost.

  Own Id: OTP-18497 Aux Id: GH-6960, PR-6965

- Fixed bug in the validator that made it reject valid code.

  Own Id: OTP-18516 Aux Id: GH-6969

## Compiler 8.2.4

### Fixed Bugs and Malfunctions

- Fixed a bug that would cause the compiler to hang.

  Own Id: OTP-18378 Aux Id: GH-6604

- Fixed a crash when compiling code that contained `maybe` expressions.

  Own Id: OTP-18381 Aux Id: GH-6601

- Constructing a binary with an explicit size of `all` for a binary segment
  would crash the compiler.

  Own Id: OTP-18407 Aux Id: GH-6707

- The compiler would generate incorrect code for the following type of
  expression:

  `Pattern = BoundVar1 = . . . = BoundVarN = Expression`

  An exception should be raised if any of the bound variables have different
  values than `Expression`. The compiler would generate code that would cause
  the bound variables to be bound to the value of `Expression`whether the value
  matched or not.

  Own Id: OTP-18470 Aux Id: GH-6873, PR-6877

## Compiler 8.2.3

### Fixed Bugs and Malfunctions

- Fixed a bug that could cause legal code to fail validation.

  Own Id: OTP-18365

- Eliminated a rare crash in the `beam_types` module.

  Own Id: OTP-18368

## Compiler 8.2.2

### Fixed Bugs and Malfunctions

- Line number in compiler messages would be truncated to 4 digits for line
  numbers greater than 9999.

  Own Id: OTP-18268 Aux Id: GH-6332

- In rare circumstance, matching a binary as part of a `receive` clause could
  cause the compiler to terminate because of an internal consistency check
  failure.

  Own Id: OTP-18273 Aux Id: GH-6341

- Compiling a function with complex bit syntax matching such as
  `f(<<X:0, _:X>>, <<Y:0, _:Y>>) -> ok.` could crash the compiler.

  Own Id: OTP-18308 Aux Id: GH-6426

- It is not allowed to call functions from guards. The compiler failed to reject
  a call in a guard when done by constructing a record with a default
  initialization expression that called a function.

  Own Id: OTP-18325 Aux Id: GH-6465, GH-6466

- The compiler could crash when using a record with complex field initialization
  expression as a filter in a list comprehension.

  Own Id: OTP-18336 Aux Id: GH-6501, PR-6502

## Compiler 8.2.1

### Fixed Bugs and Malfunctions

- The compiler will now forbid using the empty atom `''` as module name. Also
  forbidden are modules names containing control characters, and module names
  containing only spaces and soft hyphens.

  Own Id: OTP-18125 Aux Id: GH-6026

- The `bin_opt_info` and `recv_opt_info` options would cause the compiler to
  crash when attempting to compile generated code without location information.

  Own Id: OTP-18162 Aux Id: PR-6102

- In rare circumstances involving floating point operations, the compiler could
  terminate with an internal consistency check failure.

  Own Id: OTP-18182 Aux Id: GH-6163

- In rare circumstances when doing arithmetic instructions on non-numbers, the
  compiler could crash.

  Own Id: OTP-18183 Aux Id: GH-6169

- In rare circumstances, complex boolean expressions in nested cases could cause
  the compiler to crash.

  Own Id: OTP-18184 Aux Id: GH-6164

- Expression similar to `#{assoc:=V} = #key=>self()}, V` would return the empty
  map instead of raising an exception.

  Own Id: OTP-18186

- Eliminated a crash in the `beam_ssa_bool` pass of the compiler when compiling
  a complex guard expression.

  Own Id: OTP-18187 Aux Id: GH-6184

- In rare circumstances, the compiler could crash with an internal consistency
  check failure.

  Own Id: OTP-18202 Aux Id: GH-6222

- When compiling with the option `inline_list_funcs`, the compiler could produce
  a nonsensical warning.

  Own Id: OTP-18214 Aux Id: GH-6158

- When given the `no_ssa_opt` option, the compiler could terminate with an
  internal consistency failure diagnostic when compiling map matching.

  Own Id: OTP-18234 Aux Id: GH-6277

### Improvements and New Features

- Made warnings for existing atoms being keywords in experimental features more
  precise, by not warning about quoted atoms.

  Own Id: OTP-18050

- There is a new configure option, `--enable-deterministic-build`, which will
  apply the `deterministic` compiler option when building Erlang/OTP. The
  `deterministic` option has been improved to eliminate more sources of
  non-determinism in several applications.

  Own Id: OTP-18165 Aux Id: PR-5965

## Compiler 8.2

### Fixed Bugs and Malfunctions

- A subtle bug regarding variable scoping has been corrected. Consider this
  example:

  `(A=1) + fun() -> A = 2() end`

  In the shell, the expression correctly evaluates to `3`. In compiled code, it
  raised a `{badmatch, 2}` exception.

  Own Id: OTP-17810 Aux Id: GH-5379

- Fixed a rare bug that would crash the compiler during type optimization.

  Own Id: OTP-17820

- Starting in OTP 24, when a fun was created and immediately used, it would be
  inlined. An unintended consequence of the inlining was that what would be a
  `function_clause` exception without the inlining would now be a rather
  confusing `case_clause` exception. This has been corrected, so that
  `function_clause` exceptions remain `function_clause` exceptions in inlined
  code.

  Own Id: OTP-17860 Aux Id: GH-5513, OTP-17226

- If a default record field initialization (`_ = Expr`) was used even though all
  records fields were explicitly initialized, `Expr` would not be evaluated.
  That would not be a problem, except when `Expr` would bind a variable
  subsequently used, in which case the compiler would crash.

  As an example, if record `#r{}` is defined to have only one field `a`, the
  following code would crash the compiler:

  `#r{a=[],_=V=42}, V`

  To fix that problem, the compiler will make sure that `Expr` is always
  evaluated at least once. The compiler will now rewrite the example to
  essentially:

  `V=42, #r{a=[]}, V`

  Own Id: OTP-18083

### Improvements and New Features

- To enable more optimizations, BEAM files compiled with OTP 21 and earlier
  cannot be loaded in OTP 25.

  Own Id: OTP-16702

- Added support for the compile attribute `-nifs()` to empower compiler and
  loader with information about which functions may be overridden as NIFs by
  `erlang:load_nif/2`. It is recommended to use this attribute in all modules
  that load NIF libraries.

  Own Id: OTP-17151 Aux Id: ERIERL-590, PR-5479

- When binary construction using the binary syntax fails, the error message
  printed in the shell and by `erl_error:format_exception/3,4` will contain more
  detailed information about what went wrong.

  Own Id: OTP-17504 Aux Id: GH-4971, PR-5281, PR-5752

- The Erlang compiler now includes type information in BEAM files, and the JIT
  can now use that type information to do optimizations such as eliminating or
  simplifying type tests.

  Own Id: OTP-17684 Aux Id: PR-5316, PR-5664

- Improved the JIT's support for external tools like `perf` and `gdb`, allowing
  them to show line numbers and even the original Erlang source code when that
  can be found.

  To aid them in finding the source code, the `absolute_path` compiler option
  has been added to embed the absolute file path of a module.

  Own Id: OTP-17685

- The `maybe` ... `end` construction proposed in EEP-49 has been implemented. It
  can simplify complex code where otherwise deeply nested cases would have to be
  used.

  To enable `maybe`, give the option `-enable-feature maybe_expr` to `erlc` or
  add `-feature(maybe_expr, enable).` inside the module.

  Own Id: OTP-17705 Aux Id: PR-5411

- When a record matching or record update fails, a
  `{badrecord,ExpectedRecordTag}` exception used to be raised. In this release,
  the exception has been changed to `{badrecord,ActualValue}`, where
  `ActualValue` is the actual that was found instead of the expected record.

  Own Id: OTP-17841 Aux Id: PR-5694

- Improved optimization of try/catch expressions.

  Own Id: OTP-17842

- The `beam_trim` pass of the compiler could be extremely slow for huge
  straight-line functions. It will now compile such functions much faster (down
  to seconds from minutes for some huge functions).

  Own Id: OTP-17885 Aux Id: GH-5140

- Added support for configurable features as described in EEP-60. Features can
  be enabled/disabled during compilation with options
  (`-enable-feature Feature`, `-disable-feature Feature` and
  `+{feature, Feature, enable|disable}`) to `erlc` as well as with directives
  (`-feature(Feature, enable|disable).`) in the file. Similar options can be
  used to `erl` for enabling/disabling features allowed at runtime. The new
  `maybe` expression (EEP-49) is fully supported as the feature `maybe_expr`.
  The features support is documented in the reference manual.

  Own Id: OTP-17988

## Compiler 8.1.1.6

### Fixed Bugs and Malfunctions

* In rare circumstances, an unsafe optimization could cause the compiler to generate incorrect code for list matching.

  Own Id: OTP-19003 Aux Id: GH-8187, PR-8189
* In rare circumstances, the compiler code generate unsafe code for a bit syntax match.

  Own Id: OTP-19019

## Compiler 8.1.1.5

### Fixed Bugs and Malfunctions

- The compiler could be very slow when compiling guards with multiple guard
  tests separated with '`or`' or '`;`'.

  Own Id: OTP-18617 Aux Id: GH-7338

## Compiler 8.1.1.4

### Fixed Bugs and Malfunctions

- Complex guard expression using the `or` operator and guard BIFs that can fail
  could sometimes be miscompiled so that the guard would succeed even if a call
  to a guard BIF failed.

  Own Id: OTP-18593 Aux Id: GH-7252

## Compiler 8.1.1.3

### Fixed Bugs and Malfunctions

- The compiler would generate incorrect code for the following type of
  expression:

  `Pattern = BoundVar1 = . . . = BoundVarN = Expression`

  An exception should be raised if any of the bound variables have different
  values than `Expression`. The compiler would generate code that would cause
  the bound variables to be bound to the value of `Expression`whether the value
  matched or not.

  Own Id: OTP-18470 Aux Id: GH-6873, PR-6877

## Compiler 8.1.1.2

### Fixed Bugs and Malfunctions

- It is not allowed to call functions from guards. The compiler failed to reject
  a call in a guard when done by constructing a record with a default
  initialization expression that called a function.

  Own Id: OTP-18325 Aux Id: GH-6465, GH-6466

- Fixed a bug that could cause legal code to fail validation.

  Own Id: OTP-18365

## Compiler 8.1.1.1

### Fixed Bugs and Malfunctions

- The `bin_opt_info` and `recv_opt_info` options would cause the compiler to
  crash when attempting to compile generated code without location information.

  Own Id: OTP-18162 Aux Id: PR-6102

- In rare circumstances involving floating point operations, the compiler could
  terminate with an internal consistency check failure.

  Own Id: OTP-18182 Aux Id: GH-6163

## Compiler 8.1.1

### Fixed Bugs and Malfunctions

- Fixed a performance bug in the validator that made certain files take a very
  long time to compile.

  Own Id: OTP-18066 Aux Id: GH-5915

- In rare circumstances, the compiler would mistakenly assume that a call to
  [`setelement/3`](`setelement/3`) would always fail and remove all code
  following the call.

  Own Id: OTP-18082

## Compiler 8.1

### Fixed Bugs and Malfunctions

- The expression `<<0/native-float>>=Bin` would always fail to match, while
  `<<0/float-native>>=Bin` would match (provided that `Bin` contained the binary
  representation of `0.0`)

  Own Id: OTP-17895

### Improvements and New Features

- The compiler will now compile huge functions with straight-line code faster.

  Own Id: OTP-17886 Aux Id: GH-5140, GH-5686

## Compiler 8.0.4

### Fixed Bugs and Malfunctions

- When the compiler is invoked by Dialyzer, it will no longer apply an
  optimization of binary patterns that would turn the pattern `<<"bar">>` into
  `<<6447474:24>>`, which would be very confusing when printed out by Dialyzer.

  Own Id: OTP-17768 Aux Id: GH-5429

- The compiler would replace known failing calls (such as
  [`atom_to_list(42)`](`atom_to_list/1`)) with a call to
  [`error(badarg)`](`error/1`). With the extended error information introduced
  in OTP 24 (EEP 54), those "optimized" calls would not have extended error
  information. To ensure that as much extended error information as possible is
  available, the compiler now keeps the original call even when it is known to
  fail.

  Own Id: OTP-17786 Aux Id: GH-5440

## Compiler 8.0.3

### Fixed Bugs and Malfunctions

- If a parse transform raised an exception using [`throw/1`](`throw/1`) or
  [`exit/1`](`exit/1`), the compiler would report that as an internal compiler
  error, which would be confusing. Amended to report that the parse transform
  failed.

  Own Id: OTP-17421

- The failing call `io:format("~p\n")` would result in a warning for line number
  0 instead of the correct line and column numbers. This has been corrected, and
  all warnings for failing calls to [`io:format()`](`t:io:format/0`) has been
  rephrased to make it clearer exactly what the problem is.

  Own Id: OTP-17430

- When the options `warn_missing_spec` and `export_all` were given, there would
  only be warnings for missing specs for functions that had been explicitly
  exported using an `-export` attribute.

  Own Id: OTP-17434 Aux Id: GH-4772

- In rare circumstances, the compiler could emit an incorrect warning for a term
  that was constructed but never used.

  Own Id: OTP-17446 Aux Id: PR-4899

- Corrected bugs where builds were not reducible even when the `deterministic`
  option was given. In particular, modules with map literals with more than 32
  elements could cause this problem.

  As part of this fix, the `term_to_binary` BIF now accepts the option
  `deterministic`.

  Own Id: OTP-17495 Aux Id: PR-5153

- The `MODULE` and `MODULE_STRING` macros would always appear to be defined
  (when tested by `-ifdef`), even though no `-module()` declaration had been
  seen yet. Changed so that `-ifdef ?MODULE.` will not consider ?MODULE defined
  if `-module()` has not been previously seen.

  Own Id: OTP-17505 Aux Id: GH-4995

- In a guard, `not (X =:= true)` would incorrectly evaluate to `false` for
  non-boolean values of `X`.

  Own Id: OTP-17510 Aux Id: GH-5007

- When the `deterministic` option was given to the compiler, the `?FILE` macro
  would be expanded to full path of the source file before the first `include`
  directive and to base part of the filename after `include` directive.

  Own Id: OTP-17581 Aux Id: PR-5141

## Compiler 8.0.2

### Fixed Bugs and Malfunctions

- A compiler optimization pass could crash when given odd but legal code using
  [`throw/1`](`throw/1`).

  Own Id: OTP-17489 Aux Id: GH-4953

## Compiler 8.0.1

### Fixed Bugs and Malfunctions

- Fixed a bug that could cause `after` blocks to be ignored when
  `erlang:raise/3` was used in a catch block.

  Own Id: OTP-17428 Aux Id: GH-4859

- Fixed a bug in the validation pass that could cause it to reject valid code.

  Own Id: OTP-17437 Aux Id: OTP-17357, GH-4774

## Compiler 8.0

### Fixed Bugs and Malfunctions

- A floating point zero (0.0) can be both positive (+0.0) and negative (-0.0).
  Multiple bugs in the compiler, runtime system, and STDLIB have been fixed to
  ensure that the minus sign on 0.0 is not lost.

  Own Id: OTP-17077 Aux Id: ERL-1431, PR-2903, PR-2905, PR-2906

- A repeated stack trace variable in a try/catch was not rejected. The following
  example will now cause a compilation error:

  ```text
  try E catch _:A:A -> A
  	    end.
  ```

  Own Id: OTP-17104 Aux Id: ERL-1380

- Eliminated a Dialyzer crashed when the `-MMD` option is used to generate a
  dependency file and a BEAM file a the same time.

  Own Id: OTP-17118 Aux Id: PR-2825

- When the `makedep` option was given, the compiler would crash if the
  dependency output contained non-latin1 characters. The compiler will now
  output the dependency information encoded in UTF-8 to avoid crashing.

  Own Id: OTP-17206

### Improvements and New Features

- Selective receive optimization will now be applied much more often.

  The new [`recv_opt_info`](`e:system:eff_guide_processes.md#recv_opt_info`)
  compile flag can be used to print diagnostics relating to this optimization.

  You can read more about the
  [selective receive optimization](`e:system:eff_guide_processes.md#receiving-messages`)
  in the Efficiency Guide.

  Own Id: OTP-10391 Aux Id: OTP-16226

- `erlang:throw/1` will no longer build stack traces when we can prove that they
  will never be inspected.

  Own Id: OTP-16334

- Variables bound between the keywords 'try' and 'of' can now be used in the
  clauses following the 'of' keyword (that is, in the success case when no
  exception was raised).

  Own Id: OTP-16706 Aux Id: ERL-1281

- Compiler warnings and errors now include column numbers in addition to line
  numbers.

  When a compiler message is emitted, the source line is printed along with a
  marker (a `^` character) that indicates the column position of the issue. The
  option '`brief`' removes the printout of the source line.

  The compiler option `{error_location, line | column}` has been added. The
  default value is `column`. Besides adding column numbers to compilation
  warnings and errors, the option also determines whether column numbers are
  included in abstract code. If tools stop working, setting the environment
  variable `ERL_COMPILER_OPTIONS` can help (include `{error_location, line}`).

  The compiler will now call the function `PT`:`parse_transform_info/0` in parse
  transforms (if it exists). It can be used by parse transforms to signal that
  they can only handle line numbers in abstract code.

  \*** POTENTIAL INCOMPATIBILITY \***

  Own Id: OTP-16824 Aux Id: PR-2664, PR-3006

- Fixed a performance bug that made functions with lots of `try/after` blocks
  slow to compile.

  Own Id: OTP-16867 Aux Id: ERL-1354

- The experimental HiPE application has been removed, together with all related
  functionality in other applications.

  \*** POTENTIAL INCOMPATIBILITY \***

  Own Id: OTP-16963

- Generators in list and binary comprehensions will now raise a
  `{bad_generator,Generator}` exception if the generator has an incorrect type
  (instead of raising an ad-hoc `badarg` or `badarih` exception). Similarly,
  when a filter does not evaluate to a boolean, a `{bad_filter,Filter}`
  exception will be raised. Some minor bugs in the compilation of binary
  comprehensions have also been fixed.

  Own Id: OTP-16964

- Some compiler warnings, such as the warning for an expression whose result is
  ignored, could not be suppressed by assigning to a variable beginning with
  '`_`', but only by assigning to the anonymous variable ('`_`'). This has now
  been changed so that any warning that can be suppressed by assigning to the
  anonymous variable can also be suppressed by assigning to a variable beginning
  with '`_`'.

  Own Id: OTP-16981 Aux Id: ERL-1113

- The previously undocumented compiler options `warn_missing_spec` and
  `warn_missing_spec_all` are now documented.

  Own Id: OTP-17078 Aux Id: ERL-1430, PR-2918

- The compiler will now emit warnings when (previously bound)
  underscore-prefixed variables are matched.

  Own Id: OTP-17123

- Erlang source files not encoded in utf-8 will no longer be accepted by the
  compiler unless it contains a "coding: latin-1" comment.

  Own Id: OTP-17168

- New compiler options `from_abstr` and `no_lint` have been added. They are
  useful when implementing other languages running on the BEAM.

  Own Id: OTP-17172

- The bit matching and construction syntax now supports 16-bit floats (IEEE
  754-2008).

  Own Id: OTP-17207

- The compiler will now inline funs that are used only once immediately after
  their definition.

  Own Id: OTP-17226 Aux Id: GH-4019, PR-4545

- It is now possible to disable warnings emitted from the compiler's
  optimization passes with the new options `nowarn_opportunistic`,
  `nowarn_nomatch`, `nowarn_ignored`, and `nowarn_failed`.

  Own Id: OTP-17260

- Introduce new types `t:nonempty_binary/0` and `t:nonempty_bitstring/0`.

  Own Id: OTP-17301 Aux Id: GH-4636

- Add compiler option `{nowarn_unused_record, RecordNames}`. Document compiler
  option `nowarn_unused_type`.

  Own Id: OTP-17330

## Compiler 7.6.9.3

### Fixed Bugs and Malfunctions

- It is not allowed to call functions from guards. The compiler failed to reject
  a call in a guard when done by constructing a record with a default
  initialization expression that called a function.

  Own Id: OTP-18325 Aux Id: GH-6465, GH-6466

- Fixed a bug that could cause legal code to fail validation.

  Own Id: OTP-18365

- The compiler would generate incorrect code for the following type of
  expression:

  `Pattern = BoundVar1 = . . . = BoundVarN = Expression`

  An exception should be raised if any of the bound variables have different
  values than `Expression`. The compiler would generate code that would cause
  the bound variables to be bound to the value of `Expression`whether the value
  matched or not.

  Own Id: OTP-18470 Aux Id: GH-6873, PR-6877

## Compiler 7.6.9.2

### Fixed Bugs and Malfunctions

- In rare circumstances, the compiler would mistakenly assume that a call to
  [`setelement/3`](`setelement/3`) would always fail and remove all code
  following the call.

  Own Id: OTP-18082

## Compiler 7.6.9.1

### Fixed Bugs and Malfunctions

- Fixed a bug in the validation pass that could cause it to reject valid code.

  Own Id: OTP-17437 Aux Id: OTP-17357, GH-4774

## Compiler 7.6.9

### Fixed Bugs and Malfunctions

- Reverted the fix for `OTP-17357` as it turned out to be incomplete and made
  the validator reject much more legal code than before.

  It will be fixed more thoroughly in a later patch.

  Own Id: OTP-17386 Aux Id: ERIERL-650, OTP-17357

## Compiler 7.6.8

### Fixed Bugs and Malfunctions

- Fixed a bug in the validator that could cause it to reject valid code.

  Own Id: OTP-17357 Aux Id: GH-4774

## Compiler 7.6.7

### Fixed Bugs and Malfunctions

- Fixed a bug in the type optimization pass that could yield incorrect values or
  cause the wrong clauses to be executed.

  Own Id: OTP-17073

- Fixed a bug in the validator that could cause it to reject valid code.

  Own Id: OTP-17126 Aux Id: ERL-1471

## Compiler 7.6.6

### Fixed Bugs and Malfunctions

- Several minor compiler bugs have been fixed:

  Constructing a binary with a list as a size of a binary segment could generate
  a BEAM file that could not be loaded.

  When matching a binary segment of type `float` and ignoring the matched out
  value, the match would always succeed, even if the size was invalid or the
  value of the float was NaN or some other non-numeric float value.

  Attempting to construct an invalid external fun (e.g. `fun m:f:bad`) is
  supposed to raise a '`badarg`' exception, but if the value was never used, no
  exception would be raised.

  Own Id: OTP-16932

- Fixed multiple bugs in the validator that could cause it to reject valid code.

  Own Id: OTP-17039 Aux Id: ERL-1426

- The compiler could crash when a binary comprehension had a generator that
  depended on another generator.

  Own Id: OTP-17045 Aux Id: ERL-1427

- Fixed a bug in the type optimization pass that could yield incorrect values or
  cause the wrong clauses to be executed.

  Own Id: OTP-17072 Aux Id: ERL-1440

## Compiler 7.6.5

### Fixed Bugs and Malfunctions

- Fixed a bug in the boolean optimization pass that caused the compiler to
  confuse different clauses.

  Own Id: OTP-16951 Aux Id: ERL-1384

## Compiler 7.6.4

### Fixed Bugs and Malfunctions

- Fixed a performance bug that could be triggered by tuple matching in very
  large functions.

  Own Id: OTP-16895 Aux Id: ERL-1359

## Compiler 7.6.3

### Fixed Bugs and Malfunctions

- If the update of a map with the '`Map#{Key := Value}`' syntax failed, the line
  number in the stack backtrace could be incorrect.

  Own Id: OTP-16701 Aux Id: ERL-1271

- Fixed a performance bug that slowed down compilation of modules with deeply
  nested terms.

  Own Id: OTP-16755 Aux Id: ERL-1297

- The compiler could in rare circumstances do an an unsafe optimization that
  would result in a matching of a nested map pattern would fail to match.

  Own Id: OTP-16820

- Fixed a bug in the validator that caused it to reject valid code.

  Own Id: OTP-16838 Aux Id: ERL-1340

## Compiler 7.6.2

### Fixed Bugs and Malfunctions

- When calls to `is_map_key` were repeated, the compiler could terminate with an
  internal consistency failure.

  Own Id: OTP-16708 Aux Id: ERL-1276

- Fixed a bug in the type inference pass that could cause the compiler to hang.

  Own Id: OTP-16745 Aux Id: ERL-1289

## Compiler 7.6.1

### Fixed Bugs and Malfunctions

- In rare circumstances, a guard using 'not' could evaluate to the wrong boolean
  value.

  Own Id: OTP-16652 Aux Id: ERL-1246

- A guard expression that referenced a variable bound to a boolean expression
  could evaluate to the wrong value.

  Own Id: OTP-16657 Aux Id: ERL-1253

## Compiler 7.6

### Fixed Bugs and Malfunctions

- `erlang:fun_info(fun foo/1, name/1)` used to return a function name based on
  the name of the function that `fun foo/1` was used in. The name returned is
  now `-fun.foo/1-`.

  Own Id: OTP-15837

- Initialization of record fields using `_` is no longer allowed if the number
  of affected fields is zero.

  Own Id: OTP-16516

### Improvements and New Features

- EEP-52 has been implemented.

  In binary matching, the size of the segment to be matched is now allowed to be
  a guard expression, and similarly in map matching the keys can now be guard
  expressions. See the Erlang Reference Manual and Programming Examples for more
  details.

  Language compilers or code generators that generate Core Erlang code may need
  to be updated to be compatible with the compiler in OTP 23. For more details,
  see the section Backwards Compatibility in
  [EEP 52](http://erlang.org/eeps/eep-0052.html).

  Own Id: OTP-14708

- Allow underscores in numeric literals to improve readability. Examples:
  `123_456_789`, `16#1234_ABCD`.

  Own Id: OTP-16007 Aux Id: PR-2324

- Improved the type optimization pass' inference of types that depend on
  themselves, giving us more accurate types and letting us track the content
  types of lists.

  Own Id: OTP-16214 Aux Id: PR-2460

- Support message queue optimization also for references returned from the new
  [`spawn_request()`](`erlang:spawn_request/5`) BIFs.

  Own Id: OTP-16367 Aux Id: OTP-15251

- The compiler will now raise a warning when inlining is used in modules that
  load NIFs.

  Own Id: OTP-16429 Aux Id: ERL-303

- Refactored the internal handling of deprecated and removed functions.

  Own Id: OTP-16469

- Line information was sometimes incorrect for floating-point math exceptions.

  Own Id: OTP-16505 Aux Id: ERL-1178

- The `debug_info` option can now be specified in `-compile()` attributes.

  Own Id: OTP-16523 Aux Id: ERL-1058

- Reduced the resource usage of `erlc` in parallel builds (e.g. `make -j128`).

  Own Id: OTP-16543 Aux Id: ERL-1186

## Compiler 7.5.4.3

### Improvements and New Features

- Fixed a bug in the type optimization pass that could yield incorrect values or
  cause the wrong clauses to be executed.

  Own Id: OTP-17073

## Compiler 7.5.4.2

### Fixed Bugs and Malfunctions

- Fixed a bug in the validator that could cause it to reject valid code

  Own Id: OTP-17039 Aux Id: ERL-1426

## Compiler 7.5.4.1

### Fixed Bugs and Malfunctions

- Fixed a bug that could cause the compiler to crash on code that constructed
  binaries.

  Own Id: OTP-16747 Aux Id: ERL-1290

## Compiler 7.5.4

### Fixed Bugs and Malfunctions

- Fixed a bug in the validator that could cause it to reject valid code.

  Own Id: OTP-16580 Aux Id: ERL-1212

## Compiler 7.5.3

### Fixed Bugs and Malfunctions

- A '`receive`' with an '`after 0`' clause would prevent the optimization that
  can avoid scanning the entire receive queue when matching on a newly created
  reference.

  Own Id: OTP-16350

- HiPE can again handle modules with `catch` and `try` constructs.

  Own Id: OTP-16418

- Fixed a bug in bit-syntax optimization that could crash the compiler.

  Own Id: OTP-16515

## Compiler 7.5.2

### Fixed Bugs and Malfunctions

- Fixed a bug that could cause the compiler to reject valid code that used the
  [`is_map_key/2`](`is_map_key/2`) BIF.

  Own Id: OTP-16452 Aux Id: ERL-1161

- Fixed a bug that could cause the compiler to reject valid code that matched
  the same map key several times.

  Own Id: OTP-16456 Aux Id: ERL-1163

- The compiler could crash when compiling a convoluted `receive` statement.

  Own Id: OTP-16466 Aux Id: ERL-1170

- The compiler could crash when a fun was created but never used.

  The compiler could crash when compiling the expression `true = 0 / X`.

  Own Id: OTP-16467 Aux Id: ERL-1166, ERL-1167

## Compiler 7.5.1

### Fixed Bugs and Malfunctions

- Fixed a bug in the compiler that could cause it to reject valid code.

  Own Id: OTP-16385 Aux Id: ERL-1128

## Compiler 7.5

### Fixed Bugs and Malfunctions

- Fixed a bug in the linter where list and binary comprehensions could suppress
  unsafe variable errors.

  Own Id: OTP-16053 Aux Id: ERL-1039

- When a compilation starts from Core Erlang code, the `core_lint` pass will
  always be run and the compilation will be aborted if any errors are found.

  Own Id: OTP-16181 Aux Id: ERL-1065

### Improvements and New Features

- The warning message that appears when the compiler detects a non-utf-8 encoded
  source file without an encoding string in the beginning of the file has been
  changed to contain information about that support for latin1 encoded source
  files without an encoding string will be removed in Erlang/OTP 24.

  Own Id: OTP-16054 Aux Id: OTP-11791

## Compiler 7.4.9

### Fixed Bugs and Malfunctions

- Fixed a performance bug that caused repeated matches of large records to take
  a very long time to compile.

  Own Id: OTP-16259 Aux Id: ERIERL-436

## Compiler 7.4.8

### Fixed Bugs and Malfunctions

- The compiler could do an unsafe optimization of receives, which would cause a
  receive to only scan part of the message queue.

  This bug fix in the compiler fixes a bug in the socket module.

  Own Id: OTP-16219 Aux Id: ERL-1076

## Compiler 7.4.7

### Fixed Bugs and Malfunctions

- Fixed a bug where the compiler could generate incorrect code for a '`receive`'
  statement inside a '`try`'.

  Own Id: OTP-16199

## Compiler 7.4.6

### Fixed Bugs and Malfunctions

- Fixed a bug in the bit-syntax optimization pass that could crash the compiler.

  Own Id: OTP-16103 Aux Id: ERL-1050

## Compiler 7.4.5

### Fixed Bugs and Malfunctions

- Code such as the following would crash the compiler in OTP 22:
  `[some_atom = fun some_function/1]`

  Own Id: OTP-15833

- Compilation could get really slow (in the order of minutes instead of seconds)
  when compiling huge functions. (Thanks to Kostis Sagonas for reporting this
  bug.)

  Own Id: OTP-15923

- Fixed a bug in the validator that could reject valid code.

  Own Id: OTP-15954 Aux Id: ERL-995

- In rare circumstances, when two clauses had identical bodies and guard tests
  that tested a single boolean variable, the guard test for the second clause
  could be discarded, executing the second clause unconditionally if the first
  clause was not executed.

  Own Id: OTP-15963

- Fixed extremely slow compilation for huge functions doing predominantly
  pattern matching.

  Own Id: OTP-15966 Aux Id: ERL-1014

- The compiler could generate unsafe code (that would crash the runtime system)
  for map pattern matching. The code could be unsafe if the matched key was not
  present in the map at runtime.

  Own Id: OTP-15968 Aux Id: ERL-1017

- Correct code using try/after could fail to compile when using the option
  '`no_type_opt`'.

  Own Id: OTP-15969 Aux Id: ERL-997

- The compiler could crash when compiling code that called
  '[`length/1`](`length/1`)' on a binary extracted using the binary syntax.

  Own Id: OTP-15970 Aux Id: ERL-1013

- Fixed a bug where the compiler could fail with an internal consistency failure
  error when compiling receive statements.

  Own Id: OTP-15982 Aux Id: ERL-1022

- Fixed a problem where the compiler would crash when compiling binary matching
  in a function head.

  Own Id: OTP-15985 Aux Id: ERL-1026

## Compiler 7.4.4

### Fixed Bugs and Malfunctions

- Fixed a compiler crash introduced in `22.0.6` (OTP-15952).

  Own Id: OTP-15953 Aux Id: ERL-999

## Compiler 7.4.3

### Fixed Bugs and Malfunctions

- Fixed an unsafe optimization when matching [`tuple_size/1`](`tuple_size/1`)
  outside of guards, which could crash the emulator if the argument was not a
  tuple.

  Own Id: OTP-15945

- Fixed a rare bug that could cause the wrong kind of exception to be thrown
  when a BIF failed in a function that matched bitstrings.

  Own Id: OTP-15946

- Fixed a bug where receive statements inside try/catch blocks could return
  incorrect results.

  Own Id: OTP-15952

## Compiler 7.4.2

### Fixed Bugs and Malfunctions

- Fixed an incorrect type determination for constructed binaries, which could
  cause `is_binary` checks to succeed when they shouldn't have.

  Own Id: OTP-15872

## Compiler 7.4.1

### Fixed Bugs and Malfunctions

- The type optimization pass of the compiler could hang or loop for a long time
  when analyzing a [`setelement/3`](`setelement/3`) call with a variable
  position.

  Own Id: OTP-15828 Aux Id: ERL-948

- Certain complex receive statements would result in an internal compiler
  failure.

  Own Id: OTP-15832 Aux Id: ERL-950

- Fixed an unsafe type optimization.

  Own Id: OTP-15838

- Fixed a crash when optimizing compiler-generated exceptions (like badmatch)
  whose offending term was a constructed binary.

  Own Id: OTP-15839 Aux Id: ERL-954

- Fixed a bad optimization related to the `++/2` operator, where the compiler
  assumed that it always produced a list (`[] ++ RHS` returns `RHS` verbatim,
  even if it's not a list).

  Own Id: OTP-15841

- An [`is_binary/1`](`is_binary/1`) test followed by
  [`is_bitstring/1`](`is_bitstring/1`) (or vice versa) could fail because of an
  usafe optimization.

  Own Id: OTP-15845

- A Core Erlang module where the last clause in a `case` matched a map would
  fail to load.

  Own Id: OTP-15846 Aux Id: ERL-955

- Fixed a bug that could cause the compiler to crash when compiling complex
  nested case expressions.

  Own Id: OTP-15848 Aux Id: ERL-956

## Compiler 7.4

### Fixed Bugs and Malfunctions

- `record_info/2` is a pseudo-function that requires literal arguments known at
  compile time. Therefore, the following usage is illegal: `fun record/info/2`.
  The compiler would crash when during compilation of that kind of code.
  Corrected to issue a compilation error.

  Own Id: OTP-15760 Aux Id: ERL-907

### Improvements and New Features

- The compiler has been rewritten to internally use an intermediate
  representation based on Static Single Assignment (SSA). The new intermediate
  representation makes more optimizations possible.

  Most noticeable is that the binary matching optimizations are now applicable
  in many more circumstances than before.

  Another noticeable change is that type optimizations are now applied across
  local function calls, and will remove a lot more redundant type tests than
  before.

  Own Id: OTP-14894 Aux Id: ERL-714

- Funs are no longer created when they are only used locally, greatly improving
  the performance of named funs and "fun-wrapped" macros.

  Own Id: OTP-15273 Aux Id: ERL-639

- All compiler options that can be given in the source file can now also be
  given in the option list or from the command line for `erlc`.

  Specifically, the option `{nowarn_deprecated_function,MFAs}` was only
  recognized when given in the file with the attribute `-compile()`. The option
  `{nowarn_unused_function,FAs}` was incorrectly documented to only work in a
  file, but it also worked when given in the option list.

  Own Id: OTP-15456

- Do not allow function specifications for functions residing in other modules.

  \*** POTENTIAL INCOMPATIBILITY \***

  Own Id: OTP-15563 Aux Id: ERL-845, OTP-15562

- Internal documentation has now been added to the _Erts_ and _Compiler_
  applications.

  The internal documents for _Erts_ describe miscellaneous interesting
  implementation details. Those details can change at any time.

  The internal documentation for _Compiler_ documents the API for the Core
  Erlang modules. While we will not change those APIs without good reason, we
  don't give the same guarantees about backward compatibility as for the rest of
  the APIs in OTP.

  Own Id: OTP-15715

- There are new compiler options `nowarn_removed` and `{nowarn_removed,Items}`
  to suppress warnings for functions and modules that have been removed from
  OTP.

  Own Id: OTP-15749 Aux Id: ERL-904

## Compiler 7.3.2

### Fixed Bugs and Malfunctions

- An expression such as `(A / B) band 16#ff` would crash the compiler.

  Own Id: OTP-15518 Aux Id: ERL-829

- There could be an incorrect warning when the `tuple_calls` option was given.
  The generated code would be correct. Here is an example of code that would
  trigger the warning:

  `(list_to_atom("prefix_" ++ atom_to_list(suffix))):doit(X)`.

  Own Id: OTP-15552 Aux Id: ERL-838

- Optimize (again) Dialyzer's handling of left-associative use of `andalso` and
  `orelse` in guards.

  Own Id: OTP-15577 Aux Id: ERL-851, PR-2141, PR-1944

## Compiler 7.3.1

### Fixed Bugs and Malfunctions

- An optimization that avoided allocation of a stack frame for some `case`
  expressions was introduced in OTP 21. (ERL-504/OTP-14808) It turns out that in
  rare circumstances, this optimization is not safe. Therefore, this
  optimization has been disabled.

  A similar optimization will be included in OTP 22 in a safe way.

  Own Id: OTP-15501 Aux Id: ERL-807, ERL-514, OTP-14808

## Compiler 7.3

### Fixed Bugs and Malfunctions

- Fixed a rare internal consistency failure caused by a bug in the `beam_jump`
  pass. (Thanks to Simon Cornish for reporting this bug.)

  Own Id: OTP-15400 Aux Id: ERL-759

- The compiler could fail with an internal consistency check failure when
  compiling code that used the [`is_function/2`](`is_function/2`) BIF.

  Own Id: OTP-15435 Aux Id: ERL-778

- When an external fun was used, warnings for unused variables could be
  suppressed.

  Own Id: OTP-15437 Aux Id: ERL-762

- The compiler would crash when compiling an `after` block that called
  `erlang:raise/3` like this: `erlang:raise(Class, Stacktrace, Stacktrace)`

  Own Id: OTP-15481

### Improvements and New Features

- When specified, the `+{source,Name}` option will now override the actual file
  name in stack traces, instead of only affecting the return value of
  `Mod:module_info()`.

  The `+deterministic` flag will also affect stack traces now, omitting all path
  information except the file name, fixing a long-standing issue where
  deterministic builds required deterministic paths.

  Own Id: OTP-15245 Aux Id: ERL-706

## Compiler 7.2.7

### Fixed Bugs and Malfunctions

- Fixed a bug where incorrect code was generated following a binary match guard.

  Own Id: OTP-15353 Aux Id: ERL-753

## Compiler 7.2.6

### Fixed Bugs and Malfunctions

- In rare circumstances, the matched out tail of a binary could be the entire
  original binary. (There was partial correction to this problem in version
  7.2.5 of the compiler application.)

  Own Id: OTP-15335 Aux Id: ERL-689, OTP-15219

## Compiler 7.2.5

### Fixed Bugs and Malfunctions

- Fixed a bug that prevented certain variable-sized binary comprehensions from
  compiling.

  Own Id: OTP-15186 Aux Id: ERL-665

- When compiling from Core Erlang, funs created in certain expressions that were
  only used for their side-effects were subtly broken.

  Own Id: OTP-15188 Aux Id: ERL-658

- There could be an internal consistency failure when a `receive` was nested in
  a `try`/`catch`.

  Own Id: OTP-15218 Aux Id: ERL-684

- In rare circumstances, the matched out tail of a binary could be the entire
  original binary.

  Own Id: OTP-15219 Aux Id: ERL-689

- When [`is_map_key/2`](`is_map_key/2`) was used in a guard together with the
  `not/1` or `or/2` operators, the error behavior could be wrong when
  [`is_map_key/2`](`is_map_key/2`) was passed a non-map as the second argument.

  In rare circumstances, compiling code that uses
  [`is_map_key/2`](`is_map_key/2`) could cause an internal consistency check
  failure.

  Own Id: OTP-15227 Aux Id: ERL-699

- The compiler could crash when compiling a function with multiple receives in
  multiple clauses.

  Own Id: OTP-15235 Aux Id: ERL-703

## Compiler 7.2.4

### Fixed Bugs and Malfunctions

- Fix a regression in OTP-15204 that removed `.beam` file metadata that some
  external build tools relied on.

  Own Id: OTP-15292

## Compiler 7.2.3

### Fixed Bugs and Malfunctions

- Fixed an issue where files compiled with the `+deterministic` option differed
  if they were compiled in a different directory but were otherwise identical.

  Own Id: OTP-15204 Aux Id: ERL-679

## Compiler 7.2.2

### Fixed Bugs and Malfunctions

- In rare cases involving matching of binary literal strings, the compiler could
  optimize away code that should be executed.

  Own Id: OTP-15156 Aux Id: ERL-655

- There could be an internal consistency check failure when compiling code that
  called [`map_get(Key, Map)`](`map_get/2`) and then updated the same map.

  Own Id: OTP-15157

- In rare circumstances, the compiler could crash in `beam_jump` when compiling
  a floating point operation.

  Own Id: OTP-15166 Aux Id: ERL-660

## Compiler 7.2.1

### Fixed Bugs and Malfunctions

- The could could crash when compiling a complicated function that used the
  binary syntax.

  Own Id: OTP-15150 Aux Id: ERL-650

## Compiler 7.2

### Fixed Bugs and Malfunctions

- Fixed an error in an optimization pass that caused impossible tuple matching.

  Own Id: OTP-14855 Aux Id: ERL-549

- The exception thrown when a list comprehension was given a non-list term was
  not always correct.

  Own Id: OTP-14992 Aux Id: ERL-572

- The compiler could produce incorrect code in rare circumstances when the
  `[{inline,F/A}]` option was used.

  Own Id: OTP-15115 Aux Id: PR-1831

### Improvements and New Features

- Changed the default behaviour of `.erlang` loading: `.erlang` is no longer
  loaded from the current directory. `c:erlangrc(PathList)` can be used to
  search and load an `.erlang` file from user specified directories.

  `escript`, `erlc`, `dialyzer` and `typer` no longer load an `.erlang` at all.

  \*** POTENTIAL INCOMPATIBILITY \***

  Own Id: OTP-14439

- Support for "tuple calls" have been removed from the run-time system. Tuple
  calls was an undocumented and unsupported feature which allowed the module
  argument for an apply operation to be a tuple: `Var = dict:new(), Var:size()`.
  This "feature" frequently caused confusion, especially when such call failed.
  The stacktrace would point out functions that don't exist in the source code.

  For legacy code that need to use parameterized modules or tuple calls for some
  other reason, there is a new compiler option called `tuple_calls`. When this
  option is given, the compiler will generate extra code that emulates the old
  behavior for calls where the module is a variable.

  \*** POTENTIAL INCOMPATIBILITY \***

  Own Id: OTP-14497

- In code such as `example({ok, Val}) -> {ok, Val}.` a tuple would be built. The
  compiler will now automatically rewrite the code to
  `example({ok,Val}=Tuple) -> Tuple.` which will reduce code size, execution
  time, and remove GC pressure.

  Own Id: OTP-14505

- The optimization of `case` expression where only one of the case arms can
  execute successfully has been improved.

  Own Id: OTP-14525

- Some uses of binary matching has been slightly improved, eliminating
  unnecessary register shuffling.

  Own Id: OTP-14594 Aux Id: ERL-444

- There is a new `{compile_info,Info}` option for the compiler that allows
  BEAM-based languages such as Elixir and LFE to add their own compiler
  versions.

  Own Id: OTP-14615 Aux Id: PR-1558

- Loaded BEAM code in a 64-bit system requires less memory because of better
  packing of operands for instructions.

  These memory savings were achieved by major improvements to the `beam_makeops`
  scripts used when building the run time system and BEAM compiler. There is
  also new for documentation for `beam_makeops` that describes how new BEAM
  instructions and loader transformations can be implemented. The documentation
  is found in here in a source directory or git repository:
  erts/emulator/internal_doc/beam_makeops.md. An online version can be found
  here:
  https://github.com/erlang/otp/blob/master/erts/emulator/internal_doc/beam_makeops.md

  Own Id: OTP-14626

- Size calculations for binary constructions has been somewhat optimized,
  producing smaller code.

  Own Id: OTP-14654

- When the value returned from a '`catch`' expression is ignored, no stacktrace
  will be built if an exception is caught. That will save time and produce less
  garbage. There are also some minor optimizations of '`try`/`catch`' both in
  the compiler and run-time system.

  Own Id: OTP-14683

- There is a new syntax in '`try/catch`' for retrieving the stacktrace without
  calling '`erlang:get_stacktrace/0`'. See the reference manual for a
  description of the new syntax. The '`erlang:get_stacktrace/0`' BIF is now
  deprecated.

  Own Id: OTP-14692

- The following is an internal change in the compiler, that is not noticeable
  for normal use of the compiler: The module `v3_life` has been removed. Its
  functionality has been simplified and integrated into `v3_codegen`.

  Own Id: OTP-14712

- The optimization of binary matching that delays creation of sub binaries (see
  the Efficiency Guide) could be thwarted by the argument order and could be
  necessary to change the argument order. The compiler has now become smarter
  and can handle any argument order.

  Own Id: OTP-14774

- When the compiler was faced with complex case expressions it would
  unnecessarily allocate stack elements and shuffle data between x and y
  registers. Improved code generation to only allocate a stack frame when
  strictly necessary.

  Own Id: OTP-14808 Aux Id: ERL-514

- There is a new option '`makedep_side_effect`' for the compiler and `-MMD` for
  '`erlc`' that generates dependencies and continues to compile as normal.

  Own Id: OTP-14830

- When compiling modules with huge functions, the compiler would generate a lot
  of atoms for its internal, sometimes so many that the atom table would
  overflow. The compiler has been rewritten to generate far less internal atoms
  to avoid filling the atom table.

  Own Id: OTP-14968 Aux Id: ERL-563

- External funs with literal values for module, name, and arity (e.g.
  `erlang:abs/1`) are now treated as literals. That means more efficient code
  that produces less garbage on the heap.

  Own Id: OTP-15003

- Two new guards BIFs operating on maps have been added:
  [`map_get/2`](`map_get/2`) and [`is_map_key/2`](`is_map_key/2`). They do the
  same as `maps:get/2` and `maps:is_key/2`, respectively, except that they are
  allowed to be used in guards.

  Own Id: OTP-15037 Aux Id: PR-1784, PR-1802

- A call or apply of a literal external fun will be replaced with a direct call.

  Own Id: OTP-15044 Aux Id: ERL-614

- Part of EEP-44 has been implemented.

  There is a new predefined macro called `OTP_RELEASE` which is an integer
  indicating the OTP release number (its value is `21` in this release).

  There are new preprocessor directives `-if(Condition).` and
  `-elif(Condition).`. The `if/elif` supports the builtin function
  `defined(Symbol)`.

  Own Id: OTP-15087 Aux Id: PR-1810

## Compiler 7.1.5.2

### Fixed Bugs and Malfunctions

- Fix a regression in OTP-15204 that removed `.beam` file metadata that some
  external build tools relied on.

  Own Id: OTP-15292

## Compiler 7.1.5.1

### Fixed Bugs and Malfunctions

- Fixed an issue where files compiled with the `+deterministic` option differed
  if they were compiled in a different directory but were otherwise identical.

  Own Id: OTP-15204 Aux Id: ERL-679

## Compiler 7.1.5

### Fixed Bugs and Malfunctions

- The internal compiler pass (`beam_validator`) that validates the generated
  code has been strengthened.

  When compiling from BEAM assembly code, the `beam_type` optimizer pass could
  make the code unsafe. Corrected.

  Own Id: OTP-14863

- Corrected optimizations of integers matched out from binaries and used in bit
  operations.

  Own Id: OTP-14898

## Compiler 7.1.4

### Fixed Bugs and Malfunctions

- The '`deterministic`' option was not recognized when given in a `-compile()`
  attribute in the source code.

  Own Id: OTP-14773 Aux Id: ERL-498

## Compiler 7.1.3

### Fixed Bugs and Malfunctions

- The compiler could issue an incorrect internal consistency failure diagnostic
  for some complicated bit syntax matches.

  Own Id: OTP-14640 Aux Id: ERL-490

## Compiler 7.1.2

### Fixed Bugs and Malfunctions

- Fail labels on guard BIFs weren't taken into account during an optimization
  pass, and a bug in the validation pass sometimes prevented this from being
  noticed when a fault occurred.

  Own Id: OTP-14522 Aux Id: ERIERL-48

- When compiling from Core Erlang, an 'apply' with a nested apply in the
  function position would be treated as an invalid call. Corrected. (Thanks to
  Mikael Pettersson for reporting this bug.)

  Own Id: OTP-14526

- Fixed checking of binary matching in the `beam_validator` module to ensure
  that potential compiler bugs are found at compile-time instead as emulator
  crash at run-time.

  Own Id: OTP-14591

- There could be false warnings for `erlang:get_stacktrace/0` being used outside
  of a `try` block when using multiple `catch` clauses.

  Own Id: OTP-14600 Aux Id: ERL-478

### Improvements and New Features

- The Erlang code linter no longer checks that the functions mentioned in
  `nowarn_deprecated_function` options are declared in the module.

  Own Id: OTP-14378

## Compiler 7.1.1

### Fixed Bugs and Malfunctions

- Fail labels on guard BIFs weren't taken into account during an optimization
  pass, and a bug in the validation pass sometimes prevented this from being
  noticed when a fault occurred.

  Own Id: OTP-14522 Aux Id: ERIERL-48

## Compiler 7.1

### Fixed Bugs and Malfunctions

- For many releases, it has been legal to override a BIF with a local function
  having the same name. However, calling a local function with the same name as
  guard BIF as filter in a list comprehension was not allowed.

  Own Id: OTP-13690

- compile:forms/2 would not return the module name as documented when one of the
  options '`from_core`', '`from_asm`', or '`from_beam`' was given. Also, the
  compiler would crash if one of those options was combined with '`native`'.

  Own Id: OTP-14408 Aux Id: ERL-417

### Improvements and New Features

- Optimized test for tuples with an atom as first element.

  Own Id: OTP-12148

- Compilation of modules with huge literal binary strings is now much faster.

  Own Id: OTP-13794

- Replaced usage of deprecated symbolic [`time unit`](`t:erlang:time_unit/0`)
  representations.

  Own Id: OTP-13831 Aux Id: OTP-13735

- The undocumented and unsupported module `sys_pre_expand` has been removed. As
  a partial replacement for the functionality, there is a new function
  `erl_internal:add_predefined_functions/1` and `erl_expand_records` will now
  add a module prefix to calls to BIFs and imported functions.

  Own Id: OTP-13856

- The internal compiler passes now start all generated variables with "@" to
  avoid any conflicts with variables in languages such as Elixir or LFE.

  Own Id: OTP-13924

- The function `fmod/2` has been added to the `math` module.

  Own Id: OTP-14000

- Code generation for complicated guards have been improved.

  Own Id: OTP-14042

- The compiler has new warnings for repeated identical map keys.

  A map expression such as,

  `#{'a' => 1, 'b' => 2, 'a' => 3}.`

  will produce a warning for the repeated key 'a'.

  Own Id: OTP-14058

- By default, there will now be a warning when `export_all` is used. The warning
  can be disabled using `nowarn_export_all`.

  Own Id: OTP-14071

- Optimize maps pattern matching by only examining the common keys in each
  clause first instead of all keys. This will reduce the number of lookups of
  each key in maps pattern matching.

  Own Id: OTP-14072

- There is a new '`deterministic`' option to omit '`source`' and '`options`'
  tuples in the BEAM file.

  Own Id: OTP-14087

- Analyzing modules with binary construction with huge strings is now much
  faster. The compiler also compiles such modules slightly faster.

  Own Id: OTP-14125 Aux Id: ERL-308

- Atoms may now contain arbitrary Unicode characters.

  Own Id: OTP-14178

- `compile:file/2` now accepts the option `extra_chunks` to include extra chunks
  in the BEAM file.

  Own Id: OTP-14221

- The format of debug information that is stored in BEAM files (when
  `debug_info` is used) has been changed. The purpose of the change is to better
  support other BEAM-based languages such as Elixir or LFE.

  All tools included in OTP (dialyzer, debugger, cover, and so on) will handle
  both the new format and the previous format. Tools that retrieve the debug
  information using `beam_lib:chunk(Beam, [abstract_code])` will continue to
  work with both the new and old format. Tools that call
  `beam_lib:chunk(Beam, ["Abst"])` will not work with the new format.

  For more information, see the description of `debug_info` in the documentation
  for `beam_lib` and the description of the `{debug_info,{Backend,Data}}` option
  in the documentation for `compile`.

  Own Id: OTP-14369 Aux Id: PR-1367

- In a future release, `erlang:get_stacktrace/0` will probably only work when
  called from within a '`try`' expression (otherwise it will return `[]`.

  To help prepare for that change, the compiler will now by default warn if
  '`get_stacktrace/0`' is used in a way that will not work in the future. Note
  that the warning will not be issued if '`get_stacktrace/0`' is used in a
  function that uses neither '`catch`' nor '`try`' (because that could be a
  legal use if the function is called from within a '`try`'.

  Own Id: OTP-14401

## Compiler 7.0.4.1

### Fixed Bugs and Malfunctions

- Fail labels on guard BIFs weren't taken into account during an optimization
  pass, and a bug in the validation pass sometimes prevented this from being
  noticed when a fault occurred.

  Own Id: OTP-14522 Aux Id: ERIERL-48

## Compiler 7.0.4

### Fixed Bugs and Malfunctions

- Minor internal changes. A typo in the documentation was also fixed.

  Own Id: OTP-14240

## Compiler 7.0.3

### Fixed Bugs and Malfunctions

- Fixed a compiler crash when maps were matched.

  Own Id: OTP-13931 Aux Id: ERL-266

- Fixed a compiler crash having to with the delayed sub-creation optimization.
  (Thanks to Jose Valim for reporting this bug.)

  Own Id: OTP-13947 Aux Id: ERL-268

- The compiler option `inline_list_funcs` accidentally turned off some other
  optimizations.

  Own Id: OTP-13985

- The compiler could sometimes generate spurious warnings when inlining was
  enabled.

  Own Id: OTP-14040 Aux Id: ERL-301

## Compiler 7.0.2

### Fixed Bugs and Malfunctions

- If the compiler fails to write the BEAM file, it will now report the reason of
  the error for the write operation.

  Own Id: OTP-13701

- Fixed an internal compiler error. (Thanks to Svilen Ivanov for reporting this
  bug.)

  Own Id: OTP-13780 Aux Id: ERL-202

- The compiler could crash when trying to compile a complicated expression with
  multiple catches all on one line . (Thanks to Thomas Arts for reporting this
  bug.)

  Own Id: OTP-13804 Aux Id: ERL-209

- Eliminated a few internal compiler failures.

  Own Id: OTP-13863

## Compiler 7.0.1

### Fixed Bugs and Malfunctions

- A literal binary matching regression was introduced in 19.0 where a match
  could fail to resolve to the right clause. This has now been fixed.

  Own Id: OTP-13738

## Compiler 7.0

### Fixed Bugs and Malfunctions

- `compile:forms/1,2` would crash when used in a working directory that had been
  deleted by another process.

  Own Id: OTP-13430 Aux Id: ERL-113

- Dialyzer no longer crashes when there is an invalid function call such as
  `42(7)` in a module being analyzed. The compiler will now warn for invalid
  function calls such as `X = 42, x(7)`.

  Own Id: OTP-13552 Aux Id: ERL-138

### Improvements and New Features

- Optimization of tuple matching has been slightly improved.

  Own Id: OTP-12951

- Five deprecated and undocumented functions in the module `core_lib` have been
  removed. The functions are: `get_anno/{1,2}`, `is_literal/1`,
  `is_literal_list/1`, and `literal_value`. Use the appropriate functions in the
  `cerl` module instead.

  Own Id: OTP-12979

- The pre-processor can now expand the ?FUNCTION_NAME and ?FUNCTION_ARITY
  macros.

  Own Id: OTP-13059

- The function mapfold/4 has been added to the `cerl_trees` module.

  Own Id: OTP-13280

- Bitstring comprehensions have been generalized to allow arbitrary expressions
  in the construction part.

  Own Id: OTP-13289

- The compiler will now produce warnings for binary patterns that will never
  match (example: `<<-1/unsigned>> = Bin`).

  Own Id: OTP-13374 Aux Id: ERL-44

- The compiler will no longer put the compilation date and time into BEAM files.
  That means that two BEAM files compiled on the same computer from the same
  source code and compilation options will be identical.

  Note: If you want to find out whether a BEAM file on disk is different from
  the loaded code, compared the MD5 value obtained from `Mod:module_info(md5)`
  with the MD5 value obtained from `beam_lib:md5(BeamFileForMod)`

  .

  \*** POTENTIAL INCOMPATIBILITY \***

  Own Id: OTP-13504

- The function `compile:env_compiler_options/0` has been added to allow tools to
  pick up the same default compiler options as the compiler itself.

  Own Id: OTP-13654

## Compiler 6.0.3.1

### Fixed Bugs and Malfunctions

- Fail labels on guard BIFs weren't taken into account during an optimization
  pass, and a bug in the validation pass sometimes prevented this from being
  noticed when a fault occurred.

  Own Id: OTP-14522 Aux Id: ERIERL-48

## Compiler 6.0.3

### Fixed Bugs and Malfunctions

- An complicated guard expression in a function call could crash the compiler.
  (Thanks to Thomas Arts for reporting this bug.)

  Own Id: OTP-13208

- Constructing a map in a guard in a catch could crash the compiler. (Thanks to
  Thomas Arts for reporting this bug.)

  Own Id: OTP-13223

- Updating a fun as if it were a map would cause the compiler to crash. (Thanks
  to Thomas Arts for reporting this bug.)

  Own Id: OTP-13231

- Fix pretty printing of Core Maps

  Literal maps could cause Dialyzer to crash when pretty printing the results.

  Own Id: OTP-13238

- A complex combination of bit syntax matching operations would cause an
  internal consistency check failure during compilation. (Thanks to Jose Valim
  for reporting this bug.)

  Own Id: OTP-13309

## Compiler 6.0.2

### Fixed Bugs and Malfunctions

- Fix cerl_trees:label/2 bug with map K/V swap

  Own Id: OTP-13091

- Warnings produced when the '`bin_opt_info`' option was given could sometimes
  lack filenames and line numbers. (Thanks to José Valim for reporting this
  bug.)

  Own Id: OTP-13113

## Compiler 6.0.1

### Fixed Bugs and Malfunctions

- Fix `get_map_elements` register corruption

  Instruction `get_map_elements` might destroy target registers when the
  fail-label is taken. Only seen for patterns with two, and only two, target
  registers. Specifically if we copy one register and then jump.

  Own Id: OTP-12967

## Compiler 6.0

### Fixed Bugs and Malfunctions

- The compiler optimizes away building of terms that are never actually used. As
  a result, the compiler in OTP 18 may produce more warnings for terms that are
  built but not used than the compiler in OTP 17.

  Own Id: OTP-12453

- Using a map could incorrectly suppress warnings for unused variables.

  Own Id: OTP-12515

- The compiler now properly reports unknown parse transforms. That is, `undef`
  exceptions coming from the parse transform itself is reported differently from
  the absence of the parse transform.

  Own Id: OTP-12723

- Allow for 'creation of sub binary delayed' optimization if maps instructions
  are in a clause.

  Own Id: OTP-12758

### Improvements and New Features

- The `cerl` and `cerl_trees` modules in the Compiler application are now
  documented.

  Own Id: OTP-11978

- The deprecated '`asm`' option has been removed.

  \*** POTENTIAL INCOMPATIBILITY \***

  Own Id: OTP-12100

- Support variables as Map keys in expressions and patterns

  Erlang will accept any expression as keys in Map expressions and it will
  accept literals or bound variables as keys in Map patterns.

  Own Id: OTP-12218

- Infer Map type information in beam_type compiler optimization pass.

  Own Id: OTP-12253

- Compiler optimizations have been improved.

  Own Id: OTP-12393

- Five undocumented functions in the module `core_lib` have been deprecated and
  will be removed in the next major release. The functions are:
  `get_anno/{1,2}`, `is_literal/1`, `is_literal_list/1`, and `literal_value`.
  Use the appropriate functions in the `cerl` module instead.

  Own Id: OTP-12497

- Change some internal data structures to Maps in order to speed up compilation
  time. Measured speed up is around 10%-15%.

  Own Id: OTP-12774

- Fix beam_bool pass for Maps instruction get_map_elements

  Before beam_split the get_map_elements instruction is still in blocks and the
  helper function in beam_jump did not reflect this.

  Own Id: OTP-12844 Aux Id: 17

## Compiler 5.0.4

### Fixed Bugs and Malfunctions

- Matching out a map from a record and then updating the record could cause a
  'badarg' exception at run-time. (Thanks to Dmitry Aleksandrov for reporting
  this bug.)

  Own Id: OTP-12402

- The compiler would crash when compiling some complex, nonsensical guards such
  as:

  ... `when {{X}}, -X`...

  Own Id: OTP-12410

- In rare circumstances, using binary pattern in the value part of a map pattern
  would cause the compiler to crash.

  Own Id: OTP-12414

- Case expressions where a map was wrapped in a tuple or list such as:

  `case {a,Map} of`  
  `{a,#{k:=_}}=Tuple -> Tuple`  
  `end.`

  would be unsafely "optimized" to either cause an exception at run-time or
  would return an empty map.

  Own Id: OTP-12451

- When a variable was compared to a literal map using the '`==`' operator, the
  compiler would change the operator to '`=:=`' since it is more efficient.
  However, this optimization is not safe if the map literal has numeric keys or
  values. The compiler will now only do the optimization if all keys and values
  are non-numeric.

  Own Id: OTP-12456

## Compiler 5.0.3

### Fixed Bugs and Malfunctions

- Named funs with the same name and arity could get mixed up with each other.

  Own Id: OTP-12262

- Coalesce map keys in dialyzer mode

  This fixes a regression introduced in commit
  805f9c89fc01220bc1bb0f27e1b68fd4eca688ba The problem occurred with compounded
  map keys compiled with dialyzer option turned on, '+dialyzer'.

  Reported by: Ivan Uemlianin

  Own Id: OTP-12347

## Compiler 5.0.2

### Fixed Bugs and Malfunctions

- Corrected a bug with incorrect code generation when inlining was turned on.

  Own Id: OTP-12132

## Compiler 5.0.1

### Fixed Bugs and Malfunctions

- A Dialyzer crash involving analysis of Map types has now been fixed.

  Own Id: OTP-11947

- The compiler would fail to compile a file with a latin-1 character in the
  false branch of an `-ifdef` or `-indef`.

  Own Id: OTP-11987

## Compiler 5.0

### Fixed Bugs and Malfunctions

- Line numbers would not be correct when a binary construction such as
  '`<<Bin/binary,...>>`' fails. (Thanks to Stanislav Seletskiy for reporting
  this bug.)

  Own Id: OTP-11572

- The compiler now properly annotates the code in value in the '`after`' clause
  for a '`try`' so that Dialyzer no longer generates a false warning for an
  unmatched return.

  Own Id: OTP-11580

- Some case statements where no clause would match could cause an internal error
  in the compiler. (Thanks to Erik Soe Sorensen for reporting this bug.)

  Own Id: OTP-11610

- With `--Wunmatched_returns`, dialyzer will no longer warn when the value of a
  list comprehension is ignored, provided that the each value in the list would
  be an atomic value (such as integer or atoms, as opposed to tuples and lists).
  Example: ignoring '`[io:format(...) || ...]`' will not cause a warning, while
  ignoring '`[file:close(Fd) || ...]`' will.

  Own Id: OTP-11626

- Matching out a binary and applying the binary as if it were a fun would crash
  the run-time system. (Thanks to Loïc Hoguin.)

  Own Id: OTP-11672

- Some local implementations of removing the last element from a list are
  replaced by `lists:droplast/1`. Note that this requires at least `stdlib-2.0`,
  which is the stdlib version delivered in OTP 17.0. (Thanks to Hans Svensson)

  Own Id: OTP-11678

- Allow all auto imports to be suppressed at once. Introducing the
  no_auto_import attribute: -compile(no_auto_import). Useful for code generation
  tools that always use the qualified function names and want to avoid the auto
  imported functions clashing with local ones. (Thanks to José Valim.)

  Own Id: OTP-11682

- Application upgrade (appup) files are corrected for the following
  applications:

  `asn1, common_test, compiler, crypto, debugger, dialyzer, edoc, eldap, erl_docgen, et, eunit, gs, hipe, inets, observer, odbc, os_mon, otp_mibs, parsetools, percept, public_key, reltool, runtime_tools, ssh, syntax_tools, test_server, tools, typer, webtool, wx, xmerl`

  A new test utility for testing appup files is added to test_server. This is
  now used by most applications in OTP.

  (Thanks to Tobias Schlager)

  Own Id: OTP-11744

- Adapt 'asm' deprecation message to new version scheme. (Thanks to Tuncer Ayaz)

  Own Id: OTP-11751

- A number of compiler errors where unusual or nonsensical code would crash the
  compiler have been reported by Ulf Norell and corrected by Anthony Ramine.

  Own Id: OTP-11770

### Improvements and New Features

- Compilation times for modules with a huge number for record accesses using the
  dot operator has been improved.

  Own Id: OTP-10652

- The compiler can generate somewhat better code by moving let expressions into
  sequences. (Thanks to Anthony Ramine.)

  Own Id: OTP-11056

- Forbid unsized fields in patterns of binary generators and simplified
  v3_core's translation of bit string generators. (Thanks to Anthony Ramine.)

  Own Id: OTP-11186

- Funs can now be a given a name. Thanks to to Richard O'Keefe for the idea
  (EEP37) and to Anthony Ramine for the implementation.

  Own Id: OTP-11537

- Using the `from_asm` option to produce a BEAM file starting from BEAM assembly
  code would often fail because early optimization passes would not understand
  instructions that later optimization passes would introduce. (Thanks to
  Anthony Ramine.)

  Own Id: OTP-11544

- The `.core` and `.S` extensions are now documented in the `erlc`
  documentation, and the '`from_core`' and '`from_asm`' options are now
  documented in the compiler documentation. (Thanks to Tuncer Ayaz.)

  Own Id: OTP-11547

- Optimization of case expressions that build tuples or lists have been
  improved.

  Own Id: OTP-11584

- EEP43: New data type - Maps

  With Maps you may for instance:

  - \_\_\_\_ - `M0 = #{ a => 1, b => 2}, % create associations`

  - \_\_\_\_ - `M1 = M0#{ a := 10 }, % update values`

  - \_\_\_\_ - `M2 = M1#{ "hi" => "hello"}, % add new associations`

  - \_\_\_\_ - `#{ "hi" := V1, a := V2, b := V3} = M2. % match keys with values`

  For information on how to use Maps please see Map Expressions in the
  [Reference Manual](`e:system:expressions.md#map-expressions`).

  The current implementation is without the following features:

  - \_\_\_\_ - No variable keys

  - \_\_\_\_ - No single value access

  - \_\_\_\_ - No map comprehensions

  Note that Maps is _experimental_ during OTP 17.0.

  Own Id: OTP-11616

- Some function specs are corrected or moved and some edoc comments are
  corrected in order to allow use of edoc. (Thanks to Pierre Fenoll)

  Own Id: OTP-11702

- Thanks to Anthony Ramine for several improvements to the optimizations in the
  BEAM compiler and for cleaning up the code the code that transforms list and
  binary comprehensions to Core Erlang.

  Own Id: OTP-11720

- The default encoding for Erlang source files is now UTF-8. As a temporary
  measure to ease the transition from the old default of latin-1, if the
  compiler encounters byte sequences that are not valid UTF-8 sequences, the
  compiler will re-try the compilation in latin-1 mode. This workaround will be
  removed in a future release.

  Own Id: OTP-11791

## Compiler 4.9.4

### Fixed Bugs and Malfunctions

- Typo fix ambigous -> ambiguous. Thanks to Leo Correa.

  Own Id: OTP-11455

### Improvements and New Features

- Lift 'after' blocks to zeroary functions. Thanks to Anthony Ramine.

  Own Id: OTP-11267

## Compiler 4.9.3

### Fixed Bugs and Malfunctions

- Expressions such as `'B = is_integer(V), if B and B -> ok end'` would crash
  the compiler.

  Own Id: OTP-11240

- `compile:file2/2` with the option `report_errors` could return ErrorInfo
  tuples with only two elements, while the documentation says that the ErrorInfo
  tuple always has three elements. Also updated the documentation to add that
  the first element may be '`none`' if no line number is applicable.

  Own Id: OTP-11304 Aux Id: seq12412

### Improvements and New Features

- Fix matching of floating point middle-endian machines. Thanks to Johannes
  Weissl.

  Own Id: OTP-11201

- Restrict inlining of local fun references. Thanks to Anthony Ramine.

  Own Id: OTP-11211

- Silence a misleading warning with some comprehensions. Thanks to Anthony
  Ramine.

  Own Id: OTP-11212

- Forbid returning a match context in beam_validator. Thanks to Anthony Ramine.

  Own Id: OTP-11247

## Compiler 4.9.2

### Fixed Bugs and Malfunctions

- Compiling functions with complex boolean operations in guards could be very
  slow. (Thanks to Magnus Muller for reporting this issue.)

  Own Id: OTP-10939

- Certain guard expressions used in a receive statement could cause the compiler
  to crash.

  Own Id: OTP-11119 Aux Id: seq12342

### Improvements and New Features

- Fix optimization of some binary comprehensions. Thanks to Anthony Ramine.

  Own Id: OTP-11005

- Use a set to store ref registers in beam_receive. Thanks to Anthony Ramine.

  Own Id: OTP-11069

- Fix renaming of bs_put_string instructions. Thanks to Anthony Ramine.

  Own Id: OTP-11129

## Compiler 4.9.1

### Fixed Bugs and Malfunctions

- The compiler would crash attempting to compile expressions such as "element(2,
  not_tuple)".

  Own Id: OTP-10794

- Forbid multiple values in Core Erlang sequence arguments. Thanks to José Valim
  and Anthony Ramine.

  Own Id: OTP-10818

- An unsafe optimization would cause the compiler to crash with an internal
  error for certain complex code sequences.

  Own Id: OTP-10825 Aux Id: seq12247

### Improvements and New Features

- Integers in expression that will give a floating point result (such as
  "`X / 2`" will now be converted to floating point at compile-time. (Suggested
  by Richard O'Keefe.)

  Identical floating points constans in a module will now be coalesced to one
  entry in the constant pool.

  Own Id: OTP-10788

## Compiler 4.9

### Improvements and New Features

- The compiler optimizations have been polished, so that the code quality will
  be slightly better in some cases.

  Own Id: OTP-10193

- Support for Unicode has been implemented.

  Own Id: OTP-10302

- Where necessary a comment stating encoding has been added to Erlang files. The
  comment is meant to be removed in Erlang/OTP R17B when UTF-8 becomes the
  default encoding.

  Own Id: OTP-10630

- Fix some wrong warnings triggered by the option inline_list_funcs. Thanks to
  Anthony Ramine.

  Own Id: OTP-10690

- Forbid local fun variables in Core Erlang guards. Thanks to Anthony Ramine.

  Own Id: OTP-10706

- Binary syntax matches could cause an internal consistency error in in the
  compiler. (Thanks to Viktor Sovietov for reporting this bug.)

  Own Id: OTP-10724

## Compiler 4.8.2

### Fixed Bugs and Malfunctions

- Modules with very many functions would compile very slowly.

  Own Id: OTP-10123

- `compile:forms/2` will now use a \{source,SourceFilePath\} to set the source
  returned by `module_info(compile)` (Thanks to José Valim)

  Own Id: OTP-10150

- A process which had enabled trap_exit would receive EXIT messages after
  calling the compiler. (Thanks to Jeremy Heater.)

  Own Id: OTP-10171

- Fix messages ordering with column numbers

  Own Id: OTP-10183

- sys_pre_expand: Fix BASE never being set

  Commit a612e99fb5aaa934fe5a8591db0f083d7fa0b20a turned module attributes from
  2-tuples to 3-tuples but forgot to update get_base/1, breaking BASE for
  parametric modules.

  Own Id: OTP-10184

- The compiler will now issue a warning if literal tuple funs are used. For
  example, \{erlang,is_tuple\}(X) will now generate a warning.

  Own Id: OTP-10185

- The compiler will now warn for illegal sizes for segments in binary
  construction. For example, <<X:(2.5)>> will now cause the compiler to issue a
  warning.

  Own Id: OTP-10197

- Fix the erlc -MP flag

  Because of a copy-and-paste error in erlc.c, the -MP flag had the same effect
  as -MG. As a workaround, you had to pass +makedep_phony to enable the MP
  option. This patch makes -MP work as intended.

  Own Id: OTP-10211

## Compiler 4.8.1

### Fixed Bugs and Malfunctions

- In rare circumstance, the compiler could crash when compiling a case
  statement. (Thanks to Hakan Mattsson.)

  Own Id: OTP-9842

- Calling a guard test (such as is_list/1) from the top-level in a guard, would
  cause a compiler crash if there was a local definition with the same name.
  Corrected to reject the program with an error message.

  Own Id: OTP-9866

- Using [`get/1`](`get/1`) in a `try` block could in some cases cause an
  internal compiler error. (Thanks to Eric Merritt.)

  Own Id: OTP-9867

- An unexported on_load function would not get run if the module was compiled
  with the `inline` option. (Thanks to Yiannis Tsiouris.)

  Own Id: OTP-9910

- Fixed a discrepancy in compile_info

  The BEAM disassembler used the atom 'none' to signify the absence of a
  compile_info chunk in a .beam file. This clashed with the type declaration of
  the compile_info field of a #beam_file\{\} record as containing a list. Now []
  signifies the absence of this chunk. This simplifies the code and avoids a
  dialyzer warning.

  Own Id: OTP-9917

- Fix typo in \`compile' doc: unmatched parenthesis (Thanks to Ricardo Catalinas
  Jiménez)

  Own Id: OTP-9919

- In a `try`...`catch` statement that always returned `false`, the compiler
  would remove calls to BIFs that could not cause an exception (such as
  [`put/2`](`put/2`)). Example of such code:
  `try put(K, V), false catch _:_ -> false end.`

  Own Id: OTP-9982

## Compiler 4.8

### Fixed Bugs and Malfunctions

- Add '-callback' attributes in stdlib's behaviours

  Replace the behaviour_info(callbacks) export in stdlib's behaviours with
  -callback' attributes for all the callbacks. Update the documentation with
  information on the callback attribute Automatically generate 'behaviour_info'
  function from '-callback' attributes

  'behaviour_info(callbacks)' is a special function that is defined in a module
  which describes a behaviour and returns a list of its callbacks.

  This function is now automatically generated using the '-callback' specs. An
  error is returned by lint if user defines both '-callback' attributes and the
  behaviour_info/1 function. If no type info is needed for a callback use a
  generic spec for it. Add '-callback' attribute to language syntax

  Behaviours may define specs for their callbacks using the familiar spec
  syntax, replacing the '-spec' keyword with '-callback'. Simple lint checks are
  performed to ensure that no callbacks are defined twice and all types referred
  are declared.

  These attributes can be then used by tools to provide documentation to the
  behaviour or find discrepancies in the callback definitions in the callback
  module.

  Add callback specs into 'application' module in kernel Add callback specs to
  tftp module following internet documentation Add callback specs to
  inets_service module following possibly deprecated comments

  Own Id: OTP-9621

- The calculation of the 'uniq' value for a fun (see `erlang:fun_info/1`) was
  too weak and has been strengthened. It used to be based on the only the code
  for the fun body, but it is now based on the MD5 of the BEAM code for the
  module.

  Own Id: OTP-9667

### Improvements and New Features

- Variables are now now allowed in '`fun M:F/A`' as suggested by Richard O'Keefe
  in EEP-23.

  The representation of '`fun M:F/A`' in the abstract format has been changed in
  an incompatible way. Tools that directly read or manipulate the abstract
  format (such as parse transforms) may need to be updated. The compiler can
  handle both the new and the old format (i.e. extracting the abstract format
  from a pre-R15 BEAM file and compiling it using compile:forms/1,2 will work).
  The `syntax_tools` application can also handle both formats.

  \*** POTENTIAL INCOMPATIBILITY \***

  Own Id: OTP-9643

- `filename:find_src/1,2` will now work on stripped BEAM files (reported by Per
  Hedeland). The HiPE compiler will also work on stripped BEAM files. The BEAM
  compiler will no longer include compilation options given in the source code
  itself in `M:module_info(compile)` (because those options will be applied
  anyway if the module is re-compiled).

  Own Id: OTP-9752

- Inlining binary matching could cause an internal compiler error. (Thanks to
  Rene Kijewski for reporting this bug.)

  Own Id: OTP-9770

## Compiler 4.7.5

### Fixed Bugs and Malfunctions

- Compiler options given in the source code using a `-compile()` attribute used
  to be included twice in `Mod:module_info(compile)`. They are now only included
  once at the beginning of the list of options.

  Own Id: OTP-9534

- beam_disasm: Handle stripped BEAM files

  beam_disasm:file/1 would crash if asked to disassemble a stripped BEAM file
  without an "Attr" chunk. (Thanks to Haitao Li)

  Own Id: OTP-9571

## Compiler 4.7.4

### Fixed Bugs and Malfunctions

- If a variable is matched out in binary matching and used as the size for a
  binary element, it would seem to be unbound if used in a subsequent match
  operation. (Thanks to Bernard Duggan.)

  Own Id: OTP-9134

- Eliminate incorrect warning in `sys_core_fold`

  Own Id: OTP-9152

## Compiler 4.7.3

### Fixed Bugs and Malfunctions

- The `-export_type()` directive is no longer included among the attributes.

  Own Id: OTP-8998

### Improvements and New Features

- The maximum number of allowed arguments for an Erlang function has been
  lowered from 256 to 255, so that the number of arguments can now fit in a
  byte.

  Own Id: OTP-9049

- Dependency generation for Makefiles has been added to the compiler and erlc.
  See the manual pages for `compile` and `erlc`. (Thanks to Jean-Sebastien
  Pedron.)

  Own Id: OTP-9065

## Compiler 4.7.2

### Fixed Bugs and Malfunctions

- Two compiler bugs (that would cause the compiler to terminate) reported by
  Christopher Williams have been fixed.

  Own Id: OTP-8949

### Improvements and New Features

- The compiler would translate binary comprehensions containing tail segments in
  a way that would would confuse Dialyzer. For instance:

  `[42 || <<_:8/integer, _/bits>> <= Bits]`

  would produce a Dialyzer warning.

  Own Id: OTP-8864

- Code such as `foo(A) -> <<A:0>>` would crash the compiler.

  Own Id: OTP-8865

- The compiler could fail with an internal error when variables were exported
  from a receive block but the return value of the receive block were not used.
  (Thanks to Jim Engquist for reporting this error.)

  Own Id: OTP-8888

## Compiler 4.7.1

### Improvements and New Features

- Eliminated warnings for auto-imported BIF clashes.

  Own Id: OTP-8840

## Compiler 4.7

### Fixed Bugs and Malfunctions

- Several problems in the inliner have been fixed.

  Own Id: OTP-8552

### Improvements and New Features

- The module binary from EEP31 (and EEP9) is implemented.

  Own Id: OTP-8217

- Local and imported functions now override the auto-imported BIFs when the
  names clash. The pre R14 behaviour was that auto-imported BIFs would override
  local functions. To avoid that old programs change behaviour, the following
  will generate an error:

  - Doing a call without explicit module name to a local function having a name
    clashing with the name of an auto-imported BIF that was present (and
    auto-imported) before OTP R14A
  - Explicitly importing a function having a name clashing with the name of an
    autoimported BIF that was present (and autoimported) before OTP R14A
  - Using any form of the old compiler directive `nowarn_bif_clash`

  If the BIF was added or auto-imported in OTP R14A or later, overriding it with
  an import or a local function will only result in a warning,

  To resolve clashes, you can either use the explicit module name `erlang` to
  call the BIF, or you can remove the auto-import of that specific BIF by using
  the new compiler directive `-compile({no_auto_import,[F/A]}).`, which makes
  all calls to the local or imported function without explicit module name pass
  without warnings or errors.

  The change makes it possible to add auto-imported BIFs without breaking or
  silently changing old code in the future. However some current code
  ingeniously utilizing the old behaviour or the `nowarn_bif_clash` compiler
  directive, might need changing to be accepted by the compiler.

  \*** POTENTIAL INCOMPATIBILITY \***

  Own Id: OTP-8579

- The undocumented, unsupported, and deprecated function `lists:flat_length/1`
  has been removed.

  Own Id: OTP-8584

- Nested records can now be accessed without parenthesis. See the Reference
  Manual for examples. (Thanks to YAMASHINA Hio and Tuncer Ayaz.)

  Own Id: OTP-8597

- It is now possible to suppress the warning in code such as
  "`list_to_integer(S), ok`" by assigning the ignored value "_" like this: "`_ =
  list_to_integer(S), ok`".

  Own Id: OTP-8602

- `receive` statements that can only read out a newly created reference are now
  specially optimized so that it will execute in constant time regardless of the
  number of messages in the receive queue for the process. That optimization
  will benefit calls to `gen_server:call()`. (See `gen:do_call/4` for an example
  of a receive statement that will be optimized.)

  Own Id: OTP-8623

- The compiler optimizes record operations better.

  Own Id: OTP-8668

## Compiler 4.6.5

### Fixed Bugs and Malfunctions

- Using complex boolean expressions in ifs could cause the compiler to either
  crash or terminate with an internal error. (Thanks to Simon Cornish.)

  Own Id: OTP-8338

- Bit string comprehensions can now be used in parameterized modules. (Thanks to
  Jebu Ittiachen.)

  Own Id: OTP-8447

### Improvements and New Features

- The expected return value for an on_load function has been changed. (See the
  section about code loading in the Reference manual.)

  \*** POTENTIAL INCOMPATIBILITY \***

  Own Id: OTP-8339

- In rare circumstances when using garbaging collecting guard BIFs, the
  validation pass (beam_validator) would signal that the code was unsafe, when
  it in fact was correct. (Thanks to Kiran Khaladkar.)

  Own Id: OTP-8378

- The `-Werror` option for `erlc` and the compiler option `warnings_as_errors`
  will cause warnings to be treated as errors. (Thanks to Christopher Faulet.)

  Own Id: OTP-8382

- Macros overloading has been implemented. (Thanks to Christopher Faulet.)

  Own Id: OTP-8388

## Compiler 4.6.4

### Fixed Bugs and Malfunctions

- The compiler's 'E' option now works with modules with types and
  specifications.

  Own Id: OTP-8238 Aux Id: OTP-8150

- Certain uses of binary matching in a `begin`-`end` in a list comprehension
  could cause the compiler to crash or generate incorrect code.

  Own Id: OTP-8271

### Improvements and New Features

- The documentation is now built with open source tools (xsltproc and fop) that
  exists on most platforms. One visible change is that the frames are removed.

  Own Id: OTP-8201

- The compiler could crash if invalid calls to is_record/2 was used in (for
  example) a list comprehension. (Thanks to Tobias Lindahl.)

  Own Id: OTP-8269

- The -on_load() directive can be used to run a function when a module is
  loaded. It is documented in the section about code loading in the Reference
  Manual.

  Own Id: OTP-8295

## Compiler 4.6.3

### Improvements and New Features

- Corrected liveness optimization to eliminate a compiler crash that could occur
  when compiling bit syntax construction code. (Thanks to Mikage Sawatari.)

  Calling BIFs such as [`length/1`](`length/1`) in guard context in a try/catch
  block could cause a compiler crash. (Thanks to Paul Fisher.)

  Using filter expressions containing `andalso` or `orelse` in a list
  comprehension could cause a compiler crash. (Thanks to Martin Engström.)

  Own Id: OTP-8054

- A guard with nested 'not' operators could cause the compiler to crash. (Thanks
  to Tuncer Ayaz.)

  Own Id: OTP-8131

## Compiler 4.6.2

### Fixed Bugs and Malfunctions

- The compiler would crash while compiling certain complex function bodies
  containing `receive after` due to a bug in the jump optimizer (a label that
  had only had backward references could still be removed). (Thanks to Vincent
  de Phily.)

  Own Id: OTP-7980

## Compiler 4.6.1

### Fixed Bugs and Malfunctions

- Miscellaneous minor bugs fixed.

  Own Id: OTP-7937

### Improvements and New Features

- There will be more efficient code if there is a clause that matches the empty
  binary and no other clauses that matches non-empty binaries.

  Own Id: OTP-7924

- There is new option to allow a module to have a module name other than the
  filename. Do not use it unless you know what you are doing.

  Own Id: OTP-7927

## Compiler 4.6.0.1

### Fixed Bugs and Malfunctions

- Using `andalso`/`orelse` or record access in a `try`...`catch` could cause a
  compiler crash.

  Some large and complex functions could require extremely long compilation
  times (hours or days).

  Own Id: OTP-7905

## Compiler 4.6

### Fixed Bugs and Malfunctions

- For some complex guards which used `andalso`/`orelse`, the compiler would
  crash. (Thanks to Hunter Morris.)

  Own Id: OTP-7679

- Code that (incorrectly) used the the value of nested applications of
  [`setelement/3`](`setelement/3`) in bit syntax construction could crash the
  compiler.

  Own Id: OTP-7690

- Modules containing huge integers (consisting of several hundreds of thousands
  of digits or more) could be slow to compile. This problem has been corrected.

  Own Id: OTP-7707 Aux Id: seq11129

- If the generator in a list comprehension is given a non-list term, there will
  now be `function_clause` exception instead of a `case_clause` exception (as it
  was in all releases before R12B).

  Own Id: OTP-7844

### Improvements and New Features

- The compiler could crash if the size for a binary segment in matching was a
  complex literal such as binary or tuple.

  Own Id: OTP-7650

- The compiler generates more compact and faster code for matching of complex
  constants (such as constant lists and tuples).

  Own Id: OTP-7655

- The undocumented, unsupported, and deprecated guard BIF `is_constant/1` has
  been removed.

  \*** INCOMPATIBILITY with R12B \***

  Own Id: OTP-7673

- The compiler generates better code for many guard expressions, and especially
  for guards that use `andalso`/`orelse` or record fields.

  (In technical terms, `andalso`/`orelse` in a guard would case the creation of
  a stack frame and saving of all x registers that could potentially be alive
  after the guard and restoring all x registers before leaving the guard. For
  certain guards, far too many x registers were saved and subsequently restored.
  In this version of the compiler, no stack frame is created and no x registers
  are saved and restored.)

  Own Id: OTP-7718

- The default size for the resulting binary created by a binary comprehension
  was 64Kb in R12B (it would grow if needed). This was often far too much. In
  this release, the default is changed to 256 bytes. Furthermore, for most
  binary comprehensions without filters, the exact size of the resulting binary
  can be calculated beforehand and the compiler now generates code that does
  that calculation.

  Own Id: OTP-7737

- The short-circuit operators `andalso` and `orelse` no longer guarantees that
  their second argument is either `true` or `false`. As a consequence,
  `andalso`/`orelse` are now tail-recursive.

  \*** POTENTIAL INCOMPATIBILITY \***

  Own Id: OTP-7748

- The compiler will refuse to a compile file where the module name in the file
  differs from the output file name.

  When compiling using `erlc`, the current working directory will no be included
  in the code path (unless explicitly added using "-pa .").

  \*** POTENTIAL INCOMPATIBILITY \***

  Own Id: OTP-7793

- There will no longer be any warnings for list comprehensions without
  generators, as such list comprehension have turned out to be useful.

  Own Id: OTP-7846

- Warnings for obsolete guard tests are now turned on. (That is, writing
  [`list(L)`](`t:list/1`) in a guard instead of [`is_list(L)`](`is_list/1`) will
  generate a warning.)

  The warnings can be turned off using the `nowarn_obsolete_guard` option.

  Own Id: OTP-7850

- The copyright notices have been updated.

  Own Id: OTP-7851

- If a module contains an exported function with the same name as an
  auto-imported BIF (such as [`length/1`](`length/1`)), any calls to the BIF
  must have an explicit `erlang:` prefix, or there will be a compilation error
  (such calls would only generate a warning in previous releases).

  (The reason for the change is to avoid breaking code in a future major
  release, R14 or R15, in which we plan to make calls without a module prefix
  always call the local function in the same module even if there is an
  auto-imported BIF with the same name.)

  \*** POTENTIAL INCOMPATIBILITY \***

  Own Id: OTP-7873

## Compiler 4.5.5

### Fixed Bugs and Malfunctions

- Matching on a zero-width segment in the bit syntax would crash the compiler.
  (Thanks to Will.)

  Own Id: OTP-7591

### Improvements and New Features

- In bit syntax expressions which started with a binary segment, and was
  followed by at least two segments of variable size, too little space could be
  allocated for the binary, leading to memory corruption.

  Own Id: OTP-7556

- In user-defined attributes, `Name/Arity` is now allowed and will be translated
  to `{Name,Arity}`. (An implementation of EEP-24 by Richard O'Keefe.)

  The `module_info/{0,1}` functions automatically inserted into each compiled
  modules are now documented in the Modules section in the Reference Manual.

  Own Id: OTP-7586

## Compiler 4.5.4

### Improvements and New Features

- Certain complex bit syntax matching operations matching out binaries and
  having several clauses could give incorrect results (the matched out binaries
  were too short). (Thanks to Christian von Roques for bug report and
  correction.)

  Own Id: OTP-7498

## Compiler 4.5.3

### Improvements and New Features

- New option `warn_export_all` to warn for a module using `export_all`. (Thanks
  to Richard Carlsson.)

  Own Id: OTP-7392

## Compiler 4.5.2.1

### Fixed Bugs and Malfunctions

- In rare circumstances, the length/1 BIF (and a few other guard BIFs) would
  seem to return an incorrect value (of any type).

  Own Id: OTP-7345 Aux Id: seq10962

## Compiler 4.5.2

### Fixed Bugs and Malfunctions

- A bug in the old inliner has been fixed. Some undocumented functionality has
  been removed.

  Own Id: OTP-7223

- Matching several binary patterns in parallel using the '=' operator is not
  allowed (an implementation limitation), but the compiler did not reject all
  such attempts (depending on the patterns, the generated code might or might
  not work correctly). Now the compiler rejects all binary patterns joined by
  '='.

  Own Id: OTP-7227

- Complex combinations of record operations and binary matching could cause the
  compiler to crash. (Thanks to Vladimir Klebansky.)

  Own Id: OTP-7233

- In rare circumstances, mixing binary matching clauses with clauses matching
  other data types, the compiler could crash.

  Own Id: OTP-7240 Aux Id: seq10916

## Compiler 4.5.1.1

### Fixed Bugs and Malfunctions

- Corrected a compiler bug that could cause a complex binary matching operation
  to fail when it shouldn't. (Thanks to Tomas Stejskal.)

  Own Id: OTP-7188

- In unusual circumstances, the environment for a fun could bind wrong values.

  Own Id: OTP-7202 Aux Id: seq10887

- Long sequences of list comprehensions without generators joined by the '++'
  operator would cause a code expansion explosion, which could cause the
  compiler to run out of memory. To resolve this problem, in
  '`[...||...]++Expr`', `Expr` is now evaluated before the list comprehension.
  This change _is_ backwards compatible (see the following note about evaluation
  order if you have doubts).

  Note about evaluation order: The Reference manual says that subexpressions are
  evaluated _in any order_ before the expression itself. Therefore, in an
  expression such as '`LeftExpr++RightExpr`', you should not depend on
  `LeftExpr` being evaluated before `RightExpr` or vice versa. The evaluation
  order is only important if the expressions contains and/or depends on
  operations with side-effects, such as message passing or ETS operations.

  Own Id: OTP-7206

## Compiler 4.5.1

### Fixed Bugs and Malfunctions

- A match expression inside a function call could cause a false "a term is
  constructed but never used" warning.

  Own Id: OTP-7018 Aux Id: seq10824

- The compiler could crash if a binary tail was matched out, and then used in a
  binary append operation. (Thanks to Oleg Avdeev.)

  Similarly, the compiler could crash if a binary tail was matched out, and then
  used (incorrectly) in binary construction in an integer field. (Thanks to
  Fredrik Svahn.) Or was incorrectly used in a float field. Or was used in a
  binary field with a given length. (Thanks to Chih - Wei Yu.)

  Own Id: OTP-7022

- Matching an empty binary in a record and then using the same record again
  could cause a compiler crash. (Thanks to Fredrik Thulin.)

  Own Id: OTP-7029

- In rare circumstances, constants containing floating points and integers could
  be confused. Example:

  `f(a) -> [1]; f(b) -> [1.0].`

  Both `f(a)` and `f(b)` would return `[1]`.

  Own Id: OTP-7073

- Some bit syntax code such as

  `matching d(_,<$lt;$gt;$gt;) -> one; d(0,<$lt;D$gt;$gt;) ->two.`

  could crash the compiler. (Thanks to Simon Cornish.)

  Own Id: OTP-7094

- In unusual circumstances, a call to a fun could fail due to an unsafe
  optimization. (Thanks to Simon Cornish.)

  Own Id: OTP-7102

- Bit syntax matching with a guard containing two or more uses of andalso/orelse
  could cause the compiler to crash. (Thanks to Mateusz Berezecki.)

  Own Id: OTP-7113

- This was only a problem if you generated or wrote your own Core Erlang code:
  The Core Erlang optimizer code could move nested calls such as
  `erlang:'$lt;'(erlang:length(L), 2)` as case expression into a guard, which
  would change the semantics. (Thanks to Robert Virding.)

  Own Id: OTP-7117

### Improvements and New Features

- The compiler could generate suboptimal code for record updates if the record
  update code consisted of multiple source code lines.

  Own Id: OTP-7101

## Compiler 4.5

### Fixed Bugs and Malfunctions

- The compiler used to allow that a binary field without size could be used in
  other positions than at the end in bit syntax pattern. For instance,
  `<<B/binary,EmptyBinary/binary>> = Bin` used to compile, but now the
  compilation will fail with an an error message.

  Also, it is now longer permitted to give a literal string in a binary pattern
  a type or a size; for instance, `<<"abc"/binary>> = Bin` will no longer
  compile. (In previous releases, there would always be a `badmatch` exception
  at run-time.)

  Own Id: OTP-6885

### Improvements and New Features

- Bitstrings (bit-level) binaries and binary comprehensions are now part of the
  language. See the Reference Manual.

  Own Id: OTP-6558

- The '`compressed`' option for the compiler has been documented.

  Own Id: OTP-6801

- If the value of a list comprehension is not used, such as in
  '`[do_something(X) || X <- List], ok`', a result list will no longer be built.
  For more details, see the Efficiency Guide.

  If the value of an expression is not used, and the expression has no side
  effects except for possibly throwing an exception, a warning will be
  generated. Examples: '`self(),ok`' and '`{error,Reason},ok`'.

  Own Id: OTP-6824

- Three new functions have been added to the `compile` module: `noenv_file/2`,
  `noenv_forms/2`, and `noenv_output_generated/1`.

  Own Id: OTP-6829

- Many bit syntax operations, both construction and matching, are faster. For
  further information, see the Efficiency Guide.

  Own Id: OTP-6838

- Literal lists, tuples, and binaries are no longer constructed at run-time as
  they used to be, but are stored in a per-module constant pool. Literals that
  are used more than once are stored only once.

  This is not a change to the language, only in the details of its
  implementation. Therefore, the implications of this change is described in the
  Efficiency Guide.

  Example 1: In the expression
  [`element(BitNum-1, {1,2,4,8,16,32,64,128})`](`element/2`), the tuple used to
  be constructed every time the expression was executed, which could be
  detrimental to performance in two ways if the expression was executed in a
  loop: the time to build the tuple itself and the time spent in garbage
  collections because the heap filled up with garbage faster.

  Example 2: Literal strings, such as `"abc"`, used to be stored in the compiled
  code compactly as a byte string and expanded to a list at run-time. Now all
  strings will be stored expanded to lists (such as `[$a,$b,$c]`) in the
  constant pool. That means that the string will be faster to use at run-time,
  but that it will require more space even when not used. If space is an issue,
  you might want to use binary literals (that is, `<<"abc"<<`) instead of string
  literals for infrequently used long strings (such as error messages).

  Own Id: OTP-6850

- Recursive calls now usually consume less stack than in R11B. See the
  Efficiency Guide.

  Own Id: OTP-6862 Aux Id: seq10746

- Two new guard BIFs have been introduced as a recommended replacement for
  [`size/1`](`size/1`). (The [`size/1`](`size/1`) BIF will be removed no earlier
  than in R14B.) The BIFs are [`tuple_size/1`](`tuple_size/1`) to calculate the
  size of a tuple and [`byte_size/1`](`byte_size/1`) to calculate the number of
  bytes needed for the contents of the binary or bitstring (rounded up to the
  nearest number of bytes if necessary).

  There is also a new [`bit_size/1`](`bit_size/1`) BIF that returns the exact
  number of bits that a binary or bitstring contains.

  Own Id: OTP-6902

- The two internal functions `erl_bifs:is_bif/3` and `erl_bifs:is_guard/3` have
  been removed. They were unsupported, undocumented, and unmaintained.

  Own Id: OTP-6966

## Compiler 4.4.5

### Fixed Bugs and Malfunctions

- The compiler would crash if you tried to combine to non-list literals with
  '`++`' (for instance, `an_atom++"string"`).

  Own Id: OTP-6630 Aux Id: seq10635

### Improvements and New Features

- Minor Makefile changes.

  Own Id: OTP-6689

## Compiler 4.4.4

### Fixed Bugs and Malfunctions

- Incorrect code could be generated for bit syntax matching if the old inliner
  was used with aggressive settings.

  Own Id: OTP-6461

## Compiler 4.4.3

### Fixed Bugs and Malfunctions

- The R10B compiler could generate unsafe `bs_save/bs_restore` instructions that
  could cause memory corruption. (The R11B compiler does not have that problem.)
  The erlang emulator will now refuse to load R10B-compiled modules that contain
  such unsafe `bs_save/bs_restore` instructions. In addition, the beam_validator
  module in the compiler will also reject such instructions (in case it is used
  to validate R10B code). (Thanks to Matthew Reilly.)

  Own Id: OTP-6386

### Improvements and New Features

- Directives for parse transforms that have been run are now removed from the
  abstract code stored when the debug_info option is given, to prevent the parse
  transforms to be run again.

  Own Id: OTP-5344

- Minor improvements in code generation for some guards expression involving
  boolean expressions.

  Own Id: OTP-6347

## Compiler 4.4.2.1

### Fixed Bugs and Malfunctions

- The compiler could generate incorrect code for bit syntax matching consisting
  of several clauses.

  Own Id: OTP-6392 Aux Id: seq10539

## Compiler 4.4.2

### Fixed Bugs and Malfunctions

- Defining a fun itself containing a fun in an `after` block of a `try` would
  cause the compiler to crash or generate incorrect code. (Thanks to Tim Rath.)

  Shorter compilation times for modules containing with an extreme number of
  functions (10000 functions or more).

  (The compiled could generate deprecated instructions for certain bit syntax
  matching operations.)

  Own Id: OTP-6212 Aux Id: seq10446

- Fixed several bugs that would cause warnings to be shown without file name and
  line number.

  Own Id: OTP-6260 Aux Id: seq10461

### Improvements and New Features

- The `strict_record_tests` option is now default; that is, reading a field from
  a record using the `Record#record_tag.field` syntax will fail if `Record` is
  not a record of the correct type.

  If necessary, the record tests can be turned off by giving the
  `no_strict_record_tests` option. To avoid editing Makefiles, the environment
  variable `ERL_COMPILER_OPTIONS` can be set to "`no_strict_record_tests`".

  The `no_strict_record_tests` option will probably be removed in the R12B
  release.

  \*** POTENTIAL INCOMPATIBILITY \***

  Own Id: OTP-6294

## Compiler 4.4.1

### Fixed Bugs and Malfunctions

- The compiler used to crash if a module contained code similar to
  '`fun(1=0) -> ok end`'. (Thanks to Richard Carlsson.)

  The compiler would spend really long time compiling bit syntax expressions
  such as '`<<1:(50*1024*1024)>>`' and produce a huge .beam file. Corrected.

  The compiler would compile list comprehensions with many generators really,
  really slow. (Thanks to Thomas Raes.)

  Module attributes would be stored in reverse order compared to the order in
  the source code. (Thus, `M:module_info(attributes)` would also return the
  attributes in reversed order.)

  Defining a fun in an `after` block of a `try` would cause the compiler to
  crash or generate incorrect code. (Thanks to Martin Bjorklund.)

  The combination of binary pattern and a guard with andalso/orelse could cause
  the compiler to crash.

  Own Id: OTP-6121 Aux Id: seq10400

## Compiler 4.4

### Fixed Bugs and Malfunctions

- When a `.hrl` file is included using `-include_lib`, the include path is
  temporarily updated to include the directory the `.hrl` file was found in,
  which will allow that `.hrl` file to itself include files from the same
  directory using `-include`. (Thanks to Richard Carlsson.)

  Own Id: OTP-5944

### Improvements and New Features

- The `andalso` and `orelse` operators are now allowed to be used in guards.
  That also applies to match specifications.

  Own Id: OTP-5894 Aux Id: OTP-5149

- When given the new option `strict_record_tests`, the compiler will generate
  code that verifies the record type for `R#record.field` operations in guards.
  Code that verifies record types in bodies has already been generated since
  R10B, but in this release there will be a `{badrecord,RecordTag}` instead of a
  `badmatch` if the record verification test fails. See `m:compile` for more
  information.

  The Erlang shell always applies strict record tests.

  Own Id: OTP-5915 Aux Id: OTP-5714

- The BIF [`is_record/3`](`is_record/3`) can now be used in guards. Also,
  [`is_record/3`](`is_record/3`) can now be called without an `erlang:` module
  prefix for consistency with the other `is_*` functions.

  Own Id: OTP-5916

- The compiler options `ignore_try` and `ignore_cond`, which allowed code that
  used unquoted `try` or `cond` as atoms or record tags, has been removed. Old
  code that depended on the options need to be revised to have occurrences of
  `try` or `cond` as atom or record tags single-quoted. (Note: Although `cond`
  is a reserved keyword, there is no `cond` statement. It might be introduced in
  a future release.)

  \*** POTENTIAL INCOMPATIBILITY \***

  Own Id: OTP-6058

## Compiler 4.3.12

### Improvements and New Features

- The following code would crash the compiler:
  `case T of #r{s = ""} -> T #r{s = "x"} end`. (Thanks to Richard Carlsson.)

  The compiler could crash if binaries were constructed in certain guards
  involving boolean operators (including semicolon). (Thanks to Torbjorn
  Tornkvist.)

  Own Id: OTP-5872

- The compiler will now warn that the `megaco:format_versions/1` function is
  deprecated.

  Own Id: OTP-5976

## Compiler 4.3.11

### Improvements and New Features

- The compiler would assume that some patterns with aliases ('=') would not
  match if they were split into several lines. (Thanks to Peter Nagy/Mats
  Cronqvist.)

  Minor cleanups to eliminate Dialyzer warnings.

  Own Id: OTP-5791 Aux Id: seq10141

## Compiler 4.3.10

### Fixed Bugs and Malfunctions

- When given the new option `strict_record_tests`, the compiler will generate
  code that verifies the record type for `R#record.field` operations (in body
  context only, not in guards). See the documentation for the `compile` module
  for more information.

  The beam validator pass of the compiler could crash given in rare
  circumstances when given certain combinations of catches and record
  operations. (Thanks to Mats Cronqvist.)

  Attributes containing binaries (such as -a(<<1,2,3>>)) would crash the
  compiler. (Thanks to Roger Price.)

  Multiple behaviours in the same module will no longer generate a warning,
  unless one or more callbacks for the behaviours overlap. For instance, using
  both the `application` and `supervisor` behaviours in the same module will NOT
  generate any warning, but using `gen_server` and `gen_fsm` will.

  Own Id: OTP-5714 Aux Id: seq10073

- The pre-processor used to complain that the macro definition
  `-define(S(S), ??S).` was circular, which it isn't. (Thanks to Richard
  Carlsson.)

  Own Id: OTP-5777

## Compiler 4.3.9

### Fixed Bugs and Malfunctions

- Updating at least two fields of a record with a literal string could cause the
  compiler to generate dangerous code that could cause a crash at run-time (e.g.
  `R#r{a="abc",b=1}`). (Thanks to Mikael Karlsson.)

  Unnecessary tests (such as a 'case' with two case branches that were
  identical) could cause the compiler to crash. (Thanks to Fredrik Thulin.)

  The validation pass of the compiler could generate an error for correct code
  when floating point operations were used in try/catch statements.

  In bit syntax construction, any field following a binary field would always be
  marked as "aligned" (which may or may not be correct). That would cause the
  hipe native compiler to generate incorrect code if the field was in fact
  unaligned. (Thanks to Per Gustafsson.)

  Some complex guard expressions (such as `A#a.b==""; A#a.b==undefined`) would
  crash the compiler. (Thanks to Sean Hinde.)

  Compilation speed has been increased for modules with many functions and/or
  atoms (such as modules generated by the Asn1 application or other code
  generators).

  Own Id: OTP-5632 Aux Id: seq10057

## Compiler 4.3.8

### Fixed Bugs and Malfunctions

- In some circumstances, having two try/catch constructs following each in a
  function body, would cause an internal error to be generated (when in fact the
  generated code was correct). (Thanks to Fredrik Thulin.)

  Incorrect calls such as `M:42()` would crash the compiler. The compiler now
  generates a warning. (Thanks to Ulf Wiger.)

  Own Id: OTP-5553

### Improvements and New Features

- The new `fun M:F/A` construct creates a fun that refers to the latest version
  of `M:F/A`. This syntax is meant to replace tuple funs `{M,F}` which have many
  problems.

  The new type test [`is_function(Fun, A)`](`is_function/2`) (which may be used
  in guards) test whether `Fun` is a fun that can be applied with `A` arguments.
  (Currently, `Fun` can also be a tuple fun.)

  Own Id: OTP-5584

## Compiler 4.3.7

### Improvements and New Features

- Further improvements of encrypted debug info: New option `encrypt_debug_info`
  for compiler.

  Own Id: OTP-5541 Aux Id: seq9837

## Compiler 4.3.6

### Fixed Bugs and Malfunctions

- Fixed a bug in the validator of the generated code (beam_validator) which
  caused an internal compiler error even though the generated code was indeed
  correct.

  Own Id: OTP-5481 Aux Id: seq9798

### Improvements and New Features

- It is now possible to encrypt the debug information in Beam files, to help
  keep the source code secret. See the documentation for `compile` on how to
  provide the key for encrypting, and the documentation for `beam_lib` on how to
  provide the key for decryption so that tools such as the Debugger, Xref, or
  Cover can be used.

  The `beam_lib:chunks/2` functions now accepts an additional chunk type
  `compile_info` to retrieve the compilation information directly as a term.
  (Thanks to Tobias Lindahl.)

  Own Id: OTP-5460 Aux Id: seq9787

## Compiler 4.3.5

### Fixed Bugs and Malfunctions

- Complex functions could cause the internal validator in the compiler to
  generate an internal error even though the generated code was correct.

  Own Id: OTP-5436 Aux Id: seq9781

## Compiler 4.3.4

### Fixed Bugs and Malfunctions

- In rare circumstances, incorrect code for record or tuple access could be
  generated. The incorrect code would either trigger an internal error in the
  compiler or cause an exception at run time. (Thanks to Martin Bjorklund.)

  Corrected a bug in in bit syntax matching where clauses could match in the
  wrong order. (Thanks to Ulf Wiger.)

  Own Id: OTP-5404 Aux Id: seq9767

## Compiler 4.3.3

### Improvements and New Features

- Given bit syntax construction in certain complex contexts involving a catch,
  the compiler would either crash or terminate due to failure in an internal
  consistency check. (Thanks to Fredrik Thulin.)

  Matches such as `<<103133:64/float>> = <<103133:64/float>>` used to fail. Now
  they succeed.

  Shadowing of variables in bit syntax matches in fun heads such as in
  `L = 8, F = fun(<<L:L,B:L>>) -> B end` was handled incorrectly by the
  compiler. The fun used to be compiled as if it was written
  '`>fun(<<8:8,B:8>>)`, while it should be compiled in the same way as
  `fun(<<L:8,B:L>>)`.

  A bug in the validation pass has been corrected. It sometimes occurred when
  the compiler optimized by reusing code for causing an exception when the
  reused code was called from within catch or try-catch statements. Then the
  validator refused to approve the code and complained about
  `fun(<<L:L,B:L>>) -> B end` was handled incorrectly by the in the same way as
  `fun(<<L:8,B:L>>)`.

  A bug in the unknown_catch_try_state.

  Corrected a bug in the optimizer that would cause the compiler to crash.
  (Thanks to Peter-Henry Mander.)

  There are now warnings generated if a bit syntax construction will fail at
  run-time because of a type mismatch (e.g. `<<an_atom:8>>`).

  Own Id: OTP-5342 Aux Id: OTP-5118, OTP-5270, OTP-5323

- Binary pattern matching such as `t(<<A:8>> = <<A:8>)` used to silently fail at
  runtime (i.e. never match). The compiler now generates an error for any such
  patterns.

  Own Id: OTP-5371

## Compiler 4.3.2

### Fixed Bugs and Malfunctions

- In rare cases, the code compiler code generate code for a tuple match that
  could crash the emulator if passed a term that was not a tuple.

  If a bit syntax construction failed within a catch, previously assigned
  variables could get the wrong value.

  The compiler now runs a validation pass on the generated code and aborts
  before writing a Beam file if any suspect code is found. In particular, the
  validation pass checks for incorrect code that may cause emulator crashes or
  other strange symptoms in the emulator.

  Some corrections to the unsupported feature parameterized modules by Richard
  Carlsson (HiPE).

  Own Id: OTP-5247 Aux Id: OTP-5235

## Compiler 4.3.1

### Fixed Bugs and Malfunctions

- Corrected the release note regarding `try/catch` below. `try/catch` DOES work
  in the initial R10B release.

  A few minor issues code generation issues were corrected. Although the
  generated code was correct, it was slightly slower and larger than it needed
  to be.

  A debug printout (that could be seen in rare circumstances) has been removed.

  `not record_test(not_a_tuple, RecordTag)` and similar expressions in a guard
  would fail.

  New options `basic_validation` and `strong_validation` to do a quick check of
  the code of a module.

  The `inline` option was not recognized if it appeared in a `-compile()`
  directive inside the module.

  Corrected some bugs in the undocumented feature "parameterized modules".

  Own Id: OTP-5198

- When the undocumented feature "parameterized modules" was used, the `?MODULE`
  macro did not work correctly.

  Own Id: OTP-5224<|MERGE_RESOLUTION|>--- conflicted
+++ resolved
@@ -23,7 +23,6 @@
 
 This document describes the changes made to the Compiler application.
 
-<<<<<<< HEAD
 ## Compiler 9.0.1
 
 ### Fixed Bugs and Malfunctions
@@ -341,7 +340,7 @@
 [PR-8670]: https://github.com/erlang/otp/pull/8670
 [PR-9334]: https://github.com/erlang/otp/pull/9334
 [PR-9604]: https://github.com/erlang/otp/pull/9604
-=======
+
 ## Compiler 8.6.1.2
 
 ### Fixed Bugs and Malfunctions
@@ -352,7 +351,6 @@
 
 [GH-10077]: https://github.com/erlang/otp/issues/10077
 [PR-10090]: https://github.com/erlang/otp/pull/10090
->>>>>>> 940ec0f6
 
 ## Compiler 8.6.1.1
 
