--- conflicted
+++ resolved
@@ -72,13 +72,8 @@
   wxe_util:queue_cmd(This,Direction,?get_env(),?wxNavigationKeyEvent_SetDirection).
 
 -doc """
-<<<<<<< HEAD
-Returns true if the navigation event represents a window change (for example,
-from Ctrl+Page Down in a notebook).
-=======
 Returns true if the navigation event represents a window change (for example, from
 Ctrl-Page Down in a notebook).
->>>>>>> 76130aaa
 """.
 -spec isWindowChange(This) -> boolean() when
 	This::wxNavigationKeyEvent().
