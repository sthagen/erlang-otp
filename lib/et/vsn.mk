--- conflicted
+++ resolved
@@ -1,28 +1 @@
-<<<<<<< HEAD
-# This is an -*-makefile-*- file.
-# %CopyrightBegin%
-#
-# Copyright Ericsson AB 2002-2010. All Rights Reserved.
-#
-# The contents of this file are subject to the Erlang Public License,
-# Version 1.1, (the "License"); you may not use this file except in
-# compliance with the License. You should have received a copy of the
-# Erlang Public License along with this software. If not, it can be
-# retrieved online at http://www.erlang.org/.
-#
-# Software distributed under the License is distributed on an "AS IS"
-# basis, WITHOUT WARRANTY OF ANY KIND, either express or implied. See
-# the License for the specific language governing rights and limitations
-# under the License.
-#
-# %CopyrightEnd%
-
-ET_VSN  = 1.4
-=======
-ET_VSN  = 1.4
-TICKETS = OTP-8058
-
-TICKETS_1_3_3 = OTP-8201
-TICKETS_1_3_2 = OTP-8078
-TICKETS_1_3_1 = OTP-7830
->>>>>>> 76ac9496
+ET_VSN  = 1.4