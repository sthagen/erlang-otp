--- conflicted
+++ resolved
@@ -31,11 +31,7 @@
   </header>
   <p>This document describes the changes made to the STDLIB application.</p>
 
-<<<<<<< HEAD
 <section><title>STDLIB 5.2.2</title>
-=======
-<section><title>STDLIB 4.3.1.4</title>
->>>>>>> e1e117f0
 
     <section><title>Fixed Bugs and Malfunctions</title>
       <list>
@@ -50,7 +46,6 @@
 
 </section>
 
-<<<<<<< HEAD
 <section><title>STDLIB 5.2.1</title>
 
     <section><title>Fixed Bugs and Malfunctions</title>
@@ -885,8 +880,21 @@
 
 </section>
 
-=======
->>>>>>> e1e117f0
+<section><title>STDLIB 4.3.1.4</title>
+
+    <section><title>Fixed Bugs and Malfunctions</title>
+      <list>
+        <item>
+	    <p>Attempting to use the <c>maybe</c> construct in a
+	    macro argument could crash the compiler.</p>
+          <p>
+	    Own Id: OTP-19031 Aux Id: GH-8268 </p>
+        </item>
+      </list>
+    </section>
+
+</section>
+
 <section><title>STDLIB 4.3.1.3</title>
 
     <section><title>Improvements and New Features</title>
