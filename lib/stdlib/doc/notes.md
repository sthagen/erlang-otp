--- conflicted
+++ resolved
@@ -23,8 +23,6 @@
 
 This document describes the changes made to the STDLIB application.
 
-<<<<<<< HEAD
-=======
 ## STDLIB 7.0.2
 
 ### Fixed Bugs and Malfunctions
@@ -43,7 +41,6 @@
 
 [PR-9952]: https://github.com/erlang/otp/pull/9952
 
->>>>>>> d04f6a0b
 ## STDLIB 7.0.1
 
 ### Fixed Bugs and Malfunctions
@@ -596,7 +593,6 @@
 [PR-9705]: https://github.com/erlang/otp/pull/9705
 [PR-9680]: https://github.com/erlang/otp/pull/9680
 
-<<<<<<< HEAD
 ## STDLIB 6.2.2.2
 
 ### Fixed Bugs and Malfunctions
@@ -644,8 +640,6 @@
 [PR-9896]: https://github.com/erlang/otp/pull/9896
 [PR-9912]: https://github.com/erlang/otp/pull/9912
 
-=======
->>>>>>> d04f6a0b
 ## STDLIB 6.2.2
 
 ### Fixed Bugs and Malfunctions
