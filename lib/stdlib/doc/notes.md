--- conflicted
+++ resolved
@@ -23,7 +23,6 @@
 
 This document describes the changes made to the STDLIB application.
 
-<<<<<<< HEAD
 ## STDLIB 7.0.1
 
 ### Fixed Bugs and Malfunctions
@@ -575,7 +574,7 @@
 [PR-9670]: https://github.com/erlang/otp/pull/9670
 [PR-9705]: https://github.com/erlang/otp/pull/9705
 [PR-9680]: https://github.com/erlang/otp/pull/9680
-=======
+
 ## STDLIB 6.2.2.2
 
 ### Fixed Bugs and Malfunctions
@@ -587,7 +586,6 @@
   For \`lists:keysort/1\` the list had to start with two tuples where the keys or the whole tuples compared equal.
 
   Own Id: OTP-19673 Aux Id: ERIERL-1240
->>>>>>> ccff5995
 
 ## STDLIB 6.2.2.1
 
