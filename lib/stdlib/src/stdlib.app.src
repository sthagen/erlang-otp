--- conflicted
+++ resolved
@@ -109,10 +109,6 @@
                dets]},
   {applications, [kernel]},
   {env, []},
-<<<<<<< HEAD
-  {runtime_dependencies, ["sasl-3.0","kernel-@OTP-15251@","erts-@OTP-15251:OTP-16431@","crypto-3.3",
-=======
-  {runtime_dependencies, ["sasl-3.0","kernel-6.0","erts-@OTP-16553@","crypto-3.3",
->>>>>>> e9267106
+  {runtime_dependencies, ["sasl-3.0","kernel-@OTP-15251@","erts-@OTP-15251:OTP-16431:OTP-16553@","crypto-3.3",
 			  "compiler-5.0"]}
 ]}.