%%
%% %CopyrightBegin%
%% 
%% Copyright Ericsson AB 1996-2017. All Rights Reserved.
%% 
%% Licensed under the Apache License, Version 2.0 (the "License");
%% you may not use this file except in compliance with the License.
%% You may obtain a copy of the License at
%%
%%     http://www.apache.org/licenses/LICENSE-2.0
%%
%% Unless required by applicable law or agreed to in writing, software
%% distributed under the License is distributed on an "AS IS" BASIS,
%% WITHOUT WARRANTIES OR CONDITIONS OF ANY KIND, either express or implied.
%% See the License for the specific language governing permissions and
%% limitations under the License.
%% 
%% %CopyrightEnd%
%%
%% A string library that works on grapheme clusters, with the exception
%% of codepoints of class 'prepend' and non modern (or decomposed) Hangul.
%% If these codepoints appear, functions like 'find/2' may return a string
%% which starts inside a grapheme cluster.
%% These exceptions are made because the codepoints classes are
%% seldom used and require that we are able look at previous codepoints in
%% the stream and is thus hard to implement effectively.
%%
%% GC (grapheme cluster) implies that the length of string 'ß↑e̊' is 3 though
%% it is represented by the codepoints [223,8593,101,778] or the
%% utf8 binary <<195,159,226,134,145,101,204,138>>
%%
%% And that searching for strings or graphemes finds the correct positions:
%%
%% find("eeeee̊eee", "e̊") -> "e̊ee".:
%% find("1£4e̊abcdef", "e") -> "ef"
%%
%% Most functions expect all input to be normalized to one form,
%% see unicode:characters_to_nfc and unicode:characters_to_nfd functions.
%% When appending strings no checking is done to verify that the
%% result is valid unicode strings.
%%
%% The functions may crash for invalid utf-8 input.
%%
%% Return value should be kept consistent when return type is
%% unicode:chardata() i.e. binary input => binary output,
%% list input => list output mixed input => mixed output
%%
-module(string).

-export([is_empty/1, length/1, to_graphemes/1,
         reverse/1,
         equal/2, equal/3, equal/4,
         slice/2, slice/3,
         pad/2, pad/3, pad/4, trim/1, trim/2, trim/3, chomp/1,
         take/2, take/3, take/4,
         lexemes/2, nth_lexeme/3,
         uppercase/1, lowercase/1, titlecase/1,casefold/1,
         prefix/2,
         split/2,split/3,replace/3,replace/4,
         find/2,find/3,
         next_codepoint/1, next_grapheme/1
        ]).

-export([to_float/1, to_integer/1]).

%% Old (will be deprecated) lists/string API kept for backwards compability
-export([len/1, concat/2, % equal/2, (extended in the new api)
         chr/2,rchr/2,str/2,rstr/2,
	 span/2,cspan/2,substr/2,substr/3, tokens/2,
         chars/2,chars/3]).
-export([copies/2,words/1,words/2,strip/1,strip/2,strip/3,
	 sub_word/2,sub_word/3,left/2,left/3,right/2,right/3,
	 sub_string/2,sub_string/3,centre/2,centre/3, join/2]).
-export([to_upper/1, to_lower/1]).
%%
-import(lists,[member/2]).
-compile({no_auto_import,[length/1]}).
-compile({inline, [btoken/2, rev/1, append/2, stack/2, search_compile/1]}).
-define(ASCII_LIST(CP1,CP2), CP1 < 256, CP2 < 256, CP1 =/= $\r).

-export_type([grapheme_cluster/0]).

-type grapheme_cluster() :: char() | [char()].
-type direction() :: 'leading' | 'trailing'.

-dialyzer({no_improper_lists, [stack/2, length_b/3]}).
%%% BIFs internal (not documented) should not to be used outside of this module
%%% May be removed
-export([list_to_float/1, list_to_integer/1]).

<<<<<<< HEAD
-deprecated([{len,1},{concat,2},
             {str,2},{chr,2},{rchr,2},{rstr,2},
             {span,2},{cspan,2},{substr,'_'},{tokens,2},
             {chars,'_'},
             {copies,2},{words,'_'},{strip,'_'},
             {sub_word,'_'},{left,'_'},{right,'_'},
             {sub_string,'_'},{centre,'_'},{join,2},
             {to_upper,1}, {to_lower,1}
            ]).
=======
>>>>>>> 79f78152

%% Uses bifs: string:list_to_float/1 and string:list_to_integer/1
-spec list_to_float(String) -> {Float, Rest} | {'error', Reason} when
      String :: string(),
      Float :: float(),
      Rest :: string(),
      Reason :: 'no_float' | 'not_a_list'.

list_to_float(_) ->
    erlang:nif_error(undef).

-spec list_to_integer(String) -> {Int, Rest} | {'error', Reason} when
      String :: string(),
      Int :: integer(),
      Rest :: string(),
      Reason :: 'no_integer' | 'not_a_list'.

list_to_integer(_) ->
    erlang:nif_error(undef).

%%% End of BIFs

%% Check if string is the empty string
-spec is_empty(String::unicode:chardata()) -> boolean().
is_empty([]) -> true;
is_empty(<<>>) -> true;
is_empty([L|R]) -> is_empty(L) andalso is_empty(R);
is_empty(_) -> false.

%% Count the number of grapheme clusters in chardata
-spec length(String::unicode:chardata()) -> non_neg_integer().
length(<<CP1/utf8, Bin/binary>>) ->
    length_b(Bin, CP1, 0);
length(CD) ->
    length_1(CD, 0).

%% Convert a string to a list of grapheme clusters
-spec to_graphemes(String::unicode:chardata()) -> [grapheme_cluster()].
to_graphemes(CD0) ->
    case unicode_util:gc(CD0) of
        [GC|CD] -> [GC|to_graphemes(CD)];
        [] -> []
    end.

%% Compare two strings return boolean, assumes that the input are
%% normalized to same form, see unicode:characters_to_nfX_xxx(..)
-spec equal(A, B) -> boolean() when
      A::unicode:chardata(),
      B::unicode:chardata().
equal(A,B) when is_binary(A), is_binary(B) ->
    A =:= B;
equal(A,B) ->
    equal_1(A,B).

%% Compare two strings return boolean, assumes that the input are
%% normalized to same form, see unicode:characters_to_nfX_xxx(..)
%% does casefold on the fly
-spec equal(A, B, IgnoreCase) -> boolean() when
      A::unicode:chardata(),
      B::unicode:chardata(),
      IgnoreCase :: boolean().
equal(A, B, false) ->
    equal(A,B);
equal(A, B, true) ->
    equal_nocase(A,B).

%% Compare two strings return boolean
%% if specified does casefold and normalization on the fly
-spec equal(A, B, IgnoreCase, Norm) -> boolean() when
      A :: unicode:chardata(),
      B :: unicode:chardata(),
      IgnoreCase :: boolean(),
      Norm :: 'none' | 'nfc' | 'nfd' | 'nfkc' | 'nfkd'.
equal(A, B, Case, none) ->
    equal(A,B,Case);
equal(A, B, false, Norm) ->
    equal_norm(A, B, Norm);
equal(A, B, true, Norm) ->
    equal_norm_nocase(A, B, Norm).

%% Reverse grapheme clusters
-spec reverse(String::unicode:chardata()) -> [grapheme_cluster()].
reverse(<<CP1/utf8, Rest/binary>>) ->
    reverse_b(Rest, CP1, []);
reverse(CD) ->
    reverse_1(CD, []).

%% Slice a string and return rest of string
%% Note: counts grapheme_clusters
-spec slice(String, Start) -> Slice when
      String::unicode:chardata(),
      Start :: non_neg_integer(),
      Slice :: unicode:chardata().
slice(CD, N) when is_integer(N), N >= 0 ->
    case slice_l0(CD, N) of
        [] when is_binary(CD) -> <<>>;
        Res -> Res
    end.

-spec slice(String, Start, Length) -> Slice when
      String::unicode:chardata(),
      Start :: non_neg_integer(),
      Length :: 'infinity' | non_neg_integer(),
      Slice :: unicode:chardata().
slice(CD, N, Length)
  when is_integer(N), N >= 0, is_integer(Length), Length > 0 ->
    case slice_l0(CD, N) of
        [] when is_binary(CD) -> <<>>;
        L -> slice_trail(L, Length)
    end;
slice(CD, N, infinity) ->
    case slice_l0(CD, N) of
        [] when is_binary(CD) -> <<>>;
        Res -> Res
    end;
slice(CD, _, 0) ->
    case is_binary(CD) of
        true  -> <<>>;
        false -> []
    end.

%% Pad a string to desired length
-spec pad(String, Length) -> unicode:charlist() when
      String ::unicode:chardata(),
      Length :: integer().
pad(CD, Length) ->
    pad(CD, Length, trailing, $\s).

-spec pad(String, Length, Dir) -> unicode:charlist() when
      String ::unicode:chardata(),
      Length :: integer(),
      Dir :: direction() | 'both'.
pad(CD, Length, Dir) ->
    pad(CD, Length, Dir, $\s).

-spec pad(String, Length, Dir, Char) -> unicode:charlist() when
      String ::unicode:chardata(),
      Length :: integer(),
      Dir :: direction() | 'both',
      Char :: grapheme_cluster().
pad(CD, Length, leading, Char) when is_integer(Length) ->
    Len = length(CD),
    [lists:duplicate(max(0, Length-Len), Char), CD];
pad(CD, Length, trailing, Char) when is_integer(Length) ->
    Len = length(CD),
    [CD|lists:duplicate(max(0, Length-Len), Char)];
pad(CD, Length, both, Char) when is_integer(Length) ->
    Len = length(CD),
    Size = max(0, Length-Len),
    Pre = lists:duplicate(Size div 2, Char),
    Post = case Size rem 2 of
               1 -> [Char];
               _ -> []
           end,
    [Pre, CD, Pre|Post].

%%  Strip characters from whitespace or Separator in Direction
-spec trim(String) -> unicode:chardata() when
      String :: unicode:chardata().
trim(Str) ->
    trim(Str, both, unicode_util:whitespace()).

-spec trim(String, Dir) -> unicode:chardata() when
      String :: unicode:chardata(),
      Dir :: direction() | 'both'.
trim(Str, Dir) ->
    trim(Str, Dir, unicode_util:whitespace()).

-spec trim(String, Dir, Characters) -> unicode:chardata() when
      String :: unicode:chardata(),
      Dir :: direction() | 'both',
      Characters :: [grapheme_cluster()].
trim(Str, _, []) -> Str;
trim(Str, leading, [Sep]) when is_list(Str), Sep < 256 ->
    trim_ls(Str, Sep);
trim(Str, leading, Sep) when is_list(Sep) ->
    trim_l(Str, Sep);
trim(Str, trailing, [Sep]) when is_list(Str), Sep < 256 ->
    trim_ts(Str, Sep);
trim(Str, trailing, Seps0) when is_list(Seps0) ->
    Seps = search_pattern(Seps0),
    trim_t(Str, 0, Seps);
trim(Str, both, Sep) when is_list(Sep) ->
    trim(trim(Str,leading,Sep), trailing, Sep).

%% Delete trailing newlines or \r\n
-spec chomp(String::unicode:chardata()) -> unicode:chardata().
chomp(Str) ->
    trim(Str, trailing, [[$\r,$\n],$\n]).

%% Split String into two parts where the leading part consists of Characters
-spec take(String, Characters) -> {Leading, Trailing} when
      String::unicode:chardata(),
      Characters::[grapheme_cluster()],
      Leading::unicode:chardata(),
      Trailing::unicode:chardata().
take(Str, Sep) ->
    take(Str, Sep, false, leading).
-spec take(String, Characters, Complement) -> {Leading, Trailing} when
      String::unicode:chardata(),
      Characters::[grapheme_cluster()],
      Complement::boolean(),
      Leading::unicode:chardata(),
      Trailing::unicode:chardata().
take(Str, Sep, Complement) ->
    take(Str, Sep, Complement, leading).
-spec take(String, Characters, Complement, Dir) -> {Leading, Trailing} when
      String::unicode:chardata(),
      Characters::[grapheme_cluster()],
      Complement::boolean(),
      Dir::direction(),
      Leading::unicode:chardata(),
      Trailing::unicode:chardata().
take(Str, [], Complement, Dir) ->
    Empty = case is_binary(Str) of true -> <<>>; false -> [] end,
    case {Complement,Dir} of
        {false, leading} -> {Empty, Str};
        {false, trailing} -> {Str, Empty};
        {true,  leading} -> {Str, Empty};
        {true,  trailing} -> {Empty, Str}
    end;
take(Str, Sep, false, leading) ->
    take_l(Str, Sep, []);
take(Str, Sep0, true, leading) ->
    Sep = search_pattern(Sep0),
    take_lc(Str, Sep, []);
take(Str, Sep0, false, trailing) ->
    Sep = search_pattern(Sep0),
    take_t(Str, 0, Sep);
take(Str, Sep0, true, trailing) ->
    Sep = search_pattern(Sep0),
    take_tc(Str, 0, Sep).

%% Uppercase all chars in Str
-spec uppercase(String::unicode:chardata()) -> unicode:chardata().
uppercase(CD) when is_list(CD) ->
    uppercase_list(CD);
uppercase(CD) when is_binary(CD) ->
    uppercase_bin(CD,<<>>).

%% Lowercase all chars in Str
-spec lowercase(String::unicode:chardata()) -> unicode:chardata().
lowercase(CD) when is_list(CD) ->
    lowercase_list(CD);
lowercase(CD) when is_binary(CD) ->
    lowercase_bin(CD,<<>>).

%% Make a titlecase of the first char in Str
-spec titlecase(String::unicode:chardata()) -> unicode:chardata().
titlecase(CD) when is_list(CD) ->
    case unicode_util:titlecase(CD) of
        [GC|Tail] -> append(GC,Tail);
        Empty -> Empty
    end;
titlecase(CD) when is_binary(CD) ->
    case unicode_util:titlecase(CD) of
        [CP|Chars] when is_integer(CP) -> <<CP/utf8,Chars/binary>>;
        [CPs|Chars] ->
            << << <<CP/utf8>> || CP <- CPs>>/binary, Chars/binary>>;
        [] -> <<>>
    end.

%% Make a comparable string of the Str should be used for equality tests only
-spec casefold(String::unicode:chardata()) -> unicode:chardata().
casefold(CD) when is_list(CD) ->
    casefold_list(CD);
casefold(CD) when is_binary(CD) ->
    casefold_bin(CD,<<>>).

-spec to_integer(String) -> {Int, Rest} | {'error', Reason} when
      String :: unicode:chardata(),
      Int :: integer(),
      Rest :: unicode:chardata(),
      Reason :: 'no_integer' | badarg.

to_integer(String) ->
    try take(String, "+-0123456789") of
        {Head, Tail} ->
            case is_empty(Head) of
                true -> {error, no_integer};
                false ->
                    List = unicode:characters_to_list(Head),
                    case string:list_to_integer(List) of
                        {error, _} = Err -> Err;
                        {Int, Rest} ->
                            to_number(String, Int, Rest, List, Tail)
                    end
            end
    catch _:_ -> {error, badarg}
    end.

-spec to_float(String) -> {Float, Rest} | {'error', Reason} when
      String :: unicode:chardata(),
      Float :: float(),
      Rest :: unicode:chardata(),
      Reason :: 'no_float' | 'badarg'.

to_float(String) ->
    try take(String, "+-0123456789eE.,") of
        {Head, Tail} ->
            case is_empty(Head) of
                true -> {error, no_float};
                false ->
                    List = unicode:characters_to_list(Head),
                    case string:list_to_float(List) of
                        {error, _} = Err -> Err;
                        {Float, Rest} ->
                            to_number(String, Float, Rest, List, Tail)
                    end
            end
    catch _:_ -> {error, badarg}
    end.

to_number(String, Number, Rest, List, _Tail) when is_binary(String) ->
    BSz = erlang:length(List)-erlang:length(Rest),
    <<_:BSz/binary, Cont/binary>> = String,
    {Number, Cont};
to_number(_, Number, Rest, _, Tail) ->
    {Number, concat(Rest,Tail)}.

%% Return the remaining string with prefix removed or else nomatch
-spec prefix(String::unicode:chardata(), Prefix::unicode:chardata()) ->
                    'nomatch' | unicode:chardata().
prefix(Str, []) -> Str;
prefix(Str, Prefix0) ->
    Prefix = unicode:characters_to_list(Prefix0),
    case prefix_1(Str, Prefix) of
        [] when is_binary(Str) -> <<>>;
        Res -> Res
    end.

%% split String with the first occurrence of SearchPattern, return list of splits
-spec split(String, SearchPattern) -> [unicode:chardata()] when
      String :: unicode:chardata(),
      SearchPattern :: unicode:chardata().
split(String, SearchPattern) ->
    split(String, SearchPattern, leading).

%% split String with SearchPattern, return list of splits
-spec split(String, SearchPattern, Where) -> [unicode:chardata()] when
      String :: unicode:chardata(),
      SearchPattern :: unicode:chardata(),
      Where :: direction() | 'all'.
split(String, SearchPattern, Where) ->
    case is_empty(SearchPattern) of
        true -> [String];
        false ->
            SearchPatternCPs = unicode:characters_to_list(SearchPattern),
            case split_1(String, SearchPatternCPs, 0, Where, [], []) of
                {_Curr, []} -> [String];
                {_Curr, Acc} when Where =:= trailing -> Acc;
                {Curr, Acc} when Where =:= all -> lists:reverse([Curr|Acc]);
                Acc when is_list(Acc) -> Acc
            end
    end.

%% Replace the first SearchPattern in String with Replacement
-spec replace(String, SearchPattern, Replacement) ->
                     [unicode:chardata()] when
      String :: unicode:chardata(),
      SearchPattern :: unicode:chardata(),
      Replacement :: unicode:chardata().
replace(String, SearchPattern, Replacement) ->
    lists:join(Replacement, split(String, SearchPattern)).

%% Replace Where SearchPattern in String with Replacement
-spec replace(String, SearchPattern, Replacement, Where) ->
                     [unicode:chardata()] when
      String :: unicode:chardata(),
      SearchPattern :: unicode:chardata(),
      Replacement :: unicode:chardata(),
      Where :: direction() | 'all'.
replace(String, SearchPattern, Replacement, Where) ->
    lists:join(Replacement, split(String, SearchPattern, Where)).

%% Split Str into a list of chardata separated by one of the grapheme
%% clusters in Seps
-spec lexemes(String::unicode:chardata(),
              SeparatorList::[grapheme_cluster()]) ->
                     [unicode:chardata()].
lexemes([], _) -> [];
lexemes(Str, []) -> [Str];
lexemes(Str, Seps0) when is_list(Seps0) ->
    Seps = search_pattern(Seps0),
    lexemes_m(Str, Seps, []).

-spec nth_lexeme(String, N, SeparatorList) -> unicode:chardata() when
      String::unicode:chardata(),
      N::non_neg_integer(),
      SeparatorList::[grapheme_cluster()].

nth_lexeme(Str, 1, []) -> Str;
nth_lexeme(Str, N, Seps0) when is_list(Seps0), is_integer(N), N > 0 ->
    Seps = search_pattern(Seps0),
    nth_lexeme_m(Str, Seps, N).

%% find first SearchPattern in String return rest of string
-spec find(String, SearchPattern) -> unicode:chardata() | 'nomatch' when
      String::unicode:chardata(),
      SearchPattern::unicode:chardata().
find(String, SearchPattern) ->
    find(String, SearchPattern, leading).

%% find SearchPattern in String (search in Dir direction) return rest of string
-spec find(String, SearchPattern, Dir) -> unicode:chardata() | 'nomatch' when
      String::unicode:chardata(),
      SearchPattern::unicode:chardata(),
      Dir::direction().
find(String, "", _) -> String;
find(String, <<>>, _) -> String;
find(String, SearchPattern, leading) ->
    find_l(String, unicode:characters_to_list(SearchPattern));
find(String, SearchPattern, trailing) ->
    find_r(String, unicode:characters_to_list(SearchPattern), nomatch).

%% Fetch first grapheme cluster and return rest in tail
-spec next_grapheme(String::unicode:chardata()) ->
                           maybe_improper_list(grapheme_cluster(),unicode:chardata()) |
                           {error,unicode:chardata()}.
next_grapheme(CD) -> unicode_util:gc(CD).

%% Fetch first codepoint and return rest in tail
-spec next_codepoint(String::unicode:chardata()) ->
                            maybe_improper_list(char(),unicode:chardata()) |
                            {error,unicode:chardata()}.
next_codepoint(CD) -> unicode_util:cp(CD).

%% Internals

length_1([CP1|[CP2|_]=Cont], N) when ?ASCII_LIST(CP1,CP2) ->
    length_1(Cont, N+1);
length_1(Str, N) ->
    case unicode_util:gc(Str) of
        [] -> N;
        [_|Rest] -> length_1(Rest, N+1)
    end.

length_b(<<CP2/utf8, Rest/binary>>, CP1, N)
  when ?ASCII_LIST(CP1,CP2) ->
    length_b(Rest, CP2, N+1);
length_b(Bin0, CP1, N) ->
    [_|Bin1] = unicode_util:gc([CP1|Bin0]),
    case unicode_util:cp(Bin1) of
        [] -> N+1;
        [CP3|Bin] -> length_b(Bin, CP3, N+1)
    end.

equal_1([A|AR], [B|BR]) when is_integer(A), is_integer(B) ->
    A =:= B andalso equal_1(AR, BR);
equal_1([], BR) -> is_empty(BR);
equal_1(A0,B0) ->
    case {unicode_util:cp(A0), unicode_util:cp(B0)} of
        {[CP|A],[CP|B]} -> equal_1(A,B);
        {[], []} -> true;
        {L1,L2} when is_list(L1), is_list(L2) -> false
    end.

equal_nocase(A, A) -> true;
equal_nocase(A0, B0) ->
    case {unicode_util:cp(unicode_util:casefold(A0)),
          unicode_util:cp(unicode_util:casefold(B0))} of
        {[CP|A],[CP|B]} -> equal_nocase(A,B);
        {[], []} -> true;
        {L1,L2} when is_list(L1), is_list(L2) -> false
    end.

equal_norm(A, A, _Norm) -> true;
equal_norm(A0, B0, Norm) ->
    case {unicode_util:cp(unicode_util:Norm(A0)),
          unicode_util:cp(unicode_util:Norm(B0))} of
        {[CP|A],[CP|B]} -> equal_norm(A,B, Norm);
        {[], []} -> true;
        {L1,L2} when is_list(L1), is_list(L2) -> false
    end.

equal_norm_nocase(A, A, _Norm) -> true;
equal_norm_nocase(A0, B0, Norm) ->
    case {unicode_util:cp(unicode_util:casefold(unicode_util:Norm(A0))),
          unicode_util:cp(unicode_util:casefold(unicode_util:Norm(B0)))} of
        {[CP|A],[CP|B]} -> equal_norm_nocase(A,B, Norm);
        {[], []} -> true;
        {L1,L2} when is_list(L1), is_list(L2) -> false
    end.

reverse_1([CP1|[CP2|_]=Cont], Acc) when ?ASCII_LIST(CP1,CP2) ->
    reverse_1(Cont, [CP1|Acc]);
reverse_1(CD, Acc) ->
    case unicode_util:gc(CD) of
        [GC|Rest] -> reverse_1(Rest, [GC|Acc]);
        [] -> Acc
    end.

reverse_b(<<CP2/utf8, Rest/binary>>, CP1, Acc)
  when ?ASCII_LIST(CP1,CP2) ->
    reverse_b(Rest, CP2,  [CP1|Acc]);
reverse_b(Bin0, CP1, Acc) ->
    [GC|Bin1] = unicode_util:gc([CP1|Bin0]),
    case unicode_util:cp(Bin1) of
        [] -> [GC|Acc];
        [CP3|Bin] -> reverse_b(Bin, CP3, [GC|Acc])
    end.

slice_l0(<<CP1/utf8, Bin/binary>>, N) when N > 0 ->
    slice_lb(Bin, CP1, N);
slice_l0(L, N) ->
    slice_l(L, N).

slice_l([CP1|[CP2|_]=Cont], N) when ?ASCII_LIST(CP1,CP2),N > 0 ->
    slice_l(Cont, N-1);
slice_l(CD, N) when N > 0 ->
    case unicode_util:gc(CD) of
        [_|Cont] -> slice_l(Cont, N-1);
        [] -> []
    end;
slice_l(Cont, 0) ->
    Cont.

slice_lb(<<CP2/utf8, Bin/binary>>, CP1, N) when ?ASCII_LIST(CP1,CP2), N > 1 ->
    slice_lb(Bin, CP2, N-1);
slice_lb(Bin, CP1, N) ->
    [_|Rest] = unicode_util:gc([CP1|Bin]),
    if N > 1 ->
            case unicode_util:cp(Rest) of
                [CP2|Cont] -> slice_lb(Cont, CP2, N-1);
                [] -> <<>>
            end;
       N =:= 1 ->
            Rest
    end.

slice_trail(Orig, N) when is_binary(Orig) ->
    case Orig of
        <<CP1/utf8, Bin/binary>> when N > 0 ->
            Length = slice_bin(Bin, CP1, N),
            Sz = byte_size(Orig) - Length,
            <<Keep:Sz/binary, _/binary>> = Orig,
            Keep;
        _ -> <<>>
    end;
slice_trail(CD, N) when is_list(CD) ->
    slice_list(CD, N).

slice_list([CP1|[CP2|_]=Cont], N) when ?ASCII_LIST(CP1,CP2),N > 0 ->
    [CP1|slice_list(Cont, N-1)];
slice_list(CD, N) when N > 0 ->
    case unicode_util:gc(CD) of
        [GC|Cont] -> append(GC, slice_list(Cont, N-1));
        [] -> []
    end;
slice_list(_, 0) ->
    [].

slice_bin(<<CP2/utf8, Bin/binary>>, CP1, N) when ?ASCII_LIST(CP1,CP2), N > 0 ->
    slice_bin(Bin, CP2, N-1);
slice_bin(CD, CP1, N) when N > 0 ->
    [_|Bin] = unicode_util:gc([CP1|CD]),
    case unicode_util:cp(Bin) of
        [CP2|Cont] -> slice_bin(Cont, CP2, N-1);
        [] -> 0
    end;
slice_bin(CD, CP1, 0) ->
    byte_size(CD)+byte_size(<<CP1/utf8>>).

uppercase_list(CPs0) ->
    case unicode_util:uppercase(CPs0) of
        [Char|CPs] -> append(Char,uppercase_list(CPs));
        [] -> []
    end.

uppercase_bin(CPs0, Acc) ->
    case unicode_util:uppercase(CPs0) of
        [Char|CPs] when is_integer(Char) ->
            uppercase_bin(CPs, <<Acc/binary, Char/utf8>>);
        [Chars|CPs] ->
            uppercase_bin(CPs, <<Acc/binary,
                                 << <<CP/utf8>> || CP <- Chars>>/binary >>);
        [] -> Acc
    end.

lowercase_list(CPs0) ->
    case unicode_util:lowercase(CPs0) of
        [Char|CPs] -> append(Char,lowercase_list(CPs));
        [] -> []
    end.

lowercase_bin(CPs0, Acc) ->
    case unicode_util:lowercase(CPs0) of
        [Char|CPs] when is_integer(Char) ->
            lowercase_bin(CPs, <<Acc/binary, Char/utf8>>);
        [Chars|CPs] ->
            lowercase_bin(CPs, <<Acc/binary,
                                 << <<CP/utf8>> || CP <- Chars>>/binary >>);
        [] -> Acc
    end.

casefold_list(CPs0) ->
    case unicode_util:casefold(CPs0) of
        [Char|CPs] -> append(Char, casefold_list(CPs));
        [] -> []
    end.

casefold_bin(CPs0, Acc) ->
    case unicode_util:casefold(CPs0) of
        [Char|CPs] when is_integer(Char) ->
            casefold_bin(CPs, <<Acc/binary, Char/utf8>>);
        [Chars|CPs] ->
            casefold_bin(CPs, <<Acc/binary,
                                << <<CP/utf8>> || CP <- Chars>>/binary >>);
        [] -> Acc
    end.

%% Fast path for ascii searching for one character in lists
trim_ls([CP1|[CP2|_]=Cont]=Str, Sep)
  when ?ASCII_LIST(CP1,CP2) ->
    case Sep of
        CP1 -> trim_ls(Cont, Sep);
        _ -> Str
    end;
trim_ls(Str, Sep) ->
    trim_l(Str, [Sep]).

trim_l([CP1|[CP2|_]=Cont]=Str, Sep)
  when ?ASCII_LIST(CP1,CP2) ->
    case lists:member(CP1, Sep) of
        true -> trim_l(Cont, Sep);
        false -> Str
    end;
trim_l([Bin|Cont0], Sep) when is_binary(Bin) ->
    case bin_search_inv(Bin, Cont0, Sep) of
        {nomatch, Cont} -> trim_l(Cont, Sep);
        Keep -> Keep
    end;
trim_l(Str, Sep) when is_list(Str) ->
    case unicode_util:gc(Str) of
        [C|Cs] ->
            case lists:member(C, Sep) of
                true -> trim_l(Cs, Sep);
                false -> Str
            end;
        [] -> []
    end;
trim_l(Bin, Sep) when is_binary(Bin) ->
    case bin_search_inv(Bin, [], Sep) of
        {nomatch,_} -> <<>>;
        [Keep] -> Keep
    end.

%% Fast path for ascii searching for one character in lists
trim_ts([Sep|Cs1]=Str, Sep) ->
    case Cs1 of
        [] -> [];
        [CP2|_] when ?ASCII_LIST(Sep,CP2) ->
            Tail = trim_ts(Cs1, Sep),
            case is_empty(Tail) of
                true -> [];
                false -> [Sep|Tail]
            end;
        _ ->
            trim_t(Str, 0, search_pattern([Sep]))
    end;
trim_ts([CP|Cont],Sep) when is_integer(CP) ->
    [CP|trim_ts(Cont, Sep)];
trim_ts(Str, Sep) ->
    trim_t(Str, 0, search_pattern([Sep])).

trim_t([CP1|Cont]=Cs0, _, {GCs,CPs,_}=Seps) when is_integer(CP1) ->
    case lists:member(CP1, CPs) of
        true ->
            [GC|Cs1] = unicode_util:gc(Cs0),
            case lists:member(GC, GCs) of
                true ->
                    Tail = trim_t(Cs1, 0, Seps),
                    case is_empty(Tail) of
                        true -> [];
                        false -> append(GC,Tail)
                    end;
                false ->
                    append(GC,trim_t(Cs1, 0, Seps))
            end;
        false ->
            [CP1|trim_t(Cont, 0, Seps)]
    end;
trim_t([Bin|Cont0], N, {GCs,_,_}=Seps0) when is_binary(Bin) ->
    <<_:N/binary, Rest/binary>> = Bin,
    Seps = search_compile(Seps0),
    case bin_search(Rest, Cont0, Seps) of
        {nomatch,_} ->
            stack(Bin, trim_t(Cont0, 0, Seps));
        [SepStart|Cont1] ->
            case bin_search_inv(SepStart, Cont1, GCs) of
                {nomatch, Cont} ->
                    Tail = trim_t(Cont, 0, Seps),
                    case is_empty(Tail) of
                        true ->
                            KeepSz = byte_size(Bin) - byte_size(SepStart),
                            <<Keep:KeepSz/binary, _/binary>> = Bin,
                            Keep;
                        false ->
                            Used = cp_prefix(Cont0, Cont),
                            stack(Bin, stack(Used, Tail))
                    end;
                [NonSep|Cont] when is_binary(NonSep) ->
                    KeepSz = byte_size(Bin) - byte_size(NonSep),
                    trim_t([Bin|Cont], KeepSz, Seps)
            end
    end;
trim_t(Str, 0, {GCs,_,_}=Seps) when is_list(Str) ->
    case unicode_util:gc(Str) of
        [GC|Cs1] ->
            case lists:member(GC, GCs) of
                true ->
                    Tail = trim_t(Cs1, 0, Seps),
                    case is_empty(Tail) of
                        true -> [];
                        false -> append(GC,Tail)
                    end;
                false ->
                    append(GC,trim_t(Cs1, 0, Seps))
            end;
        [] -> []
    end;
trim_t(Bin, N, {GCs,_,_}=Seps0) when is_binary(Bin) ->
    <<_:N/binary, Rest/binary>> = Bin,
    Seps = search_compile(Seps0),
    case bin_search(Rest, [], Seps) of
        {nomatch,_} -> Bin;
        [SepStart] ->
            case bin_search_inv(SepStart, [], GCs) of
                {nomatch,_} ->
                    KeepSz = byte_size(Bin) - byte_size(SepStart),
                    <<Keep:KeepSz/binary, _/binary>> = Bin,
                    Keep;
                [NonSep] ->
                    KeepSz = byte_size(Bin) - byte_size(NonSep),
                    trim_t(Bin, KeepSz, Seps)
            end
    end.


take_l([CP1|[CP2|_]=Cont]=Str, Seps, Acc)
  when ?ASCII_LIST(CP1,CP2) ->
    case lists:member(CP1, Seps) of
        true -> take_l(Cont, Seps, [CP1|Acc]);
        false -> {rev(Acc), Str}
    end;
take_l([Bin|Cont0], Seps, Acc) when is_binary(Bin) ->
    case bin_search_inv(Bin, Cont0, Seps) of
        {nomatch, Cont} ->
            Used = cp_prefix(Cont0, Cont),
            take_l(Cont, Seps, [unicode:characters_to_binary([Bin|Used])|Acc]);
        [Bin1|_]=After when is_binary(Bin1) ->
            First = byte_size(Bin) - byte_size(Bin1),
            <<Keep:First/binary, _/binary>> = Bin,
            {btoken(Keep,Acc), After}
    end;
take_l(Str, Seps, Acc) when is_list(Str) ->
    case unicode_util:gc(Str) of
        [C|Cs] ->
            case lists:member(C, Seps) of
                true -> take_l(Cs, Seps, append(rev(C),Acc));
                false -> {rev(Acc), Str}
            end;
        [] -> {rev(Acc), []}
    end;
take_l(Bin, Seps, Acc) when is_binary(Bin) ->
    case bin_search_inv(Bin, [], Seps) of
        {nomatch,_} ->
            {btoken(Bin, Acc), <<>>};
        [After] ->
            First = byte_size(Bin) - byte_size(After),
            <<Keep:First/binary, _/binary>> = Bin,
            {btoken(Keep, Acc), After}
    end.


take_lc([CP1|Cont]=Str0, {GCs,CPs,_}=Seps, Acc) when is_integer(CP1) ->
    case lists:member(CP1, CPs) of
        true ->
            [GC|Str] = unicode_util:gc(Str0),
            case lists:member(GC, GCs) of
                false -> take_lc(Str, Seps, append(rev(GC),Acc));
                true  -> {rev(Acc), Str0}
            end;
        false ->
            take_lc(Cont, Seps, append(CP1,Acc))
    end;
take_lc([Bin|Cont0], Seps0, Acc) when is_binary(Bin) ->
    Seps = search_compile(Seps0),
    case bin_search(Bin, Cont0, Seps) of
        {nomatch, Cont} ->
            Used = cp_prefix(Cont0, Cont),
            take_lc(Cont, Seps, [unicode:characters_to_binary([Bin|Used])|Acc]);
        [Bin1|_]=After when is_binary(Bin1) ->
            First = byte_size(Bin) - byte_size(Bin1),
            <<Keep:First/binary, _/binary>> = Bin,
            {btoken(Keep,Acc), After}
    end;
take_lc(Str, {GCs,_,_}=Seps, Acc) when is_list(Str) ->
    case unicode_util:gc(Str) of
        [C|Cs] ->
            case lists:member(C, GCs) of
                false -> take_lc(Cs, Seps, append(rev(C),Acc));
                true  -> {rev(Acc), Str}
            end;
        [] -> {rev(Acc), []}
    end;
take_lc(Bin, Seps0, Acc) when is_binary(Bin) ->
    Seps = search_compile(Seps0),
    case bin_search(Bin, [], Seps) of
        {nomatch,_} ->
            {btoken(Bin, Acc), <<>>};
        [After] ->
            First = byte_size(Bin) - byte_size(After),
            <<Keep:First/binary, _/binary>> = Bin,
            {btoken(Keep, Acc), After}
    end.


take_t([CP1|Cont]=Str0, _, {GCs,CPs,_}=Seps) when is_integer(CP1) ->
    case lists:member(CP1, CPs) of
        true ->
            [GC|Str] = unicode_util:gc(Str0),
            case lists:member(GC, GCs) of
                true ->
                    {Head, Tail} = take_t(Str, 0, Seps),
                    case is_empty(Head) of
                        true ->  {Head, append(GC,Tail)};
                        false -> {append(GC,Head), Tail}
                    end;
                false ->
                    {Head, Tail} = take_t(Str, 0, Seps),
                    {append(GC,Head), Tail}
            end;
        false ->
            {Head, Tail} = take_t(Cont, 0, Seps),
            {[CP1|Head], Tail}
    end;
take_t([Bin|Cont0], N, {GCs,_,_}=Seps0) when is_binary(Bin) ->
    <<_:N/binary, Rest/binary>> = Bin,
    Seps = search_compile(Seps0),
    case bin_search(Rest, Cont0, Seps) of
        {nomatch,Cont} ->
            Used = cp_prefix(Cont0, Cont),
            {Head, Tail} = take_t(Cont, 0, Seps),
            {stack(unicode:characters_to_binary([Bin|Used]), Head), Tail};
        [SepStart|Cont1] ->
            case bin_search_inv(SepStart, Cont1, GCs) of
                {nomatch, Cont} ->
                    {Head, Tail} = take_t(Cont, 0, Seps),
                    Used = cp_prefix(Cont0, Cont),
                    case is_empty(Head) of
                        true ->
                            KeepSz = byte_size(Bin) - byte_size(SepStart),
                            <<Keep:KeepSz/binary, End/binary>> = Bin,
                            {Keep, stack(stack(End,Used),Tail)};
                        false ->
                            {stack(unicode:characters_to_binary([Bin|Used]),Head), Tail}
                    end;
                [NonSep|Cont] when is_binary(NonSep) ->
                    KeepSz = byte_size(Bin) - byte_size(NonSep),
                    take_t([Bin|Cont], KeepSz, Seps)
            end
    end;
take_t(Str, 0, {GCs,_,_}=Seps) when is_list(Str) ->
    case unicode_util:gc(Str) of
        [GC|Cs1] ->
            case lists:member(GC, GCs) of
                true ->
                    {Head, Tail} = take_t(Cs1, 0, Seps),
                    case is_empty(Head) of
                        true ->  {Head, append(GC,Tail)};
                        false -> {append(GC,Head), Tail}
                    end;
                false ->
                    {Head, Tail} = take_t(Cs1, 0, Seps),
                    {append(GC,Head), Tail}
            end;
        [] -> {[],[]}
    end;
take_t(Bin, N, {GCs,_,_}=Seps0) when is_binary(Bin) ->
    <<_:N/binary, Rest/binary>> = Bin,
    Seps = search_compile(Seps0),
    case bin_search(Rest, [], Seps) of
        {nomatch,_} -> {Bin, <<>>};
        [SepStart] ->
            case bin_search_inv(SepStart, [], GCs) of
                {nomatch,_} ->
                    KeepSz = byte_size(Bin) - byte_size(SepStart),
                    <<Before:KeepSz/binary, End/binary>> = Bin,
                    {Before, End};
                [NonSep] ->
                    KeepSz = byte_size(Bin) - byte_size(NonSep),
                    take_t(Bin, KeepSz, Seps)
            end
    end.

take_tc([CP1|[CP2|_]=Cont], _, {GCs,_,_}=Seps) when ?ASCII_LIST(CP1,CP2) ->
    case lists:member(CP1, GCs) of
        false ->
            {Head, Tail} = take_tc(Cont, 0, Seps),
            case is_empty(Head) of
                true -> {Head, append(CP1,Tail)};
                false -> {append(CP1,Head), Tail}
            end;
        true ->
            {Head, Tail} = take_tc(Cont, 0, Seps),
            {append(CP1,Head), Tail}
    end;
take_tc([Bin|Cont0], N, {GCs,_,_}=Seps0) when is_binary(Bin) ->
    <<_:N/binary, Rest/binary>> = Bin,
    case bin_search_inv(Rest, Cont0, GCs) of
        {nomatch,Cont} ->
            Used = cp_prefix(Cont0, Cont),
            {Head, Tail} = take_tc(Cont, 0, Seps0),
            {stack(unicode:characters_to_binary([Bin|Used]), Head), Tail};
        [SepStart|Cont1] ->
            Seps = search_compile(Seps0),
            case bin_search(SepStart, Cont1, Seps) of
                {nomatch, Cont} ->
                    {Head, Tail} = take_tc(Cont, 0, Seps),
                    Used = cp_prefix(Cont0, Cont),
                    case is_empty(Head) of
                        true ->
                            KeepSz = byte_size(Bin) - byte_size(SepStart),
                            <<Keep:KeepSz/binary, End/binary>> = Bin,
                            {Keep, stack(stack(End,Used),Tail)};
                        false ->
                            {stack(unicode:characters_to_binary([Bin|Used]),Head), Tail}
                    end;
                [NonSep|Cont] when is_binary(NonSep) ->
                    KeepSz = byte_size(Bin) - byte_size(NonSep),
                    take_tc([Bin|Cont], KeepSz, Seps)
            end
    end;
take_tc(Str, 0, {GCs,_,_}=Seps) when is_list(Str) ->
    case unicode_util:gc(Str) of
        [GC|Cs1] ->
            case lists:member(GC, GCs) of
                false ->
                    {Head, Tail} = take_tc(Cs1, 0, Seps),
                    case is_empty(Head) of
                        true -> {Head, append(GC,Tail)};
                        false -> {append(GC,Head), Tail}
                    end;
                true ->
                    {Head, Tail} = take_tc(Cs1, 0, Seps),
                    {append(GC,Head), Tail}
            end;
        [] -> {[],[]}
    end;
take_tc(Bin, N, {GCs,_,_}=Seps0) when is_binary(Bin) ->
    <<_:N/binary, Rest/binary>> = Bin,
    case bin_search_inv(Rest, [], GCs) of
        {nomatch,_} -> {Bin, <<>>};
        [SepStart] ->
            Seps = search_compile(Seps0),
            case bin_search(SepStart, [], Seps) of
                {nomatch,_} ->
                    KeepSz = byte_size(Bin) - byte_size(SepStart),
                    <<Before:KeepSz/binary, End/binary>> = Bin,
                    {Before, End};
                [NonSep] ->
                    KeepSz = byte_size(Bin) - byte_size(NonSep),
                    take_tc(Bin, KeepSz, Seps)
            end
    end.

prefix_1(Cs0, [GC]) ->
    case unicode_util:gc(Cs0) of
        [GC|Cs] -> Cs;
        _ -> nomatch
    end;
prefix_1([CP|Cs], [Pre|PreR]) when is_integer(CP) ->
    case CP =:= Pre of
        true -> prefix_1(Cs,PreR);
        false -> nomatch
    end;
prefix_1(<<CP/utf8, Cs/binary>>, [Pre|PreR]) ->
    case CP =:= Pre of
        true -> prefix_1(Cs,PreR);
        false -> nomatch
    end;
prefix_1(Cs0, [Pre|PreR]) ->
    case unicode_util:cp(Cs0) of
        [Pre|Cs] ->  prefix_1(Cs,PreR);
        _ -> nomatch
    end.

split_1([CP1|Cs]=Cs0, [C|_]=Needle, _, Where, Curr, Acc) when is_integer(CP1) ->
    case CP1=:=C of
        true ->
            case prefix_1(Cs0, Needle) of
                nomatch -> split_1(Cs, Needle, 0, Where, append(C,Curr), Acc);
                Rest when Where =:= leading ->
                    [rev(Curr), Rest];
                Rest when Where =:= trailing ->
                    split_1(Cs, Needle, 0, Where, [C|Curr], [rev(Curr), Rest]);
                Rest when Where =:= all ->
                    split_1(Rest, Needle, 0, Where, [], [rev(Curr)|Acc])
            end;
        false ->
            split_1(Cs, Needle, 0, Where, append(CP1,Curr), Acc)
    end;
split_1([Bin|Cont0], Needle, Start, Where, Curr0, Acc)
  when is_binary(Bin) ->
    case bin_search_str(Bin, Start, Cont0, Needle) of
        {nomatch,Sz,Cont} ->
            <<Keep:Sz/binary, _/binary>> = Bin,
            split_1(Cont, Needle, 0, Where, [Keep|Curr0], Acc);
        {Before, [Cs0|Cont], After} ->
            Curr = add_non_empty(Before,Curr0),
            case Where of
                leading ->
                    [rev(Curr),After];
                trailing ->
                    <<_/utf8, Cs/binary>> = Cs0,
                    Next = byte_size(Bin) - byte_size(Cs),
                    split_1([Bin|Cont], Needle, Next, Where,
                            Curr0, [rev(Curr),After]);
                all ->
                    split_1(After, Needle, 0, Where, [], [rev(Curr)|Acc])
            end
    end;
split_1(Cs0, [C|_]=Needle, _, Where, Curr, Acc) when is_list(Cs0) ->
    case unicode_util:cp(Cs0) of
        [C|Cs] ->
            case prefix_1(Cs0, Needle) of
                nomatch -> split_1(Cs, Needle, 0, Where, append(C,Curr), Acc);
                Rest when Where =:= leading ->
                    [rev(Curr), Rest];
                Rest when Where =:= trailing ->
                    split_1(Cs, Needle, 0, Where, [C|Curr], [rev(Curr), Rest]);
                Rest when Where =:= all ->
                    split_1(Rest, Needle, 0, Where, [], [rev(Curr)|Acc])
            end;
        [Other|Cs] ->
            split_1(Cs, Needle, 0, Where, append(Other,Curr), Acc);
        [] ->
            {rev(Curr), Acc}
    end;
split_1(Bin, [_C|_]=Needle, Start, Where, Curr0, Acc) ->
    case bin_search_str(Bin, Start, [], Needle) of
        {nomatch,_,_} ->
            <<_:Start/binary, Keep/binary>> = Bin,
            {rev([Keep|Curr0]), Acc};
        {Before, [Cs0], After} ->
            case Where of
                leading ->
                    [rev([Before|Curr0]),After];
                trailing ->
                    <<_/utf8, Cs/binary>> = Cs0,
                    Next = byte_size(Bin) - byte_size(Cs),
                    split_1(Bin, Needle, Next, Where, Curr0,
                            [btoken(Before,Curr0),After]);
                all ->
                    Next = byte_size(Bin) - byte_size(After),
                    <<_:Start/binary, Keep/binary>> = Before,
                    Curr = [Keep|Curr0],
                    split_1(Bin, Needle, Next, Where, [], [rev(Curr)|Acc])
            end
    end.

lexemes_m([CP|_]=Cs0, {GCs,CPs,_}=Seps, Ts) when is_integer(CP) ->
    case lists:member(CP, CPs) of
        true ->
            [GC|Cs2] = unicode_util:gc(Cs0),
            case lists:member(GC, GCs) of
                true ->
                    lexemes_m(Cs2, Seps, Ts);
                false ->
                    {Lexeme,Rest} = lexeme_pick(Cs0, Seps, []),
                    lexemes_m(Rest, Seps, [Lexeme|Ts])
            end;
        false ->
            {Lexeme,Rest} = lexeme_pick(Cs0, Seps, []),
            lexemes_m(Rest, Seps, [Lexeme|Ts])
    end;
lexemes_m([Bin|Cont0], {GCs,_,_}=Seps0, Ts) when is_binary(Bin) ->
    case bin_search_inv(Bin, Cont0, GCs) of
        {nomatch,Cont} ->
            lexemes_m(Cont, Seps0, Ts);
        Cs ->
            Seps = search_compile(Seps0),
            {Lexeme,Rest} = lexeme_pick(Cs, Seps, []),
            lexemes_m(Rest, Seps, [Lexeme|Ts])
    end;
lexemes_m(Cs0, {GCs, _, _}=Seps0, Ts) when is_list(Cs0) ->
    case unicode_util:gc(Cs0) of
        [C|Cs] ->
            case lists:member(C, GCs) of
                true  ->
                    lexemes_m(Cs, Seps0, Ts);
                false ->
                    Seps = search_compile(Seps0),
                    {Lexeme,Rest} = lexeme_pick(Cs0, Seps, []),
                    lexemes_m(Rest, Seps, [Lexeme|Ts])
            end;
        [] ->
            lists:reverse(Ts)
    end;
lexemes_m(Bin, {GCs,_,_}=Seps0, Ts) when is_binary(Bin) ->
    case bin_search_inv(Bin, [], GCs) of
        {nomatch,_} ->
            lists:reverse(Ts);
        [Cs] ->
            Seps = search_compile(Seps0),
            {Lexeme,Rest} = lexeme_pick(Cs, Seps, []),
            lexemes_m(Rest, Seps, add_non_empty(Lexeme,Ts))
    end.

lexeme_pick([CP|Cs1]=Cs0, {GCs,CPs,_}=Seps, Tkn) when is_integer(CP) ->
    case lists:member(CP, CPs) of
        true  ->
            [GC|Cs2] = unicode_util:gc(Cs0),
            case lists:member(GC, GCs) of
                true -> {rev(Tkn), Cs2};
                false -> lexeme_pick(Cs2, Seps, append(rev(GC),Tkn))
            end;
        false -> lexeme_pick(Cs1, Seps, [CP|Tkn])
    end;
lexeme_pick([Bin|Cont0], Seps, Tkn) when is_binary(Bin) ->
    case bin_search(Bin, Cont0, Seps) of
        {nomatch,_} ->
            lexeme_pick(Cont0, Seps, [Bin|Tkn]);
        [Left|_Cont] = Cs ->
            Bytes = byte_size(Bin) - byte_size(Left),
            <<Lexeme:Bytes/binary, _/binary>> = Bin,
            {btoken(Lexeme, Tkn), Cs}
    end;
lexeme_pick(Cs0, {GCs, CPs, _} = Seps, Tkn) when is_list(Cs0) ->
    case unicode_util:cp(Cs0) of
        [CP|Cs] ->
            case lists:member(CP, CPs) of
                true ->
                    [GC|Cs2] = unicode_util:gc(Cs0),
                    case lists:member(GC, GCs) of
                        true -> {rev(Tkn), Cs2};
                        false -> lexeme_pick(Cs2, Seps, append(rev(GC),Tkn))
                    end;
                false ->
                    lexeme_pick(Cs, Seps, append(CP,Tkn))
            end;
        [] ->
            {rev(Tkn), []}
    end;
lexeme_pick(Bin, Seps, Tkn) when is_binary(Bin) ->
    case bin_search(Bin, [], Seps) of
        {nomatch,_} ->
            {btoken(Bin,Tkn), []};
        [Left] ->
            Bytes = byte_size(Bin) - byte_size(Left),
            <<Lexeme:Bytes/binary, _/binary>> = Bin,
            {btoken(Lexeme, Tkn), Left}
    end.

nth_lexeme_m([Bin|Cont0], {GCs,_,_}=Seps0, N) when is_binary(Bin) ->
    case bin_search_inv(Bin, Cont0, GCs) of
        {nomatch,Cont} ->
            nth_lexeme_m(Cont, Seps0, N);
        Cs when N > 1 ->
            Rest = lexeme_skip(Cs, Seps0),
            nth_lexeme_m(Rest, Seps0, N-1);
        Cs ->
            Seps = search_compile(Seps0),
            {Lexeme,_} = lexeme_pick(Cs, Seps, []),
            Lexeme
    end;
nth_lexeme_m(Cs0, {GCs, _, _}=Seps0, N) when is_list(Cs0) ->
    case unicode_util:gc(Cs0) of
        [C|Cs] ->
            case lists:member(C, GCs) of
                true ->
                    nth_lexeme_m(Cs, Seps0, N);
                false when N > 1 ->
                    Cs1 = lexeme_skip(Cs, Seps0),
                    nth_lexeme_m(Cs1, Seps0, N-1);
                false ->
                    Seps = search_compile(Seps0),
                    {Lexeme,_} = lexeme_pick(Cs0, Seps, []),
                    Lexeme
            end;
        [] ->
            []
    end;
nth_lexeme_m(Bin, {GCs,_,_}=Seps0, N) when is_binary(Bin) ->
    Seps = search_compile(Seps0),
    case bin_search_inv(Bin, [], GCs) of
        [Cs] when N > 1 ->
            Cs1 = lexeme_skip(Cs, Seps),
            nth_lexeme_m(Cs1, Seps, N-1);
        [Cs] ->
            {Lexeme,_} = lexeme_pick(Cs, Seps, []),
            Lexeme;
        {nomatch,_} ->
            <<>>
    end.

lexeme_skip([CP|Cs1]=Cs0, {GCs,CPs,_}=Seps) when is_integer(CP) ->
    case lists:member(CP, CPs) of
        true  ->
            [GC|Cs2] = unicode_util:gc(Cs0),
            case lists:member(GC, GCs) of
                true -> Cs2;
                false -> lexeme_skip(Cs2, Seps)
            end;
        false ->
            lexeme_skip(Cs1, Seps)
    end;
lexeme_skip([Bin|Cont0], Seps0) when is_binary(Bin) ->
    Seps = search_compile(Seps0),
    case bin_search(Bin, Cont0, Seps) of
        {nomatch,_} -> lexeme_skip(Cont0, Seps);
        Cs -> tl(unicode_util:gc(Cs))
    end;
lexeme_skip(Cs0, {GCs, CPs, _} = Seps) when is_list(Cs0) ->
    case unicode_util:cp(Cs0) of
        [CP|Cs] ->
            case lists:member(CP, CPs) of
                true ->
                    [GC|Cs2] = unicode_util:gc(Cs0),
                    case lists:member(GC, GCs) of
                        true -> Cs2;
                        false -> lexeme_skip(Cs2, Seps)
                    end;
                false ->
                    lexeme_skip(Cs, Seps)
            end;
        [] ->
            []
    end;
lexeme_skip(Bin, Seps0) when is_binary(Bin) ->
    Seps = search_compile(Seps0),
    case bin_search(Bin, [], Seps) of
        {nomatch,_} -> <<>>;
        [Left] -> tl(unicode_util:gc(Left))
    end.

find_l([C1|Cs]=Cs0, [C|_]=Needle) when is_integer(C1) ->
    case C1 of
        C ->
            case prefix_1(Cs0, Needle) of
                nomatch -> find_l(Cs, Needle);
                _ -> Cs0
            end;
        _ ->
            find_l(Cs, Needle)
    end;
find_l([Bin|Cont0], Needle) when is_binary(Bin) ->
    case bin_search_str(Bin, 0, Cont0, Needle) of
        {nomatch, _, Cont} ->
            find_l(Cont, Needle);
        {_Before, Cs, _After} ->
            Cs
    end;
find_l(Cs0, [C|_]=Needle) when is_list(Cs0) ->
    case unicode_util:cp(Cs0) of
        [C|Cs] ->
            case prefix_1(Cs0, Needle) of
                nomatch -> find_l(Cs, Needle);
                _ -> Cs0
            end;
        [_C|Cs] ->
            find_l(Cs, Needle);
        [] -> nomatch
    end;
find_l(Bin, Needle) ->
    case bin_search_str(Bin, 0, [], Needle) of
        {nomatch,_,_} -> nomatch;
        {_Before, [Cs], _After} -> Cs
    end.

find_r([Cp|Cs]=Cs0, [C|_]=Needle, Res) when is_integer(Cp) ->
    case Cp of
        C ->
            case prefix_1(Cs0, Needle) of
                nomatch -> find_r(Cs, Needle, Res);
                _ -> find_r(Cs, Needle, Cs0)
            end;
        _ ->
            find_r(Cs, Needle, Res)
    end;
find_r([Bin|Cont0], Needle, Res) when is_binary(Bin) ->
    case bin_search_str(Bin, 0, Cont0, Needle) of
        {nomatch,_,Cont} ->
            find_r(Cont, Needle, Res);
        {_, Cs0, _} ->
            [_|Cs] = unicode_util:gc(Cs0),
            find_r(Cs, Needle, Cs0)
    end;
find_r(Cs0, [C|_]=Needle, Res) when is_list(Cs0) ->
    case unicode_util:cp(Cs0) of
        [C|Cs] ->
            case prefix_1(Cs0, Needle) of
                nomatch -> find_r(Cs, Needle, Res);
                _ -> find_r(Cs, Needle, Cs0)
            end;
        [_C|Cs] ->
            find_r(Cs, Needle, Res);
        [] -> Res
    end;
find_r(Bin, Needle, Res) ->
    case bin_search_str(Bin, 0, [], Needle) of
        {nomatch,_,_} -> Res;
        {_Before, [Cs0], _After} ->
            <<_/utf8, Cs/binary>> = Cs0,
            find_r(Cs, Needle, Cs0)
    end.

%% These are used to avoid creating lists around binaries
%% might be unnecessary, is there a better solution?
btoken(Token, []) -> Token;
btoken(BinPart, [C]) when is_integer(C) -> <<C/utf8, BinPart/binary>>;
btoken(<<>>, Tkn) -> lists:reverse(Tkn);
btoken(BinPart, Cs) -> [lists:reverse(Cs),BinPart].

rev([B]) when is_binary(B) -> B;
rev(L) when is_list(L) -> lists:reverse(L);
rev(C) when is_integer(C) -> C.

append(Char, <<>>) when is_integer(Char) -> [Char];
append(Char, <<>>) when is_list(Char) -> Char;
append(Char, Bin) when is_binary(Bin) -> [Char,Bin];
append(Char, Str) when is_integer(Char) -> [Char|Str];
append(GC, Str) when is_list(GC) -> GC ++ Str.

stack(Bin, []) -> Bin;
stack(<<>>, St) -> St;
stack([], St) -> St;
stack(Bin, St) -> [Bin|St].

add_non_empty(<<>>, L) -> L;
add_non_empty(Token, L) -> [Token|L].

cp_prefix(Orig, Cont) ->
    case unicode_util:cp(Cont) of
        [] -> Orig;
        [Cp|Rest] -> cp_prefix_1(Orig, Cp, Rest)
    end.

cp_prefix_1(Orig, Until, Cont) ->
    case unicode_util:cp(Orig) of
        [Until|Rest] ->
            case equal(Rest, Cont) of
                true -> [];
                false-> [Until|cp_prefix_1(Rest, Until, Cont)]
            end;
        [CP|Rest] -> [CP|cp_prefix_1(Rest, Until, Cont)]
    end.


%% Binary special
bin_search(Bin, Cont, {Seps,_,BP}) ->
    bin_search_loop(Bin, 0, BP, Cont, Seps).

%% Need to work with [<<$a>>, <<778/utf8>>],
%% i.e. å in nfd form  $a "COMBINING RING ABOVE"
%% and PREPEND characters like "ARABIC NUMBER SIGN" 1536 <<216,128>>
%% combined with other characters are currently ignored.
search_pattern({_,_,_}=P) -> P;
search_pattern(Seps) ->
    CPs = search_cp(Seps),
    {Seps, CPs, undefined}.

search_compile({Sep, CPs, undefined}) ->
    {Sep, CPs, binary:compile_pattern(bin_pattern(CPs))};
search_compile({_,_,_}=Compiled) -> Compiled.

search_cp([CP|Seps]) when is_integer(CP) ->
    [CP|search_cp(Seps)];
search_cp([Pattern|Seps]) ->
    [CP|_] = unicode_util:cp(Pattern),
    [CP|search_cp(Seps)];
search_cp([]) -> [].

bin_pattern([CP|Seps]) ->
    [<<CP/utf8>>|bin_pattern(Seps)];
bin_pattern([]) -> [].

bin_search_loop(Bin0, Start, _, Cont, _Seps)
  when byte_size(Bin0) =< Start; Start < 0 ->
    {nomatch, Cont};
bin_search_loop(Bin0, Start, BinSeps, Cont, Seps) ->
    <<_:Start/binary, Bin/binary>> = Bin0,
    case binary:match(Bin, BinSeps) of
        nomatch ->
            {nomatch,Cont};
        {Where, _CL} when Cont =:= [] ->
            <<_:Where/binary, Cont1/binary>> = Bin,
            [GC|Cont2] = unicode_util:gc(Cont1),
            case lists:member(GC, Seps) of
                false when Cont2 =:= [] ->
                    {nomatch, []};
                false ->
                    Next = byte_size(Bin0) - byte_size(Cont2),
                    bin_search_loop(Bin0, Next, BinSeps, Cont, Seps);
                true ->
                    [Cont1]
            end;
        {Where, _CL} ->
            <<_:Where/binary, Cont0/binary>> = Bin,
            Cont1 = [Cont0|Cont],
            [GC|Cont2] = unicode_util:gc(Cont1),
            case lists:member(GC, Seps) of
                false ->
                    case Cont2 of
                        [BinR|Cont] when is_binary(BinR) ->
                            Next = byte_size(Bin0) - byte_size(BinR),
                            bin_search_loop(Bin0, Next, BinSeps, Cont, Seps);
                        _ ->
                            {nomatch, Cont2}
                    end;
                true ->
                    Cont1
            end
    end.

bin_search_inv(<<>>, Cont, _) ->
    {nomatch, Cont};
bin_search_inv(Bin, Cont, [Sep]) ->
    bin_search_inv_1(Bin, Cont, Sep);
bin_search_inv(Bin, Cont, Seps) ->
    bin_search_inv_n(Bin, Cont, Seps).

bin_search_inv_1(<<CP1/utf8, BinRest/binary>>=Bin0, Cont, Sep) ->
    case BinRest of
        <<CP2/utf8, _/binary>> when ?ASCII_LIST(CP1, CP2) ->
            case CP1 of
                Sep -> bin_search_inv_1(BinRest, Cont, Sep);
                _ -> [Bin0|Cont]
            end;
        _ when Cont =:= [] ->
            case unicode_util:gc(Bin0) of
                [Sep|Bin] -> bin_search_inv_1(Bin, Cont, Sep);
                _ -> [Bin0|Cont]
            end;
        _ ->
            case unicode_util:gc([Bin0|Cont]) of
                [Sep|[Bin|Cont]] when is_binary(Bin) ->
                    bin_search_inv_1(Bin, Cont, Sep);
                [Sep|Cs] ->
                    {nomatch, Cs};
                _ -> [Bin0|Cont]
            end
    end;
bin_search_inv_1(<<>>, Cont, _Sep) ->
    {nomatch, Cont};
bin_search_inv_1([], Cont, _Sep) ->
    {nomatch, Cont}.


bin_search_inv_n(<<CP1/utf8, BinRest/binary>>=Bin0, Cont, Seps) ->
    case BinRest of
        <<CP2/utf8, _/binary>> when ?ASCII_LIST(CP1, CP2) ->
            case lists:member(CP1,Seps) of
                true -> bin_search_inv_n(BinRest, Cont, Seps);
                false -> [Bin0|Cont]
            end;
        _ when Cont =:= [] ->
            [GC|Bin] = unicode_util:gc(Bin0),
            case lists:member(GC, Seps) of
                true -> bin_search_inv_n(Bin, Cont, Seps);
                false -> [Bin0|Cont]
            end;
        _ ->
            [GC|Cs0] = unicode_util:gc([Bin0|Cont]),
            case lists:member(GC, Seps) of
                false -> [Bin0|Cont];
                true ->
                    case Cs0 of
                        [Bin|Cont] when is_binary(Bin) ->
                            bin_search_inv_n(Bin, Cont, Seps);
                        _ ->
                            {nomatch, Cs0}
                    end
            end
    end;
bin_search_inv_n(<<>>, Cont, _Sep) ->
    {nomatch, Cont};
bin_search_inv_n([], Cont, _Sep) ->
    {nomatch, Cont}.

bin_search_str(Bin0, Start, [], SearchCPs) ->
    Compiled = binary:compile_pattern(unicode:characters_to_binary(SearchCPs)),
    bin_search_str_1(Bin0, Start, Compiled, SearchCPs);
bin_search_str(Bin0, Start, Cont, [CP|_]=SearchCPs) ->
    First = binary:compile_pattern(<<CP/utf8>>),
    bin_search_str_2(Bin0, Start, Cont, First, SearchCPs).

bin_search_str_1(Bin0, Start, First, SearchCPs) ->
    <<_:Start/binary, Bin/binary>> = Bin0,
    case binary:match(Bin, First) of
        nomatch -> {nomatch, byte_size(Bin0), []};
        {Where0, _} ->
            Where = Start+Where0,
            <<Keep:Where/binary, Cs0/binary>> = Bin0,
            case prefix_1(Cs0, SearchCPs) of
                nomatch ->
                    <<_/utf8, Cs/binary>> = Cs0,
                    KeepSz = byte_size(Bin0) - byte_size(Cs),
                    bin_search_str_1(Bin0, KeepSz, First, SearchCPs);
                [] ->
                    {Keep, [Cs0], <<>>};
                Rest ->
                    {Keep, [Cs0], Rest}
            end
    end.

bin_search_str_2(Bin0, Start, Cont, First, SearchCPs) ->
    <<_:Start/binary, Bin/binary>> = Bin0,
    case binary:match(Bin, First) of
        nomatch -> {nomatch, byte_size(Bin0), Cont};
        {Where0, _} ->
            Where = Start+Where0,
            <<Keep:Where/binary, Cs0/binary>> = Bin0,
            [GC|Cs]=unicode_util:gc(Cs0),
            case prefix_1(stack(Cs0,Cont), SearchCPs) of
                nomatch when is_binary(Cs) ->
                    KeepSz = byte_size(Bin0) - byte_size(Cs),
                    bin_search_str_2(Bin0, KeepSz, Cont, First, SearchCPs);
                nomatch ->
                    {nomatch, Where, stack([GC|Cs],Cont)};
                [] ->
                    {Keep, [Cs0|Cont], <<>>};
                Rest ->
                    {Keep, [Cs0|Cont], Rest}
            end
    end.


%%---------------------------------------------------------------------------
%% OLD lists API kept for backwards compability
%%---------------------------------------------------------------------------

%% Robert's bit

%% len(String)
%%  Return the length of a string.

-spec len(String) -> Length when
      String :: string(),
      Length :: non_neg_integer().

len(S) -> erlang:length(S).

%% equal(String1, String2)
%%  Test if 2 strings are equal.

%% -spec equal(String1, String2) -> boolean() when
%%       String1 :: string(),
%%       String2 :: string().

%% equal(S, S) -> true;
%% equal(_, _) -> false.

%% concat(String1, String2)
%%  Concatenate 2 strings.

-spec concat(String1, String2) -> String3 when
      String1 :: string(),
      String2 :: string(),
      String3 :: string().

concat(S1, S2) -> S1 ++ S2.

%% chr(String, Char)
%% rchr(String, Char)
%%  Return the first/last index of the character in a string.

-spec chr(String, Character) -> Index when
      String :: string(),
      Character :: char(),
      Index :: non_neg_integer().

chr(S, C) when is_integer(C) -> chr(S, C, 1).

chr([C|_Cs], C, I) -> I;
chr([_|Cs], C, I) -> chr(Cs, C, I+1);
chr([], _C, _I) -> 0.

-spec rchr(String, Character) -> Index when
      String :: string(),
      Character :: char(),
      Index :: non_neg_integer().

rchr(S, C) when is_integer(C) -> rchr(S, C, 1, 0).

rchr([C|Cs], C, I, _L) ->			%Found one, now find next!
    rchr(Cs, C, I+1, I);
rchr([_|Cs], C, I, L) ->
    rchr(Cs, C, I+1, L);
rchr([], _C, _I, L) -> L.

%% str(String, SubString)
%% rstr(String, SubString)
%% index(String, SubString)
%%  Return the first/last index of the sub-string in a string.
%%  index/2 is kept for backwards compatibility.

-spec str(String, SubString) -> Index when
      String :: string(),
      SubString :: string(),
      Index :: non_neg_integer().

str(S, Sub) when is_list(Sub) -> str(S, Sub, 1).

str([C|S], [C|Sub], I) ->
    case l_prefix(Sub, S) of
	true -> I;
	false -> str(S, [C|Sub], I+1)
    end;
str([_|S], Sub, I) -> str(S, Sub, I+1);
str([], _Sub, _I) -> 0.

-spec rstr(String, SubString) -> Index when
      String :: string(),
      SubString :: string(),
      Index :: non_neg_integer().

rstr(S, Sub) when is_list(Sub) -> rstr(S, Sub, 1, 0).

rstr([C|S], [C|Sub], I, L) ->
    case l_prefix(Sub, S) of
	true -> rstr(S, [C|Sub], I+1, I);
	false -> rstr(S, [C|Sub], I+1, L)
    end;
rstr([_|S], Sub, I, L) -> rstr(S, Sub, I+1, L);
rstr([], _Sub, _I, L) -> L.

l_prefix([C|Pre], [C|String]) -> l_prefix(Pre, String);
l_prefix([], String) when is_list(String) -> true;
l_prefix(Pre, String) when is_list(Pre), is_list(String) -> false.

%% span(String, Chars) -> Length.
%% cspan(String, Chars) -> Length.

-spec span(String, Chars) -> Length when
      String :: string(),
      Chars :: string(),
      Length :: non_neg_integer().

span(S, Cs) when is_list(Cs) -> span(S, Cs, 0).

span([C|S], Cs, I) ->
    case member(C, Cs) of
	true -> span(S, Cs, I+1);
	false -> I
    end;
span([], _Cs, I) -> I.

-spec cspan(String, Chars) -> Length when
      String :: string(),
      Chars :: string(),
      Length :: non_neg_integer().

cspan(S, Cs) when is_list(Cs) -> cspan(S, Cs, 0).

cspan([C|S], Cs, I) ->
    case member(C, Cs) of
	true -> I;
	false -> cspan(S, Cs, I+1)
    end;
cspan([], _Cs, I) -> I.

%% substr(String, Start)
%% substr(String, Start, Length)
%%  Extract a sub-string from String.

-spec substr(String, Start) -> SubString when
      String :: string(),
      SubString :: string(),
      Start :: pos_integer().

substr(String, 1) when is_list(String) -> 
    String;
substr(String, S) when is_integer(S), S > 1 ->
    substr2(String, S).

-spec substr(String, Start, Length) -> SubString when
      String :: string(),
      SubString :: string(),
      Start :: pos_integer(),
      Length :: non_neg_integer().

substr(String, S, L) when is_integer(S), S >= 1, is_integer(L), L >= 0 ->
    substr1(substr2(String, S), L).

substr1([C|String], L) when L > 0 -> [C|substr1(String, L-1)];
substr1(String, _L) when is_list(String) -> [].	     %Be nice!

substr2(String, 1) when is_list(String) -> String;
substr2([_|String], S) -> substr2(String, S-1).

%% tokens(String, Seperators).
%%  Return a list of tokens seperated by characters in Seperators.

-spec tokens(String, SeparatorList) -> Tokens when
      String :: string(),
      SeparatorList :: string(),
      Tokens :: [Token :: nonempty_string()].

tokens(S, Seps) ->
    case Seps of
	[] ->
	    case S of
		[] -> [];
		[_|_] -> [S]
	    end;
	[C] ->
	    tokens_single_1(lists:reverse(S), C, []);
	[_|_] ->
	    tokens_multiple_1(lists:reverse(S), Seps, [])
    end.

tokens_single_1([Sep|S], Sep, Toks) ->
    tokens_single_1(S, Sep, Toks);
tokens_single_1([C|S], Sep, Toks) ->
    tokens_single_2(S, Sep, Toks, [C]);
tokens_single_1([], _, Toks) ->
    Toks.

tokens_single_2([Sep|S], Sep, Toks, Tok) ->
    tokens_single_1(S, Sep, [Tok|Toks]);
tokens_single_2([C|S], Sep, Toks, Tok) ->
    tokens_single_2(S, Sep, Toks, [C|Tok]);
tokens_single_2([], _Sep, Toks, Tok) ->
    [Tok|Toks].

tokens_multiple_1([C|S], Seps, Toks) ->
    case member(C, Seps) of
	true -> tokens_multiple_1(S, Seps, Toks);
	false -> tokens_multiple_2(S, Seps, Toks, [C])
    end;
tokens_multiple_1([], _Seps, Toks) ->
    Toks.

tokens_multiple_2([C|S], Seps, Toks, Tok) ->
    case member(C, Seps) of
	true -> tokens_multiple_1(S, Seps, [Tok|Toks]);
	false -> tokens_multiple_2(S, Seps, Toks, [C|Tok])
    end;
tokens_multiple_2([], _Seps, Toks, Tok) ->
    [Tok|Toks].

-spec chars(Character, Number) -> String when
      Character :: char(),
      Number :: non_neg_integer(),
      String :: string().

chars(C, N) -> chars(C, N, []).

-spec chars(Character, Number, Tail) -> String when
      Character :: char(),
      Number :: non_neg_integer(),
      Tail :: string(),
      String :: string().

chars(C, N, Tail) when N > 0 ->
    chars(C, N-1, [C|Tail]);
chars(C, 0, Tail) when is_integer(C) ->
    Tail.

%% Torbjörn's bit.

%%% COPIES %%%

-spec copies(String, Number) -> Copies when
      String :: string(),
      Copies :: string(),
      Number :: non_neg_integer().

copies(CharList, Num) when is_list(CharList), is_integer(Num), Num >= 0 ->
    copies(CharList, Num, []).

copies(_CharList, 0, R) ->
    R;
copies(CharList, Num, R) ->
    copies(CharList, Num-1, CharList++R).

%%% WORDS %%%

-spec words(String) -> Count when
      String :: string(),
      Count :: pos_integer().

words(String) -> words(String, $\s).

-spec words(String, Character) -> Count when
      String :: string(),
      Character :: char(),
      Count :: pos_integer().

words(String, Char) when is_integer(Char) ->
    w_count(strip(String, both, Char), Char, 0).

w_count([], _, Num) -> Num+1;
w_count([H|T], H, Num) -> w_count(strip(T, left, H), H, Num+1);
w_count([_H|T], Char, Num) -> w_count(T, Char, Num).

%%% SUB_WORDS %%%

-spec sub_word(String, Number) -> Word when
      String :: string(),
      Word :: string(),
      Number :: integer().

sub_word(String, Index) -> sub_word(String, Index, $\s).

-spec sub_word(String, Number, Character) -> Word when
      String :: string(),
      Word :: string(),
      Number :: integer(),
      Character :: char().

sub_word(String, Index, Char) when is_integer(Index), is_integer(Char) ->
    case words(String, Char) of
	Num when Num < Index ->
	    [];
	_Num ->
	    s_word(strip(String, left, Char), Index, Char, 1, [])
    end.

s_word([], _, _, _,Res) -> lists:reverse(Res);
s_word([Char|_],Index,Char,Index,Res) -> lists:reverse(Res);
s_word([H|T],Index,Char,Index,Res) -> s_word(T,Index,Char,Index,[H|Res]);
s_word([Char|T],Stop,Char,Index,Res) when Index < Stop -> 
    s_word(strip(T,left,Char),Stop,Char,Index+1,Res);
s_word([_|T],Stop,Char,Index,Res) when Index < Stop -> 
    s_word(T,Stop,Char,Index,Res).

%%% STRIP %%%

-spec strip(string()) -> string().

strip(String) -> strip(String, both).

-spec strip(String, Direction) -> Stripped when
      String :: string(),
      Stripped :: string(),
      Direction :: 'left' | 'right' | 'both'.

strip(String, left) -> strip_left(String, $\s);
strip(String, right) -> strip_right(String, $\s);
strip(String, both) ->
    strip_right(strip_left(String, $\s), $\s).

-spec strip(String, Direction, Character) -> Stripped when
      String :: string(),
      Stripped :: string(),
      Direction :: 'left' | 'right' | 'both',
      Character :: char().

strip(String, right, Char) -> strip_right(String, Char);
strip(String, left, Char) -> strip_left(String, Char);
strip(String, both, Char) ->
    strip_right(strip_left(String, Char), Char).

strip_left([Sc|S], Sc) ->
    strip_left(S, Sc);
strip_left([_|_]=S, Sc) when is_integer(Sc) -> S;
strip_left([], Sc) when is_integer(Sc) -> [].

strip_right([Sc|S], Sc) ->
    case strip_right(S, Sc) of
	[] -> [];
	T  -> [Sc|T]
    end;
strip_right([C|S], Sc) ->
    [C|strip_right(S, Sc)];
strip_right([], Sc) when is_integer(Sc) ->
    [].

%%% LEFT %%%

-spec left(String, Number) -> Left when
      String :: string(),
      Left :: string(),
      Number :: non_neg_integer().

left(String, Len) when is_integer(Len) -> left(String, Len, $\s).

-spec left(String, Number, Character) -> Left when
      String :: string(),
      Left :: string(),
      Number :: non_neg_integer(),
      Character :: char().

left(String, Len, Char) when is_integer(Char) ->
    Slen = erlang:length(String),
    if
	Slen > Len -> substr(String, 1, Len);
	Slen < Len -> l_pad(String, Len-Slen, Char);
	Slen =:= Len -> String
    end.

l_pad(String, Num, Char) -> String ++ chars(Char, Num).

%%% RIGHT %%%

-spec right(String, Number) -> Right when
      String :: string(),
      Right :: string(),
      Number :: non_neg_integer().

right(String, Len) when is_integer(Len) -> right(String, Len, $\s).

-spec right(String, Number, Character) -> Right when
      String :: string(),
      Right :: string(),
      Number :: non_neg_integer(),
      Character :: char().

right(String, Len, Char) when is_integer(Char) ->
    Slen = erlang:length(String),
    if
	Slen > Len -> substr(String, Slen-Len+1);
	Slen < Len -> r_pad(String, Len-Slen, Char);
	Slen =:= Len -> String
    end.

r_pad(String, Num, Char) -> chars(Char, Num, String).

%%% CENTRE %%%

-spec centre(String, Number) -> Centered when
      String :: string(),
      Centered :: string(),
      Number :: non_neg_integer().

centre(String, Len) when is_integer(Len) -> centre(String, Len, $\s).

-spec centre(String, Number, Character) -> Centered when
      String :: string(),
      Centered :: string(),
      Number :: non_neg_integer(),
      Character :: char().

centre(String, 0, Char) when is_list(String), is_integer(Char) ->
    [];                       % Strange cases to centre string
centre(String, Len, Char) when is_integer(Char) ->
    Slen = erlang:length(String),
    if
	Slen > Len -> substr(String, (Slen-Len) div 2 + 1, Len);
	Slen < Len ->
	    N = (Len-Slen) div 2,
	    r_pad(l_pad(String, Len-(Slen+N), Char), N, Char);
	Slen =:= Len -> String
    end.

%%% SUB_STRING %%%

-spec sub_string(String, Start) -> SubString when
      String :: string(),
      SubString :: string(),
      Start :: pos_integer().

sub_string(String, Start) -> substr(String, Start).

-spec sub_string(String, Start, Stop) -> SubString when
      String :: string(),
      SubString :: string(),
      Start :: pos_integer(),
      Stop :: pos_integer().

sub_string(String, Start, Stop) -> substr(String, Start, Stop - Start + 1).

%% ISO/IEC 8859-1 (latin1) letters are converted, others are ignored
%%

to_lower_char(C) when is_integer(C), $A =< C, C =< $Z ->
    C + 32;
to_lower_char(C) when is_integer(C), 16#C0 =< C, C =< 16#D6 ->
    C + 32;
to_lower_char(C) when is_integer(C), 16#D8 =< C, C =< 16#DE ->
    C + 32;
to_lower_char(C) ->
    C.

to_upper_char(C) when is_integer(C), $a =< C, C =< $z ->
    C - 32;
to_upper_char(C) when is_integer(C), 16#E0 =< C, C =< 16#F6 ->
    C - 32;
to_upper_char(C) when is_integer(C), 16#F8 =< C, C =< 16#FE ->
    C - 32;
to_upper_char(C) ->
    C.

-spec to_lower(String) -> Result when
                  String :: io_lib:latin1_string(),
                  Result :: io_lib:latin1_string()
	    ; (Char) -> CharResult when
                  Char :: char(),
                  CharResult :: char().

to_lower(S) when is_list(S) ->
    [to_lower_char(C) || C <- S];
to_lower(C) when is_integer(C) ->
    to_lower_char(C).

-spec to_upper(String) -> Result when
                  String :: io_lib:latin1_string(),
                  Result :: io_lib:latin1_string()
	    ; (Char) -> CharResult when
                  Char :: char(),
                  CharResult :: char().

to_upper(S) when is_list(S) ->
    [to_upper_char(C) || C <- S];
to_upper(C) when is_integer(C) ->
    to_upper_char(C).

-spec join(StringList, Separator) -> String when
      StringList :: [string()],
      Separator :: string(),
      String :: string().

join([], Sep) when is_list(Sep) ->
    [];
join([H|T], Sep) ->
    H ++ lists:append([Sep ++ X || X <- T]).<|MERGE_RESOLUTION|>--- conflicted
+++ resolved
@@ -88,7 +88,6 @@
 %%% May be removed
 -export([list_to_float/1, list_to_integer/1]).
 
-<<<<<<< HEAD
 -deprecated([{len,1},{concat,2},
              {str,2},{chr,2},{rchr,2},{rstr,2},
              {span,2},{cspan,2},{substr,'_'},{tokens,2},
@@ -98,8 +97,6 @@
              {sub_string,'_'},{centre,'_'},{join,2},
              {to_upper,1}, {to_lower,1}
             ]).
-=======
->>>>>>> 79f78152
 
 %% Uses bifs: string:list_to_float/1 and string:list_to_integer/1
 -spec list_to_float(String) -> {Float, Rest} | {'error', Reason} when
