--- conflicted
+++ resolved
@@ -1,11 +1,7 @@
 %%
 %% %CopyrightBegin%
 %%
-<<<<<<< HEAD
-%% Copyright Ericsson AB 1996-2023. All Rights Reserved.
-=======
 %% Copyright Ericsson AB 1996-2024. All Rights Reserved.
->>>>>>> cee6d023
 %%
 %% Licensed under the Apache License, Version 2.0 (the "License");
 %% you may not use this file except in compliance with the License.
@@ -4691,7 +4687,6 @@
     Data = [{erlang:phash2(I, 16#ffffff),I} || I <- lists:seq(1, 50)],
     FEData = fun(Do) -> lists:foreach(Do, Data) end,
     repeat_for_opts(fun(Opts) -> exit_many_many_tables_owner_do1(Opts,FEData,Config) end).
-<<<<<<< HEAD
 
 exit_many_many_tables_owner_do1(Opts,FEData,Config) ->
     case has_fixed_number_of_locks(Opts) of
@@ -4702,18 +4697,6 @@
             exit_many_many_tables_owner_do2(Opts,FEData,Config)
     end.
 
-=======
-
-exit_many_many_tables_owner_do1(Opts,FEData,Config) ->
-    case has_fixed_number_of_locks(Opts) of
-        true ->
-            %% Few memory hogging tables => not enough yielding for the test
-            io:format("Skip option combo ~p\n", [Opts]);
-        false ->
-            exit_many_many_tables_owner_do2(Opts,FEData,Config)
-    end.
-
->>>>>>> cee6d023
 exit_many_many_tables_owner_do2(Opts,FEData,Config) ->
     E = ets_new(tmp,Opts),
     FEData(fun(Data) -> ets:insert(E, Data) end),
