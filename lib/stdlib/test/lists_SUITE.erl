%%
%% %CopyrightBegin%
%% 
%% Copyright Ericsson AB 1997-2025. All Rights Reserved.
%% 
%% Licensed under the Apache License, Version 2.0 (the "License");
%% you may not use this file except in compliance with the License.
%% You may obtain a copy of the License at
%%
%%     http://www.apache.org/licenses/LICENSE-2.0
%%
%% Unless required by applicable law or agreed to in writing, software
%% distributed under the License is distributed on an "AS IS" BASIS,
%% WITHOUT WARRANTIES OR CONDITIONS OF ANY KIND, either express or implied.
%% See the License for the specific language governing permissions and
%% limitations under the License.
%% 
%% %CopyrightEnd%
%%
%%%----------------------------------------------------------------
%%% Purpose: Test suite for the 'lists' module.
%%%-----------------------------------------------------------------

-module(lists_SUITE).
-include_lib("common_test/include/ct.hrl").

%% Test server specific exports
-export([all/0, suite/0,groups/0,init_per_suite/1, end_per_suite/1, 
	 init_per_group/2,end_per_group/2]).
-export([init_per_testcase/2, end_per_testcase/2]).

%% Test cases must be exported.
-export([member/1, reverse/1,
	 keymember/1, keysearch_keyfind/1,
	 keystore/1, keytake/1, keyreplace/1,
	 append_1/1, append_2/1,
	 seq_loop/1, seq_2/1, seq_3/1, seq_2_e/1, seq_3_e/1,

	 sublist_2/1, sublist_3/1, sublist_2_e/1, sublist_3_e/1,
	 flatten_1/1, flatten_2/1, flatten_1_e/1, flatten_2_e/1,
	 dropwhile/1, takewhile/1,
<<<<<<< HEAD
	 sort_1/1, merge/1, rmerge/1, sort_rand/1,
	 usort_1/1, umerge/1, rumerge/1,usort_rand/1,
=======
	 sort_1/1, sort_2/1, sort_stable/1, merge/1, rmerge/1, sort_rand/1,
	 usort_1/1, usort_2/1, usort_stable/1, umerge/1, rumerge/1,usort_rand/1,
>>>>>>> ef70fb03
	 keymerge/1, rkeymerge/1,
	 keysort_1/1, keysort_i/1,
	 keysort_rand/1, keysort_error/1,
	 ukeymerge/1, rukeymerge/1,
	 ukeysort_1/1, ukeysort_i/1,
	 ukeysort_rand/1, ukeysort_error/1,
	 uniq_1/1, uniq_2/1,
	 zip_unzip/1, zip_unzip3/1, zipwith/1, zipwith3/1,
	 zip_fail/1, zip_trim/1, zip_pad/1,
	 zip3_fail/1, zip3_trim/1, zip3_pad/1,
	 zipwith_fail/1, zipwith_trim/1, zipwith_pad/1,
	 zipwith3_fail/1, zipwith3_trim/1, zipwith3_pad/1,
	 filter_partition/1, 
	 join/1,
	 otp_5939/1, otp_6023/1, otp_6606/1, otp_7230/1,
	 suffix/1, subtract/1, droplast/1, search/1, hof/1,
	 enumerate/1, error_info/1]).

%% Sort randomized lists until stopped.
%%
%% If you update some of the sort or merge functions, you should
%% definitely let sort_loop work for a couple of hours or days. Try
%% both sort_loop/0 and sort_loop/1 with a small argument (30-50 say).

-export([sort_loop/0, sort_loop/1, sloop/1]).

%%
%% all/1
%%
suite() ->
    [{ct_hooks,[ts_install_cth]},
     {timetrap,{minutes,4}}].

all() -> 
    [{group, append},
     {group, key},
     {group, sort},
     {group, usort},
     {group, keysort},
     {group, ukeysort},
     {group, uniq},
     {group, sublist},
     {group, flatten},
     {group, seq},
     {group, tickets},
     {group, zip},
     {group, misc}].

groups() -> 
    [{append, [parallel], [append_1, append_2]},
     {usort, [parallel],
<<<<<<< HEAD
      [umerge, rumerge, usort_1, usort_rand]},
=======
      [umerge, rumerge, usort_1, usort_2, usort_rand, usort_stable]},
>>>>>>> ef70fb03
     {keysort, [parallel],
      [keymerge, rkeymerge, keysort_1, keysort_rand,
       keysort_i, keysort_error]},
     {key, [parallel], [keymember, keysearch_keyfind, keystore,
			keytake, keyreplace]},
     {sort,[parallel],[merge, rmerge, sort_1, sort_2, sort_rand]},
     {ukeysort, [parallel],
      [ukeymerge, rukeymerge, ukeysort_1, ukeysort_rand,
       ukeysort_i, ukeysort_error]},
     {seq, [parallel], [seq_loop, seq_2, seq_3, seq_2_e, seq_3_e]},
     {sublist, [parallel],
      [sublist_2, sublist_3, sublist_2_e, sublist_3_e]},
     {flatten, [parallel],
      [flatten_1, flatten_2, flatten_1_e, flatten_2_e]},
     {tickets, [parallel], [otp_5939, otp_6023, otp_6606, otp_7230]},
     {zip, [parallel], [zip_unzip, zip_unzip3, zipwith, zipwith3,
			zip_fail, zip_trim, zip_pad,
		        zip3_fail, zip3_trim, zip3_pad,
		        zipwith_fail, zipwith_trim, zipwith_pad,
		        zipwith3_fail, zipwith3_trim, zipwith3_pad]},
     {uniq, [parallel], [uniq_1, uniq_2]},
     {misc, [parallel], [reverse, member, dropwhile, takewhile,
			 filter_partition, suffix, subtract, join,
			 hof, droplast, search, enumerate, error_info]}
    ].

init_per_suite(Config) ->
    Config.

end_per_suite(_Config) ->
    ok.

init_per_group(_GroupName, Config) ->
    Config.

end_per_group(_GroupName, Config) ->
    Config.


init_per_testcase(_Case, Config) ->
    Config.

end_per_testcase(_Case, _Config) ->
    ok.

%%
%% Test cases starts here.
%%

append_1(Config) when is_list(Config) ->
    "abcdef"=lists:append(["abc","def"]),
    [hej, du,[glade, [bagare]]]=
	lists:append([[hej], [du], [[glade, [bagare]]]]),
    [10, [elem]]=lists:append([[10], [[elem]]]),
    ok.

append_2(Config) when is_list(Config) ->
    "abcdef"=lists:append("abc", "def"),
    [hej, du]=lists:append([hej], [du]),
    [10, [elem]]=lists:append([10], [[elem]]),

    %% Trapping, both crashing and otherwise.
    [append_trapping_1(N) || N <- lists:seq(0, 20)],

    ok.

append_trapping_1(N) ->
    List = lists:duplicate(N + (1 bsl N), gurka),
    ImproperList = List ++ crash,

    {'EXIT',_} = (catch (ImproperList ++ [])),

    [3, 2, 1 | List] = lists:reverse(List ++ [1, 2, 3]),

    ok.

%% Tests the lists:reverse() implementation. The function is
%% `non-blocking', and only processes a fixed number of elements at a
%% time.
reverse(Config) when is_list(Config) ->
    reverse_test(0),
    reverse_test(1),
    reverse_test(2),
    reverse_test(128),
    reverse_test(256),
    reverse_test(1000),
    reverse_test(1998),
    reverse_test(1999),
    reverse_test(2000),
    reverse_test(2001),
    reverse_test(3998),
    reverse_test(3999),
    reverse_test(4000),
    reverse_test(4001),
    reverse_test(60001),
    reverse_test(100007),
    ok.

reverse_test(0) ->
    case lists:reverse([]) of
	[] ->
	    ok;
	_Other ->
	    error
    end;
reverse_test(Num) ->
    List0 = ['The Element'|lists:duplicate(Num, 'Ele')],
    List = lists:reverse(List0),
    ['Ele'|_] = List,
    'The Element' = lists:last(List),
    List0 = lists:reverse(List),
    ok.

%% Test the lists:member() implementation.  This test case depends on
%% lists:reverse() to work, wich is tested in a separate test case.
member(Config) when is_list(Config) ->
    {'EXIT',{badarg,_}} = (catch lists:member(45, {a,b,c})),
    {'EXIT',{badarg,_}} = (catch lists:member(45, [0|non_list_tail])),
    false = lists:member(4233, []),
    member_test(1),
    member_test(100),
    member_test(256),
    member_test(1000),
    member_test(1998),
    member_test(1999),
    member_test(2000),
    member_test(2001),
    member_test(3998),
    member_test(3999),
    member_test(4000),
    member_test(4001),
    member_test(100008),
    ok.

member_test(Num) ->
    List0 = ['The Element'|lists:duplicate(Num, 'Elem')],
    true = lists:member('The Element', List0),
    true = lists:member('Elem', List0),
    false = lists:member(arne_anka, List0),
    false = lists:member({a,b,c}, List0),
    List = lists:reverse(List0),
    true = lists:member('The Element', List),
    true = lists:member('Elem', List),
    false = lists:member(arne_anka, List),
    false = lists:member({a,b,c}, List).

keymember(Config) when is_list(Config) ->
    false = lists:keymember(anything_goes, 1, []),
    {'EXIT',{badarg,_}} = (catch lists:keymember(anything_goes, -1, [])),
    {'EXIT',{badarg,_}} = (catch lists:keymember(anything_goes, 0, [])),
    {'EXIT',{badarg,_}} = (catch lists:keymember(anything_goes, 1, {1,2,3})),
    List = [{52.0,a},{-19,b,c},{37.5,d},an_atom,42.0,{39},{45,{x,y,z}}],

    false = lists:keymember(333, 5, List),
    false = lists:keymember(333, 999, List),
    false = lists:keymember(37, 1, List),

    true = lists:keymember(52.0, 1, List),
    true = lists:keymember(52, 1, List),
    true = lists:keymember(-19, 1, List),
    true = lists:keymember(-19.0, 1, List),
    true = lists:keymember(37.5, 1, List),
    true = lists:keymember(39, 1, List),
    true = lists:keymember(39.0, 1, List),
    true = lists:keymember(45, 1, List),
    true = lists:keymember(45.0, 1, List),

    true = lists:keymember(a, 2, List),
    true = lists:keymember(b, 2, List),
    true = lists:keymember(c, 3, List),
    true = lists:keymember(d, 2, List),
    true = lists:keymember({x,y,z}, 2, List),

    Long0 = lists:seq(1, 100007),
    false = lists:keymember(kalle, 1, Long0),
    Long = lists:foldl(fun(E, A) -> [{1/E,E}|A] end, [], Long0),
    true = lists:keymember(1, 2, Long),
    true = lists:keymember(2, 2, Long),
    true = lists:keymember(1.0, 2, Long),
    true = lists:keymember(2.0, 2, Long),
    true = lists:keymember(100006, 2, Long),
    ok.

keysearch_keyfind(Config) when is_list(Config) ->
    false = key_search_find(anything_goes, 1, []),
    {'EXIT',{badarg,_}} = (catch key_search_find(anything_goes, -1, [])),
    {'EXIT',{badarg,_}} = (catch key_search_find(anything_goes, 0, [])),
    {'EXIT',{badarg,_}} = (catch key_search_find(anything_goes, 1, {1,2,3})),

    First = {x,42.0},
    Second = {y,-77},
    Third = {z,[a,b,c],{5.0}},
    List = [First,Second,Third],

    false = key_search_find(333, 1, []),
    false = key_search_find(333, 5, List),
    false = key_search_find(333, 999, List),
    false = key_search_find(37, 1, List),

    {value,First} = key_search_find(42, 2, List),
    {value,First} = key_search_find(42.0, 2, List),

    {value,Second} = key_search_find(-77, 2, List),
    {value,Second} = key_search_find(-77.0, 2, List),

    {value,Third} = key_search_find(z, 1, List),
    {value,Third} = key_search_find([a,b,c], 2, List),
    {value,Third} = key_search_find({5}, 3, List),
    {value,Third} = key_search_find({5.0}, 3, List),

    Long0 = lists:seq(1, 100007),
    false = key_search_find(kalle, 1, Long0),
    Long = lists:foldl(fun(E, A) -> [{1/E,float(E)}|A] end, [], Long0),
    {value,{_,1.0}} = key_search_find(1, 2, Long),
    {value,{_,1.0}} = key_search_find(1.0, 2, Long),
    {value,{_,2.0}} = key_search_find(2, 2, Long),
    {value,{_,2.0}} = key_search_find(2.0, 2, Long),
    {value,{_,33988.0}} = key_search_find(33988, 2, Long),
    {value,{_,33988.0}} = key_search_find(33988.0, 2, Long),
    ok.

%% Test both lists:keysearch/3 and lists:keyfind/3. The only
%% difference between these two functions is that lists:keysearch/3
%% wraps a successfully returned tuple in a value tuple.
%%
key_search_find(Key, Pos, List) ->
    case lists:keyfind(Key, Pos, List) of
	false ->
	    false = lists:keysearch(Key, Pos, List);
	Tuple when is_tuple(Tuple) ->
	    {value,Tuple} = lists:keysearch(Key, Pos, List)
    end.

dropwhile(Config) when is_list(Config) ->
    F = fun(C) -> C =:= $@ end,

    [] = lists:dropwhile(F, []),
    [a] = lists:dropwhile(F, [a]),
    [a,b] = lists:dropwhile(F, [a,b]),
    [a,b,c] = lists:dropwhile(F, [a,b,c]),

    [] = lists:dropwhile(F, [$@]),
    [] = lists:dropwhile(F, [$@,$@]),
    [a,$@] = lists:dropwhile(F, [$@,a,$@]),

    [$k] = lists:dropwhile(F, [$@,$k]),
    [$k,$l] = lists:dropwhile(F, [$@,$@,$k,$l]),
    [a] = lists:dropwhile(F, [$@,$@,$@,a]),

    [a,$@,b] = lists:dropwhile(F, [$@,a,$@,b]),
    [a,$@,b] = lists:dropwhile(F, [$@,$@,a,$@,b]),
    [a,$@,b] = lists:dropwhile(F, [$@,$@,$@,a,$@,b]),

    Long = lists:seq(1, 1024),
    Shorter = lists:seq(800, 1024),

    Shorter = lists:dropwhile(fun(E) -> E < 800 end, Long),

    ok.

takewhile(Config) when is_list(Config) ->
    F = fun(C) -> C =/= $@ end,

    [] = lists:takewhile(F, []),
    [a] = lists:takewhile(F, [a]),
    [a,b] = lists:takewhile(F, [a,b]),
    [a,b,c] = lists:takewhile(F, [a,b,c]),

    [] = lists:takewhile(F, [$@]),
    [] = lists:takewhile(F, [$@,$@]),
    [a] = lists:takewhile(F, [a,$@]),

    [$k] = lists:takewhile(F, [$k,$@]),
    [$k,$l] = lists:takewhile(F, [$k,$l,$@,$@]),
    [a] = lists:takewhile(F, [a,$@,$@,$@]),

    [] = lists:takewhile(F, [$@,a,$@,b]),
    [] = lists:takewhile(F, [$@,$@,a,$@,b]),
    [] = lists:takewhile(F, [$@,$@,$@,a,$@,b]),

    Long = lists:seq(1, 1024),
    Shorter = lists:seq(1, 400),

    Shorter = lists:takewhile(fun(E) -> E =< 400 end, Long),

    ok.

keystore(Config) when is_list(Config) ->
    {'EXIT',_} = (catch lists:keystore(key, 0, [], {1})),
    {'EXIT',_} = (catch lists:keystore(key, 1, {}, {})),
    {'EXIT',_} = (catch lists:keystore(key, 1, {a,b}, {})),
    {'EXIT', _} = (catch lists:keystore(a, 2, [{1,a}], b)),
    T = {k,17},
    [T] = lists:keystore(a, 2, [], T),
    [{1,a},{2,b},{k,17}] = lists:keystore(c, 2, [{1,a},{2,b}],T),
    L = [{1,a},{2,b},{3,c}],
    [{k,17},{2,b},{3,c}] = lists:keystore(a, 2, L, T),
    [{1,a},{k,17},{3,c}] = lists:keystore(b, 2, L, T),
    [{1,a},{2,b},{k,17}] = lists:keystore(c, 2, L, T),
    [{2,b}] = lists:keystore(a, 2, [{1,a}], {2,b}),
    [{1,a}] = lists:keystore(foo, 1, [], {1,a}),
    ok.

keytake(Config) when is_list(Config) ->
    {'EXIT',_} = (catch lists:keytake(key, 0, [])),
    {'EXIT',_} = (catch lists:keytake(key, 1, {})),
    {'EXIT',_} = (catch lists:keytake(key, 1, {a,b})),
    false = lists:keytake(key, 2, [{a}]),
    false = lists:keytake(key, 1, [a]),
    false = lists:keytake(k, 1, []),
    false = lists:keytake(k, 1, [{a},{b},{c}]),
    L = [{a,1},{b,2},{c,3}],
    {value,{a,1},[{b,2},{c,3}]} = lists:keytake(1, 2, L),
    {value,{b,2},[{a,1},{c,3}]} = lists:keytake(2, 2, L),
    {value,{c,3},[{a,1},{b,2}]} = lists:keytake(3, 2, L),
    false = lists:keytake(4, 2, L),
    ok.

%% Test lists:keyreplace/4.
keyreplace(Config) when is_list(Config) ->
    [{new,42}] = lists:keyreplace(k, 1, [{k,1}], {new,42}),
    [atom,{new,a,b}] = lists:keyreplace(k, 1, [atom,{k,1}], {new,a,b}),
    [a,{x,y,z}] = lists:keyreplace(a, 5, [a,{x,y,z}], {no,use}),

    %% Error cases.
    {'EXIT',_} = (catch lists:keyreplace(k, 1, [], not_tuple)),
    {'EXIT',_} = (catch lists:keyreplace(k, 0, [], {a,b})),
    ok.

merge(Config) when is_list(Config) ->

    Singleton = id([a, b, c]),

    %% merge list of lists
    [] = lists:merge([]),
    [] = lists:merge([[]]),
    [] = lists:merge([[],[]]),
    [] = lists:merge([[],[],[]]),
    [1] = lists:merge([[1]]),
    [1,1,2,2] = lists:merge([[1,2],[1,2]]),
    [1] = lists:merge([[1],[],[]]),
    [1] = lists:merge([[],[1],[]]),
    [1] = lists:merge([[],[],[1]]),
    [1,2] = lists:merge([[1],[2],[]]),
    [1,2] = lists:merge([[1],[],[2]]),
    [1,2] = lists:merge([[],[1],[2]]),
    [1,2,3,4,5,6] = lists:merge([[1,2],[],[5,6],[],[3,4],[]]),
    [1,2,3,4] = lists:merge([[4],[3],[2],[1]]),
    [1,2,3,4,5] = lists:merge([[1],[2],[3],[4],[5]]),
    [1,2,3,4,5,6] = lists:merge([[1],[2],[3],[4],[5],[6]]),
    [1,2,3,4,5,6,7,8,9] =
	lists:merge([[1],[2],[3],[4],[5],[6],[7],[8],[9]]),
    Seq = lists:seq(1,100),
    true = Seq == lists:merge(lists:map(fun(E) -> [E] end, Seq)),

    true = erts_debug:same(Singleton, lists:merge([Singleton])),
    true = erts_debug:same(Singleton, lists:merge([Singleton, []])),
    true = erts_debug:same(Singleton, lists:merge([[], Singleton])),
    true = erts_debug:same(Singleton, lists:merge([Singleton, [], []])),
    true = erts_debug:same(Singleton, lists:merge([[], Singleton, []])),
    true = erts_debug:same(Singleton, lists:merge([[], [], Singleton])),

    {'EXIT', _} = (catch lists:merge([a])),
    {'EXIT', _} = (catch lists:merge([a, b])),
    {'EXIT', _} = (catch lists:merge([a, []])),
    {'EXIT', _} = (catch lists:merge([[], b])),
    {'EXIT', _} = (catch lists:merge([a, [1, 2, 3]])),
    {'EXIT', _} = (catch lists:merge([[1, 2, 3], b])),
    {'EXIT', _} = (catch lists:merge([a, b, c])),
    {'EXIT', _} = (catch lists:merge([a, b, []])),
    {'EXIT', _} = (catch lists:merge([a, [], c])),
    {'EXIT', _} = (catch lists:merge([a, [], []])),
    {'EXIT', _} = (catch lists:merge([[], b, c])),
    {'EXIT', _} = (catch lists:merge([[], b, []])),
    {'EXIT', _} = (catch lists:merge([[], [], c])),
    {'EXIT', _} = (catch lists:merge([a, b, [1, 2, 3]])),
    {'EXIT', _} = (catch lists:merge([a, [1, 2, 3], c])),
    {'EXIT', _} = (catch lists:merge([a, [1, 2, 3], [4, 5, 6]])),
    {'EXIT', _} = (catch lists:merge([[1, 2, 3], b, c])),
    {'EXIT', _} = (catch lists:merge([[1, 2, 3], b, [4, 5, 6]])),
    {'EXIT', _} = (catch lists:merge([[1, 2, 3], [4, 5, 6], c])),

    Two = [1,2],
    Six = [1,2,3,4,5,6],

    %% 2-way merge
    [] = lists:merge([], []),
    Two = lists:merge(Two, []),
    Two = lists:merge([], Two),
    Six = lists:merge([1,3,5], [2,4,6]),
    Six = lists:merge([2,4,6], [1,3,5]),
    Six = lists:merge([1,2,3], [4,5,6]),
    Six = lists:merge([4,5,6], [1,2,3]),
    Six = lists:merge([1,2,5],[3,4,6]),
    [1,2,3,5,7] = lists:merge([1,3,5,7], [2]),
    [1,2,3,4,5,7] = lists:merge([1,3,5,7], [2,4]),
    [1,2,3,4,5,6,7] = lists:merge([1,3,5,7], [2,4,6]),
    [1,2,3,5,7] = lists:merge([2], [1,3,5,7]),
    [1,2,3,4,5,7] = lists:merge([2,4], [1,3,5,7]),
    [1,2,3,4,5,6,7] = lists:merge([2,4,6], [1,3,5,7]),

    true = erts_debug:same(Singleton, lists:merge([], Singleton)),
    true = erts_debug:same(Singleton, lists:merge(Singleton, [])),

    {'EXIT', _} = (catch lists:merge(a, b)),
    {'EXIT', _} = (catch lists:merge(a, [])),
    {'EXIT', _} = (catch lists:merge([], b)),
    {'EXIT', _} = (catch lists:merge(a, [1, 2, 3])),
    {'EXIT', _} = (catch lists:merge([1, 2, 3], b)),

    %% 3-way merge
    [] = lists:merge3([], [], []),
    Two = lists:merge3([], [], Two),
    Two = lists:merge3([], Two, []),
    Two = lists:merge3(Two, [], []),
    Six = lists:merge3([], [1,3,5], [2,4,6]),
    Six = lists:merge3([1,3,5], [], [2,4,6]),
    Six = lists:merge3([1,3,5], [2,4,6], []),
    Nine = lists:merge3([1,4,7],[2,5,8],[3,6,9]),
    Nine = lists:merge3([1,4,7],[3,6,9],[2,5,8]),
    Nine = lists:merge3([3,6,9],[1,4,7],[2,5,8]),
    Nine = lists:merge3([4,5,6],[1,2,3],[7,8,9]),
    Nine = lists:merge3([1,2,3],[4,5,6],[7,8,9]),
    Nine = lists:merge3([7,8,9],[4,5,6],[1,2,3]),
    Nine = lists:merge3([4,5,6],[7,8,9],[1,2,3]),

    true = erts_debug:same(Singleton, lists:merge3([], [], Singleton)),
    true = erts_debug:same(Singleton, lists:merge3([], Singleton, [])),
    true = erts_debug:same(Singleton, lists:merge3(Singleton, [], [])),

    {'EXIT', _} = (catch lists:merge3(a, b, c)),
    {'EXIT', _} = (catch lists:merge3(a, b, [])),
    {'EXIT', _} = (catch lists:merge3(a, [], c)),
    {'EXIT', _} = (catch lists:merge3(a, [], [])),
    {'EXIT', _} = (catch lists:merge3([], b, [])),
    {'EXIT', _} = (catch lists:merge3([], [], c)),
    {'EXIT', _} = (catch lists:merge3(a, b, [1, 2, 3])),
    {'EXIT', _} = (catch lists:merge3(a, [1, 2, 3], c)),
    {'EXIT', _} = (catch lists:merge3(a, [1, 2, 3], [4, 5, 6])),
    {'EXIT', _} = (catch lists:merge3([1, 2, 3], b, [4, 5, 6])),
    {'EXIT', _} = (catch lists:merge3([1, 2, 3], [4, 5, 6], c)),

    ok.

%% reverse merge functions
rmerge(Config) when is_list(Config) ->

    Singleton = id([a, b, c]),
    Two = [2,1],
    Six = [6,5,4,3,2,1],

    %% 2-way reversed merge
    [] = lists:rmerge([], []),
    Two = lists:rmerge(Two, []),
    Two = lists:rmerge([], Two),
    Six = lists:rmerge([5,3,1], [6,4,2]),
    Six = lists:rmerge([6,4,2], [5,3,1]),
    Six = lists:rmerge([3,2,1], [6,5,4]),
    Six = lists:rmerge([6,5,4], [3,2,1]),
    Six = lists:rmerge([4,3,2],[6,5,1]),
    [7,6,5,3,1] = lists:rmerge([7,5,3,1], [6]),
    [7,6,5,4,3,1] = lists:rmerge([7,5,3,1], [6,4]),
    [7,6,5,4,3,2,1] = lists:rmerge([7,5,3,1], [6,4,2]),
    [7,5,3,2,1] = lists:rmerge([2], [7,5,3,1]),
    [7,5,4,3,2,1] = lists:rmerge([4,2], [7,5,3,1]),
    [7,6,5,4,3,2,1] = lists:rmerge([6,4,2], [7,5,3,1]),

    true = erts_debug:same(Singleton, lists:rmerge([], Singleton)),
    true = erts_debug:same(Singleton, lists:rmerge(Singleton, [])),

    {'EXIT', _} = (catch lists:rmerge(a, b)),
    {'EXIT', _} = (catch lists:rmerge(a, [])),
    {'EXIT', _} = (catch lists:rmerge([], b)),
    {'EXIT', _} = (catch lists:rmerge(a, [1, 2, 3])),
    {'EXIT', _} = (catch lists:rmerge([1, 2, 3], b)),

    Nine = [9,8,7,6,5,4,3,2,1],

    %% 3-way reversed merge
    [] = lists:rmerge3([], [], []),
    Two = lists:rmerge3([], [], Two),
    Two = lists:rmerge3([], Two, []),
    Two = lists:rmerge3(Two, [], []),
    Six = lists:rmerge3([], [5,3,1], [6,4,2]),
    Six = lists:rmerge3([5,3,1], [], [6,4,2]),
    Six = lists:rmerge3([5,3,1], [6,4,2], []),
    Nine = lists:rmerge3([7,4,1],[8,5,2],[9,6,3]),
    Nine = lists:rmerge3([7,4,1],[9,6,3],[8,5,2]),
    Nine = lists:rmerge3([9,6,3],[7,4,1],[8,5,2]),
    Nine = lists:rmerge3([6,5,4],[3,2,1],[9,8,7]),
    Nine = lists:rmerge3([3,2,1],[6,5,4],[9,8,7]),
    Nine = lists:rmerge3([9,8,7],[6,5,4],[3,2,1]),
    Nine = lists:rmerge3([6,5,4],[9,8,7],[3,2,1]),

    true = erts_debug:same(Singleton, lists:rmerge3([], [], Singleton)),
    true = erts_debug:same(Singleton, lists:rmerge3([], Singleton, [])),
    true = erts_debug:same(Singleton, lists:rmerge3(Singleton, [], [])),

    {'EXIT', _} = (catch lists:rmerge3(a, b, c)),
    {'EXIT', _} = (catch lists:rmerge3(a, b, [])),
    {'EXIT', _} = (catch lists:rmerge3(a, [], c)),
    {'EXIT', _} = (catch lists:rmerge3(a, [], [])),
    {'EXIT', _} = (catch lists:rmerge3([], b, [])),
    {'EXIT', _} = (catch lists:rmerge3([], [], c)),
    {'EXIT', _} = (catch lists:rmerge3(a, b, [1, 2, 3])),
    {'EXIT', _} = (catch lists:rmerge3(a, [1, 2, 3], c)),
    {'EXIT', _} = (catch lists:rmerge3(a, [1, 2, 3], [4, 5, 6])),
    {'EXIT', _} = (catch lists:rmerge3([1, 2, 3], b, [4, 5, 6])),
    {'EXIT', _} = (catch lists:rmerge3([1, 2, 3], [4, 5, 6], c)),

    ok.

sort_1(Config) when is_list(Config) ->
    sort(fun lists:sort/1).

sort_2(Config) when is_list(Config) ->
    sort(fun (L) -> lists:sort(fun erlang:'=<'/2, L) end).

sort(ListsSort) when is_function(ListsSort, 1) ->
    [] = ListsSort([]),
    [a] = ListsSort([a]),
    [a,a] = ListsSort([a,a]),
    [a,b] = ListsSort([a,b]),
    [a,b] = ListsSort([b,a]),
    [1,1] = ListsSort([1,1]),
    [1,1,2,3] = ListsSort([1,1,3,2]),
    [1,2,3,3] = ListsSort([3,3,1,2]),
    [1,1,1,1] = ListsSort([1,1,1,1]),
    [0,+0.0,-0.0,1,2,3] = ListsSort([0,+0.0,-0.0,3,2,1]),
    [-3,-2,-1,0,+0.0,-0.0] = ListsSort([0,+0.0,-0.0,-1,-2,-3]),
    [1,1,1,2,2,2,3,3,3] = ListsSort([3,3,3,2,2,2,1,1,1]),
    [1,1,1,2,2,2,3,3,3] = ListsSort([1,1,1,2,2,2,3,3,3]),

    [test_stable_sort(ListsSort, StableList, Xs) ||
        {StableList, Xs} <- stable_lists_spec()],

    Check = fun (L) -> check(ListsSort, L) end,
    lists:foreach(Check, perms([1,2,3])),
    lists:foreach(Check, perms([1,2,3,4,5,6,7,8])),
    ok.

%% sort/1 on big randomized lists
sort_rand(Config) when is_list(Config) ->
    ok = check(biglist(10)),
    ok = check(biglist(100)),
    ok = check(biglist(1000)),
    ok = check(biglist(10000)),
    ok.

<<<<<<< HEAD
check([]) ->
=======
%% sort/1 was really stable for a while - the order of equal elements
%% was kept - but since the performance suffered a bit, this "feature"
%% was removed.

%% sort/1 should be stable for equal terms.
sort_stable(Config) when is_list(Config) ->
    ok = check_stability(bigfunlist(10)),
    ok = check_stability(bigfunlist(100)),
    ok = check_stability(bigfunlist(1000)),
    case erlang:system_info(modified_timing_level) of
	undefined -> ok = check_stability(bigfunlist(10000));
	_ -> ok
    end,
    ok.

stable_lists_spec() ->
    %% [{SortedList, KeysThatHaveEquals}]
    [{[0.0, 0], [0]},
     {[+0.0, -0.0, 0], [0]},
     {[1, 2, 2.0, 2.0], [2]},
     {[-1, 0, +0.0, 0.0, 1], [0]},
     {[-1, 0, +0.0, 0.0, 1, 2], [0]},
     {[-2, -1, 0, -0.0, +0.0, 1, 2], [0]},
     {[-1, 0, -0.0, +0.0, 1, 2.0, 2.0, 2], [0,2]}].

%% Test that all permutations of StableList that have
%% the elements specified by Xs in the same order as StableList,
%% are sorted to StableList
%%
test_stable_sort(ListsSort, StableList, Xs) ->
    StableElements =
        [{X, lists_eq(X, StableList)} || X <- Xs],
    [begin
         {StableList, _, _} =
             {ListsSort(Unsorted), StableList, Unsorted}
     end ||
        Unsorted <- perms(StableList),
        elements_are_stable(Unsorted, StableElements)],
    ok.

%% Check that Unsorted elements equal to X matches Ys,
%% for all {X,Ys}
%%
elements_are_stable(Unsorted, [{X, Ys} | StableElements]) ->
    lists_eq(X, Unsorted) =:= Ys andalso
        elements_are_stable(Unsorted, StableElements);
elements_are_stable(_Unsorted, []) -> true.

%% Filter elements that compare equal to X
%%
lists_eq(X, [Y | L]) ->
    if
        X == Y ->
            [Y | lists_eq(X, L)];
        (X /= Y) ->
            lists_eq(X, L)
    end;
lists_eq(_X, []) -> [].


check(L) -> check(fun lists:sort/1, L).
%%
check(_ListsSort, []) ->
>>>>>>> ef70fb03
    ok;
check(ListsSort, L) ->
    S = ListsSort(L),
    case {length(L) == length(S), check_order(hd(S), tl(S))} of
	{true,ok} ->
	    ok;
	_ ->
	    io:format("~w~n", [L]),
	    erlang:error(check)
    end.

check_order(_A, []) ->
    ok;
check_order(A, [B | L]) when A =< B ->
    check_order(B, L);
check_order(_A, _L) ->
    no.

usort_1(Conf) when is_list(Conf) ->
    usort(fun lists:usort/1).

usort_2(Conf) when is_list(Conf) ->
    usort(fun (L) -> lists:usort(fun erlang:'=<'/2, L) end).

usort(ListsUSort) when is_function(ListsUSort, 1) ->
    [] = ListsUSort([]),
    [1] = ListsUSort([1]),
    [1] = ListsUSort([1,1]),
    [1] = ListsUSort([1,1,1,1,1]),
    [1,2] = ListsUSort([1,2]),
    [1,2] = ListsUSort([1,2,1]),
    [1,2] = ListsUSort([1,2,2]),
    [1,2,3] = ListsUSort([1,3,2]),
    [1,3] = ListsUSort([3,1,3]),
    [0,1,3] = ListsUSort([3,1,0]),
    [1,2,3] = ListsUSort([3,1,2]),
    [1,2] = ListsUSort([2,1,1]),
    [1,2] = ListsUSort([2,1]),
    [0,3,4,8,9] = ListsUSort([3,8,9,0,9,4]),

    [test_stable_usort(ListsUSort, StableList, Xs) ||
        {StableList, Xs} <- stable_lists_spec()],

    UCheck = fun (L) -> ucheck(ListsUSort, L) end,
    lists:foreach(UCheck, perms([1,2,3])),
    lists:foreach(UCheck, perms([1,2,3,4,5,6,2,1])),

    ok.

umerge(Conf) when is_list(Conf) ->
    Singleton = id([a, b, c]),

    %% merge list of lists
    [] = lists:umerge([]),
    [] = lists:umerge([[]]),
    [] = lists:umerge([[],[]]),
    [] = lists:umerge([[],[],[]]),
    [1] = lists:umerge([[1]]),
    [1,2] = lists:umerge([[1,2],[1,2]]),
    [1] = lists:umerge([[1],[],[]]),
    [1] = lists:umerge([[],[1],[]]),
    [1] = lists:umerge([[],[],[1]]),
    [1,2] = lists:umerge([[1],[2],[]]),
    [1,2] = lists:umerge([[1],[],[2]]),
    [1,2] = lists:umerge([[],[1],[2]]),
    [1,2,3,4,5,6] = lists:umerge([[1,2],[],[5,6],[],[3,4],[]]),
    [1,2,3,4] = lists:umerge([[4],[3],[2],[1]]),
    [1,2,3,4,5] = lists:umerge([[1],[2],[3],[4],[5]]),
    [1,2,3,4,5,6] = lists:umerge([[1],[2],[3],[4],[5],[6]]),
    [1,2,3,4,5,6,7,8,9] =
        lists:umerge([[1],[2],[3],[4],[5],[6],[7],[8],[9]]),
    [1,2,4,6,8] = lists:umerge([[1,2],[2,4,6,8]]),
    Seq = lists:seq(1,100),
    true = Seq == lists:umerge(lists:map(fun(E) -> [E] end, Seq)),

    true = erts_debug:same(Singleton, lists:umerge([Singleton])),
    true = erts_debug:same(Singleton, lists:umerge([Singleton, []])),
    true = erts_debug:same(Singleton, lists:umerge([[], Singleton])),
    true = erts_debug:same(Singleton, lists:umerge([Singleton, [], []])),
    true = erts_debug:same(Singleton, lists:umerge([[], Singleton, []])),
    true = erts_debug:same(Singleton, lists:umerge([[], [], Singleton])),

    {'EXIT', _} = (catch lists:umerge([a])),
    {'EXIT', _} = (catch lists:umerge([a, b])),
    {'EXIT', _} = (catch lists:umerge([a, []])),
    {'EXIT', _} = (catch lists:umerge([[], b])),
    {'EXIT', _} = (catch lists:umerge([a, [1, 2, 3]])),
    {'EXIT', _} = (catch lists:umerge([[1, 2, 3], b])),
    {'EXIT', _} = (catch lists:umerge([a, b, c])),
    {'EXIT', _} = (catch lists:umerge([a, b, []])),
    {'EXIT', _} = (catch lists:umerge([a, [], c])),
    {'EXIT', _} = (catch lists:umerge([a, [], []])),
    {'EXIT', _} = (catch lists:umerge([[], b, c])),
    {'EXIT', _} = (catch lists:umerge([[], b, []])),
    {'EXIT', _} = (catch lists:umerge([[], [], c])),
    {'EXIT', _} = (catch lists:umerge([a, b, [1, 2, 3]])),
    {'EXIT', _} = (catch lists:umerge([a, [1, 2, 3], c])),
    {'EXIT', _} = (catch lists:umerge([a, [1, 2, 3], [4, 5, 6]])),
    {'EXIT', _} = (catch lists:umerge([[1, 2, 3], b, c])),
    {'EXIT', _} = (catch lists:umerge([[1, 2, 3], b, [4, 5, 6]])),
    {'EXIT', _} = (catch lists:umerge([[1, 2, 3], [4, 5, 6], c])),

    Two = [1,2],
    Six = [1,2,3,4,5,6],

    %% 2-way unique merge
    [] = lists:umerge([], []),
    Two = lists:umerge(Two, []),
    Two = lists:umerge([], Two),
    Six = lists:umerge([1,3,5], [2,4,6]),
    Six = lists:umerge([2,4,6], [1,3,5]),
    Six = lists:umerge([1,2,3], [4,5,6]),
    Six = lists:umerge([4,5,6], [1,2,3]),
    Six = lists:umerge([1,2,5],[3,4,6]),
    [1,2,3,5,7] = lists:umerge([1,3,5,7], [2]),
    [1,2,3,4,5,7] = lists:umerge([1,3,5,7], [2,4]),
    [1,2,3,4,5,6,7] = lists:umerge([1,3,5,7], [2,4,6]),
    [1,2,3,5,7] = lists:umerge([2], [1,3,5,7]),
    [1,2,3,4,5,7] = lists:umerge([2,4], [1,3,5,7]),
    [1,2,3,4,5,6,7] = lists:umerge([2,4,6], [1,3,5,7]),

    [1,2,3,5,7] = lists:umerge([1,2,3,5,7], [2]),
    [1,2,3,4,5,7] = lists:umerge([1,2,3,4,5,7], [2,4]),
    [1,2,3,4,5,6,7] = lists:umerge([1,2,3,4,5,6,7], [2,4,6]),
    [1,2,3,5,7] = lists:umerge([2], [1,2,3,5,7]),
    [1,2,3,4,5,7] = lists:umerge([2,4], [1,2,3,4,5,7]),
    [1,2,3,4,5,6,7] = lists:umerge([2,4,6], [1,2,3,4,5,6,7]),

    true = erts_debug:same(Singleton, lists:umerge([], Singleton)),
    true = erts_debug:same(Singleton, lists:umerge(Singleton, [])),

    {'EXIT', _} = (catch lists:umerge(a, b)),
    {'EXIT', _} = (catch lists:umerge(a, [])),
    {'EXIT', _} = (catch lists:umerge([], b)),
    {'EXIT', _} = (catch lists:umerge(a, [1, 2, 3])),
    {'EXIT', _} = (catch lists:umerge([1, 2, 3], b)),

    %% 3-way unique merge
    [] = lists:umerge3([], [], []),
    Two = lists:umerge3([], [], Two),
    Two = lists:umerge3([], Two, []),
    Two = lists:umerge3(Two, [], []),
    Six = lists:umerge3([], [1,3,5], [2,4,6]),
    Six = lists:umerge3([1,3,5], [], [2,4,6]),
    Six = lists:umerge3([1,3,5], [2,4,6], []),
    Nine = lists:umerge3([1,4,7],[2,5,8],[3,6,9]),
    Nine = lists:umerge3([1,4,7],[3,6,9],[2,5,8]),
    Nine = lists:umerge3([3,6,9],[1,4,7],[2,5,8]),
    Nine = lists:umerge3([4,5,6],[1,2,3],[7,8,9]),
    Nine = lists:umerge3([1,2,3],[4,5,6],[7,8,9]),
    Nine = lists:umerge3([7,8,9],[4,5,6],[1,2,3]),
    Nine = lists:umerge3([4,5,6],[7,8,9],[1,2,3]),

    [1,2,3] = lists:umerge3([1,2,3],[1,2,3],[1,2,3]),
    [1,2,3,4] = lists:umerge3([2,3,4],[1,2,3],[2,3,4]),
    [1,2,3] = lists:umerge3([1,2,3],[2,3],[1,2,3]),
    [1,2,3,4] = lists:umerge3([2,3,4],[3,4],[1,2,3]),

    true = erts_debug:same(Singleton, lists:umerge3([], [], Singleton)),
    true = erts_debug:same(Singleton, lists:umerge3([], Singleton, [])),
    true = erts_debug:same(Singleton, lists:umerge3(Singleton, [], [])),

    {'EXIT', _} = (catch lists:umerge3(a, b, c)),
    {'EXIT', _} = (catch lists:umerge3(a, b, [])),
    {'EXIT', _} = (catch lists:umerge3(a, [], c)),
    {'EXIT', _} = (catch lists:umerge3(a, [], [])),
    {'EXIT', _} = (catch lists:umerge3([], b, [])),
    {'EXIT', _} = (catch lists:umerge3([], [], c)),
    {'EXIT', _} = (catch lists:umerge3(a, b, [1, 2, 3])),
    {'EXIT', _} = (catch lists:umerge3(a, [1, 2, 3], c)),
    {'EXIT', _} = (catch lists:umerge3(a, [1, 2, 3], [4, 5, 6])),
    {'EXIT', _} = (catch lists:umerge3([1, 2, 3], b, [4, 5, 6])),
    {'EXIT', _} = (catch lists:umerge3([1, 2, 3], [4, 5, 6], c)),

    ok.

rumerge(Conf) when is_list(Conf) ->
    Singleton = id([a, b, c]),

    Two = [2,1],
    Six = [6,5,4,3,2,1],

    %% 2-way reversed unique merge
    [] = lists:rumerge([], []),
    Two = lists:rumerge(Two, []),
    Two = lists:rumerge([], Two),
    Six = lists:rumerge([5,3,1], [6,4,2]),
    Six = lists:rumerge([6,4,2], [5,3,1]),
    Six = lists:rumerge([3,2,1], [6,5,4]),
    Six = lists:rumerge([6,5,4], [3,2,1]),
    Six = lists:rumerge([4,3,2],[6,5,1]),
    [7,6,5,3,1] = lists:rumerge([7,5,3,1], [6]),
    [7,6,5,4,3,1] = lists:rumerge([7,5,3,1], [6,4]),
    [7,6,5,4,3,2,1] = lists:rumerge([7,5,3,1], [6,4,2]),
    [7,5,3,2,1] = lists:rumerge([2], [7,5,3,1]),
    [7,5,4,3,2,1] = lists:rumerge([4,2], [7,5,3,1]),
    [7,6,5,4,3,2,1] = lists:rumerge([6,4,2], [7,5,3,1]),

    [7,6,5,3,1] = lists:rumerge([7,6,5,3,1], [6]),
    [7,6,5,4,3,1] = lists:rumerge([7,6,5,4,3,1], [6,4]),
    [7,6,5,4,3,2,1] = lists:rumerge([7,6,5,4,3,2,1], [6,4,2]),
    [7,5,3,2,1] = lists:rumerge([2], [7,5,3,2,1]),
    [7,5,4,3,2,1] = lists:rumerge([4,2], [7,5,4,3,2,1]),
    [7,6,5,4,3,2,1] = lists:rumerge([6,4,2], [7,6,5,4,3,2,1]),

    true = erts_debug:same(Singleton, lists:rumerge([], Singleton)),
    true = erts_debug:same(Singleton, lists:rumerge(Singleton, [])),

    {'EXIT', _} = (catch lists:rumerge(a, b)),
    {'EXIT', _} = (catch lists:rumerge(a, [])),
    {'EXIT', _} = (catch lists:rumerge([], b)),
    {'EXIT', _} = (catch lists:rumerge(a, [1, 2, 3])),
    {'EXIT', _} = (catch lists:rumerge([1, 2, 3], b)),

    Nine = [9,8,7,6,5,4,3,2,1],

    %% 3-way reversed unique merge
    [] = lists:rumerge3([], [], []),
    Two = lists:rumerge3([], [], Two),
    Two = lists:rumerge3([], Two, []),
    Two = lists:rumerge3(Two, [], []),
    Six = lists:rumerge3([], [5,3,1], [6,4,2]),
    Six = lists:rumerge3([5,3,1], [], [6,4,2]),
    Six = lists:rumerge3([5,3,1], [6,4,2], []),
    Nine = lists:rumerge3([7,4,1],[8,5,2],[9,6,3]),
    Nine = lists:rumerge3([7,4,1],[9,6,3],[8,5,2]),
    Nine = lists:rumerge3([9,6,3],[7,4,1],[8,5,2]),
    Nine = lists:rumerge3([6,5,4],[3,2,1],[9,8,7]),
    Nine = lists:rumerge3([3,2,1],[6,5,4],[9,8,7]),
    Nine = lists:rumerge3([9,8,7],[6,5,4],[3,2,1]),
    Nine = lists:rumerge3([6,5,4],[9,8,7],[3,2,1]),

    [3,2,1] = lists:rumerge3([3,2,1],[3,2,1],[3,2,1]),
    [4,3,2,1] = lists:rumerge3([4,3,2],[3,2,1],[3,2,1]),
    [5,4,3,2,1] = lists:rumerge3([4,3,2],[5,4,3,2],[5,4,3,2,1]),
    [6,5,4,3,2] = lists:rumerge3([4,3,2],[5,4,3,2],[6,5,4,3]),

    L1 = [c,d,e],
    L2 = [b,c,d],
    true =
	lists:umerge(L1, L2) == 
	lists:reverse(lists:rumerge(lists:reverse(L1), lists:reverse(L2))),

    true = erts_debug:same(Singleton, lists:rumerge3([], [], Singleton)),
    true = erts_debug:same(Singleton, lists:rumerge3([], Singleton, [])),
    true = erts_debug:same(Singleton, lists:rumerge3(Singleton, [], [])),

    {'EXIT', _} = (catch lists:rumerge3(a, b, c)),
    {'EXIT', _} = (catch lists:rumerge3(a, b, [])),
    {'EXIT', _} = (catch lists:rumerge3(a, [], c)),
    {'EXIT', _} = (catch lists:rumerge3(a, [], [])),
    {'EXIT', _} = (catch lists:rumerge3([], b, [])),
    {'EXIT', _} = (catch lists:rumerge3([], [], c)),
    {'EXIT', _} = (catch lists:rumerge3(a, b, [1, 2, 3])),
    {'EXIT', _} = (catch lists:rumerge3(a, [1, 2, 3], c)),
    {'EXIT', _} = (catch lists:rumerge3(a, [1, 2, 3], [4, 5, 6])),
    {'EXIT', _} = (catch lists:rumerge3([1, 2, 3], b, [4, 5, 6])),
    {'EXIT', _} = (catch lists:rumerge3([1, 2, 3], [4, 5, 6], c)),

    ok.

%% usort/1 on big randomized lists.
usort_rand(Config) when is_list(Config) ->
    ok = ucheck(biglist(10)),
    ok = ucheck(biglist(100)),
    ok = ucheck(biglist(1000)),
    ok = ucheck(biglist(10000)),

    ok = ucheck(ubiglist(10)),
    ok = ucheck(ubiglist(100)),
    ok = ucheck(ubiglist(1000)),
    ok = ucheck(ubiglist(10000)),
    ok.

<<<<<<< HEAD
ucheck([]) ->
=======
%% usort/1 should keep the first duplicate.
usort_stable(Config) when is_list(Config) ->
    ok = ucheck_stability(bigfunlist(3)),
    ok = ucheck_stability(bigfunlist(10)),
    ok = ucheck_stability(bigfunlist(100)),
    ok = ucheck_stability(bigfunlist(1000)),
    case erlang:system_info(modified_timing_level) of
	undefined -> ok = ucheck_stability(bigfunlist(10000));
	_ -> ok
    end,
    ok.

test_stable_usort(ListsUSort, StableList, Xs) ->
    StableUList = ulist(StableList),
    StableElements =
        [{X, lists_eq(X, StableList)} || X <- Xs],
    [begin
         {StableUList, _, _} =
             {ListsUSort(Unsorted), StableUList, Unsorted}
     end ||
        Unsorted <- perms(StableList),
        elements_are_stable(Unsorted, StableElements)],
    ok.

%% Make a sort/1:ed list usort/1:ed
ulist([]) -> [];
ulist([X | L]) -> ulist(X, L).
%%
ulist(X, [Y | L]) ->
    if  X == Y    ->      ulist(X, L);
        (X =/= Y) -> [X | ulist(Y, L)]
    end;
ulist(X, []) -> [X].


ucheck(L) -> ucheck(fun lists:usort/1, L).
%%
ucheck(_ListsUSort, []) ->
>>>>>>> ef70fb03
    ok;
ucheck(ListsUSort, L) ->
    S = ListsUSort(L),
    case ucheck_order(hd(S), tl(S)) of
	ok ->
	    ok;
	_ ->
	    io:format("~w~n", [L]),
	    erlang:error(ucheck)
    end.

ucheck_order(_A, []) ->
    ok;
ucheck_order(A, [B | L]) when A < B ->
    ucheck_order( B, L);
ucheck_order(_A, _L) ->
    no.

%% Key merge two lists.
keymerge(Config) when is_list(Config) ->

    Singleton = id([{1, a}, {2, b}, {3, c}]),
    Two = [{1,a},{2,b}],
    Six = [{1,a},{2,b},{3,c},{4,d},{5,e},{6,f}],

    %% 2-way keymerge
    [] = lists:keymerge(1, [], []),
    Two = lists:keymerge(1, Two, []),
    Two = lists:keymerge(1, [], Two),
    Six = lists:keymerge(1, [{1,a},{3,c},{5,e}], [{2,b},{4,d},{6,f}]),
    Six = lists:keymerge(1, [{2,b},{4,d},{6,f}], [{1,a},{3,c},{5,e}]),
    Six = lists:keymerge(1, [{1,a},{2,b},{3,c}], [{4,d},{5,e},{6,f}]),
    Six = lists:keymerge(1, [{4,d},{5,e},{6,f}], [{1,a},{2,b},{3,c}]),
    Six = lists:keymerge(1, [{1,a},{2,b},{5,e}],[{3,c},{4,d},{6,f}]),
    [{1,a},{2,b},{3,c},{5,e},{7,g}] =
	lists:keymerge(1, [{1,a},{3,c},{5,e},{7,g}], [{2,b}]),
    [{1,a},{2,b},{3,c},{4,d},{5,e},{7,g}] =
	lists:keymerge(1, [{1,a},{3,c},{5,e},{7,g}], [{2,b},{4,d}]),
    [{1,a},{2,b},{3,c},{4,d},{5,e},{6,f},{7,g}] =
	lists:keymerge(1, [{1,a},{3,c},{5,e},{7,g}], [{2,b},{4,d},{6,f}]),
    [{1,a},{2,b},{3,c},{5,e},{7,g}] =
	lists:keymerge(1, [{2,b}], [{1,a},{3,c},{5,e},{7,g}]),
    [{1,a},{2,b},{3,c},{4,d},{5,e},{7,g}] =
	lists:keymerge(1, [{2,b},{4,d}], [{1,a},{3,c},{5,e},{7,g}]),
    [{1,a},{2,b},{3,c},{4,d},{5,e},{6,f},{7,g}] =
	lists:keymerge(1, [{2,b},{4,d},{6,f}], [{1,a},{3,c},{5,e},{7,g}]),

    [{b,2},{c,11},{c,12},{c,21},{c,22},{e,5}] =
	lists:keymerge(1,[{c,11},{c,12},{e,5}], [{b,2},{c,21},{c,22}]),

    true = erts_debug:same(Singleton, lists:keymerge(1, Singleton, [])),
    true = erts_debug:same(Singleton, lists:keymerge(1, [], Singleton)),

    {'EXIT', _} = (catch lists:keymerge(1, a, b)),
    {'EXIT', _} = (catch lists:keymerge(1, a, [])),
    {'EXIT', _} = (catch lists:keymerge(1, [], b)),
    {'EXIT', _} = (catch lists:keymerge(1, a, [{1, a}, {2, b}, {3, c}])),
    {'EXIT', _} = (catch lists:keymerge(1, [{1, a}, {2, b}, {3, c}], b)),

    ok.

%% Reverse key merge two lists.
rkeymerge(Config) when is_list(Config) ->

    Singleton = id([{1, a}, {2, b}, {3, c}]),
    Two = [{2,b},{1,a}],
    Six = [{6,f},{5,e},{4,d},{3,c},{2,b},{1,a}],

    %% 2-way reversed keymerge
    [] = lists:rkeymerge(1, [], []),
    Two = lists:rkeymerge(1, Two, []),
    Two = lists:rkeymerge(1, [], Two),
    Six = lists:rkeymerge(1, [{5,e},{3,c},{1,a}], [{6,f},{4,d},{2,b}]),
    Six = lists:rkeymerge(1, [{6,f},{4,d},{2,b}], [{5,e},{3,c},{1,a}]),
    Six = lists:rkeymerge(1, [{3,c},{2,b},{1,a}], [{6,f},{5,e},{4,d}]),
    Six = lists:rkeymerge(1, [{6,f},{5,e},{4,d}], [{3,c},{2,b},{1,a}]),
    Six = lists:rkeymerge(1, [{4,d},{3,c},{2,b}],[{6,f},{5,e},{1,a}]),
    [{7,g},{6,f},{5,e},{3,c},{1,a}] =
	lists:rkeymerge(1, [{7,g},{5,e},{3,c},{1,a}], [{6,f}]),
    [{7,g},{6,f},{5,e},{4,d},{3,c},{1,a}] =
	lists:rkeymerge(1, [{7,g},{5,e},{3,c},{1,a}], [{6,f},{4,d}]),
    [{7,g},{6,f},{5,e},{4,d},{3,c},{2,b},{1,a}] =
	lists:rkeymerge(1, [{7,g},{5,e},{3,c},{1,a}], [{6,f},{4,d},{2,b}]),
    [{7,g},{5,e},{3,c},{2,b},{1,a}] =
	lists:rkeymerge(1, [{2,b}], [{7,g},{5,e},{3,c},{1,a}]),
    [{7,g},{5,e},{4,d},{3,c},{2,b},{1,a}] =
	lists:rkeymerge(1, [{4,d},{2,b}], [{7,g},{5,e},{3,c},{1,a}]),
    [{7,g},{6,f},{5,e},{4,d},{3,c},{2,b},{1,a}] =
	lists:rkeymerge(1, [{6,f},{4,d},{2,b}], [{7,g},{5,e},{3,c},{1,a}]),

    L1 = [{c,11},{c,12},{e,5}],
    L2 = [{b,2},{c,21},{c,22}],
    true =
	lists:keymerge(1, L1, L2) == 
	lists:reverse(lists:rkeymerge(1,lists:reverse(L1), 
				      lists:reverse(L2))),

    true = erts_debug:same(Singleton, lists:rkeymerge(1, Singleton, [])),
    true = erts_debug:same(Singleton, lists:rkeymerge(1, [], Singleton)),

    {'EXIT', _} = (catch lists:rkeymerge(1, a, b)),
    {'EXIT', _} = (catch lists:rkeymerge(1, a, [])),
    {'EXIT', _} = (catch lists:rkeymerge(1, [], b)),
    {'EXIT', _} = (catch lists:rkeymerge(1, a, [{1, a}, {2, b}, {3, c}])),
    {'EXIT', _} = (catch lists:rkeymerge(1, [{1, a}, {2, b}, {3, c}], b)),

    ok.

keysort_1(Config) when is_list(Config) ->
    ok = keysort_check(1, [], []),
    ok = keysort_check(1, [{a,b}], [{a,b}]),
    ok = keysort_check(1, [{a,b},{a,b}], [{a,b},{a,b}]),
    ok = keysort_check(1, [{a,b},{b,c}], [{a,b},{b,c}]),
    ok = keysort_check(1, [{b,c},{a,b}], [{a,b},{b,c}]),
    ok = keysort_check(1,
		       [{1,e},{3,f},{2,y},{0,z},{x,14}],
		       [{0,z},{1,e},{2,y},{3,f},{x,14}]),
    ok = keysort_check(1,
		       [{1,a},{1,a},{1,a},{1,a}],
		       [{1,a},{1,a},{1,a},{1,a}]),

    [{b,1},{c,1}] = lists:keysort(1, [{c,1},{b,1}]),
    [{a,0},{b,2},{c,3},{d,4}] =
	lists:keysort(1, [{d,4},{c,3},{b,2},{a,0}]),
    [{a,0},{b,1},{b,2},{c,1}] =
	lists:keysort(1, [{c,1},{b,1},{b,2},{a,0}]),
    [{a,0},{b,1},{b,2},{c,1},{d,4}] =
	lists:keysort(1, [{c,1},{b,1},{b,2},{a,0},{d,4}]),

    SFun = fun(L) -> fun(X) -> keysort_check(1, X, L) end end,
    L1 = [{1,a},{2,b},{3,c}],
    lists:foreach(SFun(L1), perms(L1)),
    L2 = [{1,a},{1,a},{2,b}],
    lists:foreach(SFun(L2), perms(L2)),
    L3 = [{1,a},{1,a},{1,a},{2,b}],
    lists:foreach(SFun(L3), perms(L3)),
    L4 = [{a,1},{a,1},{b,2},{b,2},{c,3},{d,4},{e,5},{f,6}],
    lists:foreach(SFun(L4), perms(L4)),

    [test_stable_keysort(StableList, Xs) ||
        {StableList, Xs} <- stable_lists_spec()],

    ok.

<<<<<<< HEAD
=======
%% keysort should be stable
keysort_stable(Config) when is_list(Config) ->
    ok = keysort_check(1, [{1,b},{1,c}], [{1,b},{1,c}]),
    ok = keysort_check(1, [{1,c},{1,b}], [{1,c},{1,b}]),
    ok = keysort_check(1,
		       [{1,c},{1,b},{2,x},{3,p},{2,a}],
		       [{1,c},{1,b},{2,x},{2,a},{3,p}]),
    ok = keysort_check(1,
		       [{1,a},{1,b},{1,a},{1,a}],
		       [{1,a},{1,b},{1,a},{1,a}]),
    ok.

%% Create two variants of tuple lists with keys from StableKeys.
%% The variants are {Key}, and {Key,N++}.
%%
%% Test that all permutations of the stable list that have
%% the elements specified by Ks in the same order as the stable list,
%% are sorted to the stable list
%%
test_stable_keysort(StableKeys, Ks) ->
    StableList_1 = [{K} || K <- StableKeys],
    StableElements_1 =
        [{K, lists_keyeq(1, K, StableList_1)} || K <- Ks],
    [begin
         {StableList_1, _, _} =
             {lists:keysort(1, Unsorted), StableList_1, Unsorted}
     end ||
        Unsorted <- perms(StableList_1),
        elements_are_keystable(1, Unsorted, StableElements_1)],
    %%
    StableList_2 = lists:enumerate(StableKeys),
    StableElements_2 =
        [{K, lists_keyeq(2, K, StableList_2)} || K <- Ks],
    %%
    [begin
         {StableList_2, _, _} =
             {lists:keysort(2, Unsorted), StableList_2, Unsorted}
     end ||
        Unsorted <- perms(StableList_2),
        elements_are_keystable(2, Unsorted, StableElements_2)],
    ok.


%% Check that Unsorted elements with key comparing equal to K matches Ys,
%% for all {K,Ys}
%%
elements_are_keystable(I, Unsorted, [{K, Ys} | StableElements]) ->
    lists_keyeq(I, K, Unsorted) =:= Ys andalso
        elements_are_keystable(I, Unsorted, StableElements);
elements_are_keystable(_I, _Unsorted, []) -> true.

%% Filter elements with key that compare equal to K
%%
lists_keyeq(I, K, [Y | L]) ->
    if
        K == element(I, Y) ->
            [Y | lists_keyeq(I, K, L)];
        true ->
            lists_keyeq(I, K, L)
    end;
lists_keyeq(_I, _X, []) -> [].


>>>>>>> ef70fb03
%% keysort should exit when given bad arguments
keysort_error(Config) when is_list(Config) ->
    {'EXIT', _} = (catch lists:keysort(0, [{1,b},{1,c}])),
    {'EXIT', _} = (catch lists:keysort(3, [{1,b},{1,c}])),
    {'EXIT', _} = (catch lists:keysort(1.5, [{1,b},{1,c}])),
    {'EXIT', _} = (catch lists:keysort(x, [{1,b},{1,c}])),
    {'EXIT', _} = (catch lists:keysort(x, [])),
    {'EXIT', _} = (catch lists:keysort(x, [{1,b}])),
    {'EXIT', _} = (catch lists:keysort(1, [a,b])),
    {'EXIT', _} = (catch lists:keysort(1, [{1,b} | {1,c}])),
    ok.

%% keysort with other key than first element
keysort_i(Config) when is_list(Config) ->
    ok = keysort_check(2, [{a,2},{b,1},{c,3}], [{b,1},{a,2},{c,3}]),
    ok.

%% keysort on big randomized lists
keysort_rand(Config) when is_list(Config) ->
    ok = keysort_check3(1, biglist(10)),
    ok = keysort_check3(1, biglist(100)),
    ok = keysort_check3(1, biglist(1000)),
    ok = keysort_check3(1, biglist(10000)),

    ok = keysort_check3(2, biglist(10)),
    ok = keysort_check3(2, biglist(100)),
    ok = keysort_check3(2, biglist(1000)),
    ok = keysort_check3(2, biglist(10000)),
    ok.

%%% Keysort a list, check that the returned list is what we expected,
%%% and that it is actually sorted.
keysort_check(I, Input, Expected) ->
    Expected = lists:keysort(I, Input),
    check_sorted(I, Input, Expected).

keysort_check3(I, Input) ->
    check_sorted(I, 3, Input, lists:keysort(I, Input)).

check_sorted(I, Input, L) ->
    check_sorted(I, I, Input, L).

%%% Check that a list is keysorted by element I. Elements comparing equal
%%% should be sorted according to element J.
check_sorted(_I, _J, _Input, []) ->
    ok;
check_sorted(I, J, Input, [A | Rest]) ->
    case catch check_sorted1(I, J, A, Rest) of
	{'EXIT', _} ->
	    io:format("~w~n", [Input]),
	    erlang:error(check_sorted);
	Reply ->
	    Reply
    end.

check_sorted1(_I, _J, _A, []) ->
    ok;
check_sorted1(I, J, A, [B | Rest]) ->
    ok = keycompare(I, J, A, B),
    check_sorted1(I, J, B, Rest).

keycompare(I, _J, A, B) when element(I, A) < element(I, B) ->
    ok;
keycompare(I, J, A, B) when element(I, A) == element(I, B), 
			    element(J, A) =< element(J, B) ->
    ok.


%% Merge two lists while removing duplicates.
ukeymerge(Conf) when is_list(Conf) ->

    Singleton = id([{1, a}, {2, b}, {3, c}]),
    Two = [{1,a},{2,b}],
    Six = [{1,a},{2,b},{3,c},{4,d},{5,e},{6,f}],

    %% 2-way unique keymerge
    [] = lists:ukeymerge(1, [], []),
    Two = lists:ukeymerge(1, Two, []),
    Two = lists:ukeymerge(1, [], Two),
    [] = lists:ukeymerge(1, [], []),
    Two = lists:ukeymerge(1, Two, []),
    Two = lists:ukeymerge(1, [], Two),
    Six = lists:ukeymerge(1, [{1,a},{3,c},{5,e}], [{2,b},{4,d},{6,f}]),
    Six = lists:ukeymerge(1, [{2,b},{4,d},{6,f}], [{1,a},{3,c},{5,e}]),
    Six = lists:ukeymerge(1, [{1,a},{2,b},{3,c}], [{4,d},{5,e},{6,f}]),
    Six = lists:ukeymerge(1, [{4,d},{5,e},{6,f}], [{1,a},{2,b},{3,c}]),
    Six = lists:ukeymerge(1, [{1,a},{2,b},{5,e}],[{3,c},{4,d},{6,f}]),
    [{1,a},{2,b},{3,c},{5,e},{7,g}] =
	lists:ukeymerge(1, [{1,a},{3,c},{5,e},{7,g}], [{2,b}]),
    [{1,a},{2,b},{3,c},{4,d},{5,e},{7,g}] =
	lists:ukeymerge(1, [{1,a},{3,c},{5,e},{7,g}], [{2,b},{4,d}]),
    [{1,a},{2,b},{3,c},{4,d},{5,e},{6,f},{7,g}] =
	lists:ukeymerge(1, [{1,a},{3,c},{5,e},{7,g}], [{2,b},{4,d},{6,f}]),
    [{1,a},{2,b},{3,c},{5,e},{7,g}] =
	lists:ukeymerge(1, [{2,b}], [{1,a},{3,c},{5,e},{7,g}]),
    [{1,a},{2,b},{3,c},{4,d},{5,e},{7,g}] =
	lists:ukeymerge(1, [{2,b},{4,d}], [{1,a},{3,c},{5,e},{7,g}]),
    [{1,a},{2,b},{3,c},{4,d},{5,e},{6,f},{7,g}] =
	lists:ukeymerge(1, [{2,b},{4,d},{6,f}], [{1,a},{3,c},{5,e},{7,g}]),

    [{1,a},{2,b},{3,c},{5,e},{7,g}] =
	lists:ukeymerge(1, [{1,a},{2,b},{3,c},{5,e},{7,g}], [{2,b}]),
    [{1,a},{2,b},{3,c},{4,d},{5,e},{7,g}] =
	lists:ukeymerge(1, [{1,a},{2,b},{3,c},{4,d},{5,e},{7,g}], 
			[{2,b},{4,d}]),
    [{1,a},{2,b},{3,c},{4,d},{5,e},{6,f},{7,g}] =
	lists:ukeymerge(1, [{1,a},{3,c},{5,e},{6,f},{7,g}], 
			[{2,b},{4,d},{6,f}]),
    [{1,a},{2,b},{3,c},{5,e},{7,g}] =
	lists:ukeymerge(1, [{2,b}], [{1,a},{2,b},{3,c},{5,e},{7,g}]),
    [{1,a},{2,b},{3,c},{4,d},{5,e},{7,g}] =
	lists:ukeymerge(1, [{2,b},{4,d}], 
			[{1,a},{2,b},{3,c},{4,d},{5,e},{7,g}]),
    [{1,a},{2,b},{3,c},{4,d},{5,e},{6,f},{7,g}] =
	lists:ukeymerge(1, [{2,b},{4,d},{6,f}], 
			[{1,a},{2,b},{3,c},{4,d},{5,e},{6,f},{7,g}]),

    L1 = [{a,1},{a,3},{a,5},{a,7}],
    L2 = [{b,1},{b,3},{b,5},{b,7}],
    L1 = lists:ukeymerge(2, L1, L2),

    true = erts_debug:same(Singleton, lists:ukeymerge(1, Singleton, [])),
    true = erts_debug:same(Singleton, lists:ukeymerge(1, [], Singleton)),

    {'EXIT', _} = (catch lists:ukeymerge(1, a, b)),
    {'EXIT', _} = (catch lists:ukeymerge(1, a, [])),
    {'EXIT', _} = (catch lists:ukeymerge(1, [], b)),
    {'EXIT', _} = (catch lists:ukeymerge(1, a, [{1, a}, {2, b}, {3, c}])),
    {'EXIT', _} = (catch lists:ukeymerge(1, [{1, a}, {2, b}, {3, c}], b)),

    ok.

%% Reverse merge two lists while removing duplicates.
rukeymerge(Conf) when is_list(Conf) ->

    Singleton = id([{1, a}, {2, b}, {3, c}]),
    Two = [{2,b},{1,a}],
    Six = [{6,f},{5,e},{4,d},{3,c},{2,b},{1,a}],

    %% 2-way reversed unique keymerge
    [] = lists:rukeymerge(1, [], []),
    Two = lists:rukeymerge(1, Two, []),
    Two = lists:rukeymerge(1, [], Two),
    Six = lists:rukeymerge(1, [{5,e},{3,c},{1,a}], [{6,f},{4,d},{2,b}]),
    Six = lists:rukeymerge(1, [{6,f},{4,d},{2,b}], [{5,e},{3,c},{1,a}]),
    Six = lists:rukeymerge(1, [{3,c},{2,b},{1,a}], [{6,f},{5,e},{4,d}]),
    Six = lists:rukeymerge(1, [{6,f},{5,e},{4,d}], [{3,c},{2,b},{1,a}]),
    Six = lists:rukeymerge(1, [{4,d},{3,c},{2,b}],[{6,f},{5,e},{1,a}]),
    [{7,g},{6,f},{5,e},{3,c},{1,a}] =
	lists:rukeymerge(1, [{7,g},{5,e},{3,c},{1,a}], [{6,f}]),
    [{7,g},{6,f},{5,e},{4,d},{3,c},{1,a}] =
	lists:rukeymerge(1, [{7,g},{5,e},{3,c},{1,a}], [{6,f},{4,d}]),
    [{7,g},{6,f},{5,e},{4,d},{3,c},{2,b},{1,a}] =
	lists:rukeymerge(1, [{7,g},{5,e},{3,c},{1,a}], [{6,f},{4,d},{2,b}]),
    [{7,g},{5,e},{3,c},{2,b},{1,a}] =
	lists:rukeymerge(1, [{2,b}], [{7,g},{5,e},{3,c},{1,a}]),
    [{7,g},{5,e},{4,d},{3,c},{2,b},{1,a}] =
	lists:rukeymerge(1, [{4,d},{2,b}], [{7,g},{5,e},{3,c},{1,a}]),
    [{7,g},{6,f},{5,e},{4,d},{3,c},{2,b},{1,a}] =
	lists:rukeymerge(1, [{6,f},{4,d},{2,b}], [{7,g},{5,e},{3,c},{1,a}]),

    [{7,g},{6,f},{5,e},{3,c},{1,a}] =
	lists:rukeymerge(1, [{7,g},{6,f},{5,e},{3,c},{1,a}], [{6,f}]),
    [{7,g},{6,f},{5,e},{4,d},{3,c},{1,a}] =
	lists:rukeymerge(1, [{7,g},{6,f},{5,e},{4,d},{3,c},{1,a}], 
			 [{6,f},{4,d}]),
    [{7,g},{6,f},{5,e},{4,d},{3,c},{2,b},{1,a}] =
	lists:rukeymerge(1, [{7,g},{6,f},{5,e},{4,d},{3,c},{2,b},{1,a}], 
			 [{6,f},{4,d},{2,b}]),
    [{7,g},{5,e},{3,c},{2,b},{1,a}] =
	lists:rukeymerge(1, [{2,b}], [{7,g},{5,e},{3,c},{2,b},{1,a}]),
    [{7,g},{5,e},{4,d},{3,c},{2,b},{1,a}] =
	lists:rukeymerge(1, [{4,d},{2,b}], 
			 [{7,g},{5,e},{4,d},{3,c},{2,b},{1,a}]),
    [{7,g},{6,f},{5,e},{4,d},{3,c},{2,b},{1,a}] =
	lists:rukeymerge(1, [{6,f},{4,d},{2,b}], 
			 [{7,g},{6,f},{5,e},{4,d},{3,c},{2,b},{1,a}]),

    L1 = [{a,1},{a,3},{a,5},{a,7}],
    L2 = [{b,1},{b,3},{b,5},{b,7}],
    true =
	lists:ukeymerge(2, L1, L2) == 
	lists:reverse(lists:rukeymerge(2, lists:reverse(L1), 
				       lists:reverse(L2))),

    true = erts_debug:same(Singleton, lists:rukeymerge(1, Singleton, [])),
    true = erts_debug:same(Singleton, lists:rukeymerge(1, [], Singleton)),

    {'EXIT', _} = (catch lists:rukeymerge(1, a, b)),
    {'EXIT', _} = (catch lists:rukeymerge(1, a, [])),
    {'EXIT', _} = (catch lists:rukeymerge(1, [], b)),
    {'EXIT', _} = (catch lists:rukeymerge(1, a, [{1, a}, {2, b}, {3, c}])),
    {'EXIT', _} = (catch lists:rukeymerge(1, [{1, a}, {2, b}, {3, c}], b)),

    ok.

ukeysort_1(Config) when is_list(Config) ->
    ok = ukeysort_check(1, [], []),
    ok = ukeysort_check(1, [{a,b}], [{a,b}]),
    ok = ukeysort_check(1, [{a,b},{a,b}], [{a,b}]),
    ok = ukeysort_check(1, [{a,b},{b,c}], [{a,b},{b,c}]),
    ok = ukeysort_check(1, [{b,c},{a,b}], [{a,b},{b,c}]),
    ok = ukeysort_check(1,
			[{1,e},{3,f},{2,y},{0,z},{x,14}],
			[{0,z},{1,e},{2,y},{3,f},{x,14}]),
    ok = ukeysort_check(1, [{1,a},{1,a},{1,a},{1,a}], [{1,a}]),

    L1 = [{1,a},{1,b},{1,a}],
    L1u = lists:ukeysort(1, L1),
    L2 = [{1,a},{1,b},{1,a}],
    L2u = lists:ukeysort(1, L2),
    ok = ukeysort_check(1, lists:keymerge(1, L1, L2),
			lists:ukeymerge(1, L1u, L2u)),
    L3 = [{1,a},{1,b},{1,a},{2,a}],
    L3u = lists:ukeysort(1, L3),
    ok = ukeysort_check(1, lists:keymerge(1, L3, L2),
			lists:ukeymerge(1, L3u, L2u)),
    L4 = [{1,b},{1,a}],
    L4u = lists:ukeysort(1, L4),
    ok = ukeysort_check(1, lists:keymerge(1, L1, L4),
			lists:ukeymerge(1, L1u, L4u)),
    L5 = [{1,a},{1,b},{1,a},{2,a}],
    L5u = lists:ukeysort(1, L5),
    ok = ukeysort_check(1, lists:keymerge(1, [], L5),
			lists:ukeymerge(1, [], L5u)),
    ok = ukeysort_check(1, lists:keymerge(1, L5, []),
			lists:ukeymerge(1, L5u, [])),
    L6 = [{3,a}],
    L6u = lists:ukeysort(1, L6),
    ok = ukeysort_check(1, lists:keymerge(1, L5, L6),
			lists:ukeymerge(1, L5u, L6u)),

    [{b,1},{c,1}] = lists:ukeysort(1, [{c,1},{c,1},{c,1},{c,1},{b,1}]),
    [{a,0},{b,2},{c,3},{d,4}] =
	lists:ukeysort(1, [{d,4},{c,3},{b,2},{b,2},{a,0}]),
    [{a,0},{b,1},{c,1}] =
	lists:ukeysort(1, [{c,1},{b,1},{b,1},{b,2},{b,2},{a,0}]),
    [{a,0},{b,1},{c,1},{d,4}] =
	lists:ukeysort(1, [{c,1},{b,1},{b,2},{a,0},{a,0},{d,4},{d,4}]),

    SFun = fun(L) -> fun(X) -> ukeysort_check(2, X, L) end end,
    PL = [{a,1},{b,2},{c,3},{d,4},{e,5},{f,6}],
    Ps = perms([{a,1},{b,2},{c,3},{d,4},{e,5},{f,6},{b,2},{a,1}]),
    lists:foreach(SFun(PL), Ps),

    M1L = [{1,a},{1,a},{2,b}],
    M1s = [{1,a},{2,b}],
    lists:foreach(SFun(M1s), perms(M1L)),
    M2L = [{1,a},{2,b},{2,b}],
    M2s = [{1,a},{2,b}],
    lists:foreach(SFun(M2s), perms(M2L)),
    M3 = [{1,a},{2,b},{3,c}],
    lists:foreach(SFun(M3), perms(M3)),

    [test_stable_ukeysort(StableList, Xs) ||
        {StableList, Xs} <- stable_lists_spec()],

    ok.

%% ukeysort should exit when given bad arguments.
ukeysort_error(Config) when is_list(Config) ->
    {'EXIT', _} = (catch lists:ukeysort(0, [{1,b},{1,c}])),
    {'EXIT', _} = (catch lists:ukeysort(3, [{1,b},{1,c}])),
    {'EXIT', _} = (catch lists:ukeysort(1.5, [{1,b},{1,c}])),
    {'EXIT', _} = (catch lists:ukeysort(x, [{1,b},{1,c}])),
    {'EXIT', _} = (catch lists:ukeysort(x, [])),
    {'EXIT', _} = (catch lists:ukeysort(x, [{1,b}])),
    {'EXIT', _} = (catch lists:ukeysort(1, [a,b])),
    {'EXIT', _} = (catch lists:ukeysort(1, [{1,b} | {1,c}])),
    ok.

%% ukeysort with other key than first element.
ukeysort_i(Config) when is_list(Config) ->
    ok = ukeysort_check(2, [{a,2},{b,1},{c,3}], [{b,1},{a,2},{c,3}]),
    ok.

%% ukeysort on big randomized lists.
ukeysort_rand(Config) when is_list(Config) ->
    ok = ukeysort_check3(2, biglist(10)),
    ok = ukeysort_check3(2, biglist(100)),
    ok = ukeysort_check3(2, biglist(1000)),
    ok = ukeysort_check3(2, biglist(10000)),

    ok = gen_ukeysort_check(1, ubiglist(10)),
    ok = gen_ukeysort_check(1, ubiglist(100)),
    ok = gen_ukeysort_check(1, ubiglist(1000)),
    ok = gen_ukeysort_check(1, ubiglist(10000)),
    ok.

%% Check that ukeysort/2 is stable and correct relative keysort/2.
%% (this is not affected by the fact that keysort/2 is no longer really 
%%  stable; ucheck_stability/1 checks ukeysort/2 (and usort/1, of course))
gen_ukeysort_check(I, Input) ->
    U = lists:ukeysort(I, Input),
    S = lists:keysort(I, Input),
    case U == no_dups_keys(S, I) of
	true ->
	    ok;
	false ->
	    io:format("~w~n", [Input]),
	    erlang:error(gen_ukeysort_check)
    end.

%%% Uniquely keysort a list, check that the returned list is what we
%%% expected, and that it is actually sorted.
ukeysort_check(I, Input, Expected) ->
    Expected = lists:ukeysort(I, Input),
    ucheck_sorted(I, Input, Expected).

ukeysort_check3(I, Input) ->
    ucheck_sorted(I, 3, Input, lists:ukeysort(I, Input)).

ucheck_sorted(I, Input, L) ->
    ucheck_sorted(I, I, Input, L).

%%% Check that a list is ukeysorted by element I. Elements comparing
%%% equal should be sorted according to element J.
ucheck_sorted(_I, _J, _Input, []) ->
    ok;
ucheck_sorted(I, J, Input, [A | Rest]) ->
    case catch ucheck_sorted1(I, J, A, Rest) of
	{'EXIT', _} ->
	    io:format("~w~n", [Input]),
	    erlang:error(ucheck_sorted);
	Reply ->
	    Reply
    end.

ucheck_sorted1(_I, _J, _A, []) ->
    ok;
ucheck_sorted1(I, J, A, [B | Rest]) ->
    ok = ukeycompare(I, J, A, B),
    ucheck_sorted1(I, J, B, Rest).

ukeycompare(I, _J, A, B) when element(I, A) < element(I, B) ->
    ok;
ukeycompare(I, J, A, B) when A =/= B,
			     element(I, A) == element(I, B), 
			     element(J, A) =< element(J, B) ->
    ok.

<<<<<<< HEAD
=======


%% Merge two lists using a fun.
funmerge(Config) when is_list(Config) ->

    Singleton = id([a, b, c]),
    Two = [1,2],
    Six = [1,2,3,4,5,6],
    F = fun(X, Y) -> X =< Y end,

    %% 2-way merge
    [] = lists:merge(F, [], []),
    Two = lists:merge(F, Two, []),
    Two = lists:merge(F, [], Two),
    Six = lists:merge(F, [1,3,5], [2,4,6]),
    Six = lists:merge(F, [2,4,6], [1,3,5]),
    Six = lists:merge(F, [1,2,3], [4,5,6]),
    Six = lists:merge(F, [4,5,6], [1,2,3]),
    Six = lists:merge(F, [1,2,5],[3,4,6]),
    [1,2,3,5,7] = lists:merge(F, [1,3,5,7], [2]),
    [1,2,3,4,5,7] = lists:merge(F, [1,3,5,7], [2,4]),
    [1,2,3,4,5,6,7] = lists:merge(F, [1,3,5,7], [2,4,6]),
    [1,2,3,5,7] = lists:merge(F, [2], [1,3,5,7]),
    [1,2,3,4,5,7] = lists:merge(F, [2,4], [1,3,5,7]),
    [1,2,3,4,5,6,7] = lists:merge(F, [2,4,6], [1,3,5,7]),

    F2 = fun(X,Y) -> element(1,X) =< element(1,Y) end,
    [{b,2},{c,11},{c,12},{c,21},{c,22},{e,5}] =
	lists:merge(F2,[{c,11},{c,12},{e,5}], [{b,2},{c,21},{c,22}]),

    true = erts_debug:same(Singleton, lists:merge(F, Singleton, [])),
    true = erts_debug:same(Singleton, lists:merge(F, [], Singleton)),

    {'EXIT', _} = (catch lists:merge(F, a, b)),
    {'EXIT', _} = (catch lists:merge(F, a, [])),
    {'EXIT', _} = (catch lists:merge(F, [], b)),
    {'EXIT', _} = (catch lists:merge(F, a, [1, 2, 3])),
    {'EXIT', _} = (catch lists:merge(F, [1, 2, 3], b)),

    ok.

%% Reverse merge two lists using a fun.
rfunmerge(Config) when is_list(Config) ->

    Singleton = id([a, b, c]),
    Two = [2,1],
    Six = [6,5,4,3,2,1],
    F = fun(X, Y) -> X =< Y end,

    %% 2-way reversed merge
    [] = lists:rmerge(F, [], []),
    Two = lists:rmerge(F, Two, []),
    Two = lists:rmerge(F, [], Two),
    Six = lists:rmerge(F, [5,3,1], [6,4,2]),
    Six = lists:rmerge(F, [6,4,2], [5,3,1]),
    Six = lists:rmerge(F, [3,2,1], [6,5,4]),
    Six = lists:rmerge(F, [6,5,4], [3,2,1]),
    Six = lists:rmerge(F, [4,3,2],[6,5,1]),
    [7,6,5,3,1] = lists:rmerge(F, [7,5,3,1], [6]),
    [7,6,5,4,3,1] = lists:rmerge(F, [7,5,3,1], [6,4]),
    [7,6,5,4,3,2,1] = lists:rmerge(F, [7,5,3,1], [6,4,2]),
    [7,5,3,2,1] = lists:rmerge(F, [2], [7,5,3,1]),
    [7,5,4,3,2,1] = lists:rmerge(F, [4,2], [7,5,3,1]),
    [7,6,5,4,3,2,1] = lists:rmerge(F, [6,4,2], [7,5,3,1]),

    F2 = fun(X,Y) -> element(1,X) =< element(1,Y) end,
    L1 = [{c,11},{c,12},{e,5}],
    L2 = [{b,2},{c,21},{c,22}],
    true =
	lists:merge(F2, L1, L2) == 
	lists:reverse(lists:rmerge(F2,lists:reverse(L1), lists:reverse(L2))),

    true = erts_debug:same(Singleton, lists:rmerge(F, Singleton, [])),
    true = erts_debug:same(Singleton, lists:rmerge(F, [], Singleton)),

    {'EXIT', _} = (catch lists:rmerge(F, a, b)),
    {'EXIT', _} = (catch lists:rmerge(F, a, [])),
    {'EXIT', _} = (catch lists:rmerge(F, [], b)),
    {'EXIT', _} = (catch lists:rmerge(F, a, [1, 2, 3])),
    {'EXIT', _} = (catch lists:rmerge(F, [1, 2, 3], b)),

    ok.


funsort_1(Config) when is_list(Config) ->
    ok = funsort_check(1, [], []),
    ok = funsort_check(1, [{a,b}], [{a,b}]),
    ok = funsort_check(1, [{a,b},{a,b}], [{a,b},{a,b}]),
    ok = funsort_check(1, [{a,b},{b,c}], [{a,b},{b,c}]),
    ok = funsort_check(1, [{b,c},{a,b}], [{a,b},{b,c}]),
    ok = funsort_check(1,
		       [{1,e},{3,f},{2,y},{0,z},{x,14}],
		       [{0,z},{1,e},{2,y},{3,f},{x,14}]),
    F = funsort_fun(1),

    [{b,1},{c,1}] = lists:sort(F, [{c,1},{b,1}]),
    [{a,0},{b,2},{c,3},{d,4}] =
	lists:sort(F, [{d,4},{c,3},{b,2},{a,0}]),
    [{a,0},{b,1},{b,2},{c,1}] =
	lists:sort(F, [{c,1},{b,1},{b,2},{a,0}]),
    [{a,0},{b,1},{b,2},{c,1},{d,4}] =
	lists:sort(F, [{c,1},{b,1},{b,2},{a,0},{d,4}]),

    SFun = fun(L) -> fun(X) -> funsort_check(1, X, L) end end,
    L1 = [{1,a},{1,a},{2,b},{2,b},{3,c},{4,d},{5,e},{6,f}],
    lists:foreach(SFun(L1), perms(L1)),

    ok.

%% sort/2 should be stable.
funsort_stable(Config) when is_list(Config) ->
    ok = funsort_check(1, [{1,b},{1,c}], [{1,b},{1,c}]),
    ok = funsort_check(1, [{1,c},{1,b}], [{1,c},{1,b}]),
    ok = funsort_check(1,
		       [{1,c},{1,b},{2,x},{3,p},{2,a}],
		       [{1,c},{1,b},{2,x},{2,a},{3,p}]),
    ok.

%% sort/2 should exit when given bad arguments.
funsort_error(Config) when is_list(Config) ->
    {'EXIT', _} = (catch lists:sort(1, [{1,b} , {1,c}])),
    {'EXIT', _} = (catch lists:sort(fun(X,Y) -> X =< Y end,
				    [{1,b} | {1,c}])),
    ok.

%% sort/2 on big randomized lists.
funsort_rand(Config) when is_list(Config) ->
    ok = funsort_check3(1, biglist(10)),
    ok = funsort_check3(1, biglist(100)),
    ok = funsort_check3(1, biglist(1000)),
    ok = funsort_check3(1, biglist(10000)),
    ok.

%% Do a keysort
funsort(I, L) ->
    lists:sort(funsort_fun(I), L).

funsort_check3(I, Input) ->
    check_sorted(I, 3, Input, funsort(I, Input)).

%%% Keysort a list, check that the returned list is what we expected,
%%% and that it is actually sorted.
funsort_check(I, Input, Expected) ->
    Expected = funsort(I, Input),
    check_sorted(I, Input, Expected).


%% Merge two lists while removing duplicates using a fun.
ufunmerge(Conf) when is_list(Conf) ->

    Singleton = id([a, b, c]),
    Two = [1,2],
    Six = [1,2,3,4,5,6],
    F = fun(X, Y) -> X =< Y end,

    %% 2-way unique merge
    [] = lists:umerge(F, [], []),
    Two = lists:umerge(F, Two, []),
    Two = lists:umerge(F, [], Two),
    Six = lists:umerge(F, [1,3,5], [2,4,6]),
    Six = lists:umerge(F, [2,4,6], [1,3,5]),
    Six = lists:umerge(F, [1,2,3], [4,5,6]),
    Six = lists:umerge(F, [4,5,6], [1,2,3]),
    Six = lists:umerge(F, [1,2,5],[3,4,6]),
    [1,2,3,5,7] = lists:umerge(F, [1,3,5,7], [2]),
    [1,2,3,4,5,7] = lists:umerge(F, [1,3,5,7], [2,4]),
    [1,2,3,4,5,6,7] = lists:umerge(F, [1,3,5,7], [2,4,6]),
    [1,2,3,5,7] = lists:umerge(F, [2], [1,3,5,7]),
    [1,2,3,4,5,7] = lists:umerge(F, [2,4], [1,3,5,7]),
    [1,2,3,4,5,6,7] = lists:umerge(F, [2,4,6], [1,3,5,7]),

    [1,2,3,5,7] = lists:umerge(F, [1,2,3,5,7], [2]),
    [1,2,3,4,5,7] = lists:umerge(F, [1,2,3,4,5,7], [2,4]),
    [1,2,3,4,5,6,7] = lists:umerge(F, [1,3,5,6,7], [2,4,6]),
    [1,2,3,5,7] = lists:umerge(F, [2], [1,2,3,5,7]),
    [1,2,3,4,5,7] = lists:umerge(F, [2,4], [1,2,3,4,5,7]),
    [1,2,3,4,5,6,7] = lists:umerge(F, [2,4,6], [1,2,3,4,5,6,7]),

    L1 = [{a,1},{a,3},{a,5},{a,7}],
    L2 = [{b,1},{b,3},{b,5},{b,7}],
    F2 = fun(X,Y) -> element(2,X) =< element(2,Y) end,
    L1 = lists:umerge(F2, L1, L2),
    [{b,2},{e,5},{c,11},{c,12},{c,21},{c,22}] =
	lists:umerge(F2, [{e,5},{c,11},{c,12}], [{b,2},{c,21},{c,22}]),

    true = erts_debug:same(Singleton, lists:umerge(F, Singleton, [])),
    true = erts_debug:same(Singleton, lists:umerge(F, [], Singleton)),

    {'EXIT', _} = (catch lists:umerge(F, a, b)),
    {'EXIT', _} = (catch lists:umerge(F, a, [])),
    {'EXIT', _} = (catch lists:umerge(F, [], b)),
    {'EXIT', _} = (catch lists:umerge(F, a, [1, 2, 3])),
    {'EXIT', _} = (catch lists:umerge(F, [1, 2, 3], b)),

    ok.

%% Reverse merge two lists while removing duplicates using a fun.
rufunmerge(Conf) when is_list(Conf) ->
    Singleton = id([a, b, c]),
    Two = [2,1],
    Six = [6,5,4,3,2,1],
    F = fun(X, Y) -> X =< Y end,

    %% 2-way reversed unique merge
    [] = lists:rumerge(F, [], []),
    Two = lists:rumerge(F, Two, []),
    Two = lists:rumerge(F, [], Two),
    Six = lists:rumerge(F, [5,3,1], [6,4,2]),
    Six = lists:rumerge(F, [6,4,2], [5,3,1]),
    Six = lists:rumerge(F, [3,2,1], [6,5,4]),
    Six = lists:rumerge(F, [6,5,4], [3,2,1]),
    Six = lists:rumerge(F, [4,3,2],[6,5,1]),
    [7,6,5,3,1] = lists:rumerge(F, [7,5,3,1], [6]),
    [7,6,5,4,3,1] = lists:rumerge(F, [7,5,3,1], [6,4]),
    [7,6,5,4,3,2,1] = lists:rumerge(F, [7,5,3,1], [6,4,2]),
    [7,5,3,2,1] = lists:rumerge(F, [2], [7,5,3,1]),
    [7,5,4,3,2,1] = lists:rumerge(F, [4,2], [7,5,3,1]),
    [7,6,5,4,3,2,1] = lists:rumerge(F, [6,4,2], [7,5,3,1]),

    [7,6,5,3,1] = lists:rumerge(F, [7,6,5,3,1], [6]),
    [7,6,5,4,3,1] = lists:rumerge(F, [7,6,5,4,3,1], [6,4]),
    [7,6,5,4,3,2,1] = lists:rumerge(F, [7,6,5,4,3,2,1], [6,4,2]),
    [7,5,3,2,1] = lists:rumerge(F, [2], [7,5,3,2,1]),
    [7,5,4,3,2,1] = lists:rumerge(F, [4,2], [7,5,4,3,2,1]),
    [7,6,5,4,3,2,1] = lists:rumerge(F, [6,4,2], [7,6,5,4,3,2,1]),

    F2 = fun(X,Y) -> element(1,X) =< element(1,Y) end,
    L1 = [{1,a},{1,b},{1,a}],
    L2 = [{1,a},{1,b},{1,a}],
    true = lists:umerge(F2, L1, L2) ==
	lists:reverse(lists:rumerge(F, lists:reverse(L2), lists:reverse(L1))),

    L3 = [{c,11},{c,12},{e,5}],
    L4 = [{b,2},{c,21},{c,22}],
    true =
	lists:umerge(F2, L3, L4) == 
	lists:reverse(lists:rumerge(F2,lists:reverse(L3), lists:reverse(L4))),

    true = erts_debug:same(Singleton, lists:rumerge(F, Singleton, [])),
    true = erts_debug:same(Singleton, lists:rumerge(F, [], Singleton)),

    {'EXIT', _} = (catch lists:rumerge(F, a, b)),
    {'EXIT', _} = (catch lists:rumerge(F, a, [])),
    {'EXIT', _} = (catch lists:rumerge(F, [], b)),
    {'EXIT', _} = (catch lists:rumerge(F, a, [1, 2, 3])),
    {'EXIT', _} = (catch lists:rumerge(F, [1, 2, 3], b)),

    ok.

ufunsort_1(Config) when is_list(Config) ->
    ok = ufunsort_check(1, [], []),
    ok = ufunsort_check(1, [{a,b}], [{a,b}]),
    ok = ufunsort_check(1, [{a,b},{a,b}], [{a,b}]),
    ok = ufunsort_check(1, [{a,b},{b,c}], [{a,b},{b,c}]),
    ok = ufunsort_check(1, [{b,c},{a,b}], [{a,b},{b,c}]),
    ok = ufunsort_check(1,
			[{1,e},{3,f},{2,y},{0,z},{x,14}],
			[{0,z},{1,e},{2,y},{3,f},{x,14}]),
    ok = ufunsort_check(1,
			[{1,a},{2,b},{3,c},{2,b},{1,a},{2,b},{3,c},
			 {2,b},{1,a}],
			[{1,a},{2,b},{3,c}]),
    ok = ufunsort_check(1,
			[{1,a},{1,a},{1,b},{1,b},{1,a},{2,a}],
			[{1,a},{2,a}]),

    F = funsort_fun(1),
    L1 = [{1,a},{1,b},{1,a}],
    L2 = [{1,a},{1,b},{1,a}],
    ok = ufunsort_check(1, lists:keymerge(1, L1, L2),
			lists:umerge(F, lists:usort(F, L1),
				     lists:usort(F, L2))),
    L3 = [{1,a},{1,b},{1,a},{2,a}],
    ok = ufunsort_check(1, lists:keymerge(1, L3, L2),
			lists:umerge(F, lists:usort(F, L3),
				     lists:usort(F, L2))),
    L4 = [{1,b},{1,a}],
    ok = ufunsort_check(1, lists:keymerge(1, L1, L4),
			lists:umerge(F, lists:usort(F, L1),
				     lists:usort(F, L4))),
    L5 = [{1,a},{1,b},{1,a},{2,a}],
    ok = ufunsort_check(1, lists:keymerge(1, L5, []),
			lists:umerge(F, lists:usort(F, L5), [])),
    L6 = [{3,a}],
    ok = ufunsort_check(1, lists:keymerge(1, L5, L6),
			lists:umerge(F, lists:usort(F, L5),
				     lists:usort(F, L6))),

    [{b,1},{c,1}] = lists:usort(F, [{c,1},{c,1},{b,1}]),
    [{a,0},{b,2},{c,3},{d,4}] =
	lists:usort(F, [{d,4},{c,3},{b,2},{b,2},{a,0}]),
    [{a,0},{b,1},{c,1}] =
	lists:usort(F, [{c,1},{b,1},{b,1},{b,2},{b,2},{a,0}]),
    [{a,0},{b,1},{c,1},{d,4}] =
	lists:usort(F, [{c,1},{b,1},{b,2},{a,0},{a,0},{d,4},{d,4}]),

    SFun = fun(L) -> fun(X) -> ufunsort_check(1, X, L) end end,
    PL = [{1,a},{2,b},{3,c},{4,d},{5,e},{6,f}],
    Ps = perms([{1,a},{2,b},{3,c},{4,d},{5,e},{6,f},{2,b},{1,a}]),
    lists:foreach(SFun(PL), Ps),

    ok.

%% usort/2 should be stable.
ufunsort_stable(Config) when is_list(Config) ->
    ok = ufunsort_check(1, [{1,b},{1,c}], [{1,b}]),
    ok = ufunsort_check(1, [{1,c},{1,b}], [{1,c}]),
    ok = ufunsort_check(1,
			[{1,c},{1,b},{2,x},{3,p},{2,a}],
			[{1,c},{2,x},{3,p}]),

    ok = ufunsort_check_stability(bigfunlist(10)),
    ok = ufunsort_check_stability(bigfunlist(100)),
    ok = ufunsort_check_stability(bigfunlist(1000)),
    case erlang:system_info(modified_timing_level) of
	undefined -> ok = ufunsort_check_stability(bigfunlist(10000));
	_ -> ok
    end,
    ok.

%% usort/2 should exit when given bad arguments.
ufunsort_error(Config) when is_list(Config) ->
    {'EXIT', _} = (catch lists:usort(1, [{1,b} , {1,c}])),
    {'EXIT', _} = (catch lists:usort(fun(X,Y) -> X =< Y end,
				     [{1,b} | {1,c}])),
    ok.

%% usort/2 on big randomized lists.
ufunsort_rand(Config) when is_list(Config) ->
    ok = ufunsort_check3(1, biglist(10)),
    ok = ufunsort_check3(1, biglist(100)),
    ok = ufunsort_check3(1, biglist(1000)),
    ok = ufunsort_check3(1, biglist(10000)),

    ok = gen_ufunsort_check(1, ubiglist(100)),
    ok = gen_ufunsort_check(1, ubiglist(1000)),
    ok = gen_ufunsort_check(1, ubiglist(10000)),
    ok.

%% Check that usort/2 is stable and correct relative sort/2.
gen_ufunsort_check(I, Input) ->
    U = ufunsort(I, Input),
    S = funsort(I, Input),
    case U == no_dups_keys(S, I) of
	true ->
	    ok;
	false ->
	    io:format("~w~n", [Input]),
	    erlang:error(gen_ufunsort_check)
    end.

%% Used for checking that the first copy is kept.
ufunsort_check_stability(L) ->
    I = 1,
    U = ufunsort(I, L),
    S = no_dups(funsort(I, L)),
    check_stab(L, U, S, "usort/2", "sort/2").

ufunsort_check3(I, Input) ->
    ucheck_sorted(I, 3, Input, ufunsort(I, Input)).

%%% Keysort a list, check that the returned list is what we expected,
%%% and that it is actually sorted.
ufunsort_check(I, Input, Expected) ->
    Expected = ufunsort(I, Input),
    ucheck_sorted(I, Input, Expected).

%% Do a keysort
ufunsort(I, L) ->
    lists:usort(funsort_fun(I), L).

funsort_fun(I) ->
    fun(A, B) when tuple_size(A) >= I, tuple_size(B) >= I ->
            element(I, A) =< element(I, B)
    end.

check_stab(L, U, S, US, SS) ->
    UP = explicit_pid(U),
    SP = explicit_pid(S),
    case UP == SP of
	true ->
	    ok;
	false ->
	    io:format("In: ~w~n", [explicit_pid(L)]),
	    io:format("~s: ~w~n", [US, UP]),
	    io:format("~s:  ~w~n", [SS, SP]),
	    erlang:error(unstable)
    end.

test_stable_ukeysort(StableKeys, Ks) ->
    StableList_1 = [{K} || K <- StableKeys],
    StableUList_1 = ukeylist(1, StableList_1),
    StableElements_1 =
        [{K, lists_keyeq(1, K, StableList_1)} || K <- Ks],
    [begin
         {StableUList_1, _, _} =
             {lists:ukeysort(1, Unsorted), StableUList_1, Unsorted}
     end ||
        Unsorted <- perms(StableList_1),
        elements_are_keystable(1, Unsorted, StableElements_1)],
    %%
    StableList_2 = lists:enumerate(StableKeys),
    StableUList_2 = ukeylist(2, StableList_2),
    StableElements_2 =
        [{K, lists_keyeq(2, K, StableList_2)} || K <- Ks],
    %%
    [begin
         {StableUList_2, _, _} =
             {lists:ukeysort(2, Unsorted), StableUList_2, Unsorted}
     end ||
        Unsorted <- perms(StableList_2),
        elements_are_keystable(2, Unsorted, StableElements_2)],
    ok.

ukeylist(_I, []) -> [];
ukeylist(I, [X | L]) -> ukeylist(I, X, element(I, X), L).
%%
ukeylist(I, X, EX, [Y | L]) ->
    EY = element(I, Y),
    if  EX == EY    ->      ukeylist(I, X, EX, L);
        (EX =/= EY) -> [X | ukeylist(I, Y, EY, L)]
    end;
ukeylist(_I, X, _EX, []) -> [X].

>>>>>>> ef70fb03
%%%------------------------------------------------------------
%%% Generate lists of given length, containing 3-tuples with
%%% random integer elements in the range 0..44 as elements 1 and 2.
%%% Element 3 in the tuple is the position of the tuple in the list.

biglist(N) ->
    rand:seed(exsplus),
    biglist(N, []).

biglist(0, L) ->
    L;
biglist(N, L) ->
    E = random_tuple(45, N),
    biglist(N-1, [E|L]).

%%%------------------------------------------------------------
%%% Generate lists of given length, containing 2-tuples with
%%% random integer elements in the range 0..10 as element 1.
%%% Element 2 in the tuple is a random integer in the range 0..5.
%%% No sequence number.

ubiglist(N) ->
    rand:seed(exsplus),
    ubiglist(N, []).

ubiglist(0, L) ->
    L;
ubiglist(N, L) ->
    E = urandom_tuple(11, 6),
    ubiglist(N-1, [E|L]).

urandom_tuple(N, I) ->
    R1 = randint(N),
    R2 = randint(I),
    {R1, R2}.

random_tuple(N, Seq) ->
    R1 = randint(N),
    R2 = randint(N),
    {R1, R2, Seq}.

randint(N) ->
    trunc(rand:uniform() * N).

%% The first "duplicate" is kept.
no_dups_keys([], _I) ->
    [];
no_dups_keys([H | T], I) ->
    no_dups_keys(H, T, [], I).

no_dups_keys(H, [H1 | T], L, I) when element(I, H) == element(I, H1) ->
    no_dups_keys(H, T, L, I);
no_dups_keys(H, [H1 | T], L, I) ->
    no_dups_keys(H1, T, [H | L], I);
no_dups_keys(H, [], L, _I) ->
    lists:reverse([H | L]).

perms([]) ->
    [[]];
perms(L) ->
    [[H|T] || H <- L, T <- perms(L--[H])].

%%%------------------------------------------------------------
%%% Test the sort routines with randomly generated lists.

-record(state, {sort = 0, usort = 0}).

%% Run it interactively. 'stop' or 'info' recognized commands.
sort_loop() ->
    sort_loop(5000).

sort_loop(N) when is_integer(N), N > 0 ->
    Pid = spawn_link(?MODULE, sloop, [N]),
    sort_loop_1(Pid).

sort_loop_1(Pid) ->
    case io:get_line('? ') of
	eof ->
	    ok;
	"stop\n" ->
	    Pid ! {self(), stop},
	    receive {Pid, S} -> display_state(S) end;
	"info\n" ->
	    Pid ! {self(), info},
	    receive {Pid, S} -> display_state(S) end,
	    sort_loop_1(Pid);
	_Other ->
	    sort_loop_1(Pid)
    end.

sloop(N) ->
    rand:seed(exsplus),
    sloop(N, #state{}).

sloop(N, S) ->
    receive
	{From, stop} ->
	    From ! {self(), S};
	{From, info} ->
	    From ! {self(), S},
	    sloop(N, S)
    after 0 ->
	    Len = randint(N),
	    NS = case randint(3) of
		     0 ->
			 BL = biglist(Len, []),
			 ok = check(BL),
			 ok = keysort_check3(1, BL),
			 S#state{sort = S#state.sort + 1};
		     1 ->
			 BL = ubiglist(Len, []),
			 ok = ucheck(BL),
			 ok = gen_ukeysort_check(1, BL),
			 S#state{usort = S#state.usort + 1}
		 end,
	    sloop(N, NS)
    end.

display_state(S) ->    
    io:format("sort:   ~p~n", [S#state.sort]),
    io:format("usort:  ~p~n", [S#state.usort]).

%%%------------------------------------------------------------


%% Test for infinite loop (OTP-2404).
seq_loop(Config) when is_list(Config) ->
    _ = (catch lists:seq(1, 5, -1)),
    ok.

%% Non-error cases for seq/2.
seq_2(Config) when is_list(Config) ->
    [1,2,3] = lists:seq(1,3),
    [1] = lists:seq(1,1),
    Big = 748274827583793785928592859,
    Big1 = Big+1,
    Big2 = Big+2,
    [Big, Big1, Big2] = lists:seq(Big, Big+2),
    ok.

%% Error cases for seq/2.
seq_2_e(Config) when is_list(Config) ->
    seq_error([4, 2]),
    seq_error([1, a]),
    seq_error([1.0, 2.0]),
    ok.

seq_error(Args) ->
    {'EXIT', _} = (catch apply(lists, seq, Args)).

%% Non-error cases for seq/3.
seq_3(Config) when is_list(Config) ->
    [1,2,3] = lists:seq(1,3,1),
    [1] = lists:seq(1,1,1),
    Big = 748274827583793785928592859,
    Big1 = Big+1,
    Big2 = Big+2,
    [Big, Big1, Big2] = lists:seq(Big, Big+2,1),

    [3,2,1] = lists:seq(3,1,-1),
    [1] = lists:seq(1,1,-1),

    [3,1] = lists:seq(3,1,-2),
    [1] = lists:seq(1, 10, 10),
    [1, 4, 7, 10, 13, 16, 19] = lists:seq(1, 19, 3),
    [1, 4, 7, 10, 13, 16, 19] = lists:seq(1, 20, 3),
    [1, 4, 7, 10, 13, 16, 19] = lists:seq(1, 21, 3),

    [1] = lists:seq(1, 1, 0),		%OTP-2613
    ok.

%% Error cases for seq/3.
seq_3_e(Config) when is_list(Config) ->
    seq_error([4, 2, 1]),
    seq_error([3, 5, -1]),
    seq_error([1, a, 1]),
    seq_error([1.0, 2.0, 1]),

    seq_error([1, 3, 1.0]),
    seq_error([1, 3, a]),
    seq_error([1, 3, 0]),

    seq_error([a, a, 0]),
    ok.

%% OTP-7230. seq/1,2 returns the empty list.
otp_7230(Config) when is_list(Config) ->
    From = -10,
    To = 10,
    StepFrom = -10,
    StepTo = 10,

    L = lists:seq(From, To),
    SL = lists:seq(StepFrom, StepTo),
    [] =
	[{F, T, S} ||
	    F <- L, T <- L, S <- SL,
	    not check_seq(F, T, S, catch lists:seq(F, T, S))
		orelse
		S =:= 1 andalso not check_seq(F, T, S, catch lists:seq(F, T))
        ].

check_seq(From, To, 0, R) ->
    From =:= To andalso R =:= [From]
	orelse
	From =/= To andalso is_tuple(R) andalso element(1, R) =:= 'EXIT';
check_seq(From, To, Step, []) when Step =/= 0 ->
    0 =:= property(From, To, Step)
	andalso
	  (
	  Step > 0 andalso To < From andalso From-To =< Step
	  orelse
	  Step < 0 andalso To > From andalso To-From =< -Step
	 );
check_seq(From, To, Step, R) when R =/= [], To < From, Step > 0 ->
    is_tuple(R) andalso element(1, R) =:= 'EXIT';
check_seq(From, To, Step, R) when R =/= [], To > From, Step < 0 ->
    is_tuple(R) andalso element(1, R) =:= 'EXIT';
check_seq(From, To, Step, L) when is_list(L), L =/= [], Step =/= 0 ->
    First = hd(L),
    Last = lists:last(L),
    Min = lists:min(L),
    Max = lists:max(L),

    [] =:= [E || E <- L, not is_integer(E)]
	andalso
    %% The difference between two consecutive elements is Step:
	begin
	    LS = [First-Step]++L,
	    LR = L++[Last+Step],
	    [Step] =:= lists:usort([B-A || {A,B} <- lists:zip(LS, LR)])
	end
	andalso
    %% The first element of L is From:
	From =:= First
	andalso
    %% No element outside the given interval:
	Min >= lists:min([From, To])
	andalso
	Max =< lists:max([From, To])
	andalso
    %% All elements are present:
	abs(To-Last) < abs(Step)
	andalso
	length(L) =:= property(From, To, Step);
check_seq(_From, _To, _Step, _R) ->
    false.

property(From, To, Step) ->
    ((To-From+Step) div Step).

%%%------------------------------------------------------------


-define(sublist_error2(X,Y), {'EXIT', _} = (catch lists:sublist(X,Y))).
-define(sublist_error3(X,Y,Z), {'EXIT', _} = (catch lists:sublist(X,Y,Z))).

sublist_2(Config) when is_list(Config) ->
    [] = lists:sublist([], 0),
    [] = lists:sublist([], 1),
    [] = lists:sublist([a], 0),
    [a] = lists:sublist([a], 1),
    [a] = lists:sublist([a], 2),
    [a] = lists:sublist([a|b], 1),

    [a,b] = lists:sublist([a,b|c], 2),

    ok.

%% sublist/2 error cases.
sublist_2_e(Config) when is_list(Config) ->
    ?sublist_error2([], -1),
    ?sublist_error2(a, -1),
    ?sublist_error2(a, 0),
    ?sublist_error2([a|b], 2),
    ?sublist_error2([a], x),
    ?sublist_error2([a], 1.5),
    ?sublist_error2([], x),
    ?sublist_error2([], 1.5),
    ok.

sublist_3(Config) when is_list(Config) ->
    [] = lists:sublist([], 1, 0),
    [] = lists:sublist([], 1, 1),
    [] = lists:sublist([], 2, 0),
    [] = lists:sublist([a], 1, 0),
    [a] = lists:sublist([a], 1, 1),
    [a] = lists:sublist([a], 1, 2),
    [a] = lists:sublist([a|b], 1, 1),

    [] = lists:sublist([], 1, 0),
    [] = lists:sublist([], 1, 1),
    [] = lists:sublist([a], 1, 0),
    [a] = lists:sublist([a], 1, 1),
    [a] = lists:sublist([a], 1, 2),
    [] = lists:sublist([a], 2, 1),
    [] = lists:sublist([a], 2, 2),
    [] = lists:sublist([a], 2, 79),
    [] = lists:sublist([a], 3, 1),
    [] = lists:sublist([a,b|c], 1, 0),
    [] = lists:sublist([a,b|c], 2, 0),
    [a] = lists:sublist([a,b|c], 1, 1),
    [b] = lists:sublist([a,b|c], 2, 1),
    [a,b] = lists:sublist([a,b|c], 1, 2),

    [] = lists:sublist([a], 2, 0),

    ok.

%% sublist/3 error cases
sublist_3_e(Config) when is_list(Config) ->
    ?sublist_error3([], 1, -1),
    ?sublist_error3(a, 1, -1),
    ?sublist_error3(a, 1, 0),
    ?sublist_error3([a|b], 1, 2),
    ?sublist_error3([a], 1, x),
    ?sublist_error3([a], 1, 1.5),
    ?sublist_error3([], 1, x),
    ?sublist_error3([], 1, 1.5),

    ?sublist_error3([], -1, 0),
    ?sublist_error3(a, x, -1),
    ?sublist_error3([a,b], 0.5, 1),
    ?sublist_error3([a,b], 1.5, 1),
    ?sublist_error3([a], 1, x),
    ?sublist_error3([a], 1, 1.5),
    ?sublist_error3([], 1, x),
    ?sublist_error3([], 1, 1.5),

    ?sublist_error3([a], 0, -1),
    ?sublist_error3([a], 1, -1),
    ?sublist_error3([a], 2, -1),
    ?sublist_error3([a], 0, 0),
    ?sublist_error3([a], 0, 1),

    ?sublist_error3([a,b|c], 2, 2),
    ?sublist_error3([a,b|c], 3, 0),
    ?sublist_error3([a,b|c], 3, 1),
    ok.

%%%------------------------------------------------------------


-define(flatten_error1(X), {'EXIT', _} = (catch lists:flatten(X))).

%% Test lists:flatten/1,2 and lists:flatlength/1.
flatten_1(Config) when is_list(Config) ->
    [] = lists_flatten([]),
    [1,2] = lists_flatten([1,2]),
    [1,2] = lists_flatten([1,[2]]),
    [1,2] = lists_flatten([[1],2]),
    [1,2] = lists_flatten([[1],[2]]),
    [1,2] = lists_flatten([[1,2]]),
    [a,b,c,d] = lists_flatten([[a],[b,c,[d]]]),

    ok.

lists_flatten(List) ->
    Flat = lists:flatten(List),
    Flat = lists:flatten(List, []),
    Len = lists:flatlength(List),
    Len = length(Flat),
    Flat.

%% flatten/1 error cases
flatten_1_e(Config) when is_list(Config) ->
    ?flatten_error1(a),
    ?flatten_error1([a|b]),
    ?flatten_error1([[a],[b|c],[d]]),
    ok.

%%% [arndt] What if second arg isn't a proper list? This issue isn't
%%% clear-cut. Right now, I think that any term should be allowed.
%%% But I also wish this function didn't exist at all.

%% Test lists:flatten/2.
flatten_2(Config) when is_list(Config) ->
    [] = lists:flatten([], []),
    [a] = lists:flatten([a], []),
    [a,b,c,[no,flatten]] = lists:flatten([[a,[b,c]]], [[no,flatten]]),
    ok.

%% flatten/2 error cases.
flatten_2_e(Config) when is_list(Config) ->
    ok.

%% Test lists:zip/2, lists:unzip/1.
zip_unzip(Config) when is_list(Config) ->
    [] = lists:zip([], []),
    [{a,b}] = lists:zip([a], [b]),
    [{42.0,{kalle,nisse}},{a,b}] = lists:zip([42.0,a], [{kalle,nisse},b]),

    %% Longer lists.
    SeqA = lists:seq(45, 200),
    SeqB = [A*A || A <- SeqA],
    AB = lists:zip(SeqA, SeqB),
    SeqA = [A || {A,_} <- AB],
    SeqB = [B || {_,B} <- AB],
    {SeqA,SeqB} = lists:unzip(AB),

    %% Some more unzip/1.
    {[],[]} = lists:unzip([]),
    {[a],[b]} = lists:unzip([{a,b}]),
    {[a,c],[b,d]} = lists:unzip([{a,b},{c,d}]),

    %% Error cases.
    {'EXIT',{function_clause,_}} = (catch lists:zip([], [b])),
    {'EXIT',{function_clause,_}} = (catch lists:zip([a], [])),
    {'EXIT',{function_clause,_}} = (catch lists:zip([a], [b,c])),
    {'EXIT',{function_clause,_}} = (catch lists:zip([a], [b,c])),
    ok.

zip_fail(Config) when is_list(Config) ->
    [] = lists:zip([], [], fail),
    {'EXIT', {function_clause, _}} = (catch lists:zip([a], [], fail)),
    {'EXIT', {function_clause, _}} = (catch lists:zip([], [c], fail)),

    [{a, c}] = lists:zip([a], [c], fail),
    {'EXIT', {function_clause, _}} = (catch lists:zip([a, b], [c], fail)),
    {'EXIT', {function_clause, _}} = (catch lists:zip([a], [c, d], fail)),

    ok.

zip_trim(Config) when is_list(Config) ->
    [] = lists:zip([], [], trim),
    [] = lists:zip([a], [], trim),
    [] = lists:zip([], [c], trim),

    [{a, c}] = lists:zip([a], [c], trim),
    [{a, c}] = lists:zip([a, b], [c], trim),
    [{a, c}] = lists:zip([a], [c, d], trim),

    ok.

zip_pad(Config) when is_list(Config) ->
    How = {pad, {x, y}},

    [] = lists:zip([], [], How),
    [{a, y}] = lists:zip([a], [], How),
    [{x, c}] = lists:zip([], [c], How),

    [{a, c}] = lists:zip([a], [c], How),
    [{a, c}, {b, y}] = lists:zip([a, b], [c], How),
    [{a, c}, {x, d}] = lists:zip([a], [c, d], How),

    ok.

%% Test lists:zip3/3, lists:unzip3/1.
zip_unzip3(Config) when is_list(Config) ->
    [] = lists:zip3([], [], []),
    [{a,b,c}] = lists:zip3([a], [b], [c]),

    %% Longer lists.
    SeqA = lists:seq(45, 200),
    SeqB = [2*A || A <- SeqA],
    SeqC = [A*A || A <- SeqA],
    ABC = lists:zip3(SeqA, SeqB, SeqC),
    SeqA = [A || {A,_,_} <- ABC],
    SeqB = [B || {_,B,_} <- ABC],
    SeqC = [C || {_,_,C} <- ABC],
    {SeqA,SeqB,SeqC} = lists:unzip3(ABC),

    %% Some more unzip3/1.
    {[],[],[]} = lists:unzip3([]),
    {[a],[b],[c]} = lists:unzip3([{a,b,c}]),

    %% Error cases.
    {'EXIT',{function_clause,_}} = (catch lists:zip3([], [], [c])),
    {'EXIT',{function_clause,_}} = (catch lists:zip3([], [b], [])),
    {'EXIT',{function_clause,_}} = (catch lists:zip3([a], [], [])),

    ok.

zip3_fail(Config) when is_list(Config) ->
    [] = lists:zip3([], [], [], fail),
    {'EXIT', {function_clause, _}} = (catch lists:zip3([a], [], [], fail)),
    {'EXIT', {function_clause, _}} = (catch lists:zip3([], [c], [], fail)),
    {'EXIT', {function_clause, _}} = (catch lists:zip3([a], [c], [], fail)),
    {'EXIT', {function_clause, _}} = (catch lists:zip3([], [], [e], fail)),
    {'EXIT', {function_clause, _}} = (catch lists:zip3([a], [], [e], fail)),
    {'EXIT', {function_clause, _}} = (catch lists:zip3([], [c], [e], fail)),

    [{a, c, e}] = lists:zip3([a], [c], [e], fail),
    {'EXIT', {function_clause, _}} = (catch lists:zip3([a, b], [c], [e], fail)),
    {'EXIT', {function_clause, _}} = (catch lists:zip3([a], [c, d], [e], fail)),
    {'EXIT', {function_clause, _}} = (catch lists:zip3([a, b], [c, d], [e], fail)),
    {'EXIT', {function_clause, _}} = (catch lists:zip3([a], [c], [e, f], fail)),
    {'EXIT', {function_clause, _}} = (catch lists:zip3([a, b], [c], [e, f], fail)),
    {'EXIT', {function_clause, _}} = (catch lists:zip3([a], [c, d], [e, f], fail)),

    ok.

zip3_trim(Config) when is_list(Config) ->
    [] = lists:zip3([], [], [], trim),
    [] = lists:zip3([a], [], [], trim),
    [] = lists:zip3([], [c], [], trim),
    [] = lists:zip3([a], [c], [], trim),
    [] = lists:zip3([], [], [e], trim),
    [] = lists:zip3([a], [], [e], trim),
    [] = lists:zip3([], [c], [e], trim),

    [{a, c, e}] = lists:zip3([a], [c], [e], trim),
    [{a, c, e}] = lists:zip3([a, b], [c], [e], trim),
    [{a, c, e}] = lists:zip3([a], [c, d], [e], trim),
    [{a, c, e}] = lists:zip3([a, b], [c, d], [e], trim),
    [{a, c, e}] = lists:zip3([a], [c], [e, f], trim),
    [{a, c, e}] = lists:zip3([a, b], [c], [e, f], trim),
    [{a, c, e}] = lists:zip3([a], [c, d], [e, f], trim),

    ok.

zip3_pad(Config) when is_list(Config) ->
    How = {pad, {x, y, z}},

    [] = lists:zip3([], [], [], How),
    [{a, y, z}] = lists:zip3([a], [], [], How),
    [{x, c, z}] = lists:zip3([], [c], [], How),
    [{a, c, z}] = lists:zip3([a], [c], [], How),
    [{x, y, e}] = lists:zip3([], [], [e], How),
    [{a, y, e}] = lists:zip3([a], [], [e], How),
    [{x, c, e}] = lists:zip3([], [c], [e], How),

    [{a, c, e}] = lists:zip3([a], [c], [e], How),
    [{a, c, e}, {b, y, z}] = lists:zip3([a, b], [c], [e], How),
    [{a, c, e}, {x, d, z}] = lists:zip3([a], [c, d], [e], How),
    [{a, c, e}, {b, d, z}] = lists:zip3([a, b], [c, d], [e], How),
    [{a, c, e}, {x, y, f}] = lists:zip3([a], [c], [e, f], How),
    [{a, c, e}, {b, y, f}] = lists:zip3([a, b], [c], [e, f], How),
    [{a, c, e}, {x, d, f}] = lists:zip3([a], [c, d], [e, f], How),

    ok.

%% Test lists:zipwith/3.
zipwith(Config) when is_list(Config) ->
    Zip = fun(A, B) -> [A|B] end,

    [] = lists:zipwith(Zip, [], []),
    [[a|b]] = lists:zipwith(Zip, [a], [b]),

    %% Longer lists.
    SeqA = lists:seq(77, 300),
    SeqB = [A*A || A <- SeqA],
    AB = lists:zipwith(Zip, SeqA, SeqB),
    SeqA = [A || [A|_] <- AB],
    SeqB = [B || [_|B] <- AB],

    %% Error cases.
    {'EXIT',{function_clause,_}} = (catch lists:zipwith(badfun, [], [])),
    {'EXIT',{function_clause,_}} = (catch lists:zipwith(Zip, [], [b])),
    {'EXIT',{function_clause,_}} = (catch lists:zipwith(Zip, [a], [])),
    {'EXIT',{function_clause,_}} = (catch lists:zipwith(Zip, [a], [b,c])),
    {'EXIT',{function_clause,_}} = (catch lists:zipwith(Zip, [a], [b,c])),
    ok.

zipwith_fail(Config) when is_list(Config) ->
    Zip = fun(A, B) -> A * B end,

    [] = lists:zipwith(Zip, [], [], fail),
    {'EXIT', {function_clause, _}} = (catch lists:zipwith(Zip, [2], [], fail)),
    {'EXIT', {function_clause, _}} = (catch lists:zipwith(Zip, [], [5], fail)),

    [2 * 5] = lists:zipwith(Zip, [2], [5], fail),
    {'EXIT', {function_clause, _}} = (catch lists:zipwith(Zip, [2, 3], [5], fail)),
    {'EXIT', {function_clause, _}} = (catch lists:zipwith(Zip, [2], [5, 7], fail)),

    ok.

zipwith_trim(Config) when is_list(Config) ->
    Zip = fun(A, B) -> A * B end,

    [] = lists:zipwith(Zip, [], [], trim),
    [] = lists:zipwith(Zip, [2], [], trim),
    [] = lists:zipwith(Zip, [], [5], trim),

    [2 * 5] = lists:zipwith(Zip, [2], [5], trim),
    [2 * 5] = lists:zipwith(Zip, [2, 3], [5], trim),
    [2 * 5] = lists:zipwith(Zip, [2], [5, 7], trim),

    ok.

zipwith_pad(Config) when is_list(Config) ->
    How = {pad, {17, 19}},

    Zip = fun(A, B) -> A * B end,

    [] = lists:zipwith(Zip, [], [], How),
    [ 2 * 19] = lists:zipwith(Zip, [2], [], How),
    [17 *  5] = lists:zipwith(Zip, [], [5], How),

    [2 * 5] = lists:zipwith(Zip, [2], [5], How),
    [2 * 5,  3 * 19] = lists:zipwith(Zip, [2, 3], [5], How),
    [2 * 5, 17 *  7] = lists:zipwith(Zip, [2], [5, 7], How),

    ok.

%% Test lists:zipwith3/4.
zipwith3(Config) when is_list(Config) ->
    Zip = fun(A, B, C) -> [A,B,C] end,

    [] = lists:zipwith3(Zip, [], [], []),
    [[a,b,c]] = lists:zipwith3(Zip, [a], [b], [c]),

    %% Longer lists.
    SeqA = lists:seq(45, 200),
    SeqB = [2*A || A <- SeqA],
    SeqC = [A*A || A <- SeqA],
    ABC = lists:zipwith3(Zip, SeqA, SeqB, SeqC),
    SeqA = [A || [A,_,_] <- ABC],
    SeqB = [B || [_,B,_] <- ABC],
    SeqC = [C || [_,_,C] <- ABC],

    %% Error cases.
    {'EXIT',{function_clause,_}} = (catch lists:zipwith3(badfun, [], [], [])),
    {'EXIT',{function_clause,_}} = (catch lists:zipwith3(Zip, [], [], [c])),
    {'EXIT',{function_clause,_}} = (catch lists:zipwith3(Zip, [], [b], [])),
    {'EXIT',{function_clause,_}} = (catch lists:zipwith3(Zip, [a], [], [])),

    ok.

zipwith3_fail(Config) when is_list(Config) ->
    Zip = fun(A, B, C) -> A * B * C end,

    [] = lists:zipwith3(Zip, [], [], [], fail),
    {'EXIT', {function_clause, _}} = (catch lists:zipwith3(Zip, [2], [], [], fail)),
    {'EXIT', {function_clause, _}} = (catch lists:zipwith3(Zip, [], [5], [], fail)),
    {'EXIT', {function_clause, _}} = (catch lists:zipwith3(Zip, [2], [5], [], fail)),
    {'EXIT', {function_clause, _}} = (catch lists:zipwith3(Zip, [], [], [11], fail)),
    {'EXIT', {function_clause, _}} = (catch lists:zipwith3(Zip, [2], [], [11], fail)),
    {'EXIT', {function_clause, _}} = (catch lists:zipwith3(Zip, [], [5], [11], fail)),

    [2 * 5 * 11] = lists:zipwith3(Zip, [2], [5], [11], fail),
    {'EXIT', {function_clause, _}} = (catch lists:zipwith3(Zip, [2, 3], [5], [11], fail)),
    {'EXIT', {function_clause, _}} = (catch lists:zipwith3(Zip, [2], [5, 7], [11], fail)),
    {'EXIT', {function_clause, _}} = (catch lists:zipwith3(Zip, [2, 3], [5, 7], [11], fail)),
    {'EXIT', {function_clause, _}} = (catch lists:zipwith3(Zip, [2], [5], [11, 13], fail)),
    {'EXIT', {function_clause, _}} = (catch lists:zipwith3(Zip, [2, 3], [5], [11, 13], fail)),
    {'EXIT', {function_clause, _}} = (catch lists:zipwith3(Zip, [2], [5, 7], [11, 13], fail)),

    ok.

zipwith3_trim(Config) when is_list(Config) ->
    Zip = fun(A, B, C) -> A * B * C end,

    [] = lists:zipwith3(Zip, [], [], [], trim),
    [] = lists:zipwith3(Zip, [2], [], [], trim),
    [] = lists:zipwith3(Zip, [], [5], [], trim),
    [] = lists:zipwith3(Zip, [], [], [11], trim),
    [] = lists:zipwith3(Zip, [2], [], [11], trim),
    [] = lists:zipwith3(Zip, [], [5], [11], trim),

    [2 * 5 * 11] = lists:zipwith3(Zip, [2], [5], [11], trim),
    [2 * 5 * 11] = lists:zipwith3(Zip, [2, 3], [5], [11], trim),
    [2 * 5 * 11] = lists:zipwith3(Zip, [2], [5, 7], [11], trim),
    [2 * 5 * 11] = lists:zipwith3(Zip, [2], [5], [11, 13], trim),
    [2 * 5 * 11] = lists:zipwith3(Zip, [2, 3], [5], [11, 13], trim),
    [2 * 5 * 11] = lists:zipwith3(Zip, [2], [5, 7], [11, 13], trim),

    ok.

zipwith3_pad(Config) when is_list(Config) ->
    How = {pad, {17, 19, 23}},

    Zip = fun(A, B, C) -> A * B * C end,

    [] = lists:zipwith3(Zip, [], [], [], How),
    [ 2 * 19 * 23] = lists:zipwith3(Zip, [2], [], [], How),
    [17 *  5 * 23] = lists:zipwith3(Zip, [], [5], [], How),
    [ 2 *  5 * 23] = lists:zipwith3(Zip, [2], [5], [], How),
    [17 * 19 * 11] = lists:zipwith3(Zip, [], [], [11], How),
    [ 2 * 19 * 11] = lists:zipwith3(Zip, [2], [], [11], How),
    [17 *  5 * 11] = lists:zipwith3(Zip, [], [5], [11], How),

    [2 * 5 * 11] = lists:zipwith3(Zip, [2], [5], [11], How),
    [2 * 5 * 11,  3 * 19 * 23] = lists:zipwith3(Zip, [2, 3], [5], [11], How),
    [2 * 5 * 11, 17 *  7 * 23] = lists:zipwith3(Zip, [2], [5, 7], [11], How),
    [2 * 5 * 11,  3 *  7 * 23] = lists:zipwith3(Zip, [2, 3], [5, 7], [11], How),
    [2 * 5 * 11, 17 * 19 * 13] = lists:zipwith3(Zip, [2], [5], [11, 13], How),
    [2 * 5 * 11,  3 * 19 * 13] = lists:zipwith3(Zip, [2, 3], [5], [11, 13], How),
    [2 * 5 * 11, 17 *  7 * 13] = lists:zipwith3(Zip, [2], [5, 7], [11, 13], How),

    ok.

%% Test lists:join/2
join(Config) when is_list(Config) ->
    A = [a,b,c],
    Sep = x,
    [a,x,b,x,c] = lists:join(Sep, A),

    B = [b],
    [b] = lists:join(Sep, B),

    C = [],
    [] = lists:join(Sep, C),
    ok.

%% Test lists:filter/2, lists:partition/2.
filter_partition(Config) when is_list(Config) ->
    F = fun(I) -> I rem 2 =:= 0 end,
    filpart(F, [], []),
    filpart(F, [1], []),
    filpart(F, [1,3,17], []),
    filpart(F, [1,2,3,17], [2]),
    filpart(F, [6,8,1,2,3,17], [6,8,2]),
    filpart(F, [6,8,1,2,42,3,17], [6,8,2,42]),

    %% Error cases.
    {'EXIT',{function_clause,_}} = (catch lists:filter(badfun, [])),
    {'EXIT',{function_clause,_}} = (catch lists:partition(badfun, [])),
    ok.

filpart(F, All, Exp) ->
    Exp = lists:filter(F, All),
    Other = lists:filter(fun(E) -> not F(E) end, All),
    {Exp,Other} = lists:partition(F, All).


%% OTP-5939. Guard tests added.
otp_5939(Config) when is_list(Config) ->
    Fun1 = fun(A) -> A end,
    Fun2 = fun(A, B) -> {A,B} end,
    Fun3 = fun(A, B, C) -> {A,B,C} end,
    Pred = fun(_A) -> true end,
    Fold = fun(_E, A) -> A end,
    MapFold = fun(E, A) -> {E,A} end,

    {'EXIT', _} = (catch lists:usort( [asd], [qwe])),

    {'EXIT', _} = (catch lists:zipwith(func, [], [])),
    [] = lists:zipwith(Fun2, [], []),
    {'EXIT', _} = (catch lists:zipwith3(func, [], [], [])),
    [] = lists:zipwith3(Fun3, [], [], []),
    {'EXIT', _} = (catch lists:keymap(func, 1, [])),
    {'EXIT', _} = (catch lists:keymap(Fun1, 0, [])),
    [] = lists:keymap(Fun1, 1, []),
    {'EXIT', _} = (catch lists:merge(func, [], [1])),
    {'EXIT', _} = (catch lists:merge(func, [1], [])),
    [] = lists:merge(Fun2, [], []),
    {'EXIT', _} = (catch lists:rmerge(func, [], [1])),
    {'EXIT', _} = (catch lists:rmerge(func, [1], [])),
    [] = lists:rmerge(Fun2, [], []),
    {'EXIT', _} = (catch lists:usort(func, [])),
    {'EXIT', _} = (catch lists:usort(func, [a])),
    {'EXIT', _} = (catch lists:usort(func, [a, b])),
    [] = lists:usort(Fun2, []),
    {'EXIT', _} = (catch lists:umerge(func, [], [1])),
    {'EXIT', _} = (catch lists:merge(func, [1], [])),
    [] = lists:umerge(Fun2, [], []),
    {'EXIT', _} = (catch lists:rumerge(func, [], [1])),
    {'EXIT', _} = (catch lists:rumerge(func, [1], [])),
    [] = lists:rumerge(Fun2, [], []),
    {'EXIT', _} = (catch lists:all(func, [])),
    true = lists:all(Pred, []),
    {'EXIT', _} = (catch lists:any(func, [])),
    false = lists:any(Pred, []),
    {'EXIT', _} = (catch lists:map(func, [])),
    [] = lists:map(Fun1, []),
    {'EXIT', _} = (catch lists:flatmap(func, [])),
    [] = lists:flatmap(Fun1, []),
    {'EXIT', _} = (catch lists:foldl(func, [], [])),
    [] = lists:foldl(Fold, [], []),
    {'EXIT', _} = (catch lists:foldr(func, [], [])),
    [] = lists:foldr(Fold, [], []),
    {'EXIT', _} = (catch lists:filter(func, [])),
    [] = lists:filter(Pred, []),
    {'EXIT', _} = (catch lists:partition(func, [])),
    {[],[]} = lists:partition(Pred, []),
    {'EXIT', _} = (catch lists:filtermap(func, [])),
    [] = lists:filtermap(Fun1, []),
    {'EXIT', _} = (catch lists:foreach(func, [])),
    ok = lists:foreach(Fun1, []),
    {'EXIT', _} = (catch lists:mapfoldl(func, [], [])),
    {[],[]} = lists:mapfoldl(MapFold, [], []),
    {'EXIT', _} = (catch lists:mapfoldr(func, [], [])),
    {[],[]} = lists:mapfoldr(MapFold, [], []),
    {'EXIT', _} = (catch lists:takewhile(func, [])),
    [] = lists:takewhile(Pred, []),
    {'EXIT', _} = (catch lists:dropwhile(func, [])),
    [] = lists:dropwhile(Pred, []),
    {'EXIT', _} = (catch lists:splitwith(func, [])),
    {[],[]} = lists:splitwith(Pred, []),

    ok.

%% OTP-6023. lists:keyreplace/4, a typecheck.
otp_6023(Config) when is_list(Config) ->
    {'EXIT', _} = (catch lists:keyreplace(a, 2, [{1,a}], b)),
    [{2,b}] = lists:keyreplace(a, 2, [{1,a}], {2,b}),

    ok.

%% OTP-6606. sort and keysort bug.
otp_6606(Config) when is_list(Config) ->
    I = 1,
    F = float(1),
    L1 = [{F,I},{F,F},{I,I},{I,F}],
    L1 = lists:keysort(1, L1),
    L1 = lists:sort(L1),
    L2 = [{I,I},{I,F},{F,I},{F,F}],
    L2 = lists:keysort(1, L2),
    L2 = lists:sort(L2),
    ok.

%% Test lists:suffix/2.
suffix(Config) when is_list(Config) ->
    true = lists:suffix([], []),
    true = lists:suffix([], [a]),
    true = lists:suffix([], [a,b]),
    true = lists:suffix([], [a,b,c]),
    true = lists:suffix([a], lists:duplicate(200000, a)),
    true = lists:suffix(lists:seq(1, 1024),
			lists:seq(2, 64000) ++ lists:seq(1, 1024)),
    true = lists:suffix(lists:duplicate(20000, a),
			lists:duplicate(200000, a)),
    true = lists:suffix([2.0,3.0], [1.0,2.0,3.0]),

    %% False cases.
    false = lists:suffix([a], []),
    false = lists:suffix([a,b,c], []),
    false = lists:suffix([a,b,c], [b,c]),
    false = lists:suffix([a,b,c], [a,b,c,a,b]),
    false = lists:suffix(lists:duplicate(199999, a)++[b],
			 lists:duplicate(200000, a)),
    false = lists:suffix([2.0,3.0], [1,2,3]),

    %% Error cases.
    {'EXIT',_} = (catch lists:suffix({a,b,c}, [])),
    {'EXIT',_} = (catch lists:suffix([], {a,b})),
    {'EXIT',_} = (catch lists:suffix([a|b], [])),
    {'EXIT',_} = (catch lists:suffix([a,b|c], [a|b])),
    {'EXIT',_} = (catch lists:suffix([a|b], [a,b|c])),
    {'EXIT',_} = (catch lists:suffix([a|b], [a|b])),

    ok.

%% Test lists:subtract/2 and the '--' operator.
subtract(Config) when is_list(Config) ->
    [] = sub([], []),
    [] = sub([], [a]),
    [] = sub([], lists:seq(1, 1024)),
    sub_non_matching([a], []),
    sub_non_matching([1,2], [make_ref()]),
    sub_non_matching(lists:seq(1, 1024), [make_ref(),make_ref()]),

    %% Matching subtracts.
    [] = sub([a], [a]),
    [a] = sub([a,b], [b]),
    [a] = sub([a,b], [b,c]),
    [a] = sub([a,b,c], [b,c]),
    [a] = sub([a,b,c], [b,c]),
    [d,a,a] = sub([a,b,c,d,a,a], [a,b,c]),
    [d,x,a] = sub([a,b,c,d,a,x,a], [a,b,c,a]),
    [1,2,3,4,5,6,7,8,9,9999,10000,20,21,22] =
	sub(lists:seq(1, 10000)++[20,21,22], lists:seq(10, 9998)),

    %% ERL-986; an integer overflow relating to term comparison
    %% caused subtraction to be inconsistent.
    Ids = [2985095936,47540628,135460048,1266126295,240535295,
           115724671,161800351,4187206564,4178142725,234897063,
           14773162,6662515191,133150693,378034895,1874402262,
           3507611978,22850922,415521280,253360400,71683243],

    [] = id(Ids) -- id(Ids),

    %% Floats/integers.
    [42.0,42.0] = sub([42.0,42,42.0], [42,42,42]),
    [1,2,3,4,43.0] = sub([1,2,3,4,5,42.0,43.0], [42.0,5]),

    %% Crashing subtracts.
    {'EXIT',_} = (catch sub([], [a|b])),
    {'EXIT',_} = (catch sub([a], [a|b])),
    {'EXIT',_} = (catch sub([a|b], [])),
    {'EXIT',_} = (catch sub([a|b], [])),
    {'EXIT',_} = (catch sub([a|b], [a])),

    %% Trapping, both crashing and otherwise.
    [sub_trapping(N) || N <- lists:seq(0, 18)],

    %% The current implementation chooses which algorithm to use based on
    %% certain thresholds, and we need proper coverage for all corner cases.
    [sub_thresholds(N) || N <- lists:seq(0, 32)],

    %% Trapping, both crashing and otherwise.
    [sub_trapping(N) || N <- lists:seq(0, 18)],

    %% The current implementation chooses which algorithm to use based on
    %% certain thresholds, and we need proper coverage for all corner cases.
    [sub_thresholds(N) || N <- lists:seq(0, 32)],

    ok.

id(I) -> I.

sub_non_matching(A, B) ->
    A = sub(A, B).

sub(A, B) ->
    Res = A -- B,
    Res = lists:subtract(A, B).

sub_trapping(N) ->
    List = lists:duplicate(N + (1 bsl N), gurka),
    ImproperList = List ++ crash,

    {'EXIT',_} = (catch sub_trapping_1(ImproperList, [])),
    {'EXIT',_} = (catch sub_trapping_1(List, ImproperList)),

    List = List -- lists:duplicate(N + (1 bsl N), gaffel),
    ok = sub_trapping_1(List, []).

sub_trapping_1([], _) -> ok;
sub_trapping_1(L, R) -> sub_trapping_1(L -- R, [gurka | R]).

sub_thresholds(N) ->
    %% This needs to be long enough to cause trapping.
    OtherLen = 1 bsl 18,
    Other = lists:seq(0, OtherLen - 1),

    Disjoint = lists:seq(-N, -1),
    Subset = lists:seq(1, N),

    %% LHS is disjoint from RHS, so all elements must be retained.
    Disjoint = Disjoint -- Other,

    %% LHS is covered by RHS, so all elements must be removed.
    [] = Subset -- Other,

    %% RHS is disjoint from LHS, so all elements must be retained.
    Other = Other -- Disjoint,

    %% RHS is covered by LHS, so N elements must be removed.
    N = OtherLen - length(Other -- Subset),

    ok.

%% Test lists:droplast/1
droplast(Config) when is_list(Config) ->
    [] = lists:droplast([x]),
    [x] = lists:droplast([x, y]),
    {'EXIT', {function_clause, _}} = (catch lists:droplast([])),
    {'EXIT', {function_clause, _}} = (catch lists:droplast(x)),

    ok.

%% Test lists:search/2
search(Config) when is_list(Config) ->
    F = fun(I) -> I rem 2 =:= 0 end,
    F2 = fun(A, B) -> A > B end,

    {value, 2} = lists:search(F, [1,2,3,4]),
    false = lists:search(F, [1,3,5,7]),
    false = lists:search(F, []),

    %% Error cases.
    {'EXIT',{function_clause,_}} = (catch lists:search(badfun, [])),
    {'EXIT',{function_clause,_}} = (catch lists:search(F2, [])),
    ok.

%% Briefly test the common high-order functions to ensure they
%% are covered.
hof(Config) when is_list(Config) ->
    L = [1,2,3],
    [1,4,9] = lists:map(fun(N) -> N*N end, L),
    [1,4,5,6] = lists:flatmap(fun(1) -> [1];
				 (2) -> [];
				 (3) -> [4,5,6]
			      end, L),
    [{1,[a]},{2,[b]},{3,[c]}] =
	lists:keymap(fun(A) -> [A] end, 2, [{1,a},{2,b},{3,c}]),

    [1,3] = lists:filter(fun(N) -> N rem 2 =:= 1 end, L),
    FilterMapFun = fun(1) -> true;
		      (2) -> {true,42};
		      (3) -> false
		   end,
    [1,42] = lists:filtermap(FilterMapFun, L),
    [1,42] = lists:zf(FilterMapFun, L),

    [3,2,1] = lists:foldl(fun(E, A) -> [E|A] end, [], L),
    [1,2,3] = lists:foldr(fun(E, A) -> [E|A] end, [], L),
    {[1,4,9],[3,2,1]} = lists:mapfoldl(fun(E, A) ->
					       {E*E,[E|A]}
				       end, [], L),
    {[1,4,9],[1,2,3]} = lists:mapfoldr(fun(E, A) ->
					       {E*E,[E|A]}
				       end, [], L),

    true = lists:any(fun(N) -> N =:= 2 end, L),
    false = lists:any(fun(N) -> N =:= 42 end, L),

    true = lists:all(fun(N) -> is_integer(N) end, L),
    false = lists:all(fun(N) -> N rem 2 =:= 0 end, L),

    ok.

%% Test lists:enumerate/1 and lists:enumerate/2
enumerate(Config) when is_list(Config) ->
    [] = lists:enumerate([]),
    [] = lists:enumerate(10, []),
    [] = lists:enumerate(-10, []),
    [] = lists:enumerate(10, 2, []),
    [] = lists:enumerate(10, -2, []),
    [] = lists:enumerate(-10, 2, []),
    [] = lists:enumerate(-10, -2, []),
    [{1,a},{2,b},{3,c}] = lists:enumerate([a,b,c]),
    [{10,a},{11,b},{12,c}] = lists:enumerate(10, [a,b,c]),
    [{-10,a},{-9,b},{-8,c}] = lists:enumerate(-10, [a,b,c]),
    [{10,a},{12,b},{14,c}] = lists:enumerate(10, 2, [a,b,c]),
    [{10,a},{8,b},{6,c}] = lists:enumerate(10, -2, [a,b,c]),
    [{-10,a},{-12,b},{-14,c}] = lists:enumerate(-10, -2, [a,b,c]),
    {'EXIT', {function_clause, _}} = catch lists:enumerate(0),
    {'EXIT', {function_clause, _}} = catch lists:enumerate(0, 10),
    {'EXIT', {function_clause, _}} = catch lists:enumerate(0, 10, 20),
    {'EXIT', {function_clause, _}} = catch lists:enumerate(1.0, []),
    {'EXIT', {function_clause, _}} = catch lists:enumerate(1.0, [a,b,c]),
    {'EXIT', {function_clause, _}} = catch lists:enumerate(1.0, 2, []),
    {'EXIT', {function_clause, _}} = catch lists:enumerate(1.0, 2, [a,b,c]),
    {'EXIT', {function_clause, _}} = catch lists:enumerate(1, 2.0, []),
    {'EXIT', {function_clause, _}} = catch lists:enumerate(1, 2.0, [a,b,c]),
    {'EXIT', {function_clause, _}} = catch lists:enumerate(1.0, 2.0, []),
    {'EXIT', {function_clause, _}} = catch lists:enumerate(1.0, 2.0, [a,b,c]),
    {'EXIT', {function_clause, _}} = catch lists:enumerate(<<1>>, []),
    {'EXIT', {function_clause, _}} = catch lists:enumerate(<<1>>, [a,b,c]),
    {'EXIT', {function_clause, _}} = catch lists:enumerate(<<1>>, 2, []),
    {'EXIT', {function_clause, _}} = catch lists:enumerate(<<1>>, 2, [a,b,c]),
    {'EXIT', {function_clause, _}} = catch lists:enumerate(1, <<2>>, []),
    {'EXIT', {function_clause, _}} = catch lists:enumerate(1, <<2>>, [a,b,c]),
    {'EXIT', {function_clause, _}} = catch lists:enumerate(<<1>>, <<2>>, []),
    {'EXIT', {function_clause, _}} = catch lists:enumerate(<<1>>, <<2>>, [a,b,c]),
    {'EXIT', {function_clause, _}} = catch lists:enumerate(<<1,2,3>>),
    {'EXIT', {function_clause, _}} = catch lists:enumerate(1, <<1,2,3>>),
    {'EXIT', {function_clause, _}} = catch lists:enumerate(1, 2, <<1,2,3>>),

    ok.

error_info(_Config) ->
    L = [{keyfind, [whatever, bad_position, bad_list], [{2,".*"},{3,".*"}]},
         {keymember, [key, 0, bad_list], [{2,".*"}, {3,".*"}]},
         {keysearch, [key, bad_position, {no,list}], [{2,".*"}, {3,".*"}]},
         {member, [whatever, not_a_list]},
         {member, [whatever, [a|b]]},
         {reverse, [not_a_list, whatever]}
        ],
    do_error_info(L).

do_error_info(L0) ->
    L1 = lists:foldl(fun({_,A}, Acc) when is_integer(A) -> Acc;
                        ({F,A}, Acc) -> [{F,A,[]}|Acc];
                        ({F,A,Opts}, Acc) -> [{F,A,Opts}|Acc]
                     end, [], L0),
    Tests = ordsets:from_list([{F,length(A)} || {F,A,_} <- L1] ++
                                  [{F,A} || {F,A} <- L0, is_integer(A)]),
    Bifs0 = [{F,A} || {M,F,A} <- erlang:system_info(snifs),
                      M =:= lists,
                      A =/= 0],
    Bifs = ordsets:from_list(Bifs0),
    NYI = [{F,lists:duplicate(A, '*'),nyi} || {F,A} <- Bifs -- Tests],
    L = lists:sort(NYI ++ L1),
    error_info_lib:test_error_info(lists, L, [snifs_only]).

uniq_1(_Config) ->
    [] = lists:uniq([]),
    [foo] = lists:uniq([foo]),
    ["foo", "bar", "zoo"] = lists:uniq(["foo", "foo", "bar", "foo", "zoo",
                                        "foo", "bar", "zoo"]),
    [a, 1, b, 2] = lists:uniq([a, a, a, 1, b, 2, a, 2, 1]),
    [<<"home">>, "home"] = lists:uniq([<<"home">>, "home"]),
    [3.14159, 2.71828, 3.17] = lists:uniq([3.14159, 3.14159, 2.71828, 3.17]),
    [42, 42.0] = lists:uniq([42, 42.0, 42, 42.0]),
    ok.

uniq_2(_Config) ->
    [] = lists:uniq(fun(X) -> X end, []),
    [{42, 1}, {42.0, 99}, {a, 99}] =
        lists:uniq(fun(X) -> element(1, X) end,
                   [{42, 1}, {42.0, 99}, {a, 99}, {a, 1}, {42, 100}]),
    [1] = lists:uniq(fun(_) -> whatever end, lists:seq(1, 10)),
    ok.<|MERGE_RESOLUTION|>--- conflicted
+++ resolved
@@ -39,13 +39,8 @@
 	 sublist_2/1, sublist_3/1, sublist_2_e/1, sublist_3_e/1,
 	 flatten_1/1, flatten_2/1, flatten_1_e/1, flatten_2_e/1,
 	 dropwhile/1, takewhile/1,
-<<<<<<< HEAD
-	 sort_1/1, merge/1, rmerge/1, sort_rand/1,
-	 usort_1/1, umerge/1, rumerge/1,usort_rand/1,
-=======
-	 sort_1/1, sort_2/1, sort_stable/1, merge/1, rmerge/1, sort_rand/1,
-	 usort_1/1, usort_2/1, usort_stable/1, umerge/1, rumerge/1,usort_rand/1,
->>>>>>> ef70fb03
+	 sort_1/1, sort_2/1, merge/1, rmerge/1, sort_rand/1,
+	 usort_1/1, usort_2/1, umerge/1, rumerge/1,usort_rand/1,
 	 keymerge/1, rkeymerge/1,
 	 keysort_1/1, keysort_i/1,
 	 keysort_rand/1, keysort_error/1,
@@ -97,11 +92,7 @@
 groups() -> 
     [{append, [parallel], [append_1, append_2]},
      {usort, [parallel],
-<<<<<<< HEAD
-      [umerge, rumerge, usort_1, usort_rand]},
-=======
-      [umerge, rumerge, usort_1, usort_2, usort_rand, usort_stable]},
->>>>>>> ef70fb03
+      [umerge, rumerge, usort_1, usort_2, usort_rand]},
      {keysort, [parallel],
       [keymerge, rkeymerge, keysort_1, keysort_rand,
        keysort_i, keysort_error]},
@@ -651,24 +642,6 @@
     ok = check(biglist(10000)),
     ok.
 
-<<<<<<< HEAD
-check([]) ->
-=======
-%% sort/1 was really stable for a while - the order of equal elements
-%% was kept - but since the performance suffered a bit, this "feature"
-%% was removed.
-
-%% sort/1 should be stable for equal terms.
-sort_stable(Config) when is_list(Config) ->
-    ok = check_stability(bigfunlist(10)),
-    ok = check_stability(bigfunlist(100)),
-    ok = check_stability(bigfunlist(1000)),
-    case erlang:system_info(modified_timing_level) of
-	undefined -> ok = check_stability(bigfunlist(10000));
-	_ -> ok
-    end,
-    ok.
-
 stable_lists_spec() ->
     %% [{SortedList, KeysThatHaveEquals}]
     [{[0.0, 0], [0]},
@@ -717,7 +690,6 @@
 check(L) -> check(fun lists:sort/1, L).
 %%
 check(_ListsSort, []) ->
->>>>>>> ef70fb03
     ok;
 check(ListsSort, L) ->
     S = ListsSort(L),
@@ -992,21 +964,6 @@
     ok = ucheck(ubiglist(10000)),
     ok.
 
-<<<<<<< HEAD
-ucheck([]) ->
-=======
-%% usort/1 should keep the first duplicate.
-usort_stable(Config) when is_list(Config) ->
-    ok = ucheck_stability(bigfunlist(3)),
-    ok = ucheck_stability(bigfunlist(10)),
-    ok = ucheck_stability(bigfunlist(100)),
-    ok = ucheck_stability(bigfunlist(1000)),
-    case erlang:system_info(modified_timing_level) of
-	undefined -> ok = ucheck_stability(bigfunlist(10000));
-	_ -> ok
-    end,
-    ok.
-
 test_stable_usort(ListsUSort, StableList, Xs) ->
     StableUList = ulist(StableList),
     StableElements =
@@ -1033,7 +990,6 @@
 ucheck(L) -> ucheck(fun lists:usort/1, L).
 %%
 ucheck(_ListsUSort, []) ->
->>>>>>> ef70fb03
     ok;
 ucheck(ListsUSort, L) ->
     S = ListsUSort(L),
@@ -1176,20 +1132,6 @@
     [test_stable_keysort(StableList, Xs) ||
         {StableList, Xs} <- stable_lists_spec()],
 
-    ok.
-
-<<<<<<< HEAD
-=======
-%% keysort should be stable
-keysort_stable(Config) when is_list(Config) ->
-    ok = keysort_check(1, [{1,b},{1,c}], [{1,b},{1,c}]),
-    ok = keysort_check(1, [{1,c},{1,b}], [{1,c},{1,b}]),
-    ok = keysort_check(1,
-		       [{1,c},{1,b},{2,x},{3,p},{2,a}],
-		       [{1,c},{1,b},{2,x},{2,a},{3,p}]),
-    ok = keysort_check(1,
-		       [{1,a},{1,b},{1,a},{1,a}],
-		       [{1,a},{1,b},{1,a},{1,a}]),
     ok.
 
 %% Create two variants of tuple lists with keys from StableKeys.
@@ -1243,7 +1185,6 @@
 lists_keyeq(_I, _X, []) -> [].
 
 
->>>>>>> ef70fb03
 %% keysort should exit when given bad arguments
 keysort_error(Config) when is_list(Config) ->
     {'EXIT', _} = (catch lists:keysort(0, [{1,b},{1,c}])),
@@ -1585,397 +1526,6 @@
 			     element(J, A) =< element(J, B) ->
     ok.
 
-<<<<<<< HEAD
-=======
-
-
-%% Merge two lists using a fun.
-funmerge(Config) when is_list(Config) ->
-
-    Singleton = id([a, b, c]),
-    Two = [1,2],
-    Six = [1,2,3,4,5,6],
-    F = fun(X, Y) -> X =< Y end,
-
-    %% 2-way merge
-    [] = lists:merge(F, [], []),
-    Two = lists:merge(F, Two, []),
-    Two = lists:merge(F, [], Two),
-    Six = lists:merge(F, [1,3,5], [2,4,6]),
-    Six = lists:merge(F, [2,4,6], [1,3,5]),
-    Six = lists:merge(F, [1,2,3], [4,5,6]),
-    Six = lists:merge(F, [4,5,6], [1,2,3]),
-    Six = lists:merge(F, [1,2,5],[3,4,6]),
-    [1,2,3,5,7] = lists:merge(F, [1,3,5,7], [2]),
-    [1,2,3,4,5,7] = lists:merge(F, [1,3,5,7], [2,4]),
-    [1,2,3,4,5,6,7] = lists:merge(F, [1,3,5,7], [2,4,6]),
-    [1,2,3,5,7] = lists:merge(F, [2], [1,3,5,7]),
-    [1,2,3,4,5,7] = lists:merge(F, [2,4], [1,3,5,7]),
-    [1,2,3,4,5,6,7] = lists:merge(F, [2,4,6], [1,3,5,7]),
-
-    F2 = fun(X,Y) -> element(1,X) =< element(1,Y) end,
-    [{b,2},{c,11},{c,12},{c,21},{c,22},{e,5}] =
-	lists:merge(F2,[{c,11},{c,12},{e,5}], [{b,2},{c,21},{c,22}]),
-
-    true = erts_debug:same(Singleton, lists:merge(F, Singleton, [])),
-    true = erts_debug:same(Singleton, lists:merge(F, [], Singleton)),
-
-    {'EXIT', _} = (catch lists:merge(F, a, b)),
-    {'EXIT', _} = (catch lists:merge(F, a, [])),
-    {'EXIT', _} = (catch lists:merge(F, [], b)),
-    {'EXIT', _} = (catch lists:merge(F, a, [1, 2, 3])),
-    {'EXIT', _} = (catch lists:merge(F, [1, 2, 3], b)),
-
-    ok.
-
-%% Reverse merge two lists using a fun.
-rfunmerge(Config) when is_list(Config) ->
-
-    Singleton = id([a, b, c]),
-    Two = [2,1],
-    Six = [6,5,4,3,2,1],
-    F = fun(X, Y) -> X =< Y end,
-
-    %% 2-way reversed merge
-    [] = lists:rmerge(F, [], []),
-    Two = lists:rmerge(F, Two, []),
-    Two = lists:rmerge(F, [], Two),
-    Six = lists:rmerge(F, [5,3,1], [6,4,2]),
-    Six = lists:rmerge(F, [6,4,2], [5,3,1]),
-    Six = lists:rmerge(F, [3,2,1], [6,5,4]),
-    Six = lists:rmerge(F, [6,5,4], [3,2,1]),
-    Six = lists:rmerge(F, [4,3,2],[6,5,1]),
-    [7,6,5,3,1] = lists:rmerge(F, [7,5,3,1], [6]),
-    [7,6,5,4,3,1] = lists:rmerge(F, [7,5,3,1], [6,4]),
-    [7,6,5,4,3,2,1] = lists:rmerge(F, [7,5,3,1], [6,4,2]),
-    [7,5,3,2,1] = lists:rmerge(F, [2], [7,5,3,1]),
-    [7,5,4,3,2,1] = lists:rmerge(F, [4,2], [7,5,3,1]),
-    [7,6,5,4,3,2,1] = lists:rmerge(F, [6,4,2], [7,5,3,1]),
-
-    F2 = fun(X,Y) -> element(1,X) =< element(1,Y) end,
-    L1 = [{c,11},{c,12},{e,5}],
-    L2 = [{b,2},{c,21},{c,22}],
-    true =
-	lists:merge(F2, L1, L2) == 
-	lists:reverse(lists:rmerge(F2,lists:reverse(L1), lists:reverse(L2))),
-
-    true = erts_debug:same(Singleton, lists:rmerge(F, Singleton, [])),
-    true = erts_debug:same(Singleton, lists:rmerge(F, [], Singleton)),
-
-    {'EXIT', _} = (catch lists:rmerge(F, a, b)),
-    {'EXIT', _} = (catch lists:rmerge(F, a, [])),
-    {'EXIT', _} = (catch lists:rmerge(F, [], b)),
-    {'EXIT', _} = (catch lists:rmerge(F, a, [1, 2, 3])),
-    {'EXIT', _} = (catch lists:rmerge(F, [1, 2, 3], b)),
-
-    ok.
-
-
-funsort_1(Config) when is_list(Config) ->
-    ok = funsort_check(1, [], []),
-    ok = funsort_check(1, [{a,b}], [{a,b}]),
-    ok = funsort_check(1, [{a,b},{a,b}], [{a,b},{a,b}]),
-    ok = funsort_check(1, [{a,b},{b,c}], [{a,b},{b,c}]),
-    ok = funsort_check(1, [{b,c},{a,b}], [{a,b},{b,c}]),
-    ok = funsort_check(1,
-		       [{1,e},{3,f},{2,y},{0,z},{x,14}],
-		       [{0,z},{1,e},{2,y},{3,f},{x,14}]),
-    F = funsort_fun(1),
-
-    [{b,1},{c,1}] = lists:sort(F, [{c,1},{b,1}]),
-    [{a,0},{b,2},{c,3},{d,4}] =
-	lists:sort(F, [{d,4},{c,3},{b,2},{a,0}]),
-    [{a,0},{b,1},{b,2},{c,1}] =
-	lists:sort(F, [{c,1},{b,1},{b,2},{a,0}]),
-    [{a,0},{b,1},{b,2},{c,1},{d,4}] =
-	lists:sort(F, [{c,1},{b,1},{b,2},{a,0},{d,4}]),
-
-    SFun = fun(L) -> fun(X) -> funsort_check(1, X, L) end end,
-    L1 = [{1,a},{1,a},{2,b},{2,b},{3,c},{4,d},{5,e},{6,f}],
-    lists:foreach(SFun(L1), perms(L1)),
-
-    ok.
-
-%% sort/2 should be stable.
-funsort_stable(Config) when is_list(Config) ->
-    ok = funsort_check(1, [{1,b},{1,c}], [{1,b},{1,c}]),
-    ok = funsort_check(1, [{1,c},{1,b}], [{1,c},{1,b}]),
-    ok = funsort_check(1,
-		       [{1,c},{1,b},{2,x},{3,p},{2,a}],
-		       [{1,c},{1,b},{2,x},{2,a},{3,p}]),
-    ok.
-
-%% sort/2 should exit when given bad arguments.
-funsort_error(Config) when is_list(Config) ->
-    {'EXIT', _} = (catch lists:sort(1, [{1,b} , {1,c}])),
-    {'EXIT', _} = (catch lists:sort(fun(X,Y) -> X =< Y end,
-				    [{1,b} | {1,c}])),
-    ok.
-
-%% sort/2 on big randomized lists.
-funsort_rand(Config) when is_list(Config) ->
-    ok = funsort_check3(1, biglist(10)),
-    ok = funsort_check3(1, biglist(100)),
-    ok = funsort_check3(1, biglist(1000)),
-    ok = funsort_check3(1, biglist(10000)),
-    ok.
-
-%% Do a keysort
-funsort(I, L) ->
-    lists:sort(funsort_fun(I), L).
-
-funsort_check3(I, Input) ->
-    check_sorted(I, 3, Input, funsort(I, Input)).
-
-%%% Keysort a list, check that the returned list is what we expected,
-%%% and that it is actually sorted.
-funsort_check(I, Input, Expected) ->
-    Expected = funsort(I, Input),
-    check_sorted(I, Input, Expected).
-
-
-%% Merge two lists while removing duplicates using a fun.
-ufunmerge(Conf) when is_list(Conf) ->
-
-    Singleton = id([a, b, c]),
-    Two = [1,2],
-    Six = [1,2,3,4,5,6],
-    F = fun(X, Y) -> X =< Y end,
-
-    %% 2-way unique merge
-    [] = lists:umerge(F, [], []),
-    Two = lists:umerge(F, Two, []),
-    Two = lists:umerge(F, [], Two),
-    Six = lists:umerge(F, [1,3,5], [2,4,6]),
-    Six = lists:umerge(F, [2,4,6], [1,3,5]),
-    Six = lists:umerge(F, [1,2,3], [4,5,6]),
-    Six = lists:umerge(F, [4,5,6], [1,2,3]),
-    Six = lists:umerge(F, [1,2,5],[3,4,6]),
-    [1,2,3,5,7] = lists:umerge(F, [1,3,5,7], [2]),
-    [1,2,3,4,5,7] = lists:umerge(F, [1,3,5,7], [2,4]),
-    [1,2,3,4,5,6,7] = lists:umerge(F, [1,3,5,7], [2,4,6]),
-    [1,2,3,5,7] = lists:umerge(F, [2], [1,3,5,7]),
-    [1,2,3,4,5,7] = lists:umerge(F, [2,4], [1,3,5,7]),
-    [1,2,3,4,5,6,7] = lists:umerge(F, [2,4,6], [1,3,5,7]),
-
-    [1,2,3,5,7] = lists:umerge(F, [1,2,3,5,7], [2]),
-    [1,2,3,4,5,7] = lists:umerge(F, [1,2,3,4,5,7], [2,4]),
-    [1,2,3,4,5,6,7] = lists:umerge(F, [1,3,5,6,7], [2,4,6]),
-    [1,2,3,5,7] = lists:umerge(F, [2], [1,2,3,5,7]),
-    [1,2,3,4,5,7] = lists:umerge(F, [2,4], [1,2,3,4,5,7]),
-    [1,2,3,4,5,6,7] = lists:umerge(F, [2,4,6], [1,2,3,4,5,6,7]),
-
-    L1 = [{a,1},{a,3},{a,5},{a,7}],
-    L2 = [{b,1},{b,3},{b,5},{b,7}],
-    F2 = fun(X,Y) -> element(2,X) =< element(2,Y) end,
-    L1 = lists:umerge(F2, L1, L2),
-    [{b,2},{e,5},{c,11},{c,12},{c,21},{c,22}] =
-	lists:umerge(F2, [{e,5},{c,11},{c,12}], [{b,2},{c,21},{c,22}]),
-
-    true = erts_debug:same(Singleton, lists:umerge(F, Singleton, [])),
-    true = erts_debug:same(Singleton, lists:umerge(F, [], Singleton)),
-
-    {'EXIT', _} = (catch lists:umerge(F, a, b)),
-    {'EXIT', _} = (catch lists:umerge(F, a, [])),
-    {'EXIT', _} = (catch lists:umerge(F, [], b)),
-    {'EXIT', _} = (catch lists:umerge(F, a, [1, 2, 3])),
-    {'EXIT', _} = (catch lists:umerge(F, [1, 2, 3], b)),
-
-    ok.
-
-%% Reverse merge two lists while removing duplicates using a fun.
-rufunmerge(Conf) when is_list(Conf) ->
-    Singleton = id([a, b, c]),
-    Two = [2,1],
-    Six = [6,5,4,3,2,1],
-    F = fun(X, Y) -> X =< Y end,
-
-    %% 2-way reversed unique merge
-    [] = lists:rumerge(F, [], []),
-    Two = lists:rumerge(F, Two, []),
-    Two = lists:rumerge(F, [], Two),
-    Six = lists:rumerge(F, [5,3,1], [6,4,2]),
-    Six = lists:rumerge(F, [6,4,2], [5,3,1]),
-    Six = lists:rumerge(F, [3,2,1], [6,5,4]),
-    Six = lists:rumerge(F, [6,5,4], [3,2,1]),
-    Six = lists:rumerge(F, [4,3,2],[6,5,1]),
-    [7,6,5,3,1] = lists:rumerge(F, [7,5,3,1], [6]),
-    [7,6,5,4,3,1] = lists:rumerge(F, [7,5,3,1], [6,4]),
-    [7,6,5,4,3,2,1] = lists:rumerge(F, [7,5,3,1], [6,4,2]),
-    [7,5,3,2,1] = lists:rumerge(F, [2], [7,5,3,1]),
-    [7,5,4,3,2,1] = lists:rumerge(F, [4,2], [7,5,3,1]),
-    [7,6,5,4,3,2,1] = lists:rumerge(F, [6,4,2], [7,5,3,1]),
-
-    [7,6,5,3,1] = lists:rumerge(F, [7,6,5,3,1], [6]),
-    [7,6,5,4,3,1] = lists:rumerge(F, [7,6,5,4,3,1], [6,4]),
-    [7,6,5,4,3,2,1] = lists:rumerge(F, [7,6,5,4,3,2,1], [6,4,2]),
-    [7,5,3,2,1] = lists:rumerge(F, [2], [7,5,3,2,1]),
-    [7,5,4,3,2,1] = lists:rumerge(F, [4,2], [7,5,4,3,2,1]),
-    [7,6,5,4,3,2,1] = lists:rumerge(F, [6,4,2], [7,6,5,4,3,2,1]),
-
-    F2 = fun(X,Y) -> element(1,X) =< element(1,Y) end,
-    L1 = [{1,a},{1,b},{1,a}],
-    L2 = [{1,a},{1,b},{1,a}],
-    true = lists:umerge(F2, L1, L2) ==
-	lists:reverse(lists:rumerge(F, lists:reverse(L2), lists:reverse(L1))),
-
-    L3 = [{c,11},{c,12},{e,5}],
-    L4 = [{b,2},{c,21},{c,22}],
-    true =
-	lists:umerge(F2, L3, L4) == 
-	lists:reverse(lists:rumerge(F2,lists:reverse(L3), lists:reverse(L4))),
-
-    true = erts_debug:same(Singleton, lists:rumerge(F, Singleton, [])),
-    true = erts_debug:same(Singleton, lists:rumerge(F, [], Singleton)),
-
-    {'EXIT', _} = (catch lists:rumerge(F, a, b)),
-    {'EXIT', _} = (catch lists:rumerge(F, a, [])),
-    {'EXIT', _} = (catch lists:rumerge(F, [], b)),
-    {'EXIT', _} = (catch lists:rumerge(F, a, [1, 2, 3])),
-    {'EXIT', _} = (catch lists:rumerge(F, [1, 2, 3], b)),
-
-    ok.
-
-ufunsort_1(Config) when is_list(Config) ->
-    ok = ufunsort_check(1, [], []),
-    ok = ufunsort_check(1, [{a,b}], [{a,b}]),
-    ok = ufunsort_check(1, [{a,b},{a,b}], [{a,b}]),
-    ok = ufunsort_check(1, [{a,b},{b,c}], [{a,b},{b,c}]),
-    ok = ufunsort_check(1, [{b,c},{a,b}], [{a,b},{b,c}]),
-    ok = ufunsort_check(1,
-			[{1,e},{3,f},{2,y},{0,z},{x,14}],
-			[{0,z},{1,e},{2,y},{3,f},{x,14}]),
-    ok = ufunsort_check(1,
-			[{1,a},{2,b},{3,c},{2,b},{1,a},{2,b},{3,c},
-			 {2,b},{1,a}],
-			[{1,a},{2,b},{3,c}]),
-    ok = ufunsort_check(1,
-			[{1,a},{1,a},{1,b},{1,b},{1,a},{2,a}],
-			[{1,a},{2,a}]),
-
-    F = funsort_fun(1),
-    L1 = [{1,a},{1,b},{1,a}],
-    L2 = [{1,a},{1,b},{1,a}],
-    ok = ufunsort_check(1, lists:keymerge(1, L1, L2),
-			lists:umerge(F, lists:usort(F, L1),
-				     lists:usort(F, L2))),
-    L3 = [{1,a},{1,b},{1,a},{2,a}],
-    ok = ufunsort_check(1, lists:keymerge(1, L3, L2),
-			lists:umerge(F, lists:usort(F, L3),
-				     lists:usort(F, L2))),
-    L4 = [{1,b},{1,a}],
-    ok = ufunsort_check(1, lists:keymerge(1, L1, L4),
-			lists:umerge(F, lists:usort(F, L1),
-				     lists:usort(F, L4))),
-    L5 = [{1,a},{1,b},{1,a},{2,a}],
-    ok = ufunsort_check(1, lists:keymerge(1, L5, []),
-			lists:umerge(F, lists:usort(F, L5), [])),
-    L6 = [{3,a}],
-    ok = ufunsort_check(1, lists:keymerge(1, L5, L6),
-			lists:umerge(F, lists:usort(F, L5),
-				     lists:usort(F, L6))),
-
-    [{b,1},{c,1}] = lists:usort(F, [{c,1},{c,1},{b,1}]),
-    [{a,0},{b,2},{c,3},{d,4}] =
-	lists:usort(F, [{d,4},{c,3},{b,2},{b,2},{a,0}]),
-    [{a,0},{b,1},{c,1}] =
-	lists:usort(F, [{c,1},{b,1},{b,1},{b,2},{b,2},{a,0}]),
-    [{a,0},{b,1},{c,1},{d,4}] =
-	lists:usort(F, [{c,1},{b,1},{b,2},{a,0},{a,0},{d,4},{d,4}]),
-
-    SFun = fun(L) -> fun(X) -> ufunsort_check(1, X, L) end end,
-    PL = [{1,a},{2,b},{3,c},{4,d},{5,e},{6,f}],
-    Ps = perms([{1,a},{2,b},{3,c},{4,d},{5,e},{6,f},{2,b},{1,a}]),
-    lists:foreach(SFun(PL), Ps),
-
-    ok.
-
-%% usort/2 should be stable.
-ufunsort_stable(Config) when is_list(Config) ->
-    ok = ufunsort_check(1, [{1,b},{1,c}], [{1,b}]),
-    ok = ufunsort_check(1, [{1,c},{1,b}], [{1,c}]),
-    ok = ufunsort_check(1,
-			[{1,c},{1,b},{2,x},{3,p},{2,a}],
-			[{1,c},{2,x},{3,p}]),
-
-    ok = ufunsort_check_stability(bigfunlist(10)),
-    ok = ufunsort_check_stability(bigfunlist(100)),
-    ok = ufunsort_check_stability(bigfunlist(1000)),
-    case erlang:system_info(modified_timing_level) of
-	undefined -> ok = ufunsort_check_stability(bigfunlist(10000));
-	_ -> ok
-    end,
-    ok.
-
-%% usort/2 should exit when given bad arguments.
-ufunsort_error(Config) when is_list(Config) ->
-    {'EXIT', _} = (catch lists:usort(1, [{1,b} , {1,c}])),
-    {'EXIT', _} = (catch lists:usort(fun(X,Y) -> X =< Y end,
-				     [{1,b} | {1,c}])),
-    ok.
-
-%% usort/2 on big randomized lists.
-ufunsort_rand(Config) when is_list(Config) ->
-    ok = ufunsort_check3(1, biglist(10)),
-    ok = ufunsort_check3(1, biglist(100)),
-    ok = ufunsort_check3(1, biglist(1000)),
-    ok = ufunsort_check3(1, biglist(10000)),
-
-    ok = gen_ufunsort_check(1, ubiglist(100)),
-    ok = gen_ufunsort_check(1, ubiglist(1000)),
-    ok = gen_ufunsort_check(1, ubiglist(10000)),
-    ok.
-
-%% Check that usort/2 is stable and correct relative sort/2.
-gen_ufunsort_check(I, Input) ->
-    U = ufunsort(I, Input),
-    S = funsort(I, Input),
-    case U == no_dups_keys(S, I) of
-	true ->
-	    ok;
-	false ->
-	    io:format("~w~n", [Input]),
-	    erlang:error(gen_ufunsort_check)
-    end.
-
-%% Used for checking that the first copy is kept.
-ufunsort_check_stability(L) ->
-    I = 1,
-    U = ufunsort(I, L),
-    S = no_dups(funsort(I, L)),
-    check_stab(L, U, S, "usort/2", "sort/2").
-
-ufunsort_check3(I, Input) ->
-    ucheck_sorted(I, 3, Input, ufunsort(I, Input)).
-
-%%% Keysort a list, check that the returned list is what we expected,
-%%% and that it is actually sorted.
-ufunsort_check(I, Input, Expected) ->
-    Expected = ufunsort(I, Input),
-    ucheck_sorted(I, Input, Expected).
-
-%% Do a keysort
-ufunsort(I, L) ->
-    lists:usort(funsort_fun(I), L).
-
-funsort_fun(I) ->
-    fun(A, B) when tuple_size(A) >= I, tuple_size(B) >= I ->
-            element(I, A) =< element(I, B)
-    end.
-
-check_stab(L, U, S, US, SS) ->
-    UP = explicit_pid(U),
-    SP = explicit_pid(S),
-    case UP == SP of
-	true ->
-	    ok;
-	false ->
-	    io:format("In: ~w~n", [explicit_pid(L)]),
-	    io:format("~s: ~w~n", [US, UP]),
-	    io:format("~s:  ~w~n", [SS, SP]),
-	    erlang:error(unstable)
-    end.
-
 test_stable_ukeysort(StableKeys, Ks) ->
     StableList_1 = [{K} || K <- StableKeys],
     StableUList_1 = ukeylist(1, StableList_1),
@@ -2011,7 +1561,6 @@
     end;
 ukeylist(_I, X, _EX, []) -> [X].
 
->>>>>>> ef70fb03
 %%%------------------------------------------------------------
 %%% Generate lists of given length, containing 3-tuples with
 %%% random integer elements in the range 0..44 as elements 1 and 2.
