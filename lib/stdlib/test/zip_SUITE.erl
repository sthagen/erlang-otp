%%
%% %CopyrightBegin%
%%
%% SPDX-License-Identifier: Apache-2.0
%%
%% Copyright Ericsson AB 2006-2025. All Rights Reserved.
%%
%% Licensed under the Apache License, Version 2.0 (the "License");
%% you may not use this file except in compliance with the License.
%% You may obtain a copy of the License at
%%
%%     http://www.apache.org/licenses/LICENSE-2.0
%%
%% Unless required by applicable law or agreed to in writing, software
%% distributed under the License is distributed on an "AS IS" BASIS,
%% WITHOUT WARRANTIES OR CONDITIONS OF ANY KIND, either express or implied.
%% See the License for the specific language governing permissions and
%% limitations under the License.
%%
%% %CopyrightEnd%
%%
-module(zip_SUITE).

-export([all/0, suite/0,groups/0,init_per_suite/1, end_per_suite/1, 
	 init_per_group/2,end_per_group/2,
         init_per_testcase/2, end_per_testcase/2]).

-export([borderline/1, atomic/1,
         bad_zip/1, unzip_from_binary/1, unzip_to_binary/1,
         zip_to_binary/1, sanitize_filenames/1,
         unzip_options/1, zip_options/1, list_dir_options/1, aliases/1,
         zip_api/1, open_leak/1, unzip_jar/1,
	 unzip_traversal_exploit/1,
         compress_control/1,
	 foldl/1,fd_leak/1,unicode/1,test_zip_dir/1,
         explicit_file_info/1, mode/1,
         zip64_central_headers/0, unzip64_central_headers/0,
         zip64_central_headers/1, unzip64_central_headers/1,
         zip64_central_directory/1,
         basic_timestamp/1, extended_timestamp/1, capped_timestamp/1,
         uid_gid/1]).

-export([zip/5, unzip/3]).

-import(proplists,[get_value/2, get_value/3]).

-include_lib("common_test/include/ct.hrl").
-include_lib("kernel/include/file.hrl").
-include_lib("stdlib/include/zip.hrl").
-include_lib("stdlib/include/assert.hrl").

suite() -> [{ct_hooks,[ts_install_cth]}].

all() -> 
    [borderline, atomic, bad_zip, unzip_from_binary,
     unzip_to_binary, zip_to_binary, unzip_options,
     zip_options, list_dir_options, aliases,
     zip_api, open_leak, unzip_jar, compress_control, foldl,
     unzip_traversal_exploit, fd_leak, unicode, test_zip_dir,
     explicit_file_info, {group, zip_group}, {group, zip64_group}].

groups() -> 
    zip_groups().

%% zip   - Use zip unix tools
%% ezip  - Use erlang zip on disk
%% emzip - Use erlang zip in memory
-define(ZIP_MODES,[zip, ezip, emzip]).
%% -define(ZIP_MODES,[emzip]).
-define(UNZIP_MODES,[unzip, unezip, unemzip]).
%% How much memory the zip/unzip 64 testcases that zip/unzip from/to are expected to use
-define(EMZIP64_MEM_USAGE, (8 * (1 bsl 30))).

zip_groups() ->

    ZipGroup=
        [{zip_group,[],[{group,ZipMode} || ZipMode <- ?ZIP_MODES]}] ++
        [{ZipMode, [], [{group,UnZipMode} || UnZipMode <- ?UNZIP_MODES]}
         || ZipMode <- ?ZIP_MODES] ++
        [{G, [parallel], zip_testcases()} || G <- ?UNZIP_MODES],

    Zip64Group = [{zip64_group,[],[{group,z64(ZipMode)} || ZipMode <- ?ZIP_MODES]}] ++
        [{z64(ZipMode), [sequence], [zip64_central_headers]++
              [{group,z64(UnZipMode)} || UnZipMode <- ?UNZIP_MODES]}
         || ZipMode <- ?ZIP_MODES] ++
        [{z64(G), [], zip64_testcases()} || G <- ?UNZIP_MODES],

    ZipGroup ++ Zip64Group.

z64(Mode) when is_atom(Mode) ->
    list_to_atom(lists:concat([z64_,Mode]));
z64(Modes) when is_list(Modes) ->
    [z64(M) || M <- Modes].

un_z64(Mode) ->
    case atom_to_list(Mode) of
        "z64_" ++ ModeString -> list_to_atom(ModeString);
        _ -> Mode
    end.

zip_testcases() ->
<<<<<<< HEAD
    [mode, basic_timestamp, extended_timestamp, capped_timestamp, uid_gid].
=======
    [mode, basic_timestamp, extended_timestamp, uid_gid, sanitize_filenames].
>>>>>>> b49c0b49

zip64_testcases() ->
    [unzip64_central_headers,
     zip64_central_directory].

init_per_suite(Config) ->
    {ok, Started} = application:ensure_all_started(os_mon),
    cleanup_priv_dir(Config),
    [{started, Started} | Config].

end_per_suite(Config) ->
    [application:stop(App) || App <- lists:reverse(get_value(started, Config))],
    cleanup_priv_dir(Config),
    ok.

cleanup_priv_dir(Config) ->
    %% Cleanup potential files in priv_dir
    Pdir = get_value(pdir, Config, get_value(priv_dir,Config)),
    ct:log("Cleaning up ~s",[Pdir]),
    [ case file:delete(File) of
        {error, eperm} -> file:del_dir_r(File);
        _ -> ok
    end || File <- filelib:wildcard(filename:join(Pdir, "*"))].

init_per_group(zip64_group, Config) ->
    PrivDir = get_value(priv_dir, Config),

    SkipZip64 = string:find(os:getenv("TS_EXTRA_PLATFORM_LABEL",""), "Docker") =/= nomatch,
    WordSize = erlang:system_info(wordsize),
    DiskFreeKB = disc_free(PrivDir),
    MemFreeB = memsize(),

    if SkipZip64 ->
            {skip, "Zip64 tests unstable on docker, do not run"};
       WordSize =:= 4 ->
            {skip, "Zip64 tests only work on 64-bit systems"};
       DiskFreeKB =:= error ->
            {skip, "Failed to query disk space for priv_dir. "
             "Is it on a remote file system?~n"};
       DiskFreeKB >= 16 * (1 bsl 20), MemFreeB >= ?EMZIP64_MEM_USAGE ->
            ct:log("Free disk: ~w KByte~n", [DiskFreeKB]),
            ct:log("Free memory: ~w MByte~n", [MemFreeB div (1 bsl 20)]),
            OneMB = <<0:(8 bsl 20)>>,
            Large4GB = filename:join(PrivDir, "large.txt"),
            ok = file:write_file(Large4GB, lists:duplicate(4 bsl 10, OneMB)),
            Medium4MB = filename:join(PrivDir, "medium.txt"),
            ok = file:write_file(Medium4MB, lists:duplicate(4, OneMB)),

            [{large, Large4GB},{medium,Medium4MB}|Config];
        true ->
            ct:log("Free disk: ~w KByte~n", [DiskFreeKB]),
            ct:log("Free memory: ~w MByte~n", [MemFreeB div (1 bsl 20)]),
            {skip,"Less than 16 GByte free disk or less then 8 GB free mem"}
    end;
init_per_group(Group, Config) ->
    case lists:member(Group, ?ZIP_MODES ++ ?UNZIP_MODES ++ z64(?ZIP_MODES ++ ?UNZIP_MODES)) of
        true ->
            case get_value(zip, Config) of
                undefined ->
                    case un_z64(Group) =/= zip orelse has_zip() of
                        true ->
                            Pdir = filename:join(get_value(priv_dir, Config),Group),
                            ok = filelib:ensure_path(Pdir),
                            [{pdir, Pdir},{zip, Group} | Config];
                        false ->
                            {skip, "No zip program found"}
                    end;
                _Zip ->
                    case un_z64(Group) =/= unzip orelse has_zip() of
                        true ->
                            Pdir = filename:join(get_value(pdir, Config),Group),
                            ok = filelib:ensure_path(Pdir),
                            [{pdir, Pdir},{unzip, Group} | Config];
                        false ->
                            {skip, "No zip program found"}
                    end
            end;
        false ->
            Config
    end.

end_per_group(_GroupName, Config) ->
    cleanup_priv_dir(Config),
    Config.

init_per_testcase(TC, Config) ->
    UsesZip = un_z64(get_value(zip, Config)) =:= zip orelse un_z64(get_value(unzip, Config)) =:= unzip,
    HasZip = has_zip(),
    ct:log("Free memory: ~w MByte~n", [memsize() div (1 bsl 20)]),
    if UsesZip andalso not HasZip ->
            {skip, "No zip command found"};
       true ->
            PrivDir = filename:join(get_value(pdir, Config,get_value(priv_dir, Config)), TC),
            ok = filelib:ensure_path(PrivDir),
            [{pdir, PrivDir} | Config]
    end.


end_per_testcase(_TC, Config) ->
    cleanup_priv_dir(Config),
    Config.

%% Test creating, listing and extracting one file from an archive
%% multiple times with different file sizes. Also check that the
%% modification date of the extracted file has survived.
borderline(Config) when is_list(Config) ->
    RootDir = get_value(priv_dir, Config),
    TempDir = filename:join(RootDir, "borderline"),

    Record = 512,
    Block = 20 * Record,

    lists:foreach(fun(Size) -> borderline_test(Size, TempDir) end,
                  [0, 1, 10, 13, 127, 333, Record-1, Record, Record+1,
                   Block-Record-1, Block-Record, Block-Record+1,
                   Block-1, Block, Block+1,
                   Block+Record-1, Block+Record, Block+Record+1]),

    %% Clean up.
    delete_files([TempDir]),
    ok.

borderline_test(Size, TempDir) ->
    Archive = filename:join(TempDir, "ar_"++integer_to_list(Size)++".zip"),
    Name = filename:join(TempDir, "file_"++integer_to_list(Size)),
    io:format("Testing size ~p", [Size]),

    %% Create a file and archive it.
    {_, _, X0} = erlang:timestamp(),
    file:write_file(Name, random_byte_list(X0, Size)),
    {ok, Archive} = zip:zip(Archive, [Name]),
    ok = file:delete(Name),

    RelName = filename:join(tl(filename:split(Name))),

    %% Verify listing and extracting.
    {ok, [#zip_comment{comment = []},
          #zip_file{name = RelName,
                    info = Info,
                    offset = 0,
                    comp_size = _}]} = zip:list_dir(Archive),
    Size = Info#file_info.size,
    TempRelName = filename:join(TempDir, RelName),
    {ok, [TempRelName]} = zip:extract(Archive, [verbose, {cwd, TempDir}]),

    %% Verify that absolute file was not created
    {error, enoent} = file:read_file(Name),

    %% Verify that relative contents of extracted file.
    {ok, Bin} = file:read_file(TempRelName),
    true = match_byte_list(X0, binary_to_list(Bin)),

    %% Verify that Unix zip can read it. (if we have a unix zip that is!)
    zipinfo_match(Archive, RelName),

    ok.

zipinfo_match(Archive, Name) ->
    case check_zipinfo_exists() of
        true ->
            Encoding = file:native_name_encoding(),
            Expect = unicode:characters_to_binary(Name ++ "\n",
                                                  Encoding, Encoding),
            cmd_expect("zipinfo -1 " ++ Archive, Expect);
        _ ->
            ok
    end.

check_zipinfo_exists() ->
    is_list(os:find_executable("zipinfo")).

cmd_expect(Cmd, Expect) ->
    Port = open_port({spawn, make_cmd(Cmd)}, [stream, in, binary, eof]),
    get_data(Port, Expect, <<>>).

get_data(Port, Expect, Acc) ->
    receive
        {Port, {data, Bytes}} ->
            get_data(Port, Expect, <<Acc/binary, Bytes/binary>>);
        {Port, eof} ->
            Port ! {self(), close},
            receive
                {Port, closed} ->
                    true
            end,
            receive
                {'EXIT',  Port,  _} ->
                    ok
            after 1 ->                          % force context switch
                    ok
            end,
            match_output(Acc, Expect, Port)
    end.

match_output(<<C, Output/bits>>, <<C,Expect/bits>>, Port) ->
    match_output(Output, Expect, Port);
match_output(<<_, _/bits>>, <<_, _/bits>>, Port) ->
    kill_port_and_fail(Port, badmatch);
match_output(<<_, _/bits>>=Rest, <<>>, Port) ->
    kill_port_and_fail(Port, {too_much_data, Rest});
match_output(<<>>, <<>>, _Port) ->
    ok.

kill_port_and_fail(Port, Reason) ->
    unlink(Port),
    exit(Port, die),
    ct:fail(Reason).

make_cmd(Cmd) ->
    Cmd.
%%     case os:type() of
%%      {win32, _} -> lists:concat(["cmd /c",  Cmd]);
%%      {unix, _}  -> lists:concat(["sh -c '",  Cmd,  "'"])
%%     end.

%% Verifies a random byte list.

match_byte_list(X0, [Byte|Rest]) ->
    X = next_random(X0),
    case (X bsr 26) band 16#ff of
        Byte -> match_byte_list(X, Rest);
        _ -> false
    end;
match_byte_list(_, []) ->
    true.

%% Generates a random byte list.

random_byte_list(X0, Count) ->
    random_byte_list(X0, Count, []).

random_byte_list(X0, Count, Result) when Count > 0->
    X = next_random(X0),
    random_byte_list(X, Count-1, [(X bsr 26) band 16#ff|Result]);
random_byte_list(_X, 0, Result) ->
    lists:reverse(Result).

%% This RNG is from line 21 on page 102 in Knuth: The Art of Computer Programming,
%% Volume II, Seminumerical Algorithms.

next_random(X) ->
    (X*17059465+1) band 16#fffffffff.

%% Test the 'atomic' operations: zip/unzip/list_dir, on archives.
%% Also test the 'cooked' option.
atomic(Config) when is_list(Config) ->
    ok = file:set_cwd(get_value(priv_dir, Config)),
    DataFiles = data_files(),
    Names = [Name || {Name,_,_} <- DataFiles],
    io:format("Names: ~p", [Names]),

    %% Create a zip  archive.

    Zip2 = "zip.zip",
    {ok, Zip2} = zip:zip(Zip2, Names, []),
    Names = names_from_list_dir(zip:list_dir(Zip2)),

    %% Same test again, but this time created with 'cooked'

    Zip3 = "cooked.zip",
    {ok, Zip3} = zip:zip(Zip3, Names, [cooked]),
    Names = names_from_list_dir(zip:list_dir(Zip3)),
    Names = names_from_list_dir(zip:list_dir(Zip3, [cooked])),

    %% Clean up.
    delete_files([Zip2,Zip3|Names]),

    ok.

%% Test the zip_open/2, zip_get/1, zip_get/2, zip_close/1,
%% and zip_list_dir/1 functions.
zip_api(Config) when is_list(Config) ->
    ok = file:set_cwd(get_value(priv_dir, Config)),
    DataFiles = data_files(),
    Names = [Name || {Name, _, _} <- DataFiles],
    io:format("Names: ~p", [Names]),

    %% Create a zip archive
    Zip = "zip.zip",
    {ok, Zip} = zip:zip(Zip, Names, []),

    %% Open archive
    {ok, ZipSrv} = zip:zip_open(Zip, [memory]),

    %% List dir
    Names = names_from_list_dir(zip:zip_list_dir(ZipSrv)),

    %% Get a file
    Name1 = hd(Names),
    {ok, Data1} = file:read_file(Name1),
    {ok, {Name1, Data1}} = zip:zip_get(Name1, ZipSrv),
    Data1Crc = erlang:crc32(Data1),
    {ok, Data1Crc} = zip:zip_get_crc32(Name1, ZipSrv),

    %% Get all files
    FilesDatas = lists:map(fun(Name) -> {ok, B} = file:read_file(Name),
                                        {Name, B} end, Names),
    {ok, FilesDatas} = zip:zip_get(ZipSrv),

    %% Close
    ok = zip:zip_close(ZipSrv),

    %% Clean up.
    delete_files([Names]),

    ok.

%% Test that zip doesn't leak processes and ports where the
%% controlling process dies without closing an zip opened with
%% zip:zip_open/1.
open_leak(Config) when is_list(Config) ->
    %% Create a zip archive
    Zip = "zip.zip",
    {ok, Zip} = zip:zip(Zip, [], []),

    %% Open archive in a another process that dies immediately.
    ZipSrv = spawn_zip(Zip, [memory]),

    %% Expect the ZipSrv process to die soon after.
    true = spawned_zip_dead(ZipSrv),

    %% Clean up.
    delete_files([Zip]),

    ok.

spawn_zip(Zip, Options) ->
    Self = self(),
    spawn(fun() -> Self ! zip:zip_open(Zip, Options) end),
    receive
        {ok, ZipSrv} ->
            ZipSrv
    end.

spawned_zip_dead(ZipSrv) ->
    Ref = monitor(process, ZipSrv),
    receive
        {'DOWN', Ref, _, ZipSrv, _} ->
            true
    after 1000 ->
            false
    end.

%% Test options for unzip, only cwd, file_list and keep_old_files currently.
unzip_options(Config) when is_list(Config) ->
    DataDir = get_value(data_dir, Config),
    PrivDir = get_value(priv_dir, Config),
    Long = filename:join(DataDir, "abc.zip"),

    %% create a temp directory
    Subdir = filename:join(PrivDir, "t"),
    ok = file:make_dir(Subdir),

    FList = ["quotes/rain.txt","wikipedia.txt"],

    %% Unzip a zip file in Subdir
    {ok, RetList} = zip:unzip(Long, [{cwd, Subdir},
				     {file_list, FList}]),

    %% Verify.
    true = (length(FList) =:= length(RetList)),
    lists:foreach(fun(F)-> {ok,B} = file:read_file(filename:join(DataDir, F)),
			   {ok,B} = file:read_file(filename:join(Subdir, F)) end,
		  FList),
    lists:foreach(fun(F)-> ok = file:delete(F) end,
		  RetList),

    %% Clean up and verify no more files.
    0 = delete_files([Subdir]),

    FList2 = ["abc.txt","quotes/rain.txt","wikipedia.txt","emptyFile"],

    %% Unzip a zip file in Subdir
    {ok, RetList2} = zip:unzip(Long, [{cwd, Subdir},skip_directories]),

    %% Verify.
    true = (length(RetList2) =:= 4),
    lists:foreach(fun(F)-> {ok,B} = file:read_file(filename:join(DataDir, F)),
			   {ok,B} = file:read_file(filename:join(Subdir, F)) end,
		  FList2),
    lists:foreach(fun(F)-> 1 = delete_files([F]) end,
		  RetList2),

    %% Clean up and verify no more files.
    0 = delete_files([Subdir]),

    OriginalFile1 = filename:join(Subdir, "abc.txt"),
    OriginalFile2 = filename:join(Subdir, "quotes/rain.txt"),

    ok = file:make_dir(filename:dirname(OriginalFile1)),
    ok = file:write_file(OriginalFile1, ["Original 1"]),
    ok = file:make_dir(filename:dirname(OriginalFile2)),
    ok = file:write_file(OriginalFile2, ["Original 2"]),

    FList3 = ["wikipedia.txt","emptyFile"],

    %% Unzip a zip file in Subdir
    {ok, RetList3} = zip:unzip(Long, [{cwd, Subdir},skip_directories,keep_old_files]),
    {ok, []} = zip:unzip(Long, [{cwd, Subdir},skip_directories,keep_old_files]),

    %% Verify.
    true = (length(RetList3) =:= 2),
    {ok,<<"Original 1">>} = file:read_file(OriginalFile1),
    {ok,<<"Original 2">>} = file:read_file(OriginalFile2),
    lists:foreach(fun(F)-> {ok,B} = file:read_file(filename:join(DataDir, F)),
			   {ok,B} = file:read_file(filename:join(Subdir, F)) end,
		  FList3),
    lists:foreach(fun(F)-> 1 = delete_files([F]) end,
		  RetList3),

    %% Clean up and verify no more files.
    2 = delete_files([OriginalFile1, OriginalFile2]),
    0 = delete_files([Subdir]),
    ok.

%% Test that unzip handles directory traversal exploit (OTP-13633)
unzip_traversal_exploit(Config) ->
    DataDir = get_value(data_dir, Config),
    PrivDir = get_value(priv_dir, Config),
    ZipName = filename:join(DataDir, "exploit.zip"),

    %% $ zipinfo -1 test/zip_SUITE_data/exploit.zip 
    %% clash.txt
    %% ../clash.txt
    %% ../above.txt
    %% subdir/../in_root_dir.txt

    %% create a temp directory
    SubDir = filename:join(PrivDir, "exploit_test"),
    ok = file:make_dir(SubDir),
    
    ClashFile = filename:join(SubDir,"clash.txt"),
    AboveFile = filename:join(SubDir,"above.txt"),
    RelativePathFile = filename:join(SubDir,"subdir/../in_root_dir.txt"),

    %% unzip in SubDir
    {ok, [ClashFile, ClashFile, AboveFile, RelativePathFile]} =
	zip:unzip(ZipName, [{cwd,SubDir}]),

    {ok,<<"This file will overwrite other file.\n">>} =
	file:read_file(ClashFile),
    {ok,_} = file:read_file(AboveFile),
    {ok,_} = file:read_file(RelativePathFile),

    %% clean up
    delete_files([SubDir]),
    
     %% create the temp directory again
    ok = file:make_dir(SubDir),

    %% unzip in SubDir
    {ok, [ClashFile, AboveFile, RelativePathFile]} =
	zip:unzip(ZipName, [{cwd,SubDir},keep_old_files]),

    {ok,<<"This is the original file.\n">>} =
	file:read_file(ClashFile),
   
    %% clean up
    delete_files([SubDir]),
    ok.

%% Test unzip a jar file (OTP-7382).
unzip_jar(Config) when is_list(Config) ->
    DataDir = get_value(data_dir, Config),
    PrivDir = get_value(priv_dir, Config),
    JarFile = filename:join(DataDir, "test.jar"),

    %% create a temp directory
    Subdir = filename:join(PrivDir, "jartest"),
    ok = file:make_dir(Subdir),

    FList = ["META-INF/MANIFEST.MF","test.txt"],

    {ok, RetList} = zip:unzip(JarFile, [{cwd, Subdir}]),

    %% Verify.
    lists:foreach(fun(F)-> {ok,B} = file:read_file(filename:join(DataDir, F)),
			   {ok,B} = file:read_file(filename:join(Subdir, F)) end,
		  FList),
    lists:foreach(fun(F)->
                          case lists:last(F) =:= $/ of
                              true -> ok = file:del_dir(F);
                              false -> ok = file:delete(F)
                          end
                  end,
		  lists:reverse(RetList)),

    %% Clean up and verify no more files.
    0 = delete_files([Subdir]),
    ok.

%% Test the options for unzip, only cwd currently.
zip_options(Config) when is_list(Config) ->
    PrivDir = get_value(priv_dir, Config),
    ok = file:set_cwd(PrivDir),
    DataFiles = data_files(),
    Names = [Name || {Name, _, _} <- DataFiles],

    %% Make sure cwd is not where we get the files
    ok = file:set_cwd(get_value(data_dir, Config)),

    %% Create a zip archive
    {ok, {_,Zip}} =
        zip:zip("filename_not_used.zip", Names, [memory, {cwd, PrivDir}]),

    %% Open archive
    {ok, ZipSrv} = zip:zip_open(Zip, [memory]),

    %% List dir
    Names = names_from_list_dir(zip:zip_list_dir(ZipSrv)),

    %% Get a file
    Name1 = hd(Names),
    {ok, Data1} = file:read_file(filename:join(PrivDir, Name1)),
    {ok, {Name1, Data1}} = zip:zip_get(Name1, ZipSrv),

    %% Get all files
    FilesDatas = lists:map(fun(Name) -> {ok, B} = file:read_file(filename:join(PrivDir, Name)),
                                        {Name, B} end, Names),
    {ok, FilesDatas} = zip:zip_get(ZipSrv),

    %% Close
    ok = zip:zip_close(ZipSrv),

    %% Clean up.
    delete_files([Names]),

    ok.

%% Test the options for list_dir... one day.
list_dir_options(Config) when is_list(Config) ->

    DataDir = get_value(data_dir, Config),
    Archive = filename:join(DataDir, "abc.zip"),

    {ok,
     ["abc.txt", "quotes/rain.txt", "empty/", "wikipedia.txt", "emptyFile" ]} =
        zip:list_dir(Archive,[names_only]),

    {ok,
     [#zip_comment{},
      #zip_file{ name = "abc.txt" },
      #zip_file{ name = "quotes/rain.txt" },
      #zip_file{ name = "wikipedia.txt" },
      #zip_file{ name = "emptyFile" }
     ]} =  zip:list_dir(Archive,[skip_directories]),

    ok.

%% convert zip_info as returned from list_dir to a list of names
names_from_list_dir({ok, Info}) ->
    names_from_list_dir(Info);
names_from_list_dir(Info) ->
    tl(lists:map(fun(#zip_file{name = Name}) -> Name;
                    (_) -> ok end, Info)).

%% Returns a sequence of characters.
char_seq(N, First) ->
    char_seq(N, First, []).

char_seq(0, _, Result) ->
    Result;
char_seq(N, C, Result) when C < 127 ->
    char_seq(N-1, C+1, [C|Result]);
char_seq(N, _, Result) ->
    char_seq(N, $!, Result).

data_files() ->
    Files = [{"first_file", 1555, $a},
             {"small_file", 7, $d},
             {"big_file", 23875, $e},
             {"last_file", 7500, $g}],
    create_files(Files),
    Files.

create_files([{Name, dir, _First}|Rest]) ->
    ok = file:make_dir(Name),
    create_files(Rest);
create_files([{Name, Size, First}|Rest]) when is_integer(Size) ->
    ok = file:write_file(Name, char_seq(Size, First)),
    create_files(Rest);
create_files([]) ->
    ok.

%% make_dirs([Dir|Rest], []) ->
%%     ok = file:make_dir(Dir),
%%     make_dirs(Rest, Dir);
%% make_dirs([Dir|Rest], Parent) ->
%%     Name = filename:join(Parent, Dir),
%%     ok = file:make_dir(Name),
%%     make_dirs(Rest, Name);
%% make_dirs([], Dir) ->
%%     Dir.

%% Try zip:unzip/1 on some corrupted zip files.
bad_zip(Config) when is_list(Config) ->
    ok = file:set_cwd(get_value(priv_dir, Config)),
    try_bad("bad_crc",    {bad_crc, "abc.txt"}, Config),
    try_bad("bad_central_directory", bad_central_directory, Config),
    try_bad("bad_file_header",    bad_file_header, Config),
    try_bad("bad_eocd",    bad_eocd, Config),
    try_bad("enoent", enoent, Config),
    GetNotFound = fun(A) ->
                          {ok, O} = zip:zip_open(A, []),
                          zip:zip_get("not_here", O)
                  end,
    try_bad("abc", file_not_found, GetNotFound, Config),
    ok.

try_bad(N, R, Config) ->
    try_bad(N, R, fun(A) -> io:format("name : ~p\n", [A]),
                            zip:unzip(A, [verbose]) end, Config).

try_bad(Name0, Reason, What, Config) ->
    %% Intentionally no macros here.

    DataDir = get_value(data_dir, Config),
    Name = Name0 ++ ".zip",
    io:format("~nTrying ~s", [Name]),
    Full = filename:join(DataDir, Name),
    Expected = {error, Reason},
    case What(Full) of
        Expected ->
            io:format("Result: ~p\n", [Expected]);
        Other ->
            io:format("unzip/2 returned ~p (expected ~p)\n", [Other, Expected]),
            ct:fail({bad_return_value, Other})
    end.

%% Test extracting to binary with memory option.
unzip_to_binary(Config) when is_list(Config) ->
    DataDir = get_value(data_dir, Config),
    PrivDir = get_value(priv_dir, Config),
    WorkDir = filename:join(PrivDir, "unzip_to_binary"),
    _ = file:make_dir(WorkDir),
    _ = file:make_dir(filename:join(DataDir, "empty")),

    ok = file:set_cwd(WorkDir),
    Long = filename:join(DataDir, "abc.zip"),

    %% Unzip a zip file into a binary
    {ok, FBList} = zip:unzip(Long, [memory]),

    %% Verify.
    lists:foreach(fun({F,B}) ->
                          Filename = filename:join(DataDir, F),
                          case lists:last(F) =:= $/ of
                              true ->
                                  <<>> = B,
                                  {ok, #file_info{ type = directory}} =
                                      file:read_file_info(Filename);
                              false ->
                                  {ok,B}=file:read_file(filename:join(DataDir, F))
                          end
                  end, FBList),

    %% Make sure no files created in cwd
    {ok,[]} = file:list_dir(WorkDir),

    ok.

%% Test compressing to binary with memory option.
zip_to_binary(Config) when is_list(Config) ->
    DataDir = get_value(data_dir, Config),
    PrivDir = get_value(priv_dir, Config),
    WorkDir = filename:join(PrivDir, "zip_to_binary"),
    _ = file:make_dir(WorkDir),

    file:set_cwd(WorkDir),
    FileName = "abc.txt",
    ZipName = "t.zip",
    FilePath = filename:join(DataDir, FileName),
    {ok, _Size} = file:copy(FilePath, FileName),

    %% Zip to a binary archive
    {ok, {ZipName, ZipB}} = zip:zip(ZipName, [FileName], [memory]),

    %% Make sure no files created in cwd
    {ok,[FileName]} = file:list_dir(WorkDir),

    %% Zip to a file
    {ok, ZipName} = zip:zip(ZipName, [FileName]),

    %% Verify.
    {ok, ZipB} = file:read_file(ZipName),
    {ok, FData} = file:read_file(FileName),
    {ok, [{FileName, FData}]} = zip:unzip(ZipB, [memory]),

    %% Clean up.
    delete_files([FileName, ZipName]),

    ok.

%% Test using the aliases, extract/2, table/2 and create/3.
aliases(Config) when is_list(Config) ->
    {_, _, X0} = erlang:timestamp(),
    Size = 100,
    B = list_to_binary(random_byte_list(X0, Size)),
    %% create
    {ok, {"z.zip", ZArchive}} = zip:create("z.zip", [{"b", B}], [memory]),
    %% extract
    {ok, [{"b", B}]} = zip:extract(ZArchive, [memory]),
    %% table
    {ok, [#zip_comment{comment = _}, #zip_file{name = "b",
                                               info = FI,
                                               comp_size = _,
                                               offset = 0}]} =
        zip:table(ZArchive),
    Size = FI#file_info.size,

    ok.



%% Test extracting a zip archive from a binary.
unzip_from_binary(Config) when is_list(Config) ->
    DataDir = get_value(data_dir, Config),
    PrivDir = get_value(priv_dir, Config),
    ExtractDir = filename:join(PrivDir, "extract_from_binary"),
    Archive = filename:join(ExtractDir, "abc.zip"),

    ok = file:make_dir(ExtractDir),
    {ok, _Size} = file:copy(filename:join(DataDir, "abc.zip"), Archive),
    FileName = "abc.txt",
    Quote = "quotes/rain.txt",
    Wikipedia = "wikipedia.txt",
    EmptyFile = "emptyFile",
    EmptyDir = "empty/",
    file:set_cwd(ExtractDir),

    %% Read a zip file into a binary and extract from the binary.
    {ok, Bin} = file:read_file(Archive),
    {ok, [FileName,Quote,EmptyDir,Wikipedia,EmptyFile]} = zip:unzip(Bin),

    %% Verify.
    DestFilename = filename:join(ExtractDir, "abc.txt"),
    {ok, Data} = file:read_file(filename:join(DataDir, FileName)),
    {ok, Data} = file:read_file(DestFilename),

    DestQuote = filename:join([ExtractDir, "quotes", "rain.txt"]),
    {ok, QuoteData} = file:read_file(filename:join(DataDir, Quote)),
    {ok, QuoteData} = file:read_file(DestQuote),

    %% Don't be in ExtractDir when we delete it
    ok = file:set_cwd(PrivDir),

    %% Clean up.
    delete_files([DestFilename, DestQuote, Archive, ExtractDir]),

    ok = file:make_dir(ExtractDir),
    file:set_cwd(ExtractDir),

    %% Read a zip file into a binary and extract from the binary with skip_directories
    {ok, [FileName,Quote,Wikipedia,EmptyFile]}
        = zip:unzip(Bin, [skip_directories]),

    %% Verify.
    DestFilename = filename:join(ExtractDir, "abc.txt"),
    {ok, Data} = file:read_file(filename:join(DataDir, FileName)),
    {ok, Data} = file:read_file(DestFilename),

    DestQuote = filename:join([ExtractDir, "quotes", "rain.txt"]),
    {ok, QuoteData} = file:read_file(filename:join(DataDir, Quote)),
    {ok, QuoteData} = file:read_file(DestQuote),

    %% Clean up.
    delete_files([DestFilename, DestQuote, ExtractDir]),

    ok.

%% oac_files() ->
%%     Files = [{"oac_file", 1459, $x},
%%           {"oac_small", 99, $w},
%%           {"oac_big", 33896, $A}],
%%     create_files(Files),
%%     Files.

%% Delete the given list of files and directories.
%% Return total number of deleted files (not directories)
delete_files(List) ->
    do_delete_files(List, 0).
do_delete_files([],Cnt) ->
    Cnt;
do_delete_files([Item|Rest], Cnt) ->
    case file:delete(Item) of
        ok ->
            DelCnt = 1;
        {error,eperm} ->
            file:change_mode(Item, 8#777),
            DelCnt = delete_files(filelib:wildcard(filename:join(Item, "*"))),
            file:del_dir(Item);
        {error,eacces} ->
            %% We'll see about that!
            file:change_mode(Item, 8#777),
            case file:delete(Item) of
                ok ->
		    DelCnt = 1;
                {error,_} ->
                    erlang:yield(),
                    file:change_mode(Item, 8#777),
                    file:delete(Item),
                    DelCnt = 1
            end;
        {error,_} ->
            DelCnt = 0
    end,
    do_delete_files(Rest, Cnt + DelCnt).

%% Test control of which files that should be compressed.
compress_control(Config) when is_list(Config) ->
    ok = file:set_cwd(get_value(priv_dir, Config)),
    Dir = "compress_control",
    Files = [
             {Dir,                                                          dir,   $d},
             {filename:join([Dir, "first_file.txt"]), 10000, $f},
             {filename:join([Dir, "a_dir"]), dir,   $d},
             {filename:join([Dir, "a_dir", "zzz.zip"]), 10000, $z},
             {filename:join([Dir, "a_dir", "lll.lzh"]), 10000, $l},
             {filename:join([Dir, "a_dir", "eee.exe"]), 10000, $e},
             {filename:join([Dir, "a_dir", "ggg.arj"]), 10000, $g},
             {filename:join([Dir, "a_dir", "b_dir"]), dir,   $d},
             {filename:join([Dir, "a_dir", "b_dir", "ggg.arj"]), 10000, $a},
             {filename:join([Dir, "last_file.txt"]), 10000, $l}
            ],

    test_compress_control(Dir,
			  Files,
			  [{compress, []}],
			  []),

    test_compress_control(Dir,
			  Files,
			  [{uncompress, all}],
			  []),

    test_compress_control(Dir,
			  Files,
			  [{uncompress, []}],
			  [".txt", ".exe", ".zip", ".lzh", ".arj"]),

    test_compress_control(Dir,
			  Files,
			  [],
			  [".txt", ".exe"]),

    test_compress_control(Dir,
			  Files,
			  [{uncompress, {add, [".exe"]}},
			   {uncompress, {del, [".zip", "arj"]}}],
			  [".txt", ".zip", "arj"]),

    test_compress_control(Dir,
			  Files,
			  [{uncompress, []},
			   {uncompress, {add, [".exe"]}},
			   {uncompress, {del, [".zip", "arj"]}}],
			  [".txt", ".zip", ".lzh", ".arj"]),

    ok.

test_compress_control(Dir, Files, ZipOptions, Expected) ->
    %% Cleanup
    Zip = "zip.zip",
    Names = [N || {N, _, _} <- Files],
    delete_files([Zip]),
    delete_files(lists:reverse(Names)),

    create_files(Files),
    {ok, Zip} = zip:create(Zip, [Dir], ZipOptions),

    {ok, OpenZip} = zip:zip_open(Zip, [memory]),
    {ok,[#zip_comment{comment = ""} | ZipList]} = zip:zip_list_dir(OpenZip),
    io:format("compress_control:  -> ~p  -> ~p\n  -> ~pn", [Expected, ZipOptions, ZipList]),
    verify_compression(Files, ZipList, OpenZip, ZipOptions, Expected),
    ok = zip:zip_close(OpenZip),

    %% Cleanup
    delete_files([Zip]),
    delete_files(lists:reverse(Names)), % Remove plain files before directories

    ok.

verify_compression([{Name, Kind, _Filler} | Files], ZipList, OpenZip, ZipOptions, Expected) ->
    {Name2, BinSz} =
        case Kind of
            dir ->
                {Name ++ "/", 0};
            _   ->
                {ok, {Name, Bin}} = zip:zip_get(Name, OpenZip),
                {Name, size(Bin)}
        end,
    {Name2, {value, ZipFile}} = {Name2, lists:keysearch(Name2,  #zip_file.name, ZipList)},
    #zip_file{info = #file_info{size = InfoSz, type = InfoType}, comp_size = InfoCompSz} = ZipFile,

    Ext = filename:extension(Name),
    IsComp = is_compressed(Ext, Kind, ZipOptions),
    ExpComp = lists:member(Ext, Expected),
    case {Name, Kind, InfoType, IsComp, ExpComp, BinSz, InfoSz, InfoCompSz} of
        {_, dir, directory, false, _,     Sz, Sz, Sz}      when Sz =:= BinSz -> ok;
        {_, Sz,  regular,   false, false, Sz, Sz, Sz}      when Sz =:= BinSz -> ok;
        {_, Sz,  regular,   true,  true,  Sz, Sz, OtherSz} when Sz =:= BinSz, OtherSz =/= BinSz -> ok
    end,
    verify_compression(Files, ZipList -- [ZipFile], OpenZip, ZipOptions, Expected);
verify_compression([], [], _OpenZip, _ZipOptions, _Expected) ->
    ok.

is_compressed(_Ext, dir, _Options) ->
    false;
is_compressed(Ext, _Sz, Options) ->
    CompressOpt =
        case [What || {compress, What} <- Options] of
            [] -> all;
            CompressOpts-> extensions(CompressOpts, all)
        end,
    DoCompress = (CompressOpt =:= all) orelse lists:member(Ext, CompressOpt),
    Default = [".Z", ".zip", ".zoo", ".arc", ".lzh", ".arj"],
    UncompressOpt =
        case [What || {uncompress, What} <- Options] of
            [] -> Default;
            UncompressOpts-> extensions(UncompressOpts, Default)
        end,
    DoUncompress = (UncompressOpt =:= all) orelse lists:member(Ext, UncompressOpt),
    DoCompress andalso not DoUncompress.

extensions([H | T], Old) ->
    case H of
        all ->
            extensions(T, H);
        H when is_list(H) ->
            extensions(T, H);
        {add, New} when is_list(New), is_list(Old) ->
            extensions(T, Old ++ New);
        {del, New} when is_list(New), is_list(Old) ->
            extensions(T, Old -- New);
        _ ->
            extensions(T, Old)
    end;
extensions([], Old) ->
    Old.

foldl(Config) ->
    PrivDir = get_value(priv_dir, Config),
    File = filename:join([PrivDir, "foldl.zip"]),

    FooBin = <<"FOO">>,
    BarBin = <<"BAR">>,
    Files = [{"foo", FooBin}, {"bar", BarBin}],
    {ok, {File, Bin}} = zip:create(File, Files, [memory,{extra,[]}]),
    ZipFun = fun(N, I, B, Acc) -> [{N, B(), I()} | Acc] end,
    {ok, FileSpec} = zip:foldl(ZipFun, [], {File, Bin}),
    [{"bar", BarBin, #file_info{}}, {"foo", FooBin, #file_info{}}] = FileSpec,
    {ok, {File, Bin}} = zip:create(File, lists:reverse(FileSpec), [memory,{extra,[]}]),
    {foo_bin, FooBin} =
	try
	    zip:foldl(fun("foo", _, B, _) -> throw(B()); (_, _, _, Acc) -> Acc end, [], {File, Bin})
	catch
	    throw:FooBin ->
		{foo_bin, FooBin}
	end,
    ok = file:write_file(File, Bin),
    {ok, FileSpec} = zip:foldl(ZipFun, [], File),

    {error, einval} = zip:foldl(fun() -> ok end, [], File),
    {error, einval} = zip:foldl(ZipFun, [], 42),
    {error, einval} = zip:foldl(ZipFun, [], {File, 42}),

    ok = file:delete(File),
    {error, enoent} = zip:foldl(ZipFun, [], File),

    ok.

fd_leak(Config) ->
    ok = file:set_cwd(get_value(priv_dir, Config)),
    DataDir = get_value(data_dir, Config),
    Name = filename:join(DataDir, "bad_file_header.zip"),
    BadExtract = fun() ->
                         {error,bad_file_header} = zip:extract(Name),
                         ok
                 end,
    do_fd_leak(BadExtract, 1),

    BadCreate = fun() ->
                        {error,enoent} = zip:zip("failed.zip",
                                                 ["none"]),
                        ok
                end,
    do_fd_leak(BadCreate, 1),

    ok.

do_fd_leak(_Bad, 10000) ->
    ok;
do_fd_leak(Bad, N) ->
    try Bad() of
        ok ->
            do_fd_leak(Bad, N + 1)
    catch
        C:R:Stk ->
            io:format("Bad error after ~p attempts\n", [N]),
            erlang:raise(C, R, Stk)
    end.

unicode(Config) ->
    case file:native_name_encoding() of
        latin1 ->
            {comment, "Native name encoding is Latin-1; skipping all tests"};
        utf8 ->
            DataDir = get_value(data_dir, Config),
            ok = file:set_cwd(get_value(priv_dir, Config)),
            test_file_comment(DataDir),
            test_archive_comment(DataDir),
            test_bad_comment(DataDir),
            test_latin1_archive(DataDir),
            case has_zip() of
                false ->
                    {comment, "No zip program found; skipping some tests"};
                true ->
                    case zip_is_unicode_aware() of
                        true ->
                            test_filename_compatibility(),
                            ok;
                        false ->
                            {comment, "Old zip program; skipping some tests"}
                    end
            end
    end.

test_filename_compatibility() ->
    FancyName = "üñíĉòdë한",
    Archive = "test.zip",

    {ok, Archive} = zip:zip(Archive, [{FancyName, <<"test">>}]),
    zipinfo_match(Archive, FancyName).

test_file_comment(DataDir) ->
    Archive = filename:join(DataDir, "zip_file_comment.zip"),
    Comments = ["a", [246], [1024]],
    FileNames = [[C] ++ ".txt" || C <- [$a, 246, 1024]],
    [begin
         test_zip_file(FileName, Comment, Archive),
         test_file_comment(FileName, Comment, Archive)
     end ||
        Comment <- Comments, FileName <- FileNames],
    ok.

test_zip_file(FileName, Comment, Archive) ->
    _ = file:delete(Archive),
    io:format("*** zip:zip(). Testing FileName ~ts, Comment ~ts\n",
              [FileName, Comment]),
    ok = file:write_file(FileName, ["anything"]),
    {ok, Archive} =
        zip:zip(Archive, [FileName], [verbose, {comment, Comment}]),
    zip_check(Archive, Comment, FileName, "").

test_file_comment(FileName, Comment, Archive) ->
    case test_zip1() of
        false ->
            ok;
        true ->
            _ = file:delete(Archive),
            io:format("*** zip(1). Testing FileName ~ts, Comment ~ts\n",
                      [FileName, Comment]),
            ok = file:write_file(FileName, ["anything"]),
            R = os:cmd("echo " ++ Comment ++ "| zip -c " ++
                           Archive ++ " " ++ FileName),
            io:format("os:cmd/1 returns ~lp\n", [R]),
            zip_check(Archive, "", FileName, Comment)
    end.

test_archive_comment(DataDir) ->
    Archive = filename:join(DataDir, "zip_archive_comment.zip"),
    Chars = [$a, 246, 1024],
    [test_archive_comment(Char, Archive) || Char <- Chars],
    ok.

test_archive_comment(Char, Archive) ->
    case test_zip1() of
        false ->
            ok;
        true ->
            _ = file:delete(Archive),
            FileName = "a.txt",
            Comment = [Char],
            io:format("*** Testing archive Comment ~ts\n", [Comment]),
            ok = file:write_file(FileName, ["anything"]),

            {ok, _} =
                zip:zip(Archive, [FileName], [verbose, {comment, Comment}]),
            Res = os:cmd("zip -z " ++ Archive),
            io:format("os:cmd/1 returns ~lp\n", [Res]),
            true = lists:member(Char, Res),

            os:cmd("echo " ++ Comment ++ "| zip -z "++
                       Archive ++ " " ++ FileName),
            zip_check(Archive, Comment, FileName, "")
    end.

test_zip1() ->
    has_zip() andalso zip_is_unicode_aware().

has_zip() ->
    os:find_executable("zip") =/= false andalso element(1, os:type()) =:= unix.

zip_is_unicode_aware() ->
    S = os:cmd("zip -v | grep 'UNICODE_SUPPORT'"),
    string:find(S, "UNICODE_SUPPORT") =/= nomatch.

zip_check(Archive, ArchiveComment, FileName, FileNameComment) ->
    {ok, CommentAndFiles} = zip:table(Archive),
    io:format("zip:table/1 returns\n  ~lp\n", [CommentAndFiles]),
    io:format("checking archive comment ~lp\n", [ArchiveComment]),
    [_] = [C || #zip_comment{comment = C} <- CommentAndFiles,
                C =:= ArchiveComment],
    io:format("checking filename ~lp\n", [FileName]),
    io:format("and filename comment ~lp\n", [FileNameComment]),
    [_] = [F || #zip_file{name = F, comment = C} <- CommentAndFiles,
                F =:= FileName, C =:= FileNameComment],
    {ok, FileList} = zip:unzip(Archive, [verbose]),
    io:format("zip:unzip/2 returns\n  ~lp\n", [FileList]),
    true = lists:member(FileName, FileList),
    ok.

test_bad_comment(DataDir) ->
    Archive = filename:join(DataDir, "zip_bad_comment.zip"),
    FileName = "a.txt",
    file:write_file(FileName, ["something"]),
    Comment = [9999999],
    {error,{bad_unicode,Comment}} =
        zip:zip(Archive, [FileName], [verbose, {comment, Comment}]).

test_latin1_archive(DataDir) ->
    Archive = filename:join(DataDir, "zip-latin1.zip"),
    FileName = [246] ++ ".txt",
    ArchiveComment = [246],
    zip_check(Archive, ArchiveComment, FileName, "").

test_zip_dir(Config) when is_list(Config) ->
    case {os:find_executable("unzip"), os:type()} of
        {UnzipPath, {unix,_}} when is_list(UnzipPath)->
            DataDir = get_value(data_dir, Config),
            Dir = filename:join([DataDir, "test-zip", "dir-1"]),
            TestZipOutputDir = filename:join(DataDir, "test-zip-output"),
            TestZipOutput = filename:join(TestZipOutputDir, "test.zip"),
            zip:create(TestZipOutput, [Dir]),
            run_command(UnzipPath, ["-o", TestZipOutput,  "-d", TestZipOutputDir]),
            {ok, FileContent} = file:read_file(filename:join([TestZipOutputDir, Dir, "file.txt"])),
            <<"OKOK\n">> = FileContent,
            ok;
        _ -> {skip, "Not Unix or unzip program not found"}
    end.

run_command(Command, Args) ->
    Port = erlang:open_port({spawn_executable, Command}, [{args, Args}, exit_status]),
    (fun Reciver() ->
             receive
                 {Port,{exit_status,_}} -> ok;
                 {Port, S} -> io:format("UNZIP: ~p~n", [S]),
                              Reciver()
             end
     end)().
    
explicit_file_info(_Config) ->
    Epoch = {{1980,1,1},{0,0,0}},
    FileInfo = #file_info{type=regular, size=0, mtime=Epoch},
    Files = [{"datetime", <<>>, FileInfo},
             {"seconds", <<>>, FileInfo#file_info{mtime=315532800}}],
    {ok, _} = zip:zip("", Files, [memory]),
    ok.

mode(Config) ->

    PrivDir = get_value(pdir, Config),
    ExtractDir = filename:join(PrivDir, "extract"),
    Archive = filename:join(PrivDir, "archive.zip"),

    Executable = filename:join(PrivDir,"exec"),
    file:write_file(Executable, "aaa"),
    {ok, ExecFI } = file:read_file_info(Executable),
    ok = file:write_file_info(Executable, ExecFI#file_info{ mode = 8#111 bor 8#400 }),
    {ok, #file_info{ mode = OrigExecMode }} = file:read_file_info(Executable),

    Directory = filename:join(PrivDir,"dir"),
    ok = file:make_dir(Directory),
    {ok, DirFI } = file:read_file_info(Directory),

    NestedFile = filename:join(Directory, "nested"),
    file:write_file(NestedFile, "bbb"),
    {ok, NestedFI } = file:read_file_info(NestedFile),

    ok = file:write_file_info(Directory, DirFI#file_info{ mode = 8#111 bor 8#400 }),
    {ok, #file_info{ mode = OrigDirMode }} = file:read_file_info(Directory),

    ?assertMatch(
       {ok, Archive},
       zip(Config, Archive, "-r", ["dir","exec"], [{cwd, PrivDir},{extra,[extended_timestamp]}])),

    OrigExecMode777 = OrigExecMode band 8#777,
    OrigDirMode777 = OrigDirMode band 8#777,
    OrigNestedFileMode777 = NestedFI#file_info.mode band 8#777,

    ?assertMatch(
       {ok, [#zip_comment{},
             #zip_file{ name = "dir/", info = #file_info{ mode = OrigDirMode777 }},
             #zip_file{ name = "dir/nested", info = #file_info{ mode = OrigNestedFileMode777 }},
             #zip_file{ name = "exec", info = #file_info{ mode = OrigExecMode777 }} ]},
       zip:list_dir(Archive)),

    ok = file:make_dir(ExtractDir),
    ?assertMatch(
       {ok, ["dir/","dir/nested","exec"]}, unzip(Config, Archive, [{cwd,ExtractDir}])),

    case un_z64(get_value(unzip, Config)) =/= unemzip of
        true ->
            {ok,#file_info{ mode = ExecMode }} =
                file:read_file_info(filename:join(ExtractDir,"exec")),
            ?assertEqual(ExecMode band 8#777, OrigExecMode777),

            {ok,#file_info{ mode = DirMode }} =
                file:read_file_info(filename:join(ExtractDir,"dir")),
            ?assertEqual(DirMode band 8#777, OrigDirMode777),

            {ok,#file_info{ mode = NestedMode }} =
                file:read_file_info(filename:join(ExtractDir,"dir/nested")),
            ?assertEqual(NestedMode band 8#777, OrigNestedFileMode777);
        false ->
            %% emzip does not support mode
            ok
    end,

    ok.

%% Test that zip64 local and central headers are respected when unzipping.
%% The fields in the header that can be 64-bit are:
%%  * compressed size
%%  * uncompressed size
%%  * relative offset
%%  * starting disk
%%
%% As we do not support using multiple disks, we do not test starting disks
zip64_central_headers() -> [{timetrap, {minutes, 60}}].
zip64_central_headers(Config) ->

    PrivDir = get_value(pdir, Config),
    Archive = filename:join(PrivDir, "../archive.zip"),

    %% Check that ../../large.txt exists and is of correct size
    {ok, #file_info{ size = 1 bsl 32 } } =
        file:read_file_info(filename:join(PrivDir, "../../large.txt")),

    %% We very carefully create an archive that should contain all
    %% different header combinations.
    %% - uncomp.txt: uncomp size > 4GB
    %% - uncomp.comp.zip: uncomp and comp size > 4GB
    %% - offset.txt: offset > 4GB
    %% - uncomp.offset.txt: uncomp size and offset > 4GB
    %% - uncomp.comp.offset.zip: uncomp and comp size and offset > 4GB
    %%
    %% The archive will be roughly 8 GBs large

    ok = file:make_link(filename:join(PrivDir, "../../large.txt"),
                        filename:join(PrivDir, "uncomp.txt")),
    ok = file:make_link(filename:join(PrivDir, "../../large.txt"),
                        filename:join(PrivDir, "uncomp.comp.zip")),
    ok = file:make_link(filename:join(PrivDir, "../../medium.txt"),
                        filename:join(PrivDir, "offset.txt")),
    ok = file:make_link(filename:join(PrivDir, "../../large.txt"),
                        filename:join(PrivDir, "uncomp.offset.txt")),
    ok = file:make_link(filename:join(PrivDir, "../../large.txt"),
                        filename:join(PrivDir, "uncomp.comp.offset.zip")),
    ?assertMatch(
       {ok, Archive},
       zip(Config, Archive, "-1",
           ["uncomp.txt","uncomp.comp.zip","offset.txt",
            "uncomp.offset.txt","uncomp.comp.offset.zip"],
           [{cwd, PrivDir}])),

    %% Check that list archive works
    {ok, [#zip_comment{},
          #zip_file{ name = "uncomp.txt",
                     info = #file_info{ size = 1 bsl 32 } },
          #zip_file{ name = "uncomp.comp.zip",
                     comp_size = 1 bsl 32,
                     info = #file_info{ size = 1 bsl 32 } },
          #zip_file{ name = "offset.txt",
                     info = #file_info{ size = 4 bsl 20 } },
          #zip_file{ name = "uncomp.offset.txt",
                     info = #file_info{ size = 1 bsl 32 } },
          #zip_file{ name = "uncomp.comp.offset.zip",
                     comp_size = 1 bsl 32,
                     info = #file_info{ size = 1 bsl 32 } }
         ]} =
        zip:list_dir(Archive),
    ok.

unzip64_central_headers() -> [{timetrap, {minutes, 60}}].
unzip64_central_headers(Config) ->

    PrivDir = get_value(pdir, Config),
    ExtractDir = filename:join(PrivDir, "extract"),
    Archive = filename:join(PrivDir, "../../archive.zip"),
    Large4GB = filename:join(get_value(priv_dir, Config),"large.txt"),
    Medium4MB = filename:join(get_value(priv_dir, Config), "medium.txt"),

    %% Test that extraction of each file works
    lists:map(
      fun F({Name, Compare}) ->
              ok = file:make_dir(ExtractDir),
              ?assertMatch(
                 {ok, [Name]},
                 unzip(Config, Archive, [{cwd, ExtractDir},{file_list,[Name]}])),
              cmp(Compare, filename:join(ExtractDir,Name)),
              file:del_dir_r(ExtractDir);
          F(Name) ->
              F({Name, Large4GB})
      end, ["uncomp.txt","uncomp.comp.zip",{"offset.txt",Medium4MB},
            "uncomp.offset.txt","uncomp.comp.offset.zip"]),

    ok.

%% Test that zip64 end of central directory are respected when unzipping.
%% The fields in the header that can be 64-bit are:
%%   * total number of files > 2 bytes
%%   * size of central directory > 4 bytes (cannot test as it requires an archive with 8 million files)
%%   * offset of central directory > 4 bytes (implicitly tested when testing large relative location of header)
%%
%% Fields that we don't test as we don't support multiple disks
%%   * number of disk where end of central directory is > 2 bytes
%%   * number of disk to find central directory > 2 bytes
%%   * number central directory entries on this disk > 2 bytes
zip64_central_directory(Config) ->

    PrivDir = get_value(pdir, Config),
    Dir = filename:join(PrivDir, "files"),
    ExtractDir = filename:join(PrivDir, "extract"),

    Archive = filename:join(PrivDir, "archive.zip"),

    %% To test when total number of files > 65535, we create an archive with 66000 entries
    ok = file:make_dir(Dir),
    lists:foreach(
      fun(I) ->
              ok = file:write_file(filename:join(Dir, integer_to_list(I)++".txt"),<<0:8>>)
      end, lists:seq(0, 65600)),
    ?assertMatch(
       {ok, Archive},
       zip(Config, Archive, "-1 -r", ["files"], [{cwd, PrivDir}])),

    {ok, Files} = zip:list_dir(Archive),
    ?assertEqual(65603, length(Files)),

    ok = file:make_dir(ExtractDir),
    ?assertMatch(
       {ok, ["files/1.txt","files/65599.txt"]},
       unzip(Config, Archive, [{cwd, ExtractDir},{file_list,["files/1.txt",
                                                             "files/65599.txt"]}])),
    cmp(filename:join(ExtractDir,"files/1.txt"),
        filename:join(ExtractDir,"files/65599.txt")),

    ok.

%% Test basic timestamps, the atime and mtime should be the original
%% mtime of the file
basic_timestamp(Config) ->
    PrivDir =  get_value(pdir, Config),
    Archive = filename:join(PrivDir, "archive.zip"),
    ExtractDir = filename:join(PrivDir, "extract"),
    Testfile = filename:join(PrivDir, "testfile.txt"),

    ok = file:write_file(Testfile, "abc"),
    {ok, OndiskFI = #file_info{ mtime = Mtime }} =
        file:read_file_info(Testfile),

    %% Sleep a bit to let the timestamp progress
    timer:sleep(1000),

    %% Create an archive without extended timestamps
    ?assertMatch(
       {ok, Archive},
       zip(Config, Archive, "-X", ["testfile.txt"], [{cwd, PrivDir}, {extra, []}])),

    {ok, [#zip_comment{},
          #zip_file{ info = ZipFI = #file_info{ mtime = ZMtime }} ]} =
        zip:list_dir(Archive),

    ct:log("on disk: ~p",[OndiskFI]),
    ct:log("in zip : ~p",[ZipFI]),
    ct:log("zipinfo:~n~ts",[os:cmd("zipinfo -v "++Archive)]),

    %% Timestamp in archive is when entry was added to archive
    %% Need to add 2 to ZMtime as the dos time in zip archives
    %% are in precise.
    ?assert(calendar:datetime_to_gregorian_seconds(Mtime) =<
                calendar:datetime_to_gregorian_seconds(ZMtime) + 1),

    %% Sleep a bit to let the timestamp progress
    timer:sleep(1000),

    ok = file:make_dir(ExtractDir),
    ?assertMatch(
       {ok, ["testfile.txt"]},
       unzip(Config, Archive, [{cwd,ExtractDir}])),

    {ok, UnzipFI } =
        file:read_file_info(filename:join(ExtractDir, "testfile.txt"),[raw]),


    ct:log("extract: ~p",[UnzipFI]),

    UnzipMode = un_z64(get_value(unzip, Config)),

    assert_timestamp(UnzipMode, UnzipFI, ZMtime),

    ok.

%% Test extended timestamps, the atime and ctime in the archive are
%% the atime and ctime when the file is added to the archive.
extended_timestamp(Config) ->

    PrivDir =  get_value(pdir, Config),
    Archive = filename:join(PrivDir, "archive.zip"),
    ExtractDir = filename:join(PrivDir, "extract"),
    Testfile = filename:join(PrivDir, "testfile.txt"),

    ok = file:write_file(Testfile, "abc"),
    {ok, OndiskFI = #file_info{ mtime = Mtime }} =
        file:read_file_info(Testfile),

    %% Sleep a bit to let the timestamp progress
    timer:sleep(1000),

    ?assertMatch(
       {ok, Archive},
       zip(Config, Archive, "", ["testfile.txt"], [{cwd, PrivDir}])),

    %% list_dir only reads the central directory header and thus only
    %% the mtime will be correct here
    {ok, [#zip_comment{},
          #zip_file{ info = ZipFI = #file_info{ mtime = ZMtime}} ]} =
        zip:list_dir(Archive),

    ct:log("on disk: ~p",[OndiskFI]),
    ct:log("in zip : ~p",[ZipFI]),
    ct:log("zipinfo:~n~ts",[os:cmd("zipinfo -v "++Archive)]),

    ?assertEqual(Mtime, ZMtime),

    %% Sleep a bit to let the timestamp progress
    timer:sleep(1000),

    ok = file:make_dir(ExtractDir),
    ?assertMatch(
       {ok, ["testfile.txt"]},
       unzip(Config, Archive, [{cwd,ExtractDir}])),

    {ok, UnzipFI } =
        file:read_file_info(filename:join(ExtractDir, "testfile.txt"),[raw]),

    ct:log("extract: ~p",[UnzipFI]),

    UnzipMode = un_z64(get_value(unzip, Config)),

    assert_timestamp(UnzipMode, UnzipFI, ZMtime ),

    ok.

% checks that the timestamps in the zip file are wrapped if > 59
capped_timestamp(Config) ->

    DataDir = get_value(data_dir, Config),
    Archive = filename:join(DataDir, "bad_seconds.zip"),
    PrivDir =  get_value(pdir, Config),
    ExtractDir = filename:join(PrivDir, "extract"),

    {ok, [#zip_comment{},
          #zip_file{ info = ZipFI = #file_info{ mtime = ZMtime }} ]} =
        zip:list_dir(Archive),

    ct:log("in zip : ~p",[ZipFI]),

    %% zipinfo shows something different from what unzip
    ct:log("zipinfo:~n~ts",[os:cmd("zipinfo -v "++Archive)]),

    % and not {{2024, 12, 31}, {23, 59, 60}}
    ?assertEqual({{2025, 1, 1}, {0, 0, 0}}, ZMtime),

    ok = file:make_dir(ExtractDir),
    ?assertMatch(
       {ok, ["testfile.txt"]},
       unzip(Config, Archive, [{cwd,ExtractDir}])),

    {ok, UnzipFI } =
        file:read_file_info(filename:join(ExtractDir, "testfile.txt"),[raw]),

    ct:log("extract: ~p",[UnzipFI]),
    UnzipMode = un_z64(get_value(unzip, Config)),
    assert_timestamp(UnzipMode, UnzipFI, ZMtime),
    ok.

assert_timestamp(unemzip, _FI, _ZMtime) ->
    %% emzip does not support timestamps
    ok;
assert_timestamp(_, #file_info{ atime = UnZAtime, mtime = UnZMtime, ctime = UnZCtime }, ZMtime) ->

    ?assertEqual(ZMtime, UnZMtime),

    %% both atime and ctime behave very differently on different platforms, so it is rather hard to test.
    %% atime is sometimes set to ctime for unknown reasons, and sometimes set to 1970...
    ?assert(UnZAtime =:= UnZMtime orelse UnZAtime =:= UnZCtime orelse UnZAtime =:= {{1970,1,1},{1,0,0}}),

    %% On windows the ctime and mtime are the same so
    %% we cannot compare them.
    [?assert(UnZMtime < UnZCtime) || os:type() =/= {win32,nt}],

    ok.

uid_gid(Config) ->

    PrivDir = get_value(pdir, Config),
    ExtractDir = filename:join(PrivDir, "extract"),
    Archive = filename:join(PrivDir, "archive.zip"),
    Testfile = filename:join(PrivDir, "testfile.txt"),

    ok = file:write_file(Testfile, "abc"),
    {ok, OndiskFI = #file_info{ gid = GID, uid = UID }} =
        file:read_file_info(Testfile),

    ?assertMatch(
       {ok, Archive},
       zip(Config, Archive, "", ["testfile.txt"], [{cwd, PrivDir}])),

    {ok, [#zip_comment{},
          #zip_file{ info = ZipFI = #file_info{ gid = ZGID, uid = ZUID }} ]} =
        zip:list_dir(Archive,[{extra, [uid_gid]}]),

    ct:log("on disk: ~p",[OndiskFI]),
    ct:log("in zip : ~p",[ZipFI]),

    ?assertEqual(UID, ZUID),
    ?assertEqual(GID, ZGID),

    ok = file:make_dir(ExtractDir),
    ?assertMatch(
       {ok, ["testfile.txt"]},
       unzip(Config, Archive, [{cwd, ExtractDir},{extra,[uid_gid]}])),

    {ok,#file_info{ gid = ExZGID, uid = ExZUID }} =
        file:read_file_info(filename:join(ExtractDir,"testfile.txt")),

    case un_z64(get_value(unzip, Config)) =/= unemzip of
        true ->
            ?assertEqual(UID, ExZUID),
            ?assertEqual(GID, ExZGID);
        _ ->
            %% emzip does not support uid_gid
            ok
    end,

    ok.

sanitize_filenames(Config) ->
    RootDir = get_value(pdir, Config),
    TempDir = filename:join(RootDir, "sanitize_filenames"),
    ok = file:make_dir(TempDir),

    %% Check that /tmp/absolute does not exist
    {error, enoent} = file:read_file("/tmp/absolute"),

    %% Create a zip archive /tmp/absolute in it
    %%   This file was created using the command below on Erlang/OTP 28.0
    %%   1> rr(file), {ok, {_, Bin}} = zip:zip("absolute.zip", [{"/tmp/absolute",<<>>,#file_info{ type=regular, mtime={{2000,1,1},{0,0,0}}, size=0 }}], [memory]), rp(base64:encode(Bin)).
    AbsZip = base64:decode(<<"UEsDBAoAAAAAAAAAISgAAAAAAAAAAAAAAAANAAkAL3RtcC9hYnNvbHV0ZVVUBQABcDVtOFBLAQI9AwoAAAAAAAAAISgAAAAAAAAAAAAAAAANAAkAAAAAAAAAAACkAQAAAAAvdG1wL2Fic29sdXRlVVQFAAFwNW04UEsFBgAAAAABAAEARAAAADQAAAAAAA==">>),
    AbsArchive = filename:join(TempDir, "absolute.zip"),
    ok = file:write_file(AbsArchive, AbsZip),

    {ok, ["tmp/absolute"]} = unzip(Config, AbsArchive, [verbose, {cwd, TempDir}]),

    zipinfo_match(AbsArchive, "/tmp/absolute"),

    case un_z64(get_value(unzip, Config)) =/= unemzip of
        true ->
            {error, enoent} = file:read_file("/tmp/absolute"),
            {ok, <<>>} = file:read_file(filename:join([TempDir, "tmp", "absolute"]));
        false ->
            ok
    end,

    RelArchive = filename:join(TempDir, "relative.zip"),
    Relative = filename:join(TempDir, "relative"),
    ok = file:write_file(Relative, <<>>),
    ?assertMatch({ok, RelArchive},zip(Config, RelArchive, "", [Relative], [{cwd, TempDir}])),

    SanitizedRelative = filename:join(tl(filename:split(Relative))),
    case un_z64(get_value(unzip, Config)) =:= unemzip of
        true ->
            {ok, [SanitizedRelative]} = unzip(Config, RelArchive, [{cwd, TempDir}]);
        false ->
            ok
    end,

    zipinfo_match(RelArchive, SanitizedRelative),

    ok.

%%%%%%%%%%%%%%%%%%%%%%%%%%%%%%%%%%%%%%%%%%%%%%%%%%%%%%%%%%%%%%%%%
%%% Generic zip interface
%%%%%%%%%%%%%%%%%%%%%%%%%%%%%%%%%%%%%%%%%%%%%%%%%%%%%%%%%%%%%%%%%
zip(Config, Archive, ZipOpts, Filelist, Opts) when is_list(Config) ->
    zip(get_value(zip, Config),
        Archive, ZipOpts, Filelist, Opts);
zip(z64_zip, Archive, ZipOpts, Filelist, Opts) ->
    zip(zip, Archive, ZipOpts, Filelist, Opts);
zip(zip, Archive, ZipOpts, Filelist, Opts) ->
    cmd("cd "++get_value(cwd, Opts)++" && "
        "zip "++ZipOpts++" "++Archive++" "++lists:join($ ,Filelist)),
    {ok, Archive};
zip(z64_ezip, Archive, _ZipOpts, Filelist, Opts) ->
    zip(ezip, Archive, _ZipOpts, Filelist, Opts);
zip(ezip, Archive, _ZipOpts, Filelist, Opts) ->
    ct:log("Creating zip:zip(~p,~n~p,~n~p)",[Archive, Filelist, Opts]),
    zip:zip(Archive, Filelist, Opts);
zip(z64_emzip, Archive, _ZipOpts, Filelist, Opts) ->
    %% Run in peer node so that memory issues don't crash test node
    {ok, Peer, Node} = ?CT_PEER(#{ args => emzip_peer_args() }),
    try
        erpc:call(
          Node,
          fun() ->
            ?MODULE:zip(emzip, Archive, _ZipOpts, Filelist, Opts)
          end)
    after
        catch peer:stop(Peer)
    end;
zip(emzip, Archive, _ZipOpts, Filelist, Opts) ->
    ct:log("Creating emzip ~ts",[Archive]),
    Cwd = get_value(cwd, Opts),

    
    %% For this not to use a huge amount of memory we re-use
    %% the binary for files that are the same size as those are the same file.
    %% This cuts memory usage from ~16GB to ~4GB.

    {Files,_Cache} =
        lists:mapfoldl(
        fun F(Fn, Cache) ->
                AbsFn = filename:join(Cwd, Fn),
                {ok, Fi} = file:read_file_info(AbsFn),
                CacheKey = {Fi#file_info.type, Fi#file_info.size},
                {SubDirFiles, NewCache} =
                    if Fi#file_info.type == directory ->
                            {ok, Files} = file:list_dir(AbsFn),
                            lists:mapfoldl(F, Cache#{ CacheKey => <<>> },
                                            [filename:join(Fn, DirFn) || DirFn <- Files]);
                        Fi#file_info.type == regular ->
                            {[],
                                case maps:find(CacheKey, Cache) of
                                    {ok, _} -> Cache;
                                    error ->
                                        {ok, Data} = read_file(
                                                    file:open(AbsFn, [read, raw, binary]),
                                                    Fi#file_info.size),
                                        Cache#{ CacheKey => Data }
                                end}
                    end,
                {[{Fn, maps:get(CacheKey, NewCache), Fi}|SubDirFiles], NewCache}
        end,  #{}, Filelist),
    zip:zip(Archive, lists:flatten(Files), proplists:delete(cwd,Opts)).

%% Special read_file that works on windows on > 4 GB files
read_file({ok, D}, Size) ->
    Bin = iolist_to_binary(read_file(D, Size)),
    erlang:garbage_collect(), %% Do a GC to get rid of all intermediate binaries
    {ok, Bin};
read_file({error, _} = E, _Size) ->
    E;
read_file(eof = E, _Size) ->
    E;
read_file(D, 0) ->
    file:close(D),
    [];
read_file(D, Size) ->
    {ok, B} = file:read(D, min(1 bsl 30, Size)),
    [B | read_file(D, Size - byte_size(B))].

unzip(Config, Archive, Opts) when is_list(Config) ->
    unzip(get_value(unzip, Config), Archive, Opts);
unzip(z64_unzip, Archive, Opts) ->
    unzip(unzip, Archive, Opts);
unzip(unzip, Archive, Opts) ->
    UidGid = [" -X " || lists:member(uid_gid, get_value(extra, Opts, []))],
    Files = lists:join($ , get_value(file_list, Opts, [])),
    Res = cmd("cd "++get_value(cwd, Opts)++" && "
              "unzip "++UidGid++" "++Archive++" "++Files),
    {ok, lists:sort(
           lists:flatmap(
             fun(Ln) ->
                     case re:run(Ln, ~B'\s+[a-z]+: ([^\s]+)', [{capture,all_but_first,list},unicode]) of
                         nomatch -> [];
                         {match,Match} -> Match
                     end
             end,string:split(Res,"\n",all)))};
unzip(z64_unezip, Archive, Opts) ->
    unzip(unezip, Archive, Opts);
unzip(unezip, Archive, Opts) ->
    Cwd = get_value(cwd, Opts) ++ "/",
    {ok, Files} = zip:unzip(Archive, Opts),
    {ok, lists:sort([F -- Cwd || F <- Files])};
unzip(z64_unemzip, Archive, Opts) ->
    %% Run in peer node so that memory issues don't crash test node
    {ok, Peer, Node} = ?CT_PEER(#{ args => emzip_peer_args() }),
    try
      erpc:call(
        Node,
        fun() ->
            unzip(unemzip, Archive, Opts)
        end)
    after
        catch peer:stop(Peer)
    end;
unzip(unemzip, Archive, Opts) ->
    Cwd = get_value(cwd, Opts) ++ "/",
    
    {ok, Files} = zip:unzip(Archive, [memory | Opts]),
    {ok, lists:sort(
            [begin
                case lists:last(F) of
                    $/ ->
                        filelib:ensure_path(F);
                    _ ->
                        filelib:ensure_dir(F),
                        file:write_file(F, B)
                end,
                F -- Cwd
            end || {F, B} <- Files])}.

emzip_peer_args() ->
    8 = erlang:system_info(wordsize),%% Supercarrier only supported on 64-bit
    ["+MMscs",integer_to_list(?EMZIP64_MEM_USAGE div (1024 * 1024))].

cmp(Source, Target) ->
    {ok, SrcInfo} = file:read_file_info(Source),
    {ok, TgtInfo} = file:read_file_info(Target),
    ?assertEqual(SrcInfo#file_info.size, TgtInfo#file_info.size),
    ?assertEqual(SrcInfo#file_info.mode, TgtInfo#file_info.mode),

    {ok, Src} = file:open(Source, [read, binary]),
    {ok, Tgt} = file:open(Target, [read, binary]),

    cmp(Src, Tgt, 0),

    file:close(Src),
    file:close(Tgt).

%% Check if first 100 MB are the same
cmp(Src, Tgt, Pos) when Pos < 100 bsl 20 ->
    erlang:garbage_collect(),
    case {file:read(Src, 20 bsl 20), file:read(Tgt, 20 bsl 20)} of
        {{ok, Data}, {ok, Data}} ->
            cmp(Src, Tgt, Pos + 20 bsl 20);
        {E, E} ->
            ok
    end;
cmp(_Src, _Tgt, _) ->
    ok.

cmd(Cmd) ->
    Res = os:cmd(Cmd),
    ct:log("Cmd: ~ts~nRes: ~ts~n",[Cmd, Res]),
    Res.

disc_free(Path) ->
    Data = disksup:get_disk_data(),

    %% What partitions could Data be mounted on?
    Partitions =
        [D || {P, _Tot, _Perc}=D <- Data,
         lists:prefix(filename:nativename(P), filename:nativename(Path))],

    %% Sorting in descending order places the partition with the most specific
    %% path first.
    case lists:sort(fun erlang:'>='/2, Partitions) of
        [{_,Tot, Perc} | _] -> round(Tot * (1-(Perc/100)));
        [] -> error
    end.

memsize() ->
    case proplists:get_value(available_memory, memsup:get_system_memory_data()) of
        undefined ->
            {Tot,_Used,_}  = memsup:get_memory_data(),
            Tot;
        Available ->
            Available
    end.<|MERGE_RESOLUTION|>--- conflicted
+++ resolved
@@ -99,11 +99,7 @@
     end.
 
 zip_testcases() ->
-<<<<<<< HEAD
-    [mode, basic_timestamp, extended_timestamp, capped_timestamp, uid_gid].
-=======
-    [mode, basic_timestamp, extended_timestamp, uid_gid, sanitize_filenames].
->>>>>>> b49c0b49
+    [mode, basic_timestamp, extended_timestamp, capped_timestamp, uid_gid, sanitize_filenames].
 
 zip64_testcases() ->
     [unzip64_central_headers,
