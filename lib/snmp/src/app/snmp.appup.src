%%
%% %CopyrightBegin%
%% 
%% Copyright Ericsson AB 1999-2013. All Rights Reserved.
%% 
%% The contents of this file are subject to the Erlang Public License,
%% Version 1.1, (the "License"); you may not use this file except in
%% compliance with the License. You should have received a copy of the
%% Erlang Public License along with this software. If not, it can be
%% retrieved online at http://www.erlang.org/.
%% 
%% Software distributed under the License is distributed on an "AS IS"
%% basis, WITHOUT WARRANTY OF ANY KIND, either express or implied. See
%% the License for the specific language governing rights and limitations
%% under the License.
%% 
%% %CopyrightEnd%
%%


{"%VSN%",

%% ----- U p g r a d e -------------------------------------------------------

<<<<<<< HEAD
%% Instruction examples: 
%% {restart_application, snmp}
%% {load_module, snmp_pdus, soft_purge, soft_purge, []}
%% {update, snmpa_local_db, soft, soft_purge, soft_purge, []}
%% {add_module,  snmpm_net_if_mt}
=======
 [
  {"4.22.2", 
   [
    {load_module, snmp_log,       soft_purge, soft_purge, [snmp_verbosity]}, 
    {load_module, snmp_verbosity, soft_purge, soft_purge, []} 
   ]
  }, 
  {"4.22.1", 
   [
    {load_module, snmp_log,       soft_purge, soft_purge, [snmp_verbosity]}, 
    {load_module, snmp_verbosity, soft_purge, soft_purge, []} 
   ]
  }, 
  {"4.22", 
   [
    {load_module, snmpm,                   soft_purge, soft_purge, []}, 
    {load_module, snmp_log,                soft_purge, soft_purge, 
     [snmp_verbosity]}, 
    {load_module, snmp_verbosity,          soft_purge, soft_purge, []}, 
    {load_module, snmp_pdus,               soft_purge, soft_purge, []}, 
    {load_module, snmp_view_based_acm_mib, soft_purge, soft_purge, []}, 
    {load_module, snmp_user_based_sm_mib,  soft_purge, soft_purge, []}
   ]
  }, 
  {"4.21.7", 
   [
    {load_module, snmp_pdus, soft_purge, soft_purge, []}, 

    {load_module, snmp_config, soft_purge, soft_purge, []}, 
    {load_module, snmp_conf, soft_purge, soft_purge, []}, 
    {load_module, snmp_community_mib, soft_purge, soft_purge, [snmp_conf]}, 
    {load_module, snmp_framework_mib, soft_purge, soft_purge, [snmp_conf]}, 
    {load_module, snmp_notification_mib, soft_purge, soft_purge, [snmp_conf]}, 
    {load_module, snmp_standard_mib, soft_purge, soft_purge, [snmp_conf]}, 
    {load_module, snmp_target_mib, soft_purge, soft_purge, [snmp_conf]}, 
    {load_module, snmp_user_based_sm_mib, soft_purge, soft_purge, [snmp_conf]}, 
    {load_module, snmp_view_based_acm_mib, soft_purge, soft_purge, [snmp_conf]},

    {load_module, snmp, soft_purge, soft_purge, [snmp_log]}, 
    {load_module, snmpa, soft_purge, soft_purge, [snmp]}, 
    {load_module, snmpm, soft_purge, soft_purge, [snmp]}, 
    {load_module, snmp_log, soft_purge, soft_purge, [snmp_verbosity]}, 
    {load_module, snmp_verbosity, soft_purge, soft_purge, []}, 
    {load_module, snmpm_mpd, soft_purge, soft_purge, []}, 

    {update, snmpa_local_db, soft, soft_purge, soft_purge, []}, 
    {update, snmpa_mib,      soft, soft_purge, soft_purge, []}, 
    {update, snmpa_agent,    soft, soft_purge, soft_purge, []}, 

    {add_module,  snmpm_net_if_mt}
   ]
  }, 
  {"4.21.6",
   [
    {load_module, snmp_pdus, soft_purge, soft_purge, []}, 

    {load_module, snmp_config, soft_purge, soft_purge, []}, 
    {load_module, snmp_conf, soft_purge, soft_purge, []}, 
    {load_module, snmp_community_mib, soft_purge, soft_purge, [snmp_conf]}, 
    {load_module, snmp_framework_mib, soft_purge, soft_purge, [snmp_conf]}, 
    {load_module, snmp_notification_mib, soft_purge, soft_purge, [snmp_conf]}, 
    {load_module, snmp_standard_mib, soft_purge, soft_purge, [snmp_conf]}, 
    {load_module, snmp_target_mib, soft_purge, soft_purge, [snmp_conf]}, 
    {load_module, snmp_user_based_sm_mib, soft_purge, soft_purge, [snmp_conf]}, 
    {load_module, snmp_view_based_acm_mib, soft_purge, soft_purge, [snmp_conf]},

    {load_module, snmp, soft_purge, soft_purge, [snmp_log]}, 
    {load_module, snmpa, soft_purge, soft_purge, [snmp]}, 
    {load_module, snmpm, soft_purge, soft_purge, [snmp]}, 
    {load_module, snmp_log, soft_purge, soft_purge, []}, 
    {load_module, snmp_verbosity, soft_purge, soft_purge, [snmp_verbosity]}, 
    {load_module, snmpm_mpd, soft_purge, soft_purge, []}, 

    {update, snmpa_local_db, soft, soft_purge, soft_purge, []}, 
    {update, snmpa_mib,      soft, soft_purge, soft_purge, []}, 
    {update, snmpa_agent,    soft, soft_purge, soft_purge, []}, 

    {add_module,  snmpm_net_if_mt}
   ]
  },
  {"4.21.5",
   [
    {load_module, snmp_pdus, soft_purge, soft_purge, []}, 

    {load_module, snmp_config, soft_purge, soft_purge, []}, 
    {load_module, snmp_conf, soft_purge, soft_purge, []}, 
    {load_module, snmp_community_mib, soft_purge, soft_purge, [snmp_conf]}, 
    {load_module, snmp_framework_mib, soft_purge, soft_purge, [snmp_conf]}, 
    {load_module, snmp_notification_mib, soft_purge, soft_purge, [snmp_conf]}, 
    {load_module, snmp_standard_mib, soft_purge, soft_purge, [snmp_conf]}, 
    {load_module, snmp_user_based_sm_mib, soft_purge, soft_purge, [snmp_conf]}, 
    {load_module, snmp_view_based_acm_mib, soft_purge, soft_purge, [snmp_conf]},

    {load_module, snmp, soft_purge, soft_purge, [snmp_log]}, 
    {load_module, snmpm, soft_purge, soft_purge, [snmp]}, 
    {load_module, snmp_log, soft_purge, soft_purge, [snmp_verbosity]}, 
    {load_module, snmp_verbosity, soft_purge, soft_purge, []}, 
    {load_module, snmpm_mpd, soft_purge, soft_purge, []}, 

    {load_module, snmpa, soft_purge, soft_purge, [snmp]}, 
    {load_module, snmp_target_mib,   soft_purge, soft_purge, 
     [snmp_conf, snmpa_mib_lib]}, 
    {load_module, snmpa_mib_lib,     soft_purge, soft_purge, []}, 
    {load_module, snmpa_trap,        soft_purge, soft_purge, []}, 
    {load_module, snmpa_vacm,        soft_purge, soft_purge, []}, 
    {update,      snmpa_local_db,   soft, soft_purge, soft_purge, []}, 
    {update,      snmpa_mib,        soft, soft_purge, soft_purge, []}, 
    {update,      snmpa_supervisor, soft, soft_purge, soft_purge, []}, 
    {update,      snmpa_agent,      soft, soft_purge, soft_purge, []}, 

    {add_module,  snmpm_net_if_mt}
   ]
  },
  {"4.21.4", 
   [
    {load_module, snmp_pdus, soft_purge, soft_purge, []}, 

    {load_module, snmp_config, soft_purge, soft_purge, []}, 
    {load_module, snmp_conf, soft_purge, soft_purge, []}, 
    {load_module, snmp_community_mib, soft_purge, soft_purge, [snmp_conf]}, 
    {load_module, snmp_framework_mib, soft_purge, soft_purge, [snmp_conf]}, 
    {load_module, snmp_notification_mib, soft_purge, soft_purge, [snmp_conf]}, 
    {load_module, snmp_standard_mib, soft_purge, soft_purge, [snmp_conf]}, 
    {load_module, snmp_user_based_sm_mib, soft_purge, soft_purge, [snmp_conf]}, 

    {load_module, snmp, soft_purge, soft_purge, [snmp_log]}, 
    {load_module, snmpm, soft_purge, soft_purge, [snmp]}, 
    {load_module, snmp_log, soft_purge, soft_purge, [snmp_verbosity]}, 
    {load_module, snmp_verbosity, soft_purge, soft_purge, []}, 
    {load_module, snmpm_mpd, soft_purge, soft_purge, []}, 

    {load_module, snmpa, soft_purge, soft_purge, [snmp]}, 
    {load_module, snmp_target_mib, soft_purge, soft_purge, 
     [snmp_conf, snmpa_mib_lib]}, 
    {load_module, snmpa_mib_lib, soft_purge, soft_purge, []}, 
    {load_module, snmpa_trap, soft_purge, soft_purge, []}, 
    {update,      snmpa_supervisor, soft, soft_purge, soft_purge, []}, 

    {load_module, snmp_generic_mnesia, soft_purge, soft_purge, []}, 
    {load_module, snmp_view_based_acm_mib, soft_purge, soft_purge, 
     [snmp_conf]}, 
    {load_module, snmpa_vacm, soft_purge, soft_purge, []}, 
    {update,      snmpa_local_db, soft, soft_purge, soft_purge, []}, 
    {update,      snmpa_mib,      soft, soft_purge, soft_purge, []}, 
    {update,      snmpa_agent,    soft, soft_purge, soft_purge, []}, 
>>>>>>> 57abd27e

 [
  {"4.24.1", 
   [
<<<<<<< HEAD
    {load_module, snmpa, soft_purge, soft_purge, [snmpa_agent]}, 
    {update, snmpa_agent, soft, soft_purge, soft_purge, [snmpa_agent]}, 
    {update, snmpa_mib,   soft, soft_purge, soft_purge, []}
=======
    {load_module, snmp_pdus, soft_purge, soft_purge, []}, 

    {load_module, snmp_config, soft_purge, soft_purge, []}, 
    {load_module, snmp_conf, soft_purge, soft_purge, []}, 
    {load_module, snmp_community_mib, soft_purge, soft_purge, [snmp_conf]}, 
    {load_module, snmp_framework_mib, soft_purge, soft_purge, [snmp_conf]}, 
    {load_module, snmp_notification_mib, soft_purge, soft_purge, [snmp_conf]}, 
    {load_module, snmp_standard_mib, soft_purge, soft_purge, [snmp_conf]}, 
    {load_module, snmp_user_based_sm_mib, soft_purge, soft_purge, [snmp_conf]}, 

    {load_module, snmp, soft_purge, soft_purge, [snmp_log]}, 
    {load_module, snmpm, soft_purge, soft_purge, [snmp]}, 
    {load_module, snmp_log, soft_purge, soft_purge, [snmp_verbosity]}, 
    {load_module, snmp_verbosity, soft_purge, soft_purge, []}, 
    {load_module, snmpm_mpd, soft_purge, soft_purge, []}, 

    {load_module, snmpa, soft_purge, soft_purge, [snmp]}, 
    {load_module, snmp_target_mib, soft_purge, soft_purge, 
     [snmp_conf, snmpa_mib_lib]}, 
    {load_module, snmpa_mib_lib, soft_purge, soft_purge, []}, 
    {load_module, snmpa_trap, soft_purge, soft_purge, []}, 
    {update,      snmpa_supervisor, soft, soft_purge, soft_purge, []}, 

    {load_module, snmp_generic_mnesia, soft_purge, soft_purge, []}, 
    {load_module, snmp_view_based_acm_mib, soft_purge, soft_purge, 
     [snmp_conf]}, 
    {load_module, snmpa_vacm, soft_purge, soft_purge, []}, 
    {update,      snmpa_local_db, soft, soft_purge, soft_purge, []}, 
    {update,      snmpa_mib,      soft, soft_purge, soft_purge, []}, 
    {update,      snmpa_agent,    soft, soft_purge, soft_purge, []}, 

    {add_module,  snmpm_net_if_mt}
>>>>>>> 57abd27e
   ]
  }, 
  {"4.24", 
   [
<<<<<<< HEAD
    {load_module, snmp_conf,               soft_purge, soft_purge, []}, 
    {load_module, snmp_view_based_acm_mib, soft_purge, soft_purge, 
     [snmp_conf]}, 
    {load_module, snmpa, soft_purge, soft_purge, [snmpa_agent]}, 
    {update, snmpa_local_db, soft, soft_purge, soft_purge, []}, 
    {update, snmpa_agent, soft, soft_purge, soft_purge, [snmpa_agent]}, 
    {update, snmpa_mib,   soft, soft_purge, soft_purge, []}
   ]
  }, 
  {"4.23.1", [{restart_application, snmp}]}, 
  {"4.23",   [{restart_application, snmp}]}
=======
    {load_module, snmp_pdus, soft_purge, soft_purge, []}, 

    {load_module, snmp_config, soft_purge, soft_purge, []}, 
    {load_module, snmp_conf, soft_purge, soft_purge, []}, 
    {load_module, snmp_community_mib, soft_purge, soft_purge, [snmp_conf]}, 
    {load_module, snmp_framework_mib, soft_purge, soft_purge, [snmp_conf]}, 
    {load_module, snmp_notification_mib, soft_purge, soft_purge, [snmp_conf]}, 
    {load_module, snmp_standard_mib, soft_purge, soft_purge, [snmp_conf]}, 
    {load_module, snmp_user_based_sm_mib, soft_purge, soft_purge, [snmp_conf]}, 

    {load_module, snmp, soft_purge, soft_purge, [snmp_log]}, 
    {load_module, snmpm, soft_purge, soft_purge, [snmp]}, 
    {load_module, snmp_log, soft_purge, soft_purge, [snmp_verbosity]}, 
    {load_module, snmp_verbosity, soft_purge, soft_purge, []}, 
    {load_module, snmpm_mpd, soft_purge, soft_purge, []}, 

    {load_module, snmpa, soft_purge, soft_purge, [snmp]}, 
    {load_module, snmp_target_mib, soft_purge, soft_purge, 
     [snmp_conf, snmpa_mib_lib]}, 
    {load_module, snmpa_mib_lib, soft_purge, soft_purge, []}, 
    {update,      snmpa_supervisor, soft, soft_purge, soft_purge, []}, 

    {load_module, snmp_view_based_acm_mib, soft_purge, soft_purge, 
     [snmp_conf]}, 
    {load_module, snmpa_vacm, soft_purge, soft_purge, []}, 
    {load_module, snmpa_mpd, soft_purge, soft_purge, []}, 
    {load_module, snmpa_set_lib, soft_purge, soft_purge, []}, 
    {load_module, snmpa_trap, soft_purge, soft_purge, []}, 
    {load_module, snmp_generic_mnesia, soft_purge, soft_purge, []}, 
    {update,      snmpa_local_db, soft, soft_purge, soft_purge, []},
    {update,      snmpa_mib,      soft, soft_purge, soft_purge, []}, 
    {update,      snmpa_agent,    soft, soft_purge, soft_purge, []}, 

    {add_module,  snmpm_net_if_mt}
   ]
  }, 
  {"4.21.1", 
   [
    {load_module, snmp_pdus, soft_purge, soft_purge, []}, 

    {load_module, snmp_config, soft_purge, soft_purge, []}, 
    {load_module, snmp_conf, soft_purge, soft_purge, []}, 
    {load_module, snmp_community_mib, soft_purge, soft_purge, [snmp_conf]}, 
    {load_module, snmp_framework_mib, soft_purge, soft_purge, [snmp_conf]}, 
    {load_module, snmp_notification_mib, soft_purge, soft_purge, [snmp_conf]}, 
    {load_module, snmp_standard_mib, soft_purge, soft_purge, [snmp_conf]}, 
    {load_module, snmp_user_based_sm_mib, soft_purge, soft_purge, [snmp_conf]}, 

    {load_module, snmp, soft_purge, soft_purge, [snmp_log]}, 
    {load_module, snmpm, soft_purge, soft_purge, [snmp]}, 
    {load_module, snmp_log, soft_purge, soft_purge, [snmp_verbosity]}, 
    {load_module, snmp_verbosity, soft_purge, soft_purge, []}, 
    {load_module, snmpm_mpd, soft_purge, soft_purge, []}, 

    {load_module, snmpa, soft_purge, soft_purge, [snmp]}, 
    {load_module, snmp_target_mib, soft_purge, soft_purge, 
     [snmp_conf, snmpa_mib_lib]}, 
    {load_module, snmpa_mib_lib, soft_purge, soft_purge, []}, 
    {update,      snmpa_supervisor, soft, soft_purge, soft_purge, []}, 

    {load_module, snmp_view_based_acm_mib, soft_purge, soft_purge, 
     [snmp_conf]}, 
    {load_module, snmpa_vacm, soft_purge, soft_purge, []}, 
    {load_module, snmpa_mpd, soft_purge, soft_purge, []}, 
    {load_module, snmpa_set_lib, soft_purge, soft_purge, []}, 
    {load_module, snmpa_trap, soft_purge, soft_purge, []}, 
    {load_module, snmp_generic_mnesia, soft_purge, soft_purge, []}, 
    {update,      snmpa_local_db,  soft, soft_purge, soft_purge, []},
    {update,      snmpa_mib,       soft, soft_purge, soft_purge, []}, 
    {update,      snmpa_agent,     soft, soft_purge, soft_purge, []}, 
    {update,      snmp_note_store, soft, soft_purge, soft_purge, []}, 

    {add_module,  snmpm_net_if_mt}
   ]
  }, 
  {"4.21", 
   [
    {load_module, snmp_pdus, soft_purge, soft_purge, []}, 

    {load_module, snmp_config, soft_purge, soft_purge, []}, 
    {load_module, snmp_conf, soft_purge, soft_purge, []}, 
    {load_module, snmp_community_mib, soft_purge, soft_purge, [snmp_conf]}, 
    {load_module, snmp_framework_mib, soft_purge, soft_purge, [snmp_conf]}, 
    {load_module, snmp_notification_mib, soft_purge, soft_purge, [snmp_conf]}, 
    {load_module, snmp_standard_mib, soft_purge, soft_purge, [snmp_conf]}, 
    {load_module, snmp_user_based_sm_mib, soft_purge, soft_purge, [snmp_conf]}, 

    {load_module, snmp, soft_purge, soft_purge, [snmp_log]}, 
    {load_module, snmpm, soft_purge, soft_purge, [snmp]}, 
    {load_module, snmp_log, soft_purge, soft_purge, [snmp_verbosity]}, 
    {load_module, snmp_verbosity, soft_purge, soft_purge, []}, 
    {load_module, snmpm_mpd, soft_purge, soft_purge, []}, 

    {load_module, snmpa, soft_purge, soft_purge, [snmp]}, 
    {load_module, snmpa_mib_lib, soft_purge, soft_purge, []}, 
    {update,      snmpa_supervisor, soft, soft_purge, soft_purge, []}, 

    {load_module, snmp_view_based_acm_mib, soft_purge, soft_purge, 
     [snmp_conf]}, 
    {load_module, snmpa_vacm, soft_purge, soft_purge, []}, 
    {load_module, snmpa_mpd, soft_purge, soft_purge, []}, 
    {load_module, snmpa_set_lib, soft_purge, soft_purge, []}, 
    {load_module, snmpa_trap, soft_purge, soft_purge, []}, 
    {load_module, snmp_target_mib, soft_purge, soft_purge, 
     [snmp_conf, snmpa_mib_lib]},
    {load_module, snmp_generic_mnesia, soft_purge, soft_purge, []}, 
    {update,      snmpa_local_db,  soft, soft_purge, soft_purge, []},
    {update,      snmpa_mib,       soft, soft_purge, soft_purge, []}, 
    {update,      snmpa_agent,     soft, soft_purge, soft_purge, []}, 
    {update,      snmp_note_store, soft, soft_purge, soft_purge, []}, 

    {add_module,  snmpm_net_if_mt}
   ]
  }
>>>>>>> 57abd27e
 ], 

%% ------D o w n g r a d e ---------------------------------------------------

%% Instruction examples: 
%% {remove, {snmpm_net_if_mt, soft_purge, soft_purge}}

 [
<<<<<<< HEAD
  {"4.24.1", 
   [
    {load_module, snmpa, soft_purge, soft_purge, [snmpa_agent]}, 
    {update, snmpa_agent, soft, soft_purge, soft_purge, [snmpa_agent]}, 
    {update, snmpa_mib,   soft, soft_purge, soft_purge, []}
   ]
  }, 
  {"4.24", 
=======
  {"4.22.2", 
   [
    {load_module, snmp_log,       soft_purge, soft_purge, [snmp_verbosity]}, 
    {load_module, snmp_verbosity, soft_purge, soft_purge, []} 
   ]
  }, 
  {"4.22.1", 
   [
    {load_module, snmp_log,       soft_purge, soft_purge, [snmp_verbosity]}, 
    {load_module, snmp_verbosity, soft_purge, soft_purge, []} 
   ]
  }, 
  {"4.22", 
   [
    {load_module, snmpm,                   soft_purge, soft_purge, []}, 
    {load_module, snmp_log,                soft_purge, soft_purge, 
     [snmp_verbosity]}, 
    {load_module, snmp_verbosity,          soft_purge, soft_purge, []}, 
    {load_module, snmp_pdus,               soft_purge, soft_purge, []}, 
    {load_module, snmp_view_based_acm_mib, soft_purge, soft_purge, []}, 
    {load_module, snmp_user_based_sm_mib,  soft_purge, soft_purge, []}
   ]
  }, 
  {"4.21.7", 
   [
    {load_module, snmp_pdus, soft_purge, soft_purge, []}, 

    {load_module, snmp_pdus, soft_purge, soft_purge, []}, 
    {load_module, snmp_config, soft_purge, soft_purge, []}, 
    {load_module, snmp_conf, soft_purge, soft_purge, []}, 
    {load_module, snmp_community_mib, soft_purge, soft_purge, [snmp_conf]}, 
    {load_module, snmp_framework_mib, soft_purge, soft_purge, [snmp_conf]}, 
    {load_module, snmp_notification_mib, soft_purge, soft_purge, [snmp_conf]}, 
    {load_module, snmp_standard_mib, soft_purge, soft_purge, [snmp_conf]}, 
    {load_module, snmp_target_mib, soft_purge, soft_purge, [snmp_conf]}, 
    {load_module, snmp_user_based_sm_mib, soft_purge, soft_purge, [snmp_conf]}, 
    {load_module, snmp_view_based_acm_mib, soft_purge, soft_purge, [snmp_conf]},

    {load_module, snmp, soft_purge, soft_purge, [snmp_log]}, 
    {load_module, snmpa, soft_purge, soft_purge, [snmp]}, 
    {load_module, snmpm, soft_purge, soft_purge, [snmp]}, 
    {load_module, snmp_log, soft_purge, soft_purge, []}, 
    {load_module, snmp_verbosity, soft_purge, soft_purge, []}, 
    {load_module, snmpm_mpd, soft_purge, soft_purge, []}, 

    {update, snmpa_local_db, soft, soft_purge, soft_purge, []}, 
    {update, snmpa_mib,      soft, soft_purge, soft_purge, []}, 
    {update, snmpa_agent,    soft, soft_purge, soft_purge, []}, 

    {remove, {snmpm_net_if_mt, soft_purge, soft_purge}}
   ]
  }, 
  {"4.21.6",
   [
    {load_module, snmp_pdus, soft_purge, soft_purge, []}, 

    {load_module, snmp_config, soft_purge, soft_purge, []}, 
    {load_module, snmp_conf, soft_purge, soft_purge, []}, 
    {load_module, snmp_community_mib, soft_purge, soft_purge, [snmp_conf]}, 
    {load_module, snmp_framework_mib, soft_purge, soft_purge, [snmp_conf]}, 
    {load_module, snmp_notification_mib, soft_purge, soft_purge, [snmp_conf]}, 
    {load_module, snmp_standard_mib, soft_purge, soft_purge, [snmp_conf]}, 
    {load_module, snmp_target_mib, soft_purge, soft_purge, [snmp_conf]}, 
    {load_module, snmp_user_based_sm_mib, soft_purge, soft_purge, [snmp_conf]}, 
    {load_module, snmp_view_based_acm_mib, soft_purge, soft_purge, [snmp_conf]},

    {load_module, snmp, soft_purge, soft_purge, [snmp_log]}, 
    {load_module, snmpa, soft_purge, soft_purge, [snmp]}, 
    {load_module, snmpm, soft_purge, soft_purge, [snmp]}, 
    {load_module, snmp_log, soft_purge, soft_purge, []}, 
    {load_module, snmp_verbosity, soft_purge, soft_purge, []}, 
    {load_module, snmpm_mpd, soft_purge, soft_purge, []}, 

    {update, snmpa_local_db, soft, soft_purge, soft_purge, []}, 
    {update, snmpa_mib,      soft, soft_purge, soft_purge, []}, 
    {update, snmpa_agent,    soft, soft_purge, soft_purge, []}, 

    {remove, {snmpm_net_if_mt, soft_purge, soft_purge}}
   ]
  },
  {"4.21.5",
>>>>>>> 57abd27e
   [
    {load_module, snmp_conf,               soft_purge, soft_purge, []}, 
    {load_module, snmp_view_based_acm_mib, soft_purge, soft_purge, 
     [snmp_conf]}, 
    {load_module, snmpa, soft_purge, soft_purge, [snmpa_agent]}, 
    {update, snmpa_local_db, soft, soft_purge, soft_purge, []}, 
    {update, snmpa_agent, soft, soft_purge, soft_purge, [snmpa_agent]}, 
    {update, snmpa_mib,   soft, soft_purge, soft_purge, []}
   ]
  }, 
  {"4.23.1", [{restart_application, snmp}]}, 
  {"4.23",   [{restart_application, snmp}]}
 ]

}.
<|MERGE_RESOLUTION|>--- conflicted
+++ resolved
@@ -22,333 +22,17 @@
 
 %% ----- U p g r a d e -------------------------------------------------------
 
-<<<<<<< HEAD
 %% Instruction examples: 
 %% {restart_application, snmp}
 %% {load_module, snmp_pdus, soft_purge, soft_purge, []}
 %% {update, snmpa_local_db, soft, soft_purge, soft_purge, []}
 %% {add_module,  snmpm_net_if_mt}
-=======
  [
-  {"4.22.2", 
-   [
-    {load_module, snmp_log,       soft_purge, soft_purge, [snmp_verbosity]}, 
-    {load_module, snmp_verbosity, soft_purge, soft_purge, []} 
-   ]
-  }, 
-  {"4.22.1", 
-   [
-    {load_module, snmp_log,       soft_purge, soft_purge, [snmp_verbosity]}, 
-    {load_module, snmp_verbosity, soft_purge, soft_purge, []} 
-   ]
-  }, 
-  {"4.22", 
-   [
-    {load_module, snmpm,                   soft_purge, soft_purge, []}, 
-    {load_module, snmp_log,                soft_purge, soft_purge, 
-     [snmp_verbosity]}, 
-    {load_module, snmp_verbosity,          soft_purge, soft_purge, []}, 
-    {load_module, snmp_pdus,               soft_purge, soft_purge, []}, 
-    {load_module, snmp_view_based_acm_mib, soft_purge, soft_purge, []}, 
-    {load_module, snmp_user_based_sm_mib,  soft_purge, soft_purge, []}
-   ]
-  }, 
-  {"4.21.7", 
-   [
-    {load_module, snmp_pdus, soft_purge, soft_purge, []}, 
-
-    {load_module, snmp_config, soft_purge, soft_purge, []}, 
-    {load_module, snmp_conf, soft_purge, soft_purge, []}, 
-    {load_module, snmp_community_mib, soft_purge, soft_purge, [snmp_conf]}, 
-    {load_module, snmp_framework_mib, soft_purge, soft_purge, [snmp_conf]}, 
-    {load_module, snmp_notification_mib, soft_purge, soft_purge, [snmp_conf]}, 
-    {load_module, snmp_standard_mib, soft_purge, soft_purge, [snmp_conf]}, 
-    {load_module, snmp_target_mib, soft_purge, soft_purge, [snmp_conf]}, 
-    {load_module, snmp_user_based_sm_mib, soft_purge, soft_purge, [snmp_conf]}, 
-    {load_module, snmp_view_based_acm_mib, soft_purge, soft_purge, [snmp_conf]},
-
-    {load_module, snmp, soft_purge, soft_purge, [snmp_log]}, 
-    {load_module, snmpa, soft_purge, soft_purge, [snmp]}, 
-    {load_module, snmpm, soft_purge, soft_purge, [snmp]}, 
-    {load_module, snmp_log, soft_purge, soft_purge, [snmp_verbosity]}, 
-    {load_module, snmp_verbosity, soft_purge, soft_purge, []}, 
-    {load_module, snmpm_mpd, soft_purge, soft_purge, []}, 
-
-    {update, snmpa_local_db, soft, soft_purge, soft_purge, []}, 
-    {update, snmpa_mib,      soft, soft_purge, soft_purge, []}, 
-    {update, snmpa_agent,    soft, soft_purge, soft_purge, []}, 
-
-    {add_module,  snmpm_net_if_mt}
-   ]
-  }, 
-  {"4.21.6",
-   [
-    {load_module, snmp_pdus, soft_purge, soft_purge, []}, 
-
-    {load_module, snmp_config, soft_purge, soft_purge, []}, 
-    {load_module, snmp_conf, soft_purge, soft_purge, []}, 
-    {load_module, snmp_community_mib, soft_purge, soft_purge, [snmp_conf]}, 
-    {load_module, snmp_framework_mib, soft_purge, soft_purge, [snmp_conf]}, 
-    {load_module, snmp_notification_mib, soft_purge, soft_purge, [snmp_conf]}, 
-    {load_module, snmp_standard_mib, soft_purge, soft_purge, [snmp_conf]}, 
-    {load_module, snmp_target_mib, soft_purge, soft_purge, [snmp_conf]}, 
-    {load_module, snmp_user_based_sm_mib, soft_purge, soft_purge, [snmp_conf]}, 
-    {load_module, snmp_view_based_acm_mib, soft_purge, soft_purge, [snmp_conf]},
-
-    {load_module, snmp, soft_purge, soft_purge, [snmp_log]}, 
-    {load_module, snmpa, soft_purge, soft_purge, [snmp]}, 
-    {load_module, snmpm, soft_purge, soft_purge, [snmp]}, 
-    {load_module, snmp_log, soft_purge, soft_purge, []}, 
-    {load_module, snmp_verbosity, soft_purge, soft_purge, [snmp_verbosity]}, 
-    {load_module, snmpm_mpd, soft_purge, soft_purge, []}, 
-
-    {update, snmpa_local_db, soft, soft_purge, soft_purge, []}, 
-    {update, snmpa_mib,      soft, soft_purge, soft_purge, []}, 
-    {update, snmpa_agent,    soft, soft_purge, soft_purge, []}, 
-
-    {add_module,  snmpm_net_if_mt}
-   ]
-  },
-  {"4.21.5",
-   [
-    {load_module, snmp_pdus, soft_purge, soft_purge, []}, 
-
-    {load_module, snmp_config, soft_purge, soft_purge, []}, 
-    {load_module, snmp_conf, soft_purge, soft_purge, []}, 
-    {load_module, snmp_community_mib, soft_purge, soft_purge, [snmp_conf]}, 
-    {load_module, snmp_framework_mib, soft_purge, soft_purge, [snmp_conf]}, 
-    {load_module, snmp_notification_mib, soft_purge, soft_purge, [snmp_conf]}, 
-    {load_module, snmp_standard_mib, soft_purge, soft_purge, [snmp_conf]}, 
-    {load_module, snmp_user_based_sm_mib, soft_purge, soft_purge, [snmp_conf]}, 
-    {load_module, snmp_view_based_acm_mib, soft_purge, soft_purge, [snmp_conf]},
-
-    {load_module, snmp, soft_purge, soft_purge, [snmp_log]}, 
-    {load_module, snmpm, soft_purge, soft_purge, [snmp]}, 
-    {load_module, snmp_log, soft_purge, soft_purge, [snmp_verbosity]}, 
-    {load_module, snmp_verbosity, soft_purge, soft_purge, []}, 
-    {load_module, snmpm_mpd, soft_purge, soft_purge, []}, 
-
-    {load_module, snmpa, soft_purge, soft_purge, [snmp]}, 
-    {load_module, snmp_target_mib,   soft_purge, soft_purge, 
-     [snmp_conf, snmpa_mib_lib]}, 
-    {load_module, snmpa_mib_lib,     soft_purge, soft_purge, []}, 
-    {load_module, snmpa_trap,        soft_purge, soft_purge, []}, 
-    {load_module, snmpa_vacm,        soft_purge, soft_purge, []}, 
-    {update,      snmpa_local_db,   soft, soft_purge, soft_purge, []}, 
-    {update,      snmpa_mib,        soft, soft_purge, soft_purge, []}, 
-    {update,      snmpa_supervisor, soft, soft_purge, soft_purge, []}, 
-    {update,      snmpa_agent,      soft, soft_purge, soft_purge, []}, 
-
-    {add_module,  snmpm_net_if_mt}
-   ]
-  },
-  {"4.21.4", 
-   [
-    {load_module, snmp_pdus, soft_purge, soft_purge, []}, 
-
-    {load_module, snmp_config, soft_purge, soft_purge, []}, 
-    {load_module, snmp_conf, soft_purge, soft_purge, []}, 
-    {load_module, snmp_community_mib, soft_purge, soft_purge, [snmp_conf]}, 
-    {load_module, snmp_framework_mib, soft_purge, soft_purge, [snmp_conf]}, 
-    {load_module, snmp_notification_mib, soft_purge, soft_purge, [snmp_conf]}, 
-    {load_module, snmp_standard_mib, soft_purge, soft_purge, [snmp_conf]}, 
-    {load_module, snmp_user_based_sm_mib, soft_purge, soft_purge, [snmp_conf]}, 
-
-    {load_module, snmp, soft_purge, soft_purge, [snmp_log]}, 
-    {load_module, snmpm, soft_purge, soft_purge, [snmp]}, 
-    {load_module, snmp_log, soft_purge, soft_purge, [snmp_verbosity]}, 
-    {load_module, snmp_verbosity, soft_purge, soft_purge, []}, 
-    {load_module, snmpm_mpd, soft_purge, soft_purge, []}, 
-
-    {load_module, snmpa, soft_purge, soft_purge, [snmp]}, 
-    {load_module, snmp_target_mib, soft_purge, soft_purge, 
-     [snmp_conf, snmpa_mib_lib]}, 
-    {load_module, snmpa_mib_lib, soft_purge, soft_purge, []}, 
-    {load_module, snmpa_trap, soft_purge, soft_purge, []}, 
-    {update,      snmpa_supervisor, soft, soft_purge, soft_purge, []}, 
-
-    {load_module, snmp_generic_mnesia, soft_purge, soft_purge, []}, 
-    {load_module, snmp_view_based_acm_mib, soft_purge, soft_purge, 
-     [snmp_conf]}, 
-    {load_module, snmpa_vacm, soft_purge, soft_purge, []}, 
-    {update,      snmpa_local_db, soft, soft_purge, soft_purge, []}, 
-    {update,      snmpa_mib,      soft, soft_purge, soft_purge, []}, 
-    {update,      snmpa_agent,    soft, soft_purge, soft_purge, []}, 
->>>>>>> 57abd27e
-
- [
-  {"4.24.1", 
-   [
-<<<<<<< HEAD
-    {load_module, snmpa, soft_purge, soft_purge, [snmpa_agent]}, 
-    {update, snmpa_agent, soft, soft_purge, soft_purge, [snmpa_agent]}, 
-    {update, snmpa_mib,   soft, soft_purge, soft_purge, []}
-=======
-    {load_module, snmp_pdus, soft_purge, soft_purge, []}, 
-
-    {load_module, snmp_config, soft_purge, soft_purge, []}, 
-    {load_module, snmp_conf, soft_purge, soft_purge, []}, 
-    {load_module, snmp_community_mib, soft_purge, soft_purge, [snmp_conf]}, 
-    {load_module, snmp_framework_mib, soft_purge, soft_purge, [snmp_conf]}, 
-    {load_module, snmp_notification_mib, soft_purge, soft_purge, [snmp_conf]}, 
-    {load_module, snmp_standard_mib, soft_purge, soft_purge, [snmp_conf]}, 
-    {load_module, snmp_user_based_sm_mib, soft_purge, soft_purge, [snmp_conf]}, 
-
-    {load_module, snmp, soft_purge, soft_purge, [snmp_log]}, 
-    {load_module, snmpm, soft_purge, soft_purge, [snmp]}, 
-    {load_module, snmp_log, soft_purge, soft_purge, [snmp_verbosity]}, 
-    {load_module, snmp_verbosity, soft_purge, soft_purge, []}, 
-    {load_module, snmpm_mpd, soft_purge, soft_purge, []}, 
-
-    {load_module, snmpa, soft_purge, soft_purge, [snmp]}, 
-    {load_module, snmp_target_mib, soft_purge, soft_purge, 
-     [snmp_conf, snmpa_mib_lib]}, 
-    {load_module, snmpa_mib_lib, soft_purge, soft_purge, []}, 
-    {load_module, snmpa_trap, soft_purge, soft_purge, []}, 
-    {update,      snmpa_supervisor, soft, soft_purge, soft_purge, []}, 
-
-    {load_module, snmp_generic_mnesia, soft_purge, soft_purge, []}, 
-    {load_module, snmp_view_based_acm_mib, soft_purge, soft_purge, 
-     [snmp_conf]}, 
-    {load_module, snmpa_vacm, soft_purge, soft_purge, []}, 
-    {update,      snmpa_local_db, soft, soft_purge, soft_purge, []}, 
-    {update,      snmpa_mib,      soft, soft_purge, soft_purge, []}, 
-    {update,      snmpa_agent,    soft, soft_purge, soft_purge, []}, 
-
-    {add_module,  snmpm_net_if_mt}
->>>>>>> 57abd27e
-   ]
-  }, 
-  {"4.24", 
-   [
-<<<<<<< HEAD
-    {load_module, snmp_conf,               soft_purge, soft_purge, []}, 
-    {load_module, snmp_view_based_acm_mib, soft_purge, soft_purge, 
-     [snmp_conf]}, 
-    {load_module, snmpa, soft_purge, soft_purge, [snmpa_agent]}, 
-    {update, snmpa_local_db, soft, soft_purge, soft_purge, []}, 
-    {update, snmpa_agent, soft, soft_purge, soft_purge, [snmpa_agent]}, 
-    {update, snmpa_mib,   soft, soft_purge, soft_purge, []}
-   ]
-  }, 
+  {"4.24.2", [{restart_application, snmp}]}, 
+  {"4.24.1", [{restart_application, snmp}]}, 
+  {"4.24",   [{restart_application, snmp}]}, 
   {"4.23.1", [{restart_application, snmp}]}, 
   {"4.23",   [{restart_application, snmp}]}
-=======
-    {load_module, snmp_pdus, soft_purge, soft_purge, []}, 
-
-    {load_module, snmp_config, soft_purge, soft_purge, []}, 
-    {load_module, snmp_conf, soft_purge, soft_purge, []}, 
-    {load_module, snmp_community_mib, soft_purge, soft_purge, [snmp_conf]}, 
-    {load_module, snmp_framework_mib, soft_purge, soft_purge, [snmp_conf]}, 
-    {load_module, snmp_notification_mib, soft_purge, soft_purge, [snmp_conf]}, 
-    {load_module, snmp_standard_mib, soft_purge, soft_purge, [snmp_conf]}, 
-    {load_module, snmp_user_based_sm_mib, soft_purge, soft_purge, [snmp_conf]}, 
-
-    {load_module, snmp, soft_purge, soft_purge, [snmp_log]}, 
-    {load_module, snmpm, soft_purge, soft_purge, [snmp]}, 
-    {load_module, snmp_log, soft_purge, soft_purge, [snmp_verbosity]}, 
-    {load_module, snmp_verbosity, soft_purge, soft_purge, []}, 
-    {load_module, snmpm_mpd, soft_purge, soft_purge, []}, 
-
-    {load_module, snmpa, soft_purge, soft_purge, [snmp]}, 
-    {load_module, snmp_target_mib, soft_purge, soft_purge, 
-     [snmp_conf, snmpa_mib_lib]}, 
-    {load_module, snmpa_mib_lib, soft_purge, soft_purge, []}, 
-    {update,      snmpa_supervisor, soft, soft_purge, soft_purge, []}, 
-
-    {load_module, snmp_view_based_acm_mib, soft_purge, soft_purge, 
-     [snmp_conf]}, 
-    {load_module, snmpa_vacm, soft_purge, soft_purge, []}, 
-    {load_module, snmpa_mpd, soft_purge, soft_purge, []}, 
-    {load_module, snmpa_set_lib, soft_purge, soft_purge, []}, 
-    {load_module, snmpa_trap, soft_purge, soft_purge, []}, 
-    {load_module, snmp_generic_mnesia, soft_purge, soft_purge, []}, 
-    {update,      snmpa_local_db, soft, soft_purge, soft_purge, []},
-    {update,      snmpa_mib,      soft, soft_purge, soft_purge, []}, 
-    {update,      snmpa_agent,    soft, soft_purge, soft_purge, []}, 
-
-    {add_module,  snmpm_net_if_mt}
-   ]
-  }, 
-  {"4.21.1", 
-   [
-    {load_module, snmp_pdus, soft_purge, soft_purge, []}, 
-
-    {load_module, snmp_config, soft_purge, soft_purge, []}, 
-    {load_module, snmp_conf, soft_purge, soft_purge, []}, 
-    {load_module, snmp_community_mib, soft_purge, soft_purge, [snmp_conf]}, 
-    {load_module, snmp_framework_mib, soft_purge, soft_purge, [snmp_conf]}, 
-    {load_module, snmp_notification_mib, soft_purge, soft_purge, [snmp_conf]}, 
-    {load_module, snmp_standard_mib, soft_purge, soft_purge, [snmp_conf]}, 
-    {load_module, snmp_user_based_sm_mib, soft_purge, soft_purge, [snmp_conf]}, 
-
-    {load_module, snmp, soft_purge, soft_purge, [snmp_log]}, 
-    {load_module, snmpm, soft_purge, soft_purge, [snmp]}, 
-    {load_module, snmp_log, soft_purge, soft_purge, [snmp_verbosity]}, 
-    {load_module, snmp_verbosity, soft_purge, soft_purge, []}, 
-    {load_module, snmpm_mpd, soft_purge, soft_purge, []}, 
-
-    {load_module, snmpa, soft_purge, soft_purge, [snmp]}, 
-    {load_module, snmp_target_mib, soft_purge, soft_purge, 
-     [snmp_conf, snmpa_mib_lib]}, 
-    {load_module, snmpa_mib_lib, soft_purge, soft_purge, []}, 
-    {update,      snmpa_supervisor, soft, soft_purge, soft_purge, []}, 
-
-    {load_module, snmp_view_based_acm_mib, soft_purge, soft_purge, 
-     [snmp_conf]}, 
-    {load_module, snmpa_vacm, soft_purge, soft_purge, []}, 
-    {load_module, snmpa_mpd, soft_purge, soft_purge, []}, 
-    {load_module, snmpa_set_lib, soft_purge, soft_purge, []}, 
-    {load_module, snmpa_trap, soft_purge, soft_purge, []}, 
-    {load_module, snmp_generic_mnesia, soft_purge, soft_purge, []}, 
-    {update,      snmpa_local_db,  soft, soft_purge, soft_purge, []},
-    {update,      snmpa_mib,       soft, soft_purge, soft_purge, []}, 
-    {update,      snmpa_agent,     soft, soft_purge, soft_purge, []}, 
-    {update,      snmp_note_store, soft, soft_purge, soft_purge, []}, 
-
-    {add_module,  snmpm_net_if_mt}
-   ]
-  }, 
-  {"4.21", 
-   [
-    {load_module, snmp_pdus, soft_purge, soft_purge, []}, 
-
-    {load_module, snmp_config, soft_purge, soft_purge, []}, 
-    {load_module, snmp_conf, soft_purge, soft_purge, []}, 
-    {load_module, snmp_community_mib, soft_purge, soft_purge, [snmp_conf]}, 
-    {load_module, snmp_framework_mib, soft_purge, soft_purge, [snmp_conf]}, 
-    {load_module, snmp_notification_mib, soft_purge, soft_purge, [snmp_conf]}, 
-    {load_module, snmp_standard_mib, soft_purge, soft_purge, [snmp_conf]}, 
-    {load_module, snmp_user_based_sm_mib, soft_purge, soft_purge, [snmp_conf]}, 
-
-    {load_module, snmp, soft_purge, soft_purge, [snmp_log]}, 
-    {load_module, snmpm, soft_purge, soft_purge, [snmp]}, 
-    {load_module, snmp_log, soft_purge, soft_purge, [snmp_verbosity]}, 
-    {load_module, snmp_verbosity, soft_purge, soft_purge, []}, 
-    {load_module, snmpm_mpd, soft_purge, soft_purge, []}, 
-
-    {load_module, snmpa, soft_purge, soft_purge, [snmp]}, 
-    {load_module, snmpa_mib_lib, soft_purge, soft_purge, []}, 
-    {update,      snmpa_supervisor, soft, soft_purge, soft_purge, []}, 
-
-    {load_module, snmp_view_based_acm_mib, soft_purge, soft_purge, 
-     [snmp_conf]}, 
-    {load_module, snmpa_vacm, soft_purge, soft_purge, []}, 
-    {load_module, snmpa_mpd, soft_purge, soft_purge, []}, 
-    {load_module, snmpa_set_lib, soft_purge, soft_purge, []}, 
-    {load_module, snmpa_trap, soft_purge, soft_purge, []}, 
-    {load_module, snmp_target_mib, soft_purge, soft_purge, 
-     [snmp_conf, snmpa_mib_lib]},
-    {load_module, snmp_generic_mnesia, soft_purge, soft_purge, []}, 
-    {update,      snmpa_local_db,  soft, soft_purge, soft_purge, []},
-    {update,      snmpa_mib,       soft, soft_purge, soft_purge, []}, 
-    {update,      snmpa_agent,     soft, soft_purge, soft_purge, []}, 
-    {update,      snmp_note_store, soft, soft_purge, soft_purge, []}, 
-
-    {add_module,  snmpm_net_if_mt}
-   ]
-  }
->>>>>>> 57abd27e
  ], 
 
 %% ------D o w n g r a d e ---------------------------------------------------
@@ -357,108 +41,9 @@
 %% {remove, {snmpm_net_if_mt, soft_purge, soft_purge}}
 
  [
-<<<<<<< HEAD
-  {"4.24.1", 
-   [
-    {load_module, snmpa, soft_purge, soft_purge, [snmpa_agent]}, 
-    {update, snmpa_agent, soft, soft_purge, soft_purge, [snmpa_agent]}, 
-    {update, snmpa_mib,   soft, soft_purge, soft_purge, []}
-   ]
-  }, 
-  {"4.24", 
-=======
-  {"4.22.2", 
-   [
-    {load_module, snmp_log,       soft_purge, soft_purge, [snmp_verbosity]}, 
-    {load_module, snmp_verbosity, soft_purge, soft_purge, []} 
-   ]
-  }, 
-  {"4.22.1", 
-   [
-    {load_module, snmp_log,       soft_purge, soft_purge, [snmp_verbosity]}, 
-    {load_module, snmp_verbosity, soft_purge, soft_purge, []} 
-   ]
-  }, 
-  {"4.22", 
-   [
-    {load_module, snmpm,                   soft_purge, soft_purge, []}, 
-    {load_module, snmp_log,                soft_purge, soft_purge, 
-     [snmp_verbosity]}, 
-    {load_module, snmp_verbosity,          soft_purge, soft_purge, []}, 
-    {load_module, snmp_pdus,               soft_purge, soft_purge, []}, 
-    {load_module, snmp_view_based_acm_mib, soft_purge, soft_purge, []}, 
-    {load_module, snmp_user_based_sm_mib,  soft_purge, soft_purge, []}
-   ]
-  }, 
-  {"4.21.7", 
-   [
-    {load_module, snmp_pdus, soft_purge, soft_purge, []}, 
-
-    {load_module, snmp_pdus, soft_purge, soft_purge, []}, 
-    {load_module, snmp_config, soft_purge, soft_purge, []}, 
-    {load_module, snmp_conf, soft_purge, soft_purge, []}, 
-    {load_module, snmp_community_mib, soft_purge, soft_purge, [snmp_conf]}, 
-    {load_module, snmp_framework_mib, soft_purge, soft_purge, [snmp_conf]}, 
-    {load_module, snmp_notification_mib, soft_purge, soft_purge, [snmp_conf]}, 
-    {load_module, snmp_standard_mib, soft_purge, soft_purge, [snmp_conf]}, 
-    {load_module, snmp_target_mib, soft_purge, soft_purge, [snmp_conf]}, 
-    {load_module, snmp_user_based_sm_mib, soft_purge, soft_purge, [snmp_conf]}, 
-    {load_module, snmp_view_based_acm_mib, soft_purge, soft_purge, [snmp_conf]},
-
-    {load_module, snmp, soft_purge, soft_purge, [snmp_log]}, 
-    {load_module, snmpa, soft_purge, soft_purge, [snmp]}, 
-    {load_module, snmpm, soft_purge, soft_purge, [snmp]}, 
-    {load_module, snmp_log, soft_purge, soft_purge, []}, 
-    {load_module, snmp_verbosity, soft_purge, soft_purge, []}, 
-    {load_module, snmpm_mpd, soft_purge, soft_purge, []}, 
-
-    {update, snmpa_local_db, soft, soft_purge, soft_purge, []}, 
-    {update, snmpa_mib,      soft, soft_purge, soft_purge, []}, 
-    {update, snmpa_agent,    soft, soft_purge, soft_purge, []}, 
-
-    {remove, {snmpm_net_if_mt, soft_purge, soft_purge}}
-   ]
-  }, 
-  {"4.21.6",
-   [
-    {load_module, snmp_pdus, soft_purge, soft_purge, []}, 
-
-    {load_module, snmp_config, soft_purge, soft_purge, []}, 
-    {load_module, snmp_conf, soft_purge, soft_purge, []}, 
-    {load_module, snmp_community_mib, soft_purge, soft_purge, [snmp_conf]}, 
-    {load_module, snmp_framework_mib, soft_purge, soft_purge, [snmp_conf]}, 
-    {load_module, snmp_notification_mib, soft_purge, soft_purge, [snmp_conf]}, 
-    {load_module, snmp_standard_mib, soft_purge, soft_purge, [snmp_conf]}, 
-    {load_module, snmp_target_mib, soft_purge, soft_purge, [snmp_conf]}, 
-    {load_module, snmp_user_based_sm_mib, soft_purge, soft_purge, [snmp_conf]}, 
-    {load_module, snmp_view_based_acm_mib, soft_purge, soft_purge, [snmp_conf]},
-
-    {load_module, snmp, soft_purge, soft_purge, [snmp_log]}, 
-    {load_module, snmpa, soft_purge, soft_purge, [snmp]}, 
-    {load_module, snmpm, soft_purge, soft_purge, [snmp]}, 
-    {load_module, snmp_log, soft_purge, soft_purge, []}, 
-    {load_module, snmp_verbosity, soft_purge, soft_purge, []}, 
-    {load_module, snmpm_mpd, soft_purge, soft_purge, []}, 
-
-    {update, snmpa_local_db, soft, soft_purge, soft_purge, []}, 
-    {update, snmpa_mib,      soft, soft_purge, soft_purge, []}, 
-    {update, snmpa_agent,    soft, soft_purge, soft_purge, []}, 
-
-    {remove, {snmpm_net_if_mt, soft_purge, soft_purge}}
-   ]
-  },
-  {"4.21.5",
->>>>>>> 57abd27e
-   [
-    {load_module, snmp_conf,               soft_purge, soft_purge, []}, 
-    {load_module, snmp_view_based_acm_mib, soft_purge, soft_purge, 
-     [snmp_conf]}, 
-    {load_module, snmpa, soft_purge, soft_purge, [snmpa_agent]}, 
-    {update, snmpa_local_db, soft, soft_purge, soft_purge, []}, 
-    {update, snmpa_agent, soft, soft_purge, soft_purge, [snmpa_agent]}, 
-    {update, snmpa_mib,   soft, soft_purge, soft_purge, []}
-   ]
-  }, 
+  {"4.24.2", [{restart_application, snmp}]}, 
+  {"4.24.1", [{restart_application, snmp}]}, 
+  {"4.24",   [{restart_application, snmp}]}, 
   {"4.23.1", [{restart_application, snmp}]}, 
   {"4.23",   [{restart_application, snmp}]}
  ]
