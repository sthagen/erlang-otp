%% 
%% %CopyrightBegin%
%%
%% Copyright Ericsson AB 2004-2024. All Rights Reserved.
%%
%% Licensed under the Apache License, Version 2.0 (the "License");
%% you may not use this file except in compliance with the License.
%% You may obtain a copy of the License at
%%
%%     http://www.apache.org/licenses/LICENSE-2.0
%%
%% Unless required by applicable law or agreed to in writing, software
%% distributed under the License is distributed on an "AS IS" BASIS,
%% WITHOUT WARRANTIES OR CONDITIONS OF ANY KIND, either express or implied.
%% See the License for the specific language governing permissions and
%% limitations under the License.
%%
%% %CopyrightEnd%
%% 

-module(snmpm_mpd).
-moduledoc """
Message Processing and Dispatch module for the SNMP manager

The module `snmpm_mpd` implements the version independent Message Processing and
Dispatch functionality in SNMP for the manager. It is supposed to be used from a
Network Interface process
([Definition of Manager Net if](snmp_manager_netif.md)).

Legacy API function `process_msg/7` that has got separate `IpAddr` and
`PortNumber` arguments still works as before for backwards compatibility
reasons.
""".

-export([init/1, 

	 process_msg/7, process_msg/6,
	 generate_msg/5, generate_response_msg/4,

	 next_msg_id/0, 
	 next_req_id/0, 

	 reset/1, 
	 inc/1]).


-export_type([
              logger/0,
              msg_data_cmy/0,
              msg_data_cmyt/0,
              msg_data_v3/0,
              msg_data_acm/0,
              mpd_state/0
             ]).

-define(SNMP_USE_V3, true).
-include("snmp_types.hrl").
-include("snmpm_internal.hrl").
-include("SNMP-MPD-MIB.hrl").
-include("SNMPv2-TM.hrl").

-define(VMODULE,"MPD").
-include("snmp_verbosity.hrl").

-define(empty_msg_size, 24).

-record(state, {v1 = false, v2c = false, v3 = false}).

-doc "A `fun` that handles audit trail logging.".
-type logger() ::
        fun((Data :: binary() |
                     snmp_pdus:pdu() |
                     snmp_pdus:trappdu() |
                     snmp_pdus:message() | 
                     {V3Hdr          :: snmp_pdus:v3_hdr(),
                      ScopedPDUBytes :: binary()}) -> snmp:void()).

-doc """
Is an opaque data structure containing necessary security information for v1 and
v2 messages.
""".
-opaque msg_data_cmy() ::
          {
           Community :: snmp:community(),
           SecModel  :: snmp:sec_model()
          }.
-doc """
Is an opaque data structure containing necessary security and transport
information for v1 and v2 messages.
""".
-opaque msg_data_cmyt() ::
          {
           Community :: snmp:community(),
           SecModel  :: snmp:sec_model(),
           TDomain   :: snmp:tdomain(),
           TAddress  :: snmp:taddress()
          }.
-doc """
Is an opaque data structure containing necessary security information for v3
messages.
""".
-opaque msg_data_v3() ::
          {
           SecModel    :: snmp:sec_model(),
           SecName     :: snmp:sec_name(),
           SecLevel    :: snmp:sec_level(),
           CtxEngineID :: snmp:engine_id(),
           CtxName     :: snmp:context_name(),
           TargetName  :: snmpm:target_name()
          }.
-doc """
Is an opaque data structure containing necessary security information for
(incoming) v3 messages.
""".
-opaque msg_data_acm() ::
          {
           MsgID       :: snmp_pdus:msg_id(),
           SecModel    :: snmp:sec_model(),
           SecName     :: snmp:sec_name(),
           SecLevel    :: snmp:sec_level(),
           CtxEngineID :: snmp:engine_id(),
           CtxName     :: snmp:context_name(),
           SecData     :: term()
          }.

-opaque mpd_state() :: #state{}.

					
%%%-----------------------------------------------------------------
%%% This module implements the Message Processing and Dispatch part of
%%% the multi-lingual SNMP agent.
%%%
%%% The MPD is responsible for:
%%%   *) call the security module (auth/priv).
%%%   *) decoding the message into a PDU.
%%%   *) decide a suitable Access Control Model, and provide it with
%%%      the data it needs.
%%%   *) maintaining SNMP counters.
%%%
%%% In order to take care of the different versions of counters, it
%%% implements and maintains the union of all SNMP counters (i.e. from
%%% rfc1213 and from rfc1907).  It is up to the administrator of the
%%% agent to load the correct MIB.  Note that this module implements
%%% the counters only, it does not provide instrumentation functions
%%% for the counters.
%%%
%%% With the terms defined in rfc2271, this module implements part
%%% of the Dispatcher and the Message Processing functionality.
%%%-----------------------------------------------------------------
<<<<<<< HEAD
-doc """
init(Vsns) -> mpd_state()

This function can be called from the net_if process at start-up. The options
list defines which versions to use.

It also initializes some SNMP counters.[](){: #process_msg }
""".
=======

-doc """
This function can be called from the net_if process at start-up. The options
list defines which versions to use.

It also initializes some SNMP counters.

[](){: #process_msg }
""".
-spec init(Vsns) -> MPDState when
      Vsns     :: [snmp:version()],
      MPDState :: mpd_state().

>>>>>>> 4f079743
init(Vsns) ->
    ?vdebug("init -> entry with ~p", [Vsns]),
    ?SNMP_RAND_SEED(),
    %% rand:seed(exrop,
    %%           {erlang:phash2([node()]),
    %%            erlang:monotonic_time(),
    %%            erlang:unique_integer()}),
    snmpm_config:cre_counter(msg_id, rand:uniform(2147483647)),
    snmpm_config:cre_counter(req_id, rand:uniform(2147483647)),
    init_counters(),
    State = init_versions(Vsns, #state{}),
    init_usm(State#state.v3),
    ?vtrace("init -> done when ~p", [State]),
    State.

-doc false.
reset(#state{v3 = V3}) ->
    reset_counters(),
    reset_usm(V3).


%%-----------------------------------------------------------------
%% Func: process_msg(Packet, TDomain, TAddress, State) ->
%%       {ok, SnmpVsn, Pdu, PduMS, ACMData} | {discarded, Reason}
%% Types: Packet = binary()
%%        TDomain = snmpUDPDomain | atom()
%%        TAddress = {Ip, Udp}
%%        State = #state
%% Purpose: This is the main Message Dispatching function. (see
%%          section 4.2.1 in rfc2272)
%%-----------------------------------------------------------------
<<<<<<< HEAD
-doc false.
process_msg(Msg, Domain, Ip, Port, State, NoteStore, Logger) ->
    process_msg(Msg, Domain, {Ip, Port}, State, NoteStore, Logger).

-doc """
process_msg(Msg, Domain, Addr, State, NoteStore, Logger) -> {ok, Vsn, Pdu,
PduMS, MsgData} | {discarded, Reason}

=======

-doc false.
process_msg(Msg, Domain, Ip, Port, State, NoteStore, Log) ->
    process_msg(Msg, Domain, {Ip, Port}, State, NoteStore, Log).

-doc """
>>>>>>> 4f079743
Processes an incoming message. Performs authentication and decryption as
necessary. The return values should be passed the manager server.

`NoteStore` is the `t:pid/0` of the note-store process.

`Logger` is the function used for audit trail logging.

In the case when the pdu type is `report`, `MsgData` is either `ok` or
`{error, ReqId, Reason}`.
""".
-doc(#{since => <<"OTP 17.3">>}).
<<<<<<< HEAD
process_msg(Msg, Domain, Addr, State, NoteStore, Logger) ->
=======
-spec process_msg(Msg, Domain, Addr, State, NoteStore, Log) ->
          {ok, Vsn, PduV2, PduMS, MsgDataV2} |
          {ok, 'version-3', PduV3, PduMS, MsgDataV3} |
          {discarded, Reason} when
      Msg       :: binary(),
      Domain    :: snmpUDPDomain | snmp:tdomain(),
      Addr      :: {Ip, Port},
      Ip        :: inet:ip_address(),
      Port      :: inet:port_number(),
      State     :: mpd_state(),
      NoteStore :: pid(),
      Log       :: logger(),
      Vsn       :: 'version-1' | 'version-2',
      PduV2     :: snmp_pdus:pdu() | snmp_pdus:trappdu(),
      PduV3     :: snmp_pdus:pdu(),
      PduMS     :: pos_integer(),
      MsgDataV2 :: msg_data_cmyt(),
      MsgDataV3 :: ok |
                   {error, ReqId, ACM} |
                   undefined |
                   msg_data_acm(),
      ReqId     :: snmpm:request_id(),
      ACM       :: term(),
      Reason    :: term().
          
process_msg(Msg, Domain, Addr, State, NoteStore, Log) ->
>>>>>>> 4f079743
    inc(snmpInPkts),

    case (catch snmp_pdus:dec_message_only(binary_to_list(Msg))) of

	%% Version 1
	#message{version = 'version-1', vsn_hdr = Community, data = Data} 
	  when State#state.v1 =:= true ->
	    HS = ?empty_msg_size + length(Community),
	    process_v1_v2c_msg(
	      'version-1', NoteStore, Msg, Domain, Addr,
	      Community, Data, HS, Log);

	%% Version 2
	#message{version = 'version-2', vsn_hdr = Community, data = Data}
	  when State#state.v2c =:= true ->
	    HS = ?empty_msg_size + length(Community),
	    process_v1_v2c_msg(
	      'version-2', NoteStore, Msg, Domain, Addr,
	      Community, Data, HS, Log);
	     
	%% Version 3
	#message{version = 'version-3', vsn_hdr = H, data = Data}
	  when State#state.v3 =:= true ->
	    ?vlog("v3:"
		"~n   msgID:       ~p"
		"~n   msgFlags:    ~p"
		"~n   msgSecModel: ~p",
		[H#v3_hdr.msgID,H#v3_hdr.msgFlags,H#v3_hdr.msgSecurityModel]),
	    process_v3_msg(NoteStore, Msg, H, Data, Addr, Log);

	%% Crap
	{'EXIT', {bad_version, Vsn}} ->
	    ?vinfo("exit: bad version: ~p",[Vsn]),
	    inc(snmpInBadVersions),
	    {discarded, snmpInBadVersions};

	%% More crap
	{'EXIT', Reason} ->
	    ?vinfo("exit: ~p",[Reason]),
	    inc(snmpInASNParseErrs),
	    {discarded, Reason};

	%% Really crap
	Crap ->
	    ?vinfo("unknown message: "
		   "~n   ~p",[Crap]),
	    inc(snmpInBadVersions),
	    {discarded, snmpInBadVersions}
    end.


%%-----------------------------------------------------------------
%% Handles a Community based message (v1 or v2c).
%%-----------------------------------------------------------------
process_v1_v2c_msg(
  Vsn, _NoteStore, Msg, Domain, Addr, Community, Data, HS, Log) ->

    ?vdebug("process_v1_v2c_msg -> entry with"
	    "~n   Vsn:       ~p"
	    "~n   Domain:    ~p"
	    "~n   Addr:      ~p"
	    "~n   Community: ~p"
	    "~n   HS:        ~p", [Vsn, Domain, Addr, Community, HS]),

    {TDomain, TAddress} = 
	try 
	    {snmp_conf:mk_tdomain(Domain),
	     snmp_conf:mk_taddress(Domain, Addr)}
	catch 
	    throw:{error, TReason} ->
		throw({discarded, {badarg, Domain, TReason}})
	end,

    Max      = get_max_message_size(),
    AgentMax = get_agent_max_message_size(Domain, Addr),
    PduMS    = pdu_ms(Max, AgentMax, HS),

    ?vtrace("process_v1_v2c_msg -> PduMS: ~p", [PduMS]),
    
    case (catch snmp_pdus:dec_pdu(Data)) of
	Pdu when is_record(Pdu, pdu) ->
	    ?vtrace("process_v1_v2c_msg -> was a pdu", []),
	    Log(Msg),
	    inc_snmp_in(Pdu),
	    MsgData = {Community, sec_model(Vsn), TDomain, TAddress},
	    {ok, Vsn, Pdu, PduMS, MsgData};

	Trap when is_record(Trap, trappdu) ->
	    ?vtrace("process_v1_v2c_msg -> was a trap", []),
	    Log(Msg),
	    inc_snmp_in(Trap),
	    MsgData = {Community, sec_model(Vsn), TDomain, TAddress},
	    {ok, Vsn, Trap, PduMS, MsgData};

	{'EXIT', Reason} ->
	    ?vlog("process_v1_v2c_msg -> failed decoding PDU: "
		  "~n   Reason: ~p", [Reason]),
	    inc(snmpInASNParseErrs),
	    {discarded, Reason}
    end.

pdu_ms(MgrMMS, AgentMMS, HS) when AgentMMS < MgrMMS ->
    AgentMMS - HS;
pdu_ms(MgrMMS, _AgentMMS, HS) ->
    MgrMMS - HS.

sec_model('version-1') -> ?SEC_V1;
sec_model('version-2') -> ?SEC_V2C.


%%-----------------------------------------------------------------
%% Handles a SNMPv3 Message, following the procedures in rfc2272,
%% section 4.2 and 7.2
%%-----------------------------------------------------------------
process_v3_msg(NoteStore, Msg, Hdr, Data, Address, Log) ->
    ?vdebug(
       "process_v3_msg -> entry with~n"
       "   Hdr:     ~p~n"
       "   Address: ~p", [Hdr, Address]),

    %% 7.2.3
    #v3_hdr{msgID                 = MsgID, 
	    msgMaxSize            = MMS, 
	    msgFlags              = MsgFlags,
	    msgSecurityModel      = MsgSecModel,
	    msgSecurityParameters = SecParams, 
	    hdr_size              = HdrSize} = Hdr,

    %% 7.2.4
    SecModule    = get_security_module(MsgSecModel),
    ?vtrace("process_v3_msg -> 7.2.4: "
	    "~n   SecModule: ~p", [SecModule]),

    %% 7.2.5
    SecLevel     = check_sec_level(MsgFlags),
    IsReportable = is_reportable(MsgFlags),
    ?vtrace("process_v3_msg -> 7.2.5: "
	    "~n   SecLevel:     ~p"
	    "~n   IsReportable: ~p", [SecLevel, IsReportable]),

    %% 7.2.6
    SecRes = (catch SecModule:process_incoming_msg(Msg, Data,
						   SecParams, SecLevel)),
    ?vtrace("process_v3_msg -> 7.2.6 - message processing result: "
	    "~n   ~p",[SecRes]),
    {SecEngineID, SecName, ScopedPDUBytes, SecData} =
	check_sec_module_result(SecRes, Hdr, Data, IsReportable, Log),
    ?vtrace("process_v3_msg -> 7.2.6 - checked module result: "
	    "~n   SecEngineID: ~p"
	    "~n   SecName:     ~p",[SecEngineID, SecName]),

    %% 7.2.7
    #scopedPdu{contextEngineID = CtxEngineID,
	       contextName     = CtxName,
	       data            = PDU} =
	case (catch snmp_pdus:dec_scoped_pdu(ScopedPDUBytes)) of
	    ScopedPDU when is_record(ScopedPDU, scopedPdu) -> 
		ScopedPDU;
	    {'EXIT', Reason} ->
		?vlog("failed decoding scoped pdu: "
		      "~n   ~p",[Reason]),
		inc(snmpInASNParseErrs),
		discard(Reason)
	end,

    ?vlog("7.2.7"
	  "~n   ContextEngineID: ~p "
	  "~n   context:         \"~s\" ",
	  [CtxEngineID, CtxName]),
    if
	SecLevel =:= 3 -> % encrypted message - log decrypted pdu
	    Log({Hdr, ScopedPDUBytes});
	true -> % otherwise, log binary
	    Log(Msg)
    end,

    %% Make sure a get_bulk doesn't get too big.
    MgrMMS = get_max_message_size(),
    %% PduMMS is supposed to be the maximum total length of the response
    %% PDU we can send.  From the MMS, we need to subtract everything before
    %% the PDU, i.e. Message and ScopedPDU.
    %%   Message: [48, TotalLen, Vsn, [Tag, LH, Hdr], [Tag, LM, MsgSec], Data]
    %%             1              3   <----------- HdrSize ----------->
    %%   HdrSize = everything up to and including msgSecurityParameters.
    %% ScopedPduData follows.  This is
    %%   [Tag, Len, [Tag, L1, CtxName], [Tag, L2, CtxEID]]
    %%   i.e. 6 + length(CtxName) + length(CtxEID)
    %% 
    %% Total: 1 + TotalLenOctets + 3 + ScopedPduDataLen
    TotMMS = tot_mms(MgrMMS, MMS),
    TotalLenOctets = snmp_pdus:get_encoded_length(TotMMS - 1),
    PduMMS = TotMMS - TotalLenOctets - 10 - HdrSize - 
	length(CtxName) - length(CtxEngineID),
    ?vtrace("process_v3_msg -> PduMMS = ~p", [PduMMS]),
    Type = PDU#pdu.type,
    ?vdebug("process_v3_msg -> PDU type: ~p",[Type]),
    case Type of
	report ->
	    %% 7.2.10 & 11
	    %% BMK BMK BMK: discovery?
	    Note = snmp_note_store:get_note(NoteStore, MsgID), 
	    case Note of
		{SecEngineID, MsgSecModel, SecName, SecLevel,
		 CtxEngineID, CtxName, _ReqId} ->
		    ?vtrace("process_v3_msg -> 7.2.11b: ok", []),
		    %% Should we discard the cached info
		    %% or do we let the gc deal with it?
 		    {ok, 'version-3', PDU, PduMMS, ok};
 		_ when is_tuple(Note) ->
 		    ?vlog("process_v3_msg -> 7.2.11b: error"
 			  "~n      Note:        ~p"
 			  "~n      SecEngineID: ~p"
 			  "~n      MsgSecModel: ~p"
 			  "~n      SecName:     ~p"
 			  "~n      SecLevel:    ~p"
 			  "~n      CtxEngineID: ~p"
 			  "~n      CtxName:     ~p",
                          [Note,
                           SecEngineID, MsgSecModel, SecName, SecLevel,
                           CtxEngineID, CtxName]),
		    Recv  = {SecEngineID, MsgSecModel, SecName, SecLevel,
			     CtxEngineID, CtxName, PDU#pdu.request_id}, 
		    Err   = sec_error(Note, Recv), 
 		    ACM   = {invalid_sec_info, Err}, 
		    ReqId = element(tuple_size(Note), Note),
 		    {ok, 'version-3', PDU, PduMMS, {error, ReqId, ACM}};
		_NoFound ->
		    ?vtrace("process_v3_msg -> _NoFound: "
			    "~p", [_NoFound]),
		    inc(snmpUnknownPDUHandlers),
		    discard({no_outstanding_req, MsgID})
	    end;

	'get-response' -> 
	    %% 7.2.10 & 12 
	    case snmp_note_store:get_note(NoteStore, MsgID) of
		{SecEngineID, MsgSecModel, SecName, SecLevel,
		 CtxEngineID, CtxName, _} ->
		    %% 7.2.12.d
		    {ok, 'version-3', PDU, PduMMS, undefined};
		_ ->
		    %% 7.2.12.b
		    %% BMK BMK: Should we not discard the cached info??
		    inc(snmpUnknownPDUHandlers),
		    discard({no_outstanding_req, MsgID})
	    end;

	'snmpv2-trap' ->
	    %% 7.2.14
	    {ok, 'version-3', PDU, PduMMS, undefined};

	'inform-request' ->
	    %% 7.2.13 
	    SnmpEngineID = get_engine_id(),
	    case SecEngineID of
		SnmpEngineID -> % 7.2.13.b
		    ?vtrace("7.2.13d - valid securityEngineID: ~p", 
			    [SecEngineID]),
		    %% 4.2.2.1.1 - we don't handle proxys yet => we only 
		    %% handle CtxEngineID to ourselves
		    %% Check that we actually know of an agent with this
		    %% CtxEngineID and Address
		    case is_known_engine_id(CtxEngineID, Address) of
			true ->
			    ?vtrace("and the agent EngineID (~p) "
				    "is know to us", [CtxEngineID]),
			    %% Uses ACMData that snmpm_acm knows of.
			    ACMData = 
				{MsgID, MsgSecModel, SecName, SecLevel,
				 CtxEngineID, CtxName, SecData},
			    {ok, 'version-3', PDU, PduMMS, ACMData};
			UnknownEngineID ->
			    ?vtrace("4.2.2.1.2 - UnknownEngineId: ~p", 
				    [UnknownEngineID]),
			    %% 4.2.2.1.2
			    NIsReportable = snmp_misc:is_reportable_pdu(Type),
			    Val = inc(snmpUnknownPDUHandlers),
			    ErrorInfo = 
				{#varbind{oid = ?snmpUnknownPDUHandlers,
					  variabletype = 'Counter32',
					  value = Val},
				 SecName,
				 [{securityLevel,   SecLevel},
				  {contextEngineID, CtxEngineID},
				  {contextName,     CtxName}]},
			    case generate_v3_report_msg(MsgID, 
							MsgSecModel,
							Data, 
							ErrorInfo, 
							Log) of
				{ok, Report} when NIsReportable =:= true ->
				    discard(snmpUnknownPDUHandlers, Report);
				_ ->
				    discard(snmpUnknownPDUHandlers)
			    end
		    end;
		_ -> % 7.2.13.a
		    ?vinfo("7.2.13a - invalid securityEngineID: ~p", 
			   [SecEngineID]),
		    discard({badSecurityEngineID, SecEngineID})
	    end;

	_ ->
	    %% 7.2.13 - This would be the requests which we should not 
	    %%          receive since we are a manager, barring possible
	    %%          proxy...
	    discard(Type)
    end.


sec_error(T1, T2) 
  when tuple_size(T1) =:= tuple_size(T2) ->
    Tags = {sec_engine_id, msg_sec_model, sec_name, sec_level, 
	    ctx_engine_id, ctx_name, request_id}, 
    sec_error(tuple_size(T1), T1, T2, Tags, []);
sec_error(T1, T2) ->
    [{internal_error, T1, T2}].

sec_error(0, _T1, _T2, _Tags, Acc) ->
    Acc;
sec_error(Idx, T1, T2, Tags, Acc) ->
    case element(Idx, T1) =:= element(Idx, T2) of
	true ->
	    sec_error(Idx - 1, T1, T2, Tags, Acc);
	false ->
	    Elem = {element(Idx, Tags), element(Idx, T1), element(Idx, T2)},
	    sec_error(Idx - 1, T1, T2, Tags, [Elem|Acc])
    end.
    
tot_mms(MgrMMS, AgentMMS) when MgrMMS > AgentMMS -> AgentMMS;
tot_mms(MgrMMS, _AgentMMS) -> MgrMMS.
    
get_security_module(?SEC_USM) ->
    snmpm_usm;
get_security_module(_) ->
    inc(snmpUnknownSecurityModels),
    discard(snmpUnknownSecurityModels).
    
check_sec_level([MsgFlag]) ->
    SecLevel = MsgFlag band 3,
    if 
	SecLevel == 2 -> 
	    inc(snmpInvalidMsgs),
	    discard(snmpInvalidMsgs);
	true ->
	    SecLevel
    end;
check_sec_level(_Unknown) ->
    inc(snmpInvalidMsgs),
    discard(snmpInvalidMsgs).

is_reportable([MsgFlag]) ->
    4 == (MsgFlag band 4).


check_sec_module_result({ok, X}, _, _, _, _) ->
    X;
check_sec_module_result({error, Reason, Info}, _, _, _, _) 
  when is_list(Info) ->
    %% case 7.2.6 b
    discard({securityError, Reason, Info});
check_sec_module_result({error, Reason, ErrorInfo}, V3Hdr, Data, true, Log) ->
    %% case 7.2.6 a
    ?vtrace("security module result:"
	    "~n   Reason:    ~p"
	    "~n   ErrorInfo: ~p", [Reason, ErrorInfo]),
    #v3_hdr{msgID = MsgID, msgSecurityModel = MsgSecModel} = V3Hdr,
    Pdu = get_scoped_pdu(Data),
    case generate_v3_report_msg(MsgID, MsgSecModel, Pdu, ErrorInfo, Log) of
	{ok, Report} ->
	    discard({securityError, Reason}, Report);
	{discarded, _SomeOtherReason} ->
	    discard({securityError, Reason})
    end;
check_sec_module_result({error, Reason, _ErrorInfo}, _, _, _, _) ->
    ?vtrace("security module result:"
	    "~n   Reason:     ~p"
	    "~n   _ErrorInfo: ~p", [Reason, _ErrorInfo]),
    discard({securityError, Reason});
check_sec_module_result(Res, _, _, _, _) ->
    ?vtrace("security module result:"
	    "~n   Res: ~p", [Res]),
    discard({securityError, Res}).

get_scoped_pdu(D) when is_list(D) ->
    (catch snmp_pdus:dec_scoped_pdu(D));
get_scoped_pdu(D) ->
    D.


%%-----------------------------------------------------------------
%% Generate a message
%%-----------------------------------------------------------------
<<<<<<< HEAD
-doc """
generate_msg(Vsn, NoteStore, Pdu, MsgData, Logger) -> {ok, Packet} | {discarded,
Reason}

=======

-doc """
>>>>>>> 4f079743
Generates a possibly encrypted packet to be sent to the network.

`NoteStore` is the `t:pid/0` of the note-store process.

`MsgData` is the message specific data used in the SNMP message. In SNMPv1 and
SNMPv2c, this message data is the community string. In SNMPv3, it is the context
information.

`Logger` is the function used for audit trail logging.
""".
<<<<<<< HEAD
=======
-spec generate_msg(Vsn, NoteStore, Pdu, MsgData, Log) ->
          {ok, Packet} | {discarded, Reason} when
      Vsn       :: snmp_pdus:version(),
      NoteStore :: pid(),
      Pdu       :: snmp_pdus:pdu(),
      MsgData   :: msg_data_cmy() | msg_data_v3(),
      Log       :: logger(),
      Packet    :: binary(),
      Reason    :: term().

>>>>>>> 4f079743
generate_msg('version-3', NoteStore, Pdu, 
	     {SecModel, SecName, SecLevel, CtxEngineID, CtxName, 
	      TargetName}, Log) ->
    generate_v3_msg(NoteStore, Pdu, 
		    SecModel, SecName, SecLevel, CtxEngineID, CtxName, 
		    TargetName, Log);
generate_msg(Vsn, _NoteStore, Pdu, {Comm, _SecModel}, Log) ->
    generate_v1_v2c_msg(Vsn, Pdu, Comm, Log).


generate_v3_msg(NoteStore, Pdu, 
		SecModel, SecName, SecLevel, CtxEngineID, CtxName, 
		TargetName, Log) ->
    %% rfc2272: 7.1.6
    ?vdebug("generate_v3_msg -> 7.1.6", []),
    ScopedPDU = #scopedPdu{contextEngineID = CtxEngineID,
			   contextName     = CtxName,
			   data            = Pdu},
    case (catch snmp_pdus:enc_scoped_pdu(ScopedPDU)) of
	{'EXIT', Reason} ->
	    user_err("failed encoding scoped pdu "
		     "~n   pdu: ~w"
		     "~n   contextName: ~w"
		     "~n   reason: ~w", [Pdu, CtxName, Reason]),
	    {discarded, Reason};
	ScopedPDUBytes -> 
	    {ok, generate_v3_msg(NoteStore, Pdu, ScopedPDUBytes, 
				 SecModel, SecName, SecLevel, 
				 CtxEngineID, CtxName, TargetName, Log)}
    end.    

generate_v3_msg(NoteStore, 
		#pdu{type = Type} = Pdu, ScopedPduBytes, 
		SecModel, SecName, SecLevel, CtxEngineID, CtxName, 
		TargetName, Log) ->
    %% 7.1.7
    ?vdebug("generate_v3_msg -> 7.1.7", []),
    MsgID     = next_msg_id(),
    MsgFlags  = snmp_misc:mk_msg_flags(Type, SecLevel),
    V3Hdr     = #v3_hdr{msgID            = MsgID,
			msgMaxSize       = get_max_message_size(),
			msgFlags         = MsgFlags,
			msgSecurityModel = SecModel},
    Message   = #message{version = 'version-3', 
			 vsn_hdr = V3Hdr,
			 data    = ScopedPduBytes},
    SecModule = sec_module(SecModel),

    %% 7.1.9a
    ?vdebug("generate_v3_msg -> 7.1.9a", []),
    SecEngineID = sec_engine_id(TargetName),
    ?vtrace("SecEngineID: ~p", [SecEngineID]),
    %% 7.1.9b
    ?vdebug("generate_v3_msg -> 7.1.9b", []),
    case generate_v3_outgoing_msg(Message, SecModule, SecEngineID,
				  SecName, [], SecLevel) of
	{ok, Packet} ->
	    %% 7.1.9c
	    %% Store in cache for 150 sec.
	    ?vdebug("generate_v3_msg -> 7.1.9c", []),
	    %% The request id is just in the case when we receive a 
	    %% report with incorrect securityModel and/or securityLevel
	    CacheVal = {SecEngineID, SecModel, SecName, SecLevel,
			CtxEngineID, CtxName, Pdu#pdu.request_id},
	    snmp_note_store:set_note(NoteStore, 1500, MsgID, CacheVal),
	    Log(Packet),
	    inc_snmp_out(Pdu),
	    ?vdebug("generate_v3_msg -> done", []),
	    Packet;

	Error ->
	    throw(Error)
    end.


sec_module(?SEC_USM) ->
    snmpm_usm.

%% 9) If the PDU is a GetRequest-PDU, GetNextRequest-PDU,
%%    GetBulkRequest-PDU, SetRequest-PDU, InformRequest-PDU, or or
%%    SNMPv2-Trap-PDU, then
%%
%%    a) If the PDU is an SNMPv2-Trap-PDU, then securityEngineID is set
%%       to the value of this entity's snmpEngineID.
%%
%%       Otherwise, the snmpEngineID of the target entity is determined,
%%       in an implementation-dependent manner, possibly using
%%       transportDomain and transportAddress.  The value of
%%       securityEngineID is set to the value of the target entity's
%%       snmpEngineID.
%% 
%% As we never send traps, the SecEngineID is always the 
%% snmpEngineID of the target entity!
sec_engine_id(TargetName) ->
    case get_agent_engine_id(TargetName) of
	{ok, EngineId} ->
	    EngineId;
	_ ->
	    config_err("Can't find engineID for "
		       "snmpTargetAddrName ~p", [TargetName]),
	    %% this will trigger error in secmodule
	    "" 
	end.


%% <KOLLA>
%% This one looks very similar to link generate_v1_v2c_response_msg!
%% Common/shared? Should there be differences?
%% </KOLLA>
generate_v1_v2c_msg(Vsn, Pdu, Community, Log) ->
    ?vdebug("generate_v1_v2c_msg -> encode pdu", []),
    case (catch snmp_pdus:enc_pdu(Pdu)) of
	{'EXIT', Reason} ->
	    user_err("failed encoding pdu: "
		     "(pdu: ~w, community: ~w): ~n~w",
		     [Pdu, Community, Reason]),
	    {discarded, Reason};
	PduBytes ->
	    MMS     = get_max_message_size(),
	    Message = #message{version = Vsn, 
			       vsn_hdr = Community, 
			       data    = PduBytes},
	    case generate_v1_v2c_outgoing_msg(Message) of
		{error, Reason} ->
		    user_err("failed encoding message "
			     "(pdu: ~w, community: ~w): ~n~w",
			     [Pdu, Community, Reason]),
		    {discarded, Reason};
		{ok, Packet} when byte_size(Packet) =< MMS ->
		    Log(Packet),
		    inc_snmp_out(Pdu),
		    {ok, Packet};
		{ok, Packet} ->
		    ?vlog("packet max size exceeded: "
			  "~n   MMS: ~p"
			  "~n   Len: ~p",
			  [MMS, byte_size(Packet)]),
		    {discarded, tooBig}
	    end
    end.



%% -----------------------------------------------------------------------

-doc """
<<<<<<< HEAD
generate_response_msg(Vsn, Pdu, MsgData, Logger) -> {ok, Packet} | {discarded,
Reason}

=======
>>>>>>> 4f079743
Generates a possibly encrypted response packet to be sent to the network.

`MsgData` is the message specific data used in the SNMP message. This value is
received from the [process_msg](`m:snmpm_mpd#process_msg`) function.
""".
<<<<<<< HEAD
=======
-spec generate_response_msg(Vsn, Pdu, MsgData, Log) ->
          {ok, Packet} | {discarded, Reason} | {error, Reason} when
      Vsn     :: snmp_pdus:version(),
      Pdu     :: snmp_pdus:pdu(),
      MsgData :: msg_data_cmy() | msg_data_cmyt() | msg_data_v3(),
      Log     :: logger(),
      Packet  :: binary(),
      Reason  :: term().

>>>>>>> 4f079743
generate_response_msg('version-3', Pdu,
		      {MsgID, SecModel, SecName, SecLevel, 
		       CtxEngineID, CtxName, SecData}, Log) ->
    generate_v3_response_msg(Pdu, MsgID, SecModel, SecName, SecLevel, 
			     CtxEngineID, CtxName, SecData, Log);
generate_response_msg(Vsn, Pdu, {Comm, _SecModel}, Log) ->
    generate_v1_v2c_response_msg(Vsn, Pdu, Comm, Log);
generate_response_msg(Vsn, Pdu, {Comm, _SecModel, _TDomain, _TAddress}, Log) ->
    generate_v1_v2c_response_msg(Vsn, Pdu, Comm, Log).


generate_v3_response_msg(#pdu{type = Type} = Pdu, MsgID, 
			 SecModel, SecName, SecLevel, 
			 CtxEngineID, CtxName, SecData, Log) ->
    %% rfc2272: 7.1 steps 6-8
    ScopedPdu = #scopedPdu{contextEngineID = CtxEngineID,
			   contextName     = CtxName,
			   data            = Pdu},
    case (catch snmp_pdus:enc_scoped_pdu(ScopedPdu)) of
	{'EXIT', Reason} ->
	    user_err("failed encoded scoped pdu "
		     "(pdu: ~w, contextName: ~w): ~n~w",
		     [Pdu, CtxName, Reason]),
	    {discarded, Reason};
	ScopedPduBytes -> 
	    MMS      = get_max_message_size(),
	    MsgFlags = snmp_misc:mk_msg_flags(Type, SecLevel),
	    V3Hdr    = #v3_hdr{msgID            = MsgID,
			       msgMaxSize       = MMS,
			       msgFlags         = MsgFlags,
			       msgSecurityModel = SecModel},
	    Message  = #message{version = 'version-3', 
				vsn_hdr = V3Hdr, 
				data    = ScopedPduBytes},
	    %% We know that the security model is valid when we
	    %% generate a response.
	    SecModule = sec_module(SecModel),
	    SecEngineID = get_engine_id(),
	    case generate_v3_outgoing_msg(Message, SecModule, SecEngineID, 
					  SecName, SecData, SecLevel) of
		%% Check the packet size. Send the msg even
		%% if it's larger than the agent can handle - 
		%% it will be dropped. Just check against the
		%% internal size.  
		{ok, Packet} when byte_size(Packet) =< MMS ->
		    if
			SecLevel == 3 -> 
			    %% encrypted - log decrypted pdu
			    Log({V3Hdr, ScopedPduBytes});
			true -> 
			    %% otherwise log the entire msg
			    Log(Packet)
		    end,
		    inc_snmp_out(Pdu),
		    {ok, Packet};
		
		{ok, _Packet} when Pdu#pdu.error_status =:= tooBig ->
		    ?vlog("packet max size exceeded (tooBog): "
			  "~n   MMS: ~p", [MMS]),
		    inc(snmpSilentDrops),
		    {discarded, tooBig};
		{ok, _Packet} ->
		    ?vlog("packet max size exceeded: "
			  "~n   MMS: ~p", [MMS]),
		    TooBigPdu = Pdu#pdu{error_status = tooBig,
					error_index  = 0, 
					varbinds     = []},
		    generate_v3_response_msg(TooBigPdu, MsgID, 
					     SecModel, SecName, SecLevel,
					     CtxEngineID, 
					     CtxName,
					     SecData, Log);
		Error ->
		    Error
	    end
    end.


generate_v3_outgoing_msg(Message, 
			 SecModule, SecEngineID, SecName, SecData, SecLevel) ->
    case (catch SecModule:generate_outgoing_msg(Message, 
						SecEngineID,
						SecName, SecData, 
						SecLevel)) of
	{'EXIT', Reason} ->
	    config_err("~p (message: ~p)", [Reason, Message]),
	    {discarded, Reason};
	{error, Reason} ->
	    config_err("~p (message: ~p)", [Reason, Message]),
	    {discarded, Reason};
	Bin when is_binary(Bin) ->
	    {ok, Bin};
	OutMsg when is_list(OutMsg) ->
	    case (catch list_to_binary(OutMsg)) of
		Bin when is_binary(Bin) ->
		    {ok, Bin};
		{'EXIT', Reason} ->
		    {error, Reason}
	    end
    end.


generate_v1_v2c_response_msg(Vsn, Pdu, Comm, Log) ->
    case (catch snmp_pdus:enc_pdu(Pdu)) of
	{'EXIT', Reason} ->
	    user_err("failed encoding pdu: "
		     "(pdu: ~w, community: ~w): ~n~w",
		     [Pdu, Comm, Reason]),
	    {discarded, Reason};
	PduBytes ->
	    MMS = get_max_message_size(),	    
	    Message = #message{version = Vsn, 
			       vsn_hdr = Comm, 
			       data    = PduBytes},
	    case generate_v1_v2c_outgoing_msg(Message) of
		{error, Reason} ->
		    user_err("failed encoding message only "
			     "(pdu: ~w, community: ~w): ~n~w",
			     [Pdu, Comm, Reason]),
		    {discarded, Reason};
		
		{ok, Packet} when byte_size(Packet) =< MMS ->
		    Log(Packet),
		    inc_snmp_out(Pdu),
		    {ok, Packet};

		{ok, Packet} ->  %% Too big
		    too_big(Vsn, Pdu, Comm, MMS, byte_size(Packet), Log)
	    end
    end.
		    

too_big('version-1' = Vsn, #pdu{type = 'get-response'} = Pdu, 
	Comm, _MMS, _Len, Log) ->
    %% In v1, the varbinds should be identical to the incoming
    %% request. It isn't identical now! Make acceptable (?) 
    %% approximation.
    V = set_vb_null(Pdu#pdu.varbinds),
    TooBigPdu = Pdu#pdu{error_status = tooBig, error_index = 0, varbinds = V},
    too_big(Vsn, TooBigPdu, Comm, Log);
too_big('version-2' = Vsn, #pdu{type = 'get-response'} = Pdu, 
	Comm, _MMS, _Len, Log) ->
    %% In v2, varbinds should be empty (reasonable!)
    TooBigPdu = Pdu#pdu{error_status = tooBig, error_index = 0, varbinds = []},
    too_big(Vsn, TooBigPdu, Comm, Log);
too_big(_Vsn, Pdu, _Comm, _Log, MMS, Len) ->
    user_err("encoded pdu, ~p bytes, exceeded "
	     "max message size of ~p bytes. Pdu: ~n~w", 
	     [Len, MMS, Pdu]),
    {discarded, tooBig}.
   

too_big(Vsn, Pdu, Comm, Log) ->
    case (catch snmp_pdus:enc_pdu(Pdu)) of
	{'EXIT', Reason} ->
	    user_err("failed encoding pdu "
		     "(pdu: ~w, community: ~w): ~n~w", 
		     [Pdu, Comm, Reason]),
	    {discarded, Reason};
	PduBytes -> 
	    Message = #message{version = Vsn, 
			       vsn_hdr = Comm, 
			       data    = PduBytes},
	    case generate_v1_v2c_outgoing_msg(Message) of 
		{error, Reason} ->
		    user_err("failed encoding message only"
			     "(pdu: ~w, community: ~w): ~n~w", 
			     [Pdu, Comm, Reason]),
		    {discarded, Reason};
		{ok, Bin} ->
		    Log(Bin),
		    inc_snmp_out(Pdu),
		    {ok, Bin}
	    end
    end.
	
set_vb_null(Vbs) ->
    [Vb#varbind{variabletype = 'NULL', value = 'NULL'} || Vb <- Vbs].


generate_v1_v2c_outgoing_msg(Message) ->
    ?vdebug("generate_v1_v2c_outgoing_msg -> encode message", []),
    case (catch snmp_pdus:enc_message_only(Message)) of
	{'EXIT', Reason} ->
	    {error, Reason};
	Bin when is_binary(Bin) ->
	    {ok, Bin};
	Packet when is_list(Packet) ->
	    case (catch list_to_binary(Packet)) of
		Bin when is_binary(Bin) ->
		    {ok, Bin};
		{'EXIT', Reason} ->
		    {error, Reason}
	    end
    end.



generate_v3_report_msg(MsgID, SecModel, ScopedPdu, ErrInfo, Log) 
  when is_record(ScopedPdu, scopedPdu) ->
    ReqID = (ScopedPdu#scopedPdu.data)#pdu.request_id,
    generate_v3_report_msg2(MsgID, ReqID, SecModel, ErrInfo, Log);
generate_v3_report_msg(MsgID, SecModel, _, ErrInfo, Log) ->
    %% RFC2572, 7.1.3.c.4
    generate_v3_report_msg2(MsgID, 0, SecModel, ErrInfo, Log).


generate_v3_report_msg2(MsgID, ReqID, SecModel, ErrInfo, Log) ->
    {Varbind, SecName, Opts} = ErrInfo,
    Pdu = #pdu{type         = report, 
	       request_id   = ReqID,
	       error_status = noError, 
	       error_index  = 0,
	       varbinds     = [Varbind]},
    SecLevel    = snmp_misc:get_option(securityLevel, Opts, 0),
    CtxEngineID = snmp_misc:get_option(contextEngineID, Opts, get_engine_id()),
    CtxName     = snmp_misc:get_option(contextName, Opts, ""),
    SecData     = snmp_misc:get_option(sec_data, Opts, []),
    generate_v3_response_msg(Pdu, 
			     MsgID, SecModel, SecName, SecLevel,
			     CtxEngineID, CtxName, SecData, Log).

    
%%-----------------------------------------------------------------

%% Get "our" (manager) MMS
get_max_message_size() ->
    case snmpm_config:get_engine_max_message_size() of
	{ok, MMS} ->
	    MMS;
	E ->
	    user_err("failed retrieving engine max message size: ~w", [E]),
	    484
    end.

%% The the MMS of the agent
get_agent_max_message_size(Domain, Addr) ->
    case snmpm_config:get_agent_engine_max_message_size(Domain, Addr) of
	{ok, MMS} ->
	    MMS;
	_Error ->
            TAddr = fun(TN) ->
                            case snmpm_config:agent_info(TN, taddress) of
                                {ok, TA} ->
                                    TA;
                                {error, _} ->
                                    undefined
                            end
                    end,
            KnownAgents =
                [{TargetName, TAddr(TargetName)} ||
                    TargetName <- snmpm_config:which_agents()],
	    ?vlog("[agent engine max msg size lookup] unknown agent: ~s"
                  "~n      Known Agents: ~p",
		  [snmp_conf:mk_addr_string({Domain, Addr}), KnownAgents]),
	    get_max_message_size()
    end.
%% get_agent_max_message_size(Addr, Port) ->
%%     case snmpm_config:get_agent_engine_max_message_size(Addr, Port) of
%% 	{ok, MMS} ->
%% 	    MMS;
%% 	_Error ->
%% 	    ?vlog("unknown agent: ~w:~w", [Addr, Port]),
%% 	    get_max_message_size()
%%     end.

%% Get "our" (manager) engine id
get_engine_id() ->
    case snmpm_config:get_engine_id() of
	{ok, Id} ->
	    Id;
	_Error ->
	    ""
    end.

%% The engine id of the agent
get_agent_engine_id(Name) ->
    snmpm_config:get_agent_engine_id(Name).

is_known_engine_id(EngineID, {Addr, Port}) ->
    snmpm_config:is_known_engine_id(EngineID, Addr, Port).


%%-----------------------------------------------------------------
%% Sequence number (msg-id & req-id) functions
%%-----------------------------------------------------------------
-doc false.
next_msg_id() ->
    next_id(msg_id).

-doc false.
next_req_id() ->
    next_id(req_id).

next_id(Id) ->
    snmpm_config:incr_counter(Id, 1).


%%-----------------------------------------------------------------
%% Version(s) functions
%%-----------------------------------------------------------------
init_versions([], S) ->
    S;
init_versions([v1|Vsns], S) ->
    init_versions(Vsns, S#state{v1 = true});
init_versions([v2|Vsns], S) ->
    init_versions(Vsns, S#state{v2c = true});
init_versions([v3|Vsns], S) ->
    init_versions(Vsns, S#state{v3 = true}).

init_usm(true) ->
    snmpm_usm:init();
init_usm(_) ->
    ok.


%%-----------------------------------------------------------------
%% Counter functions
%%-----------------------------------------------------------------
init_counters() -> 
    F = fun(Counter) -> maybe_create_counter(Counter) end,
    lists:map(F, counters()).

reset_counters() -> 
    F = fun(Counter) -> snmpm_config:reset_stats_counter(Counter) end,
    lists:map(F, counters()).

reset_usm(true) ->
    snmpm_usm:reset();
reset_usm(_) ->
    ok.

maybe_create_counter(Counter) ->
    snmpm_config:maybe_cre_stats_counter(Counter, 0).

counters() ->
    [snmpInPkts,
     snmpOutPkts,
     snmpInBadVersions,
     snmpInBadCommunityNames,
     snmpInBadCommunityUses,
     snmpInASNParseErrs,
     snmpInTooBigs,
     snmpInNoSuchNames,
     snmpInBadValues,
     snmpInReadOnlys,
     snmpInGenErrs,
     snmpInTotalReqVars,
     snmpInTotalSetVars,
     snmpInGetRequests,
     snmpInGetNexts,
     snmpInSetRequests,
     snmpInGetResponses,
     snmpInTraps,
     snmpOutTooBigs,
     snmpOutNoSuchNames,
     snmpOutBadValues,
     snmpOutGenErrs,
     snmpOutGetRequests,
     snmpOutGetNexts,
     snmpOutSetRequests,
     snmpOutGetResponses,
     snmpOutTraps,
     snmpSilentDrops,
     snmpProxyDrops,
     %% From SNMP-MPD-MIB
     snmpUnknownSecurityModels,
     snmpInvalidMsgs,
     snmpUnknownPDUHandlers
    ].
    

%%-----------------------------------------------------------------
%%  inc(VariableName) increments the variable (Counter) in
%%  the local mib. (e.g. snmpInPkts)
%%-----------------------------------------------------------------
-doc false.
inc(Name)    -> inc(Name, 1).
inc(Name, N) -> snmpm_config:incr_stats_counter(Name, N).

inc_snmp_in(#pdu{type = Type}) ->
    inc_in_type(Type);
inc_snmp_in(TrapPdu) when is_record(TrapPdu, trappdu) ->
    inc(snmpInPkts),
    inc(snmpInTraps).

inc_snmp_out(#pdu{type         = Type, 
		  error_status = ErrorStatus}) ->
    inc(snmpOutPkts),
    inc_out_err(ErrorStatus),
    inc_out_type(Type).

inc_out_type('get-request')      -> inc(snmpOutGetRequests);
inc_out_type('get-next-request') -> inc(snmpOutGetNexts);
inc_out_type('set-request')      -> inc(snmpOutSetRequests);
inc_out_type(_) -> ok.

inc_out_err(genErr)     -> inc(snmpOutGenErrs);
inc_out_err(tooBig)     -> inc(snmpOutTooBigs);
inc_out_err(noSuchName) -> inc(snmpOutNoSuchNames);
inc_out_err(badValue)   -> inc(snmpOutBadValues);
inc_out_err(_)          -> ok.

inc_in_type('get-response') -> inc(snmpInGetResponses);
inc_in_type(_)              -> ok.


%%-----------------------------------------------------------------

discard(Reason) ->
    throw({discarded, Reason}).

discard(Reason, Report) ->
    throw({discarded, Reason, Report}).

user_err(F, A) ->
    error_msg("USER ERROR: " ++ F ++ "~n", A).

config_err(F, A) ->
    error_msg("CONFIG ERROR: " ++ F ++ "~n", A).

error_msg(F, A) ->
    ?snmpm_error("MPD: " ++ F, A).<|MERGE_RESOLUTION|>--- conflicted
+++ resolved
@@ -147,16 +147,6 @@
 %%% With the terms defined in rfc2271, this module implements part
 %%% of the Dispatcher and the Message Processing functionality.
 %%%-----------------------------------------------------------------
-<<<<<<< HEAD
--doc """
-init(Vsns) -> mpd_state()
-
-This function can be called from the net_if process at start-up. The options
-list defines which versions to use.
-
-It also initializes some SNMP counters.[](){: #process_msg }
-""".
-=======
 
 -doc """
 This function can be called from the net_if process at start-up. The options
@@ -170,7 +160,6 @@
       Vsns     :: [snmp:version()],
       MPDState :: mpd_state().
 
->>>>>>> 4f079743
 init(Vsns) ->
     ?vdebug("init -> entry with ~p", [Vsns]),
     ?SNMP_RAND_SEED(),
@@ -202,23 +191,12 @@
 %% Purpose: This is the main Message Dispatching function. (see
 %%          section 4.2.1 in rfc2272)
 %%-----------------------------------------------------------------
-<<<<<<< HEAD
--doc false.
-process_msg(Msg, Domain, Ip, Port, State, NoteStore, Logger) ->
-    process_msg(Msg, Domain, {Ip, Port}, State, NoteStore, Logger).
-
--doc """
-process_msg(Msg, Domain, Addr, State, NoteStore, Logger) -> {ok, Vsn, Pdu,
-PduMS, MsgData} | {discarded, Reason}
-
-=======
 
 -doc false.
 process_msg(Msg, Domain, Ip, Port, State, NoteStore, Log) ->
     process_msg(Msg, Domain, {Ip, Port}, State, NoteStore, Log).
 
 -doc """
->>>>>>> 4f079743
 Processes an incoming message. Performs authentication and decryption as
 necessary. The return values should be passed the manager server.
 
@@ -230,9 +208,6 @@
 `{error, ReqId, Reason}`.
 """.
 -doc(#{since => <<"OTP 17.3">>}).
-<<<<<<< HEAD
-process_msg(Msg, Domain, Addr, State, NoteStore, Logger) ->
-=======
 -spec process_msg(Msg, Domain, Addr, State, NoteStore, Log) ->
           {ok, Vsn, PduV2, PduMS, MsgDataV2} |
           {ok, 'version-3', PduV3, PduMS, MsgDataV3} |
@@ -259,7 +234,6 @@
       Reason    :: term().
           
 process_msg(Msg, Domain, Addr, State, NoteStore, Log) ->
->>>>>>> 4f079743
     inc(snmpInPkts),
 
     case (catch snmp_pdus:dec_message_only(binary_to_list(Msg))) of
@@ -653,15 +627,8 @@
 %%-----------------------------------------------------------------
 %% Generate a message
 %%-----------------------------------------------------------------
-<<<<<<< HEAD
+
 -doc """
-generate_msg(Vsn, NoteStore, Pdu, MsgData, Logger) -> {ok, Packet} | {discarded,
-Reason}
-
-=======
-
--doc """
->>>>>>> 4f079743
 Generates a possibly encrypted packet to be sent to the network.
 
 `NoteStore` is the `t:pid/0` of the note-store process.
@@ -672,8 +639,6 @@
 
 `Logger` is the function used for audit trail logging.
 """.
-<<<<<<< HEAD
-=======
 -spec generate_msg(Vsn, NoteStore, Pdu, MsgData, Log) ->
           {ok, Packet} | {discarded, Reason} when
       Vsn       :: snmp_pdus:version(),
@@ -684,7 +649,6 @@
       Packet    :: binary(),
       Reason    :: term().
 
->>>>>>> 4f079743
 generate_msg('version-3', NoteStore, Pdu, 
 	     {SecModel, SecName, SecLevel, CtxEngineID, CtxName, 
 	      TargetName}, Log) ->
@@ -831,19 +795,11 @@
 %% -----------------------------------------------------------------------
 
 -doc """
-<<<<<<< HEAD
-generate_response_msg(Vsn, Pdu, MsgData, Logger) -> {ok, Packet} | {discarded,
-Reason}
-
-=======
->>>>>>> 4f079743
 Generates a possibly encrypted response packet to be sent to the network.
 
 `MsgData` is the message specific data used in the SNMP message. This value is
 received from the [process_msg](`m:snmpm_mpd#process_msg`) function.
 """.
-<<<<<<< HEAD
-=======
 -spec generate_response_msg(Vsn, Pdu, MsgData, Log) ->
           {ok, Packet} | {discarded, Reason} | {error, Reason} when
       Vsn     :: snmp_pdus:version(),
@@ -853,7 +809,6 @@
       Packet  :: binary(),
       Reason  :: term().
 
->>>>>>> 4f079743
 generate_response_msg('version-3', Pdu,
 		      {MsgID, SecModel, SecName, SecLevel, 
 		       CtxEngineID, CtxName, SecData}, Log) ->
