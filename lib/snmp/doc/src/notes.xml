<?xml version="1.0" encoding="iso-8859-1" ?>
<!DOCTYPE chapter SYSTEM "chapter.dtd">

<chapter>
  <header>
    <copyright>
      <year>1996</year><year>2011</year>
      <holder>Ericsson AB. All Rights Reserved.</holder>
    </copyright>
    <legalnotice>
      The contents of this file are subject to the Erlang Public License,
      Version 1.1, (the "License"); you may not use this file except in
      compliance with the License. You should have received a copy of the
      Erlang Public License along with this software. If not, it can be
      retrieved online at http://www.erlang.org/.
    
      Software distributed under the License is distributed on an "AS IS"
      basis, WITHOUT WARRANTY OF ANY KIND, either express or implied. See
      the License for the specific language governing rights and limitations
      under the License.
    
    </legalnotice>

    <title>SNMP Release Notes</title>
    <prepared></prepared>
    <responsible></responsible>
    <docno></docno>
    <approved></approved>
    <checked></checked>
    <date></date>
    <rev></rev>
    <file>notes.xml</file>
  </header>

  <section>
    <title>SNMP Development Toolkit 4.21</title>
    <p>Version 4.21 supports code replacement in runtime from/to
<<<<<<< HEAD
      version 4.20.1, 4.20 and 4.19. </p>

    <section>
      <title>Improvements and new features</title>
<!--
      <p>-</p>
-->
      <list type="bulleted">
        <item>
          <p>[manager] There was no way to specify transport domain. 
	  The transport domains was assumed to be IPv4 (transportDomainUdpIpv4).
	  This has now been changed so that it can also be IPv6 
	  (transportDomainUdpIpv6). 
	  To facilitate this, the transport domain, <c>tdomain</c>, 
	  is now a (new) valid option when 
	  <seealso marker="snmpm#register_agent">registering</seealso>
	  a new agent (and 
	  <seealso marker="snmpm#update_agent_info">updating</seealso> 
	  agent info). </p>
	  <p>This also mean that the transport behaviour has changed. </p>
          <p>Own Id: OTP-9305</p>
          <p>Aux Id: Seq 11847</p>
        </item>

        <item>
          <p>[compiler] Added the option 
	  <seealso marker="snmpc#compile">warnings_as_errors</seealso> 
	  (for the SNMP MIB compiler (escript) frontend, the option 
	  <seealso marker="snmpc(command)#option_wae">--wae</seealso> is used) 
	  which specifies whether warnings should be treated as errors. </p>
          <p>Tuncer Ayaz</p>
          <p>Own Id: OTP-9437</p>
        </item>
      </list>
=======
      version 4.20.1, 4.20 and 4.19.</p>

    <section>
      <title>Improvements and new features</title>
      <p>-</p>
<!--
      <list type="bulleted">
        <item>
          <p>Added type specs for functions that do not return. </p>
          <p>Kostis Sagonas</p>
          <p>Own Id: OTP-9208</p>
        </item>
      </list>
-->
>>>>>>> 6be519fa
    </section>

    <section>
      <title>Fixed Bugs and Malfunctions</title>
<<<<<<< HEAD
      <p>-</p> 

<!--
      <list type="bulleted">
        <item>
          <p>[agent] Did not handle transport domains properly in some 
	  cases. </p>
          <p>Own Id: OTP-9400</p>
        </item>

      </list>
-->
=======
<!--
      <p>-</p> 
-->

      <list type="bulleted">
        <item>
          <p>The snmp config tool could not handle (manager) audit trail config 
	  because the option seqno was not handled. </p>
	  <p>Own Id: OTP-9354</p>
	</item>

      </list>
>>>>>>> 6be519fa
    </section>


    <section>
      <title>Incompatibilities</title>
      <p>-</p>
    </section>

  </section> <!-- 4.21 -->


  <section>
    <title>SNMP Development Toolkit 4.20.1</title>
    <p>Version 4.20.1 supports code replacement in runtime from/to
      version 4.20, 4.19 and 4.18.</p>

    <section>
      <title>Improvements and new features</title>
      <p>-</p>
<!--
      <list type="bulleted">
        <item>
          <p>Added type specs for functions that do not return. </p>
          <p>Kostis Sagonas</p>
          <p>Own Id: OTP-9208</p>
        </item>
      </list>
-->
    </section>

    <section>
      <title>Fixed Bugs and Malfunctions</title>
<!--
      <p>-</p> 
-->
      <list type="bulleted">
        <item>
          <p>[agent] Did not handle transport domains properly in some cases, 
	  for instance trap sending. </p>
	  <p>Own Id: OTP-9400</p>
	</item>

        <item>
          <p>[agent] Wrong default transport domain, snmpUDPDomain, instead
	  of transportDomainUdpIpv4. </p>
	  <p>Own Id: OTP-9425</p>
          <p>Aux Id: Seq 11874</p>
	</item>

      </list>
    </section>


    <section>
      <title>Incompatibilities</title>
      <p>-</p>
    </section>

  </section> <!-- 4.20.1 -->


  <section>
    <title>SNMP Development Toolkit 4.20</title>
    <p>Version 4.20 supports code replacement in runtime from/to
      version 4.19 and 4.18.</p>

    <section>
      <title>Improvements and new features</title>
<!--
      <p>-</p>
-->
      <list type="bulleted">
        <item>
          <p>[agent] Added support for sending traps to IPv6 targets. </p>
	  <p>See the 
	  <seealso marker="snmp_agent_config_files#target_addr">target address config file</seealso>, 
	  the <seealso marker="snmpa_conf#target_addr_entry">target_addr_entry/11</seealso> function or 
	  <seealso marker="snmp_target_mib#add_addr">add_addr/11</seealso> for more info. </p>
          <p>Own Id: OTP-9088</p>
          <p>Aux Id: Seq 11790</p>
	</item>


        <item>
          <p>[agent] To be able to handle multiple engine-id(s) when
	  sending trap(s), the function 
          <seealso marker="snmp_community_mib#add_community">
	  add_community/6</seealso> has been added. </p>
          <p>Own Id: OTP-9119</p>
          <p>Aux Id: Seq 11792</p>
        </item>

        <item>
          <p>[manager] The API for snmp requests has been augmented to
	  allow the caller to override some configuration. </p>
	  <p>This has been done by introducing a new set of API functions, see 
	  <seealso marker="snmpm#sync_get2">sync_get2/3,4</seealso>, 
	  <seealso marker="snmpm#async_get2">async_get2/3,4</seealso>, 
	  <seealso marker="snmpm#sync_get_next2">sync_get_next2/3,4</seealso>, 
	  <seealso marker="snmpm#async_get_next2">async_get_next2/3,4</seealso>, 
	  <seealso marker="snmpm#sync_get_bulk2">sync_get_bulk2/5,6</seealso>, 
	  <seealso marker="snmpm#async_get_bulk2">async_get_bulk2/5,6</seealso>, 
	  <seealso marker="snmpm#sync_set2">sync_set2/3,4</seealso> and 
	  <seealso marker="snmpm#async_set2">async_set2/3,4</seealso>
	  for more info. </p>
          <p>Own Id: OTP-9162</p>
        </item>

        <item>
          <p>[manager] The old API functions (for get and set
	  requests: 
	  snmpm:g/3,4,5,6,7, snmpm:ag/3,4,5,6,7, 
	  snmpm:gn/3,4,5,6,7, snmpm:agn/3,4,5,6,7,
	  snmpm:s/3,4,5,6,7, snmpm:s/3,4,5,6,7,
	  snmpm:gb/5,6,7,8,9 and snmpm:agb/5,6,7,8,9)
	  are now officially deprecated.
	  They will be removed as of R16B. </p>
          <p>Own Id: OTP-9174</p>
        </item>

        <item>
          <p>[agent] Pass extra info through the agent to the net-if
	  process when sending notifications. </p>
	  <p>See 
	  <seealso marker="snmpa#send_notification2">
	  snmpa:send_notification2/3</seealso> for more info. 
	  See also the incomming net-if messages when sending a 
	  <seealso marker="snmp_agent_netif#im_send_pdu">trap</seealso> 
	  (send_pdu message) and 
	  <seealso marker="snmp_agent_netif#im_send_pdu_req">
	  notification</seealso> (send_pdu_req message). </p>
          <p>Own Id: OTP-9183</p>
          <p>Aux Id: Seq 11817</p>
        </item>

        <item>
          <p>Added type specs for functions that do not return. </p>
          <p>Kostis Sagonas</p>
          <p>Own Id: OTP-9208</p>
        </item>
      </list>
    </section>

    <section>
      <title>Fixed Bugs and Malfunctions</title>
<!--
      <p>-</p> 
-->

      <list type="bulleted">
        <item>
          <p>Fixed endode/decode of values of type <c>Counter32</c>. </p>
	  <p>This type (<c>Counter32</c>) is an unsigned integer 32, 
	  but is actually encoded as an signed integer 32. 
	  The encode/decode functions however, treated it as if it was 
	  encodeded as an unsigned integer 32. </p>
	  <p>Own Id: OTP-9022</p>
	</item>

      </list>
    </section>


    <section>
      <title>Incompatibilities</title>
      <p>-</p>
    </section>

  </section> <!-- 4.20 -->


  <section>
    <title>SNMP Development Toolkit 4.19</title>
    <p>Version 4.19 supports code replacement in runtime from/to
      version 4.18.</p>

    <section>
      <title>Improvements and new features</title>
<!--
      <p>-</p>
-->
      <list type="bulleted">
        <item>
          <p>[compiler] Added support for textual convention 
	  <c>AGENT-CAPABILITIES</c> and "full" support for textual 
          convention MODULE-COMPLIANCE, both defined by the SNMPv2-CONF 
          mib.</p>
          <p>The <c>reference</c> and <c>modules</c> part(s) are
	  stored in the <c>assocList</c> of the mib-entry (<c>me</c>) 
	  record. 
	  Only handled <em>if</em> the option(s) <c>agent_capabilities</c>
	  and <c>module_compliance</c> (respectively) are provided to the 
	  compiler. </p>
	  <p>See <seealso marker="snmpc#compile">compile/2</seealso> 
	  for more info. </p>
	  <p>For backward compatibillity, the MIBs provided with 
	  this application are <em>not</em> compiled with these 
	  options. </p>
          <p>Own Id: OTP-8966</p>
        </item>

        <item>
          <p>[agent] Added a "complete" set of (snmp) table and variable
          print functions, for each mib handled by the SNMP (agent)
          application. This will be usefull when debugging a running agent.</p>
          <p>See
          <seealso marker="snmpa#print_mib_info">print_mib_info/0</seealso>,
          <seealso marker="snmpa#print_mib_tables">print_mib_tables/0</seealso>
          and
          <seealso marker="snmpa#print_mib_variables">print_mib_variables/0</seealso>
          for more info. </p>
          <p>Own Id: OTP-8977</p>
        </item>

        <item>
          <p>[compiler] Added a MIB compiler (frontend) escript, 
          <c>snmpc</c>. </p>
          <p>Own Id: OTP-9004</p>
        </item>

      </list>
    </section>

    <section>
      <title>Fixed Bugs and Malfunctions</title>
<!--
      <p>-</p> 
-->
      <list type="bulleted">
        <item>
          <p>[agent] For the table vacmAccessTable,
          when performing the is_set_ok and set operation(s),
          all values of the vacmAccessSecurityModel column was
          incorrectly translated to <c>any</c>. </p>
<!--
that is when calling:
snmp_view_basec_acm_mib:vacmAccessTable(set, RowIndex, Cols).
-->
          <p>Own Id: OTP-8980</p>
        </item>

        <item>
          <p>[agent] When calling
          <seealso marker="snmp_view_based_acm_mib#reconfigure">snmp_view_based_acm_mib:reconfigure/1</seealso>
          on a running node, the table <c>vacmAccessTable</c> was not properly
          cleaned.
          This meant that if some entries in the vacm.conf file was removed
          (compared to the <c>current</c> config),
          while others where modified and/or added, the removed entrie(s)
          would still exist in the <c>vacmAccessTable</c> table. </p>
          <p>Own Id: OTP-8981</p>
          <p>Aux Id: Seq 11750</p>
        </item>

      </list>
    </section>


    <section>
      <title>Incompatibilities</title>
      <p>-</p>
    </section>

  </section> <!-- 4.19 -->


  <section>
    <title>SNMP Development Toolkit 4.18</title>
    <p>Version 4.18 supports code replacement in runtime from/to
      version 4.17.1 and 4.17.</p>

    <section>
      <title>Improvements and new features</title>
      <list type="bulleted">
        <item>
          <p>Prepared for R14B release.</p>
        </item>
      </list>
    </section>

    <section><title>Fixed Bugs and Malfunctions</title>
      <p>-</p>
<!--
      <list type="bulleted">
        <item>
          <p>[agent] When the function FilterMod:accept_recv/2 returned false
          the SNMP agent stopped collecting messages from UDP.</p>
          <p>Own Id: OTP-8761</p>
        </item>
      </list>
-->
    </section>

    <section>
      <title>Incompatibilities</title>
      <p>-</p>
    </section>
  </section> <!-- 4.18 -->


  <section>
    <title>SNMP Development Toolkit 4.17.1</title>
    <p>Version 4.17.1 supports code replacement in runtime from/to
      version 4.17, 4.16.2, 4.16.1, 4.16, 4.15, 4.14 and 4.13.5.</p>

    <section>
      <title>Improvements and new features</title>
      <p>-</p> 
    </section>

    <section>
      <title>Reported Fixed Bugs and Malfunctions</title>
      <list type="bulleted">
        <item>
          <p>When the function FilterMod:accept_recv/2
	  returned false the SNMP agent stopped collecting 
	  messages from UDP.</p>
          <p>Own Id: OTP-8761</p>
        </item>
      </list>
    </section>

    <section>
      <title>Incompatibilities</title>
      <p>-</p>
    </section>
  </section> <!-- 4.17.1 -->


  <section>
    <title>SNMP Development Toolkit 4.17</title>
    <p>Version 4.17 supports code replacement in runtime from/to
      version 4.16.2, 4.16.1, 4.16, 4.15, 4.14 and 4.13.5.</p>

    <section>
      <title>Improvements and new features</title>
      <!-- 
      <p>-</p> 
      -->
      <list type="bulleted">
        <item>
          <p>[agent] Added very basic support for multiple SNMPv3 
            EngineIDs in a single agent. See 
            <seealso marker="snmpa#send_notification">send_notification/7</seealso>, 
            <seealso marker="snmpa_mpd#process_packet">process_packet/7</seealso>, 
            <seealso marker="snmpa_mpd#generate_response_msg">generate_response_msg/6</seealso> or 
            <seealso marker="snmpa_mpd#generate_msg">generate_msg/6</seealso> 
            for more info. </p> 

          <p>Own Id: OTP-8478</p>
        </item>

      </list>

    </section>

    <section>
      <title>Reported Fixed Bugs and Malfunctions</title>
      <p>-</p>

      <!-- 
      <list type="bulleted">
        <item>
          <p>The config utility 
            (<seealso marker="snmp#config">snmp:config/0</seealso>)
            generated a default notify.conf 
            with a bad name for the standard trap entry (was "stadard trap", 
            but should have been "standard trap"). This has been corrected. </p>
          <p>Kenji Rikitake</p>
          <p>Own Id: OTP-8433</p>
        </item>

      </list>
      -->

    </section>

    <section>
      <title>Incompatibilities</title>
      <p>-</p>
    </section>
  </section> <!-- 4.17 -->


  <section>
    <title>SNMP Development Toolkit 4.16.2</title>
    <p>Version 4.16.2 supports code replacement in runtime from/to
      version 4.16.1, 4.16, 4.15, 4.14 and 4.13.5.</p>

    <section>
      <title>Improvements and new features</title>
      <!-- 
      <p>-</p> 
      -->
      <list type="bulleted">
        <item>
          <p>[compiler] The SMI specifies that a table row OID should be 
            named: { &lt;tableIdentifier&gt; "1" }. </p>
	  <p>A new option has been introduced, 
            <seealso marker="snmpc#compiler_opts">relaxed_row_name_assign_check</seealso>, 
            that allows for a more liberal numbering scheme</p>
          <p>Own Id: OTP-8574</p>
        </item>

        <item>
          <p>[agent|manager] Changes to make snmp (forward) compatible with 
            the new version of the crypto application (released in R14).
            As of R14, crypto is implemented using NIFs. Also,
            the API is more strict. </p> 
          <p>Own Id: OTP-8594</p>
        </item>

        <item>
          <p>Auto [agent] Changed default value for the MIB server cache. 
            GC is now on by default. </p>
          <p>Own Id: OTP-8648</p>
        </item>

      </list>

    </section>

    <section>
      <title>Reported Fixed Bugs and Malfunctions</title>
      <!-- 
      <p>-</p>
      -->

      <list type="bulleted">
        <item>
          <p>Encode/decode of Counter64 values larger than 
	    16#7fffffffffffffff (9223372036854775807) failed. </p>
          <p>Own Id: OTP-8563</p>
        </item>

        <item>
          <p>[compiler] Fails to compile non-contiguous BITS. </p>
	  <p>Per Hedeland</p>
          <p>Own Id: OTP-8595</p>
        </item>

        <item>
          <p>[manager] Raise condition causing the manager server process to 
            crash. Unregistering an agent while traffic (set/get-operations) 
            is ongoing could cause a crash in the manager server process 
            (raise condition). </p>
          <p>Own Id: OTP-8646</p>
	  <p>Aux Id: Seq 11585</p>
        </item>

      </list>

    </section>

    <section>
      <title>Incompatibilities</title>
      <p>-</p>
    </section>
  </section> <!-- 4.16.2 -->


  <section>
    <title>SNMP Development Toolkit 4.16.1</title>
    <p>Version 4.16.1 supports code replacement in runtime from/to
      version 4.16, 4.15, 4.14 and 4.13.5.</p>

    <section>
      <title>Improvements and new features</title>
      <p>-</p> 
      <!-- 
      <list type="bulleted">
        <item>
          <p>[agent|manager] Entries in the audit trail log can now be 
            augmented by a sequence number. </p>
          <p>This is enabled by the <c>seqno</c> option, which is part of the 
            <seealso marker="snmp_config#audit_trail_log">Audit Trail Log</seealso> 
            config option. </p>
          <p>See the 
            <seealso marker="snmp_app#configuration_params">reference manual</seealso> 
            or the 
            <seealso marker="snmp_config#configuration_params">Configuring the application</seealso> 
            chapter of the User's Guide for further info. </p> 

          <p>Own Id: OTP-8395</p>
        </item>

      </list>
      -->

    </section>

    <section>
      <title>Reported Fixed Bugs and Malfunctions</title>
      <!-- 
      <p>-</p>
      -->

      <list type="bulleted">
        <item>
          <p>[manager] Fixed an upgrade/downgrade problem. </p>
          <p>Upgrade/downgrade from/to 4.13.5 did not work for the net-if 
            process. This has now been fixed. </p>
          <p>Own Id: OTP-8481</p>
        </item>

        <item>
          <p>[agent] A minor mnesia related performance improvement. </p>
          <p>Own Id: OTP-8480</p>
        </item>

      </list>

    </section>

    <section>
      <title>Incompatibilities</title>
      <p>-</p>
    </section>
  </section> <!-- 4.16.1 -->


  <section>
    <title>SNMP Development Toolkit 4.16</title>
    <p>Version 4.16 supports code replacement in runtime from/to
      version 4.15, 4.14 and 4.13.5.</p>

    <section>
      <title>Improvements and new features</title>
      <!-- 
      <p>-</p> 
      -->
      <list type="bulleted">
        <item>
          <p>[agent|manager] Entries in the audit trail log can now be 
            augmented by a sequence number. </p>
          <p>This is enabled by the <c>seqno</c> option, which is part of the 
            <seealso marker="snmp_config#audit_trail_log">Audit Trail Log</seealso> 
            config option. </p>
          <p>See the 
            <seealso marker="snmp_app#configuration_params">reference manual</seealso> 
            or the 
            <seealso marker="snmp_config#configuration_params">Configuring the application</seealso> 
            chapter of the User's Guide for further info. </p> 

          <p>Own Id: OTP-8395</p>
        </item>

      </list>

    </section>

    <section>
      <title>Reported Fixed Bugs and Malfunctions</title>
      <!-- 
      <p>-</p>
      -->

      <list type="bulleted">
        <item>
          <p>[manager] Registration of agents using the config file, 
            <seealso marker="snmp_manager_config_files#agents">agents.conf</seealso>, 
            does not work. This has now been corrected. </p>
          <p>Per Hedeland</p>
          <p>Own Id: OTP-8442</p>
        </item>

        <item>
          <p>The config utility 
            (<seealso marker="snmp#config">snmp:config/0</seealso>)
            generated a default notify.conf 
            with a bad name for the standard trap entry (was "stadard trap", 
            but should have been "standard trap"). This has been corrected. </p>
          <p>Kenji Rikitake</p>
          <p>Own Id: OTP-8433</p>
        </item>

      </list>

    </section>

    <section>
      <title>Incompatibilities</title>
      <p>-</p>
    </section>
  </section> <!-- 4.16 -->


  <section>
    <title>SNMP Development Toolkit 4.15</title>

    <p>Version 4.15 supports code replacement in runtime from/to
      version 4.14 and 4.13.5.</p>

    <section>
      <title>Improvements and new features</title>
      <!-- 
      <p>-</p> 
      -->

      <list type="bulleted">
        <item>
          <p>The documentation is now built with open source tools 
            (<em>xsltproc</em> and <em>fop</em>) that exists on most 
            platforms. One visible change is that the frames are removed.</p>
          <p>Own Id: OTP-8249</p>
        </item>

      </list>

    </section>

    <section>
      <title>Reported Fixed Bugs and Malfunctions</title>
      <!-- 
      <p>-</p>
      -->
      <list type="bulleted">
        <item>
          <p>[manager] When information from an unknown agent is received,
            it was previously delivered to the default user via calls to all
            the functions of the callback API depending on the info type
            (<c>pdu</c>, <c>trap</c>, <c>report</c> or <c>inform</c>). 
            The problem was that the <c>TargetName</c> argument was useless 
            in this case (only an already known agent has a known/valid 
            <c>TargetName</c>, but the <c>TargetName</c> used in these calls
            was generated "on the fly"). </p>
          <p>This has now been changed so that when a message is received 
            from an unknown agent, then only 
            <seealso marker="snmpm_user#handle_agent">handle_agent</seealso>
            (for the default user) is called, but now this call also has a 
            <c>Type</c> argument, which is 
            <c>pdu | trap | report | inform</c>, depending on what kind of 
            message was actually received, thus making it possible for the 
            user to properly analyze the data received. </p>
	  <p>To handle this, the 
            <seealso marker="snmpm_user">snmpm_user</seealso> behaviour has 
            been updated. </p>
	  <p>*** POTENTIAL INCOMPATIBILITY ***</p>
          <p>Own Id: OTP-8229</p>
	  <!-- <p>Aux Id: Seq 11312</p> -->
        </item>

      </list>

    </section>

  </section> <!-- 4.15 -->


  <section>
    <title>SNMP Development Toolkit 4.14</title>

    <p>Version 4.14 supports code replacement in runtime from/to
      version 4.13.5, 4.13.4, 4.13.3, 4.13.2, 4.13.1 and 4.13.</p>

    <section>
      <title>Improvements and new features</title>
      <!-- 
      <p>-</p> 
      -->

      <list type="bulleted">
        <item>
          <p>[compiler] Include object- and notification groups in the 
            compiled mib.
            This will make it possible to import groups from other mibs. </p>
          <p>Also the SNMPv2-MIB-file has been updated to a more
            up-to-date version. </p>
          <p>Own Id: OTP-8223</p>
	  <!-- <p>Aux Id: Seq 11383</p> -->
        </item>

        <item>
          <p>[manager] Added support for message filtering in the
            network interface module provided with the application.
            The component that actually make the filter decisions
            is the network interface filter module. This module
            must implement the 
            <seealso marker="snmpm_network_interface_filter">network interface filter behaviour</seealso>
            for message filtering.
            See also the Configuring chapter of
            the User's Guide to see how to configure this feature. </p>
          <p>See the 
            <seealso marker="snmp_app#configuration_params">configuration</seealso> 
            chapter for more info about the filter options.</p>
          <p>Own Id: OTP-8228</p>
	  <p>Aux Id: Seq 11411</p>
        </item>

        <item>
          <p>The MIBs delivered as part of the application is now
            also available as man pages, section 7. </p>
          <p>Own Id: OTP-8237</p>
	  <!-- <p>Aux Id: Seq 11383</p> -->
        </item>

      </list>

    </section>

    <section>
      <title>Reported Fixed Bugs and Malfunctions</title>
      <p>-</p>

      <!-- 
      <list type="bulleted">
        <item>
          <p>[agent] The main agent type header file contained some miss-information 
            regarding the type of the entrytype field of the me-record, causing 
            unneccessary confusion.</p>
          <p>Own Id: OTP-8116</p>
	  <p>Aux Id: Seq 11312</p>
        </item>

      </list>
      -->

    </section>

    <section>
      <title>Incompatibilities</title>
      <p>-</p>
    </section>
  </section> <!-- 4.14 -->


  <section>
    <title>SNMP Development Toolkit 4.13.5</title>

    <p>Version 4.13.5 supports code replacement in runtime from/to
      version 4.13.4, 4.13.3, 4.13.2, 4.13.1 and 4.13.</p>

    <section>
      <title>Improvements and new features</title>
      <!-- 
      <p>-</p> 
      -->

      <list type="bulleted">
        <item>
          <p>[agent] Improved the cache handling of the mib server. </p>
          <p>A number of new functions and config options for the mib server
            cache has been added. </p>
          <p>See 
            <seealso marker="snmpa#invalidate_mibs_cache">invalidate_mibs_cache/0,1</seealso>, 
            <seealso marker="snmpa#enable_mibs_cache">enable_mibs_cache/0,1</seealso>, 
            <seealso marker="snmpa#disable_mibs_cache">disable_mibs_cache/0,1</seealso>, 
            <seealso marker="snmpa#gc_mibs_cache">gc_mibs_cache/0,1,2,3</seealso>, 
            <seealso marker="snmpa#enable_mibs_cache_autogc">enable_mibs_cache_autogc/0,1</seealso>, 
            <seealso marker="snmpa#disable_mibs_cache_autogc">disable_mibs_cache_autogc/0,1</seealso>, 
            <seealso marker="snmpa#update_mibs_cache_age">update_mibs_cache_age/1,2</seealso> and 
            <seealso marker="snmpa#update_mibs_cache_gclimit">update_mibs_cache_gclimit/1,2</seealso> for more info. </p>
          <p>See also the 
            <seealso marker="snmp_app#configuration_params">configuration</seealso> 
            chapter for more info about the mib server cache options.</p>
          <p>Own Id: OTP-8182</p>
	  <p>Aux Id: Seq 11383</p>
        </item>

        <item>
          <p>[agent] A manager could no longer use the SNMPv3 user "initial" 
            as this was interpretated as the first step of the discovery. </p>
          <p>Introduced a new terminating option, <c>trigger_username</c> to
            make it possible to configure the username the agent reacts to. 
            Default is <c>""</c>. </p>
          <p>See the 
            <seealso marker="snmp_app#configuration_params">configuration</seealso> 
            chapter for more info about the discovery options.</p>
          <p>Own Id: OTP-8120</p>
	  <p>Aux Id: Seq 11361</p>
        </item>

      </list>

    </section>

    <section>
      <title>Reported Fixed Bugs and Malfunctions</title>
      <!-- 
      <p>-</p>
      -->
      <list type="bulleted">
        <item>
          <p>[agent] The main agent type header file contained some miss-information 
            regarding the type of the entrytype field of the me-record, causing 
            unneccessary confusion.</p>
          <p>Own Id: OTP-8116</p>
	  <p>Aux Id: Seq 11312</p>
        </item>

      </list>

    </section>

    <section>
      <title>Incompatibilities</title>
      <p>-</p>
    </section>
  </section> <!-- 4.13.5 -->


  <section>
    <title>SNMP Development Toolkit 4.13.4</title>

    <p>Version 4.13.4 supports code replacement in runtime from/to
      version 4.13.3, 4.13.2, 4.13.1 and 4.13.</p>

    <section>
      <title>Improvements and new features</title>
      <p>-</p> 

      <!-- 
      <list type="bulleted">
        <item>
          <p>[agent] Support for the discovery process. </p>
          <p>The agent can both initiate discovery itself (see the
            <seealso marker="snmp_agent_funct_descr#discovery">discovery</seealso> chapter
            for more info) and respond to discovery initiated by a manager.</p>
          <p>Own Id: OTP-7571</p>
	  <p>Aux Id: Seq 11053</p>
        </item>

      </list>
      -->

    </section>

    <section>
      <title>Reported Fixed Bugs and Malfunctions</title>
      <!-- 
      <p>-</p>
      -->
      <list type="bulleted">
        <item>
          <p>[agent] Originating discovery problems. </p>
          <p>Invalid state variable update during second stage of 
            discovery causes master agent crash. </p>
          <p>Also the net_if process failed to activate socket 
            ({active, once}) after first discovery response was sent. </p>
          <p>Own Id: OTP-8044</p>
	  <p>Aux Id: Seq 11295</p>
        </item>

        <item>
          <p>[agent] Terminating discovery problem. </p>
          <p>The reply to the second stage request should include a 
            varbind with <c>usmStatsNotInTimeWindows</c>.</p>
          <p>Own Id: OTP-8062</p>
	  <p>Aux Id: Seq 11318</p>
        </item>

        <item>
          <p>[agent] Originating discovery improvement. </p>
          <p>Added the ExtraInfo argument to the 
            <seealso marker="snmpa#discovery">discovery</seealso> function. 
            This argument will be passed on to the stage1_finish callback
            function. Also, the 
            <seealso marker="snmpa#discovery">discovery</seealso> function 
            will now always return <c>{ok, ManagerEngineID}</c> on successful 
            discovery. </p>
          <p>The <seealso marker="snmpa_discovery_handler">discovery handler</seealso> 
            behaviour updated accordingly. </p>
          <p>Own Id: OTP-8098</p>
	  <p>Aux Id: Seq 11346</p>
        </item>

      </list>

    </section>

    <section>
      <title>Incompatibilities</title>
      <p>-</p>
    </section>
  </section> <!-- 4.13.4 -->


  <section>
    <title>SNMP Development Toolkit 4.13.3</title>

    <p>Version 4.13.3 supports code replacement in runtime from/to
      version 4.13.2, 4.13.1 and 4.13.</p>

    <section>
      <title>Improvements and new features</title>
      <p>-</p> 

      <!-- 
      <list type="bulleted">
        <item>
          <p>[agent] Support for the discovery process. </p>
          <p>The agent can both initiate discovery itself (see the
            <seealso marker="snmp_agent_funct_descr#discovery">discovery</seealso> chapter
            for more info) and respond to discovery initiated by a manager.</p>
          <p>Own Id: OTP-7571</p>
	  <p>Aux Id: Seq 11053</p>
        </item>

      </list>
      -->

    </section>

    <section>
      <title>Reported Fixed Bugs and Malfunctions</title>
      <!-- 
      <p>-</p>
      -->
      <list type="bulleted">
        <item>
          <p>[manager] A request for an oid of type BITS was actually
            returned as OCTET STRING. </p>
          <p>Values of type BITS are encoded as OCTET STRING,
            which makes it impossible for the decoder to know that 
            they should really be of type BITS. 
            Instead, this has to be done higher up in the stack, where 
            there is knowledge of the MIB (assuming that the mib has 
            been loaded, there is info about the type of the mibentry). </p>
          <p>This problem has now been fixed, but requires that the MIB 
            defining this mib-entry is loaded! </p>
          <p>The utility function 
            <seealso marker="snmpm#oid_to_type">oid_to_type</seealso>
            has been added, for debug purpose. </p>
          <p>The utility function(s)  
            <seealso marker="snmp#octet_string_to_bits">octet_string_to_bits</seealso>
            and 
            <seealso marker="snmp#bits_to_octet_string">bits_to_octet_string</seealso>
            has also been added. These can be used if the user prefers to 
            handle the conversion on their own. </p>
          <p>Own Id: OTP-8015</p>
	  <p>Aux Id: Seq 11285</p>
        </item>

        <item>
          <p>[agent] Fixed some issues with the discovery handling. </p>
          <p>Changed the API of the 
            <seealso marker="snmpa#discovery">discovery</seealso>
            function to solve some 
            of these problems. </p>
          <p>Introduced various options for controlling the discovery
            process. See the 
            <seealso marker="snmp_app#configuration_params">configuration</seealso> 
            chapter for more info about the discovery options.</p>
          <p>Own Id: OTP-8020</p>
	  <p>Aux Id: Seq 11295</p>
        </item>

      </list>

    </section>

    <section>
      <title>Incompatibilities</title>
      <p>-</p>
    </section>
  </section> <!-- 4.13.3 -->


  <section>
    <title>SNMP Development Toolkit 4.13.2</title>

    <p>Version 4.13.2 supports code replacement in runtime from/to
      version 4.13.1 and 4.13.</p>

    <section>
      <title>Improvements and new features</title>
      <p>-</p> 

      <!-- 
      <list type="bulleted">
        <item>
          <p>[agent] Support for the discovery process. </p>
          <p>The agent can both initiate discovery itself (see the
            <seealso marker="snmp_agent_funct_descr#discovery">discovery</seealso> chapter
            for more info) and respond to discovery initiated by a manager.</p>
          <p>Own Id: OTP-7571</p>
	  <p>Aux Id: Seq 11053</p>
        </item>

      </list>
      -->

    </section>

    <section>
      <title>Reported Fixed Bugs and Malfunctions</title>
      <!-- 
      <p>-</p>
      -->
      <list type="bulleted">
        <item>
          <p>[manager] Failure during downed user cleanup.
            As part of the cleanup after a crashed user,
            the manager attempts to unregister the agents
            registered by this user. This however failed,
            causing a server crash. </p>
          <p>Own Id: OTP-7961</p>
	  <p>Aux Id: Seq 11275</p>
        </item>

        <item>
          <p>[manager] Incorrectly documented value type for 
            IpAddress (ip). The value type for IpAddress is
            documented as ip but is actually ia. The value type
            ip has been added. The old (not documented) value
            type ia still works. </p>
          <p>Own Id: OTP-7977</p>
	  <p>Aux Id: Seq 11279</p>
        </item>

        <item>
          <p>[manager] EngineId lookup fails when using version-3. </p>
          <p>Own Id: OTP-7983</p>
	  <p>Aux Id: Seq 11275</p>
        </item>

        <item>
          <p>[agent] As of version 4.13 the possible return values
            of the function 
            <seealso marker="snmpa_mpd#process_packet">snmpa_mpd:process_packet/4</seealso> 
            changed, but this was not documented. </p>
          <p>Own Id: OTP-7989</p>
	  <p>Aux Id: Seq 11275</p>
        </item>

      </list>

    </section>

    <section>
      <title>Incompatibilities</title>
      <p>-</p>
    </section>
  </section> <!-- 4.13.2 -->

  <section>
    <title>SNMP Development Toolkit 4.13.1</title>

    <p>Version 4.13.1 supports code replacement in runtime from/to
      version 4.13.</p>

    <section>
      <title>Improvements and new features</title>
      <p>-</p> 

      <!-- 
      <list type="bulleted">
        <item>
          <p>[agent] Support for the discovery process. </p>
          <p>The agent can both initiate discovery itself (see the
            <seealso marker="snmp_agent_funct_descr#discovery">discovery</seealso> chapter
            for more info) and respond to discovery initiated by a manager.</p>
          <p>Own Id: OTP-7571</p>
	  <p>Aux Id: Seq 11053</p>
        </item>

      </list>
      -->

    </section>

    <section>
      <title>Reported Fixed Bugs and Malfunctions</title>
      <!-- 
      <p>-</p>
      -->
      <list type="bulleted">
        <item>
          <p>[manager] Registration of users had some issues. </p>
          <p>Not all of the registration functions where actually exported
            (<seealso marker="snmpm#register_user">register_user/4</seealso> 
            and
            <seealso marker="snmpm#register_user_monitor">register_user_monitor/4</seealso>). 
            This has now been fixed. </p>
          <p>Also, the registration did not succeed unless
            user implemented the *new* behaviour. This has now
            also been fixed (registration succeeds if the user
            implements either the new (i.e. updated 
            <seealso marker="snmpm_user">snmpm_user</seealso>) 
            or the old user behaviour (<c>snmpm_user_old</c>)). </p>
          <p>Own Id: OTP-7902</p>
	  <p>Aux Id: Seq 11240</p>
        </item>

      </list>

    </section>

    <section>
      <title>Incompatibilities</title>
      <p>-</p>
    </section>
  </section> <!-- 4.13.1 -->

  <section>
    <title>SNMP Development Toolkit 4.13</title>
<!--
    <p>Version 4.13 supports code replacement in runtime from/to
      version 4.12.1.</p>
-->

    <section>
      <title>Improvements and new features</title>
      <!-- 
      <p>-</p> 
      -->
      <list type="bulleted">
        <item>
          <p>[agent] Support for the discovery process. </p>
          <p>The agent can both initiate discovery itself (see the
            <seealso marker="snmp_agent_funct_descr#discovery">discovery</seealso> chapter
            for more info) and respond to discovery initiated by a manager.</p>
          <p>Own Id: OTP-7571</p>
	  <p>Aux Id: Seq 11053</p>
        </item>

      </list>

    </section>

    <section>
      <title>Reported Fixed Bugs and Malfunctions</title>
      <!-- 
      <p>-</p>
      -->
      <list type="bulleted">
        <item>
          <p>[agent] Unnecessary use of math:pow/2 could cause problems
            on systems without floating point support. </p>
          <p>Per Hedeland</p>
          <p>Own Id: OTP-7735</p>
	  <!-- <p>Aux Id: Seq 10966</p> -->
        </item>

        <item>
          <p>[manager] A major flaw was discovered with the agent handling. </p>
          <p>First, <c>TargetName</c> was never used as intended, as a unique
            identifier for the target (agent in this case). </p>
          <p>Second, <c>TargetName</c> had a <em>default value</em>, which meant 
            that several agents could have the same <c>TargetName</c>, causing
            unpredictable behaviour in the manager. </p>
          <p>Third, <c>EngineID</c> was not a mandatory config option and had
            furthermore also a <em>default value</em>. </p>

          <p>These problems has been solved in the following way: </p>
          <p>First, a new set of api functions has been introduced (and documented):
            <seealso marker="snmpm#register_user">register_user/4</seealso>,
            <seealso marker="snmpm#register_user_monitor">register_user_monitor/4</seealso>,
            <seealso marker="snmpm#register_agent">register_agent/3</seealso>,
            <seealso marker="snmpm#unregister_agent">unregister_agent/2</seealso>,
            <seealso marker="snmpm#agent_info">agent_info/2</seealso>,
            <seealso marker="snmpm#update_agent_info">update_agent_info/4</seealso>,
            <seealso marker="snmpm#sync_get">sync_get/3,4,5,6</seealso>,
            <seealso marker="snmpm#async_get">async_get/3,4,5,6</seealso>,
            <seealso marker="snmpm#sync_get_next">sync_get_next/3,4,5,6</seealso>,
            <seealso marker="snmpm#async_get_next">async_get_next/3,4,5,6</seealso>,
            <seealso marker="snmpm#sync_set">sync_set/3,4,5,6</seealso>,
            <seealso marker="snmpm#async_set">async_set/3,4,5,6</seealso>,
            <seealso marker="snmpm#sync_get_bulk">sync_get_bulk/5,6,7,8</seealso> and
            <seealso marker="snmpm#async_get_bulk">async_get_bulk/5,6,7,8</seealso> 
            that all use <c>TargetName</c> (and not, as previously, <c>Addr</c>
            and <c>Port</c>) to identify the agent (also the return value of 
            <seealso marker="snmpm#which_agents">which_agents</seealso> has 
            been changed). </p> 
          <p>Second, for backward compatibility, the old functions still 
            exist, but are no longer documented and are now wrappers for the 
            new functions, including erroneous default value for EngineID and 
            all. The TargetName is however generated from the provided 
            <c>Addr</c>, <c>Port</c> and <c>Version</c> config options. </p>
           <p>Third, the behaviour of the 
             <seealso marker="snmpm_user">SNMP manager user</seealso> has
             been changed to reflect this, i.e. 
             <seealso marker="snmpm_user#handle_pdu">handle_pdu/4</seealso>,
             <seealso marker="snmpm_user#handle_trap">handle_trap/3</seealso>,
             <seealso marker="snmpm_user#handle_inform">handle_inform/3</seealso>, 
             <seealso marker="snmpm_user#handle_report">handle_report/3</seealso> 
             and the return-value of 
             <seealso marker="snmpm_user#handle_agent">handle_agent/4</seealso>.
             The old (non-documented) callback-functions (using Addr and Port) 
             will still be called if the agent was registered using the old 
             registration functions. </p>
          
          <p>Own Id: OTP-7836</p>
	  <!-- <p>Aux Id: Seq 10966</p> -->
        </item>

      </list>

    </section>

    <section>
      <title>Incompatibilities</title>
      <p>-</p>
    </section>
  </section> <!-- 4.13 -->

  <section>
    <title>SNMP Development Toolkit 4.12.2</title>
    <p>Version 4.12.2 supports code replacement in runtime from/to
      version 4.12.1, 4.12, 4.11.2, 4.11.1 and 4.11.</p>

    <section>
      <title>Improvements and new features</title>
      <p>-</p> 
      <!-- 
      <list type="bulleted">
        <item>
        <item>
          <p>[agent] Improvement of the inform reporting.
            It was previously not certain how many acks an
            application received, 0, 1 or 2. This has now been
            fixed, so that only 1 (one) ack is issued. </p> 
          <p>Per Hedeland</p>
          <p>Own Id: OTP-7525</p>
        </item>

      </list>
      -->

    </section>

    <section>
      <title>Reported Fixed Bugs and Malfunctions</title>
      <!-- 
      <p>-</p>
      -->
      <list type="bulleted">
        <item>
          <p>[agent] Bad session cache (usm+camv-info) invalidation 
            could cause user crash, through call(s) to (a number of) 
            MIB API function(s) (undefined function). </p>
          <p>Own Id: OTP-7868</p>
	  <!-- <p>Aux Id: Seq 11124</p> -->
        </item>

      </list>

    </section>

    <section>
      <title>Incompatibilities</title>
      <p>-</p>
    </section>
  </section> <!-- 4.12.2 -->

  <section>
    <title>SNMP Development Toolkit 4.12.1</title>
    <p>Version 4.12.1 supports code replacement in runtime from/to
      version 4.12, 4.11.2, 4.11.1 and 4.11.</p>

    <section>
      <title>Improvements and new features</title>
      <p>-</p> 
      <!-- 
      <list type="bulleted">
        <item>
        <item>
          <p>[agent] Improvement of the inform reporting.
            It was previously not certain how many acks an
            application received, 0, 1 or 2. This has now been
            fixed, so that only 1 (one) ack is issued. </p> 
          <p>Per Hedeland</p>
          <p>Own Id: OTP-7525</p>
        </item>

      </list>
      -->

    </section>

    <section>
      <title>Reported Fixed Bugs and Malfunctions</title>
      <!-- 
      <p>-</p>
      -->
      <list type="bulleted">
        <item>
          <p>Logging of messages with the GetBulk-request PDU
            incorrectly produced an erroneous entry in the
            log: "An error occurred". </p>
          <p>The reason for this was that the PDU-fields
            error_status and error_index is re-used for
            Non-repeaters and Max-repetitions for
            GetBulk-request PDUs, but this was not handled
            by the logging code. </p>
          <p>Own Id: OTP-7695</p>
	  <p>Aux Id: Seq 11124</p>
        </item>

        <item>
          <p>[agent] An attempt to set the row status to active for an 
            notReady table row, could result in an "inconsistentValue" 
            error. </p>
          <p>The same problem existed when attempting to set row status 
            to notInService for a row in notReady. </p>
          <p>Serge Aleynikov</p>
          <p>Own Id: OTP-7698</p>
	  <!-- <p>Aux Id: Seq 10966</p> -->
        </item>

      </list>

    </section>

    <section>
      <title>Incompatibilities</title>
      <p>-</p>
    </section>
  </section> <!-- 4.12.1 -->

  <section>
    <title>SNMP Development Toolkit 4.12</title>
    <p>Version 4.12 supports code replacement in runtime from/to
      version 4.11.2, 4.11.1 and 4.11.</p>

    <section>
      <title>Improvements and new features</title>
      <!-- 
      <p>-</p> 
      -->
      <list type="bulleted">
        <item>
          <p>[agent] A simple lookup cache has been added to improve 
            the mib server lookup performance. </p>
          <p>This can be disabled with the mib_server 
            <seealso marker="snmp_app">cache</seealso> option. </p> 
          <p>Own Id: OTP-7346</p>
        </item>

        <item>
          <p>[agent] Improvement of the inform reporting.
            It was previously not certain how many acks an
            application received, 0, 1 or 2. This has now been
            fixed, so that only 1 (one) ack is issued. </p> 
          <p>Per Hedeland</p>
          <p>Own Id: OTP-7525</p>
        </item>

      </list>

    </section>

    <section>
      <title>Reported Fixed Bugs and Malfunctions</title>
      <p>-</p>
      <!-- 
      <list type="bulleted">
        <item>
          <p>[manager] Encryption error when attempting to send
            version 3 inform-requests. </p>
          <p>Own Id: OTP-7432</p>
	  <p>Aux Id: Seq 10966</p>
        </item>

      </list>
      -->

    </section>

    <section>
      <title>Incompatibilities</title>
      <p>-</p>
    </section>
  </section> <!-- 4.12 -->

  <section>
    <title>SNMP Development Toolkit 4.11.2</title>
    <p>Version 4.11.2 supports code replacement in runtime from/to
      version 4.11.1 and 4.11. </p>

    <section>
      <title>Improvements and new features</title>
      <p>-</p> 
      <!-- 
      <list type="bulleted">
        <item>
	  <p>Added utility functions for transforming DateAndTime
            as [int()] to strings; 
            <seealso marker="snmp#dat2s">date_and_time_to_string/2</seealso>
            and  
            <seealso marker="snmp#dat2s2">date_and_time_to_string2/1</seealso>. </p>
          <p>Also added new validation function 
            <seealso marker="snmp#vdat">validate_date_and_time/2</seealso>. </p>
	  <p>Own Id: OTP-7412</p>
	  <p>Aux Id: Seq 10987</p>
        </item>
      </list>
      -->
    </section>

    <section>
      <title>Reported Fixed Bugs and Malfunctions</title>
      <!-- 
      <p>-</p>
      -->
      <list type="bulleted">
        <item>
          <p>[manager] Erroneous engine-id check when receiving version 3 
            informs. </p>
          <p>Own Id: OTP-7570</p>
	  <p>Aux Id: Seq 11060</p>
        </item>

        <item>
	  <p>Receiving an snmp message with a very large version
            number could cause the erlang node to run out of
            memory and consequently crash. </p>
          <p>The standard specifies the snmp version as an
            (unlimited) INTEGER, but today only
            0 (version 1), 1 (version 2) and 3 (version 3) is
            actually used. So, when decoding a message, a limit
            has been put on the snmp version integer in order
            to not allow this kind of a problem. </p>
	  <p>Own Id: OTP-7575</p>
	  <p>Aux Id: Seq 11064</p>
        </item>

      </list>
    </section>

    <section>
      <title>Incompatibilities</title>
      <p>-</p>
    </section>
  </section> <!-- 4.11.2 -->


  <section>
    <title>SNMP Development Toolkit 4.11.1</title>
    <p>Version 4.11.1 supports code replacement in runtime from/to
      version 4.11.</p>

    <section>
      <title>Improvements and new features</title>
      <!-- 
      <p>-</p> 
      -->
      <list type="bulleted">
        <item>
          <p>[compiler] The MIB compiler did not retrieve the REFERENCE part
            of a SNMP MIB definition. </p>
          <p>This problem has been partly solved. For SNMP tables, 
            the assocList field of the tables mib-entry record now contains 
            this info (as <c>{reference, string()}</c>), <em>if</em> the 
            MIB was compiled with the compiler option <em>+reference</em>. </p>
          <p>This solution is temporary, until such time as a permanent
            solution (and probably not backward compatible) is devised, which
            retrieves and stores all REFERENCE part(s) of a MIB. </p>
          <p>See the 
            <seealso marker="snmpc#compiler_opts">compiler options</seealso> 
            for more info. </p> 

          <p>Serge Aleynikov</p>
          <p>Own Id: OTP-7426</p>
        </item>

        <item>
	  <p>Added utility functions for transforming DateAndTime
            as [int()] to strings; 
            <seealso marker="snmp#dat2s">date_and_time_to_string/2</seealso>
            and  
            <seealso marker="snmp#dat2s2">date_and_time_to_string2/1</seealso>. </p>
          <p>Also added new validation function 
            <seealso marker="snmp#vdat">validate_date_and_time/2</seealso>. </p>
	  <p>Own Id: OTP-7412</p>
	  <p>Aux Id: Seq 10987</p>
        </item>

      </list>

    </section>

    <section>
      <title>Reported Fixed Bugs and Malfunctions</title>
      <!-- 
      <p>-</p>
      -->
      <list type="bulleted">
        <item>
          <p>[manager] Encryption error when attempting to send
            version 3 inform-requests. </p>
          <p>Own Id: OTP-7432</p>
	  <p>Aux Id: Seq 10966</p>
        </item>

      </list>
    </section>

    <section>
      <title>Incompatibilities</title>
      <p>-</p>
    </section>
  </section> <!-- 4.11.1 -->

  <section>
    <title>SNMP Development Toolkit 4.11</title>
    <p>Version 4.11 supports code replacement in runtime from/to
      version 4.10.3, 4.10.2, 4.10.1 and 4.10.</p>

    <section>
      <title>Improvements and new features</title>
      <!-- 
      <p>-</p> 
      -->
      <list type="bulleted">
        <item>
          <p>[agent] Performance improvements in the case when an SNMP 
            manager performs an snmpwalk. </p>
          <p>Martin Bj&ouml;rklund</p>
          <p>Own Id: OTP-7201</p>
        </item>

        <item>
          <p>The API for sending inform(s) has been improved. Also
            the documentation has been corrected and updated. See 
            <seealso marker="snmpa#send_notification">snmpa:send_notification</seealso> and 
            <seealso marker="snmpa_notification_delivery_info_receiver">snmpa_notification_delivery_info_receiver</seealso> 
            for more info.</p>
          <p>Own Id: OTP-7287</p>
          <p>Aux Id: Seq 10926</p>
        </item>

        <item>
	  <p>[agent] Performance of the internal database (local-db) 
           has been improved.</p>
	  <p>Own Id: OTP-7319</p>
	  <p>Aux Id: Seq 10942</p>
        </item>

        <item>
	  <p>[agent] Added utility functions,
            <seealso marker="snmpa#restart_worker">snmpa:restart_worker/0,1</seealso> and 
            <seealso marker="snmpa#restart_set_worker">snmpa:restart_set_worker/0,1</seealso>, 
            for restarting the agent worker processes (in case the agent is
            multi-threaded).</p>
	  <p>Own Id: OTP-7369</p>
        </item>

        <item>
	  <p>Add utility function to 
            <seealso marker="snmp#read_mib">read</seealso> 
            a compiled mib. </p>
	  <p>Own Id: OTP-7371</p>
        </item>

      </list>
    </section>

    <section>
      <title>Reported Fixed Bugs and Malfunctions</title>
      <!-- 
      <p>-</p>
      -->
      <list type="bulleted">
        <item>
          <p>[manager] Encryption error when attempting to send
            version 3 inform-requests. </p>
          <p>Own Id: OTP-7377</p>
	  <p>Aux Id: Seq 10966</p>
        </item>

      </list>
    </section>

    <section>
      <title>Incompatibilities</title>
      <p>-</p>
    </section>
  </section> <!-- 4.11 -->

  <!-- section>
    <title>Release notes history</title>
    <p>For information about older versions see
      <url href="part_notes_history_frame.html">release notes history</url>.</p>
  </section -->
</chapter>
<|MERGE_RESOLUTION|>--- conflicted
+++ resolved
@@ -35,7 +35,6 @@
   <section>
     <title>SNMP Development Toolkit 4.21</title>
     <p>Version 4.21 supports code replacement in runtime from/to
-<<<<<<< HEAD
       version 4.20.1, 4.20 and 4.19. </p>
 
     <section>
@@ -70,40 +69,11 @@
           <p>Own Id: OTP-9437</p>
         </item>
       </list>
-=======
-      version 4.20.1, 4.20 and 4.19.</p>
-
-    <section>
-      <title>Improvements and new features</title>
-      <p>-</p>
-<!--
-      <list type="bulleted">
-        <item>
-          <p>Added type specs for functions that do not return. </p>
-          <p>Kostis Sagonas</p>
-          <p>Own Id: OTP-9208</p>
-        </item>
-      </list>
--->
->>>>>>> 6be519fa
+
     </section>
 
     <section>
       <title>Fixed Bugs and Malfunctions</title>
-<<<<<<< HEAD
-      <p>-</p> 
-
-<!--
-      <list type="bulleted">
-        <item>
-          <p>[agent] Did not handle transport domains properly in some 
-	  cases. </p>
-          <p>Own Id: OTP-9400</p>
-        </item>
-
-      </list>
--->
-=======
 <!--
       <p>-</p> 
 -->
@@ -116,7 +86,6 @@
 	</item>
 
       </list>
->>>>>>> 6be519fa
     </section>
 
 
