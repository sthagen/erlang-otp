<?xml version="1.0" encoding="utf-8" ?>
<!DOCTYPE chapter SYSTEM "chapter.dtd">

<chapter>
  <header>
    <copyright>
      <year>1996</year><year>2020</year>
      <holder>Ericsson AB. All Rights Reserved.</holder>
    </copyright>
    <legalnotice>
      Licensed under the Apache License, Version 2.0 (the "License");
      you may not use this file except in compliance with the License.
      You may obtain a copy of the License at

          http://www.apache.org/licenses/LICENSE-2.0

      Unless required by applicable law or agreed to in writing, software
      distributed under the License is distributed on an "AS IS" BASIS,
      WITHOUT WARRANTIES OR CONDITIONS OF ANY KIND, either express or implied.
      See the License for the specific language governing permissions and
      limitations under the License.

    </legalnotice>

    <title>SNMP Release Notes</title>
    <prepared></prepared>
    <responsible></responsible>
    <docno></docno>
    <approved></approved>
    <checked></checked>
    <date></date>
    <rev></rev>
    <file>notes.xml</file>
  </header>


<<<<<<< HEAD
  <section><title>SNMP 5.7.1</title>
=======
  <section><title>SNMP 5.7.2</title>

    <section><title>Fixed Bugs and Malfunctions</title>
      <list>
        <item>
          <p>
	    [manager] Misspelled priv protocol (atom) made it
	    impossible to update usm user 'priv_key' configuration
	    for usmAesCfb128Protocol via function calls.</p>
          <p>
	    Own Id: OTP-17110 Aux Id: ERIERL-586 </p>
        </item>
      </list>
    </section>

</section>

<section><title>SNMP 5.7.1</title>
>>>>>>> 050a78f8

    <section><title>Fixed Bugs and Malfunctions</title>
      <list>
        <item>
          <p>
	    Fixed usage of <c>AC_CONFIG_AUX_DIRS()</c> macros in
	    configure script sources.</p>
          <p>
	    Own Id: OTP-17093 Aux Id: ERL-1447, PR-2948 </p>
        </item>
      </list>
    </section>

</section>

<section><title>SNMP 5.7</title>

    <section><title>Fixed Bugs and Malfunctions</title>
      <list>
        <item>
          <p>
	    If an attempt was made to send a v1 trap on a IPv6
	    transport this could cause a master agent crash (if the
	    agent was *not* multi-threaded).</p>
          <p>
	    Own Id: OTP-16920 Aux Id: OTP-16649 </p>
        </item>
        <item>
          <p>
	    The deprecation info for a couple of the deprecated MIB
	    compiler functions where incorrect. Referred to functions
	    in the 'snmpa' module instead of 'snmpc'.</p>
          <p>
	    Own Id: OTP-17056 Aux Id: OTP-17049 </p>
        </item>
      </list>
    </section>


    <section><title>Improvements and New Features</title>
      <list>
        <item>
          <p>
	    Make it possible for the agent to configure separate
	    transports (sockets) for request-responder and
	    trap-sender.</p>
          <p>
	    Own Id: OTP-16649</p>
        </item>
        <item>
          <p>
	    The mib server cache handling has been improved. First,
	    the default gclimit has been changed from 100 to infinity
	    (to ensure the size is as small as possible). Also, the
	    method of removing old elements has been optimized.</p>
          <p>
	    Own Id: OTP-16989 Aux Id: ERIERL-544 </p>
        </item>
        <item>
          <p>
	    It is now possible to configure the agent in such a way
	    that the order of outgoing notifications are processed in
	    order in the agent. What happens after the notification
	    message has left the agent (been sent) is of course still
	    out of our control.</p>
          <p>
	    Own Id: OTP-17022 Aux Id: ERIERL-492 </p>
        </item>
        <item>
          <p>
	    Improve handling of the udp_error message. Basically an
	    improved error/warning message.</p>
          <p>
	    Own Id: OTP-17033</p>
        </item>
      </list>
    </section>

</section>

<section><title>SNMP 5.6.1</title>

    <section><title>Fixed Bugs and Malfunctions</title>
      <list>
        <item>
          <p>
	    For agent fix PrivParams for SNMPv3 USM with AES privacy,
	    as earlier fixed for the manager in OTP_16541.</p>
          <p>
	    Own Id: OTP-15130 Aux Id: ERIERL-524, OTP-16541 </p>
        </item>
        <item>
          <p>
	    The SNMP Agent missed to re-activate datagram reception
	    in an odd timeout case and went deaf. This bug has been
	    fixed.</p>
          <p>
	    Own Id: OTP-15767 Aux Id: ERIERL-523 </p>
        </item>
        <item>
          <p>
	    Use of deprecated functions in example 2 has been removed
	    (no more compiler warnings).</p>
          <p>
	    Own Id: OTP-16716</p>
        </item>
        <item>
          <p>
	    A file descriptor leak has been plugged. When calling the
	    reconfigure function of a mib, it opened the config
	    file(s) but never closed them on successful read.</p>
          <p>
	    Own Id: OTP-16760 Aux Id: ERIERL-511 </p>
        </item>
      </list>
    </section>

</section>

<section><title>SNMP 5.6</title>

    <section><title>Fixed Bugs and Malfunctions</title>
      <list>
        <item>
          <p>
	    For manager, fix PrivParams for SNMPv3 USM with AES
	    privacy; * In `snmp_usm:do_decrypt/3`, pass full
	    UsmSecParams to `snmp_usm:try_decrypt/5` as expected by
	    AES clause. * Change `snmpm_usm:aes_encrypt/3` to use
	    EngineBoots and EngineTime as cached by
	    `snmpm_config:get_usm_eboots/1` and
	    `snmpm_config:get_usm_etime/1` instead of
	    `snmpm_config:get_engine_boots/0` and
	    `snmpm_config:get_engine_time/0`. This ensures correct
	    msgPrivacyParameters are sent when AES is used. * Add
	    test `snmp.snmp_manager_SUITE.usm_priv_aes/1` to avoid
	    regression.</p>
          <p>
	    Own Id: OTP-16541 Aux Id: #2544 </p>
        </item>
        <item>
          <p>
	    Invalid character in (manager) usm config entry generator
	    function.</p>
          <p>
	    Own Id: OTP-16552 Aux Id: ERL-1196 </p>
        </item>
      </list>
    </section>


    <section><title>Improvements and New Features</title>
      <list>
        <item>
          <p>
	    Remove usage and documentation of old requests of the
	    I/O-protocol.</p>
          <p>
	    Own Id: OTP-15695</p>
        </item>
        <item>
          <p>
	    Calls of deprecated functions in the <seeguide
	    marker="crypto:new_api#the-old-api">Old Crypto
	    API</seeguide> are replaced by calls of their <seeguide
	    marker="crypto:new_api#the-new-api">substitutions</seeguide>.</p>
          <p>
	    Own Id: OTP-16346</p>
        </item>
        <item>
          <p>
	    Finalize deprecation. Already deprecated functions has a
	    "remove version 24" set and "new" functions added to list
	    of deprecated functions.</p>
          <p>
	    Own Id: OTP-16463</p>
        </item>
        <item>
	    <p>Refactored the internal handling of deprecated and
	    removed functions.</p>
          <p>
	    Own Id: OTP-16469</p>
        </item>
      </list>
    </section>

</section>

  <section><title>SNMP 5.5.0.4</title>

    <section><title>Improvements and New Features</title>
      <list>
        <item>
          <p>
	    The mib server cache handling has been improved. First,
	    the default gclimit has been changed from 100 to infinity
	    (in order to ensure the size is as small as possible).
	    Also the method of removing old elements has been
	    optimized.</p>
          <p>
	    Own Id: OTP-16989 Aux Id: ERIERL-544 </p>
        </item>
        <item>
          <p>
	    It is now possible to configure the agent in such a way
	    that the order of outgoing notifications are processed in
	    order in the agent. What happens after the notification
	    message has left the agent (been sent) is of course still
	    out of our control.</p>
          <p>
	    Own Id: OTP-17022 Aux Id: ERIERL-492 </p>
        </item>
      </list>
    </section>

</section>

  <section><title>SNMP 5.5.0.3</title>

    <section><title>Fixed Bugs and Malfunctions</title>
      <list>
        <item>
          <p>
	    For agent fix PrivParams for SNMPv3 USM with AES privacy,
	    as earlier fixed for the manager in OTP_16541.</p>
          <p>
	    Own Id: OTP-15130 Aux Id: ERIERL-524, OTP-16541 </p>
        </item>
      </list>
    </section>

</section>

  <section><title>SNMP 5.5.0.2</title>

    <section><title>Fixed Bugs and Malfunctions</title>
      <list>
        <item>
          <p>
	    The SNMP Agent missed to re-activate datagram reception
	    in an odd timeout case and went deaf. This bug has been
	    fixed.</p>
          <p>
	    Own Id: OTP-15767 Aux Id: ERIERL-523 </p>
        </item>
      </list>
    </section>

</section>

  <section><title>SNMP 5.5.0.1</title>

    <section><title>Fixed Bugs and Malfunctions</title>
      <list>
        <item>
          <p>
	    A file descriptor leak has been plugged. When calling the
	    reconfigure function of a mib, it opened the config
	    file(s) but never closed them on successful read.</p>
          <p>
	    Own Id: OTP-16760 Aux Id: ERIERL-511 </p>
        </item>
      </list>
    </section>

</section>

<section><title>SNMP 5.5</title>

    <section><title>Improvements and New Features</title>
      <list>
        <item>
          <p>
	    A simple supervision of the snmp manager net-if process
	    has been added. Also, a way to forcibly restart the
	    net-if process has been added. This could be useful if
	    the net-if process hangs for some reason.</p>
          <p>
	    Own Id: OTP-16447 Aux Id: ERIERL-455, OTP-16382 </p>
        </item>
        <item>
          <p>
	    Misc documentation corrections</p>
          <p>
	    Own Id: OTP-16450</p>
        </item>
      </list>
    </section>

</section>

<section><title>SNMP 5.4.5</title>

    <section><title>Improvements and New Features</title>
      <list>
        <item>
          <p>
	    Its now possible to remove selected varbinds (from the
	    final message) when sending a notification. This is done
	    by setting the 'value' (in the varbind(s) of the varbinds
	    list) to '?NOTIFICATION_IGNORE_VB_VALUE'.</p>
          <p>
	    Own Id: OTP-16349 Aux Id: ERIERL-444 </p>
        </item>
        <item>
          <p>
	    Its now possible to specify that an oid shall be
	    "truncated" (trailing ".0" to be removed) when sending an
	    notification.</p>
          <p>
	    Own Id: OTP-16360 Aux Id: ERIERL-451 </p>
        </item>
      </list>
    </section>

</section>

<section><title>SNMP 5.4.4</title>

    <section><title>Improvements and New Features</title>
      <list>
        <item>
          <p>
	    [manager] The callbacks where executed in a (new)
	    'temporary' process, that executed the callback call and
	    then exited. This has now been made configurable so that
	    is also possible to specify a 'permanent' callback proxy
	    process. All callback calls will then be executed in this
	    (permanent) process (in sequence).</p>
          <p>
	    Own Id: OTP-15947 Aux Id: ERIERL-378 </p>
        </item>
      </list>
    </section>

</section>

  <section><title>SNMP 5.4.3.1</title>

    <section><title>Improvements and New Features</title>
      <list>
        <item>
          <p>
	    Its now possible to remove selected varbinds (from the
	    final message) when sending a notification. This is done
	    by setting the 'value' (in the varbind(s) of the varbinds
	    list) to '?NOTIFICATION_IGNORE_VB_VALUE'.</p>
          <p>
	    Own Id: OTP-16349 Aux Id: ERIERL-444 </p>
        </item>
        <item>
          <p>
	    Its now possible to specify that an oid shall be
	    "truncated" (trailing ".0" to be removed) when sending an
	    notification.</p>
          <p>
	    Own Id: OTP-16360 Aux Id: ERIERL-451 </p>
        </item>
      </list>
    </section>

</section>

<section><title>SNMP 5.4.3</title>

    <section><title>Fixed Bugs and Malfunctions</title>
      <list>
        <item>
          <p>
	    Agent discovery cleanup. If there is no receiver of
	    INFORM then #state.reqs in snmpa_net_if keeps on growing
	    for DISCOVERY.</p>
          <p>
	    Own Id: OTP-16228 Aux Id: ERIERL-427 </p>
        </item>
      </list>
    </section>

</section>

<section><title>SNMP 5.4.2</title>

    <section><title>Fixed Bugs and Malfunctions</title>
      <list>
        <item>
          <p>
	    The agent discovery process has been made to work with
	    snmptrapd..</p>
          <p>
	    Own Id: OTP-16207 Aux Id: ERIERL-427 </p>
        </item>
      </list>
    </section>

</section>

<section><title>SNMP 5.4.1</title>

    <section><title>Improvements and New Features</title>
      <list>
        <item>
          <p>
	    Made it possible to add 'extra socket options' to the
	    (gen_udp) socket open call (for both manager and agent).
	    A new option has been added, extra_sock_opts, which makes
	    it possible for the user to add a list of extra socket
	    options that will be appended to the other socket options
	    for the open call. See the snmp application config man
	    page (erl -man 6 snmp) or the "Configuring the
	    application" chapter of the Users Guide for more info.</p>
          <p>
	    Own Id: OTP-16092 Aux Id: ERIERL-410 </p>
        </item>
      </list>
    </section>

</section>

<section><title>SNMP 5.4</title>

    <section><title>Fixed Bugs and Malfunctions</title>
      <list>
        <item>
          <p>
	    Fix various minor issues related to Dialyzer. Mostly
	    these are dialyzer warnings, but there was also some
	    minor bugs detected by Dialyzer.</p>
          <p>
	    Own Id: OTP-15932</p>
        </item>
      </list>
    </section>


    <section><title>Improvements and New Features</title>
      <list>
        <item>
          <p>
	    Fixed a dets usage problem detected by dialyzer.</p>
          <p>
	    Own Id: OTP-10400 Aux Id: kunagi-253 [164] </p>
        </item>
        <item>
          <p>
	    The function snmp:print_version_info() prints various
	    version info. For each module a number of items are
	    printed, such as app vsn and md5 digest. And an attempt
	    was also made to print "compile time". This used to be
	    available in the module_info for each module, but has now
	    been removed.</p>
          <p>
	    Own Id: OTP-15330</p>
        </item>
        <item>
          <p>
	    The use of the deprecated random module has been replaced
	    the with rand module.</p>
          <p>
	    Own Id: OTP-15331</p>
        </item>
        <item>
          <p>
	    Removed use of the deprecated function
	    erlang:get_stacktrace(). Instead make use of the 'catch
	    Class:Error:Stacktrace' feature.</p>
          <p>
	    Own Id: OTP-15332</p>
        </item>
      </list>
    </section>

</section>

<section><title>SNMP 5.3</title>

    <section><title>Improvements and New Features</title>
      <list>
        <item>
          <p>
	    The application otp_mibs has been removed from OTP. Some
	    of its components (mibs) have been moved to other apps
	    (snmp), or removed completely (os_mon).</p>
          <p>
	    Own Id: OTP-14984 Aux Id: OTP-15329 </p>
        </item>
        <item>
          <p>
	    [snmp|agent] Add a get-mechanism callback module (and a
	    corresponding behaviour). The agent calls this module to
	    handle each get (get, get-next and get-bulk) request.</p>
          <p>
	    Own Id: OTP-15691 Aux Id: ERIERL-324 </p>
        </item>
      </list>
    </section>

</section>

<section><title>SNMP 5.2.12</title>

    <section><title>Fixed Bugs and Malfunctions</title>
      <list>
        <item>
	    <p>Conversion of (agent) Audit Trail Log (ATL) failed due
	    to invalid log entries.</p> <p>The conversion aborted
	    completely midway because the ATL contained invalid
	    entries. The conversion has been improved so that it now
	    firstly handles encountered errors and write an
	    informative message (into the converted stream) and
	    secondly keeps count of the number of successful or
	    failed entry conversions. See <seeerl
	    marker="snmpa#log_to_txt">log_to_txt</seeerl> for more
	    info. </p> <p>The reason the ATL contained invalid
	    entries have also been fixed. The reason was that for
	    some outgoing messages (not response):</p> <list
	    type="bulleted"> <item> <p>encrypted (v3 messages)</p>
	    <p>Was logged "as is" (encrypted) without the info to
	    decrypt, making conversion impossible (which was the
	    reason the log contained bad entries).</p> </item> <item>
	    <p>un-encrypted</p> <p>Was not logged at all. </p>
	    </item> </list>
          <p>
	    Own Id: OTP-15287 Aux Id: ERIERL-206 </p>
        </item>
        <item>
          <p>
	    [compiler] Spurious version message removed. The snmp mib
	    compiler printed an spurious version message if the
	    'version' option was provided.</p>
          <p>
	    Own Id: OTP-15290</p>
        </item>
      </list>
    </section>

</section>

  <section><title>SNMP 5.2.11.2</title>

    <section><title>Improvements and New Features</title>
      <list>
        <item>
          <p>
	    [manager] The callbacks where executed in a (new)
	    'temporary' process, that executed the callback call and
	    then exited. This has now been made configurable so that
	    is also possible to specify a 'permanent' callback proxy
	    process. All callback calls will then be executed in this
	    (permanent) process (in sequence).</p>
          <p>
	    Own Id: OTP-15947 Aux Id: ERIERL-378 </p>
        </item>
      </list>
    </section>

</section>

  <section><title>SNMP 5.2.11.1</title>

    <section><title>Improvements and New Features</title>
      <list>
        <item>
          <p>
	    [snmp|agent] Add a get-mechanism callback module (and a
	    corresponding behaviour). The agent calls this module to
	    handle each get (get, get-next and get-bulk) request.</p>
          <p>
	    Own Id: OTP-15691 Aux Id: ERIERL-324 </p>
        </item>
      </list>
    </section>

</section>

<section><title>SNMP 5.2.11</title>

    <section><title>Fixed Bugs and Malfunctions</title>
      <list>
        <item>
          <p>
	    The Snmp MIB compiler now allows using a
	    TEXTUAL-CONVENTION type before defining it.</p>
          <p>
	    Own Id: OTP-14196 Aux Id: ERIERL-161 </p>
        </item>
      </list>
    </section>

  </section>

<section><title>SNMP 5.2.10</title>

    <section><title>Fixed Bugs and Malfunctions</title>
      <list>
        <item>
          <p>
	    The example MIB EX1-MIB in the SNMP application has been
	    corrected to match its example.</p>
          <p>
	    Own Id: OTP-14204 Aux Id: PR-1726 </p>
        </item>
      </list>
    </section>

</section>

<section><title>SNMP 5.2.9</title>

    <section><title>Fixed Bugs and Malfunctions</title>
      <list>
        <item>
	    <p> Removed all old unused files in the documentation.
	    </p>
          <p>
	    Own Id: OTP-14475 Aux Id: ERL-409, PR-1493 </p>
        </item>
      </list>
    </section>

</section>

<section><title>SNMP 5.2.8</title>

    <section><title>Fixed Bugs and Malfunctions</title>
      <list>
        <item>
          <p>
	    The <c>recbuf</c> configuration option was not propagated
	    correctly to the socket for the SNMP Manager.</p>
          <p>
	    Own Id: OTP-13372 Aux Id: ERIERL-73 </p>
        </item>
      </list>
    </section>

</section>

<section><title>SNMP 5.2.7</title>

    <section><title>Fixed Bugs and Malfunctions</title>
      <list>
        <item>
          <p>
	    A bug in the SNMP MIB compiler has been fixed. An
	    AUGMENTS referring to a table defined later in the MIB
	    did not work.</p>
          <p>
	    Own Id: OTP-13014 Aux Id: ERL-375 </p>
        </item>
      </list>
    </section>

</section>

<section><title>SNMP 5.2.6</title>

    <section><title>Fixed Bugs and Malfunctions</title>
      <list>
        <item>
	    <p>Internal code change: Calls to <c>catch</c> followed
	    by a call to <c>erlang:get_stacktrace/0</c> has been
	    rewritten to use <c>try</c> instead of <c>catch</c> to
	    make the code future-proof.</p>
          <p>
	    Own Id: OTP-14400</p>
        </item>
      </list>
    </section>

</section>

<section><title>SNMP 5.2.5</title>

    <section><title>Fixed Bugs and Malfunctions</title>
      <list>
        <item>
          <p>
	    The SNMP MIB compiler has been fixed to compile MIBS with
	    refinements on user types such as in RFC 4669
	    RADIUS-AUTH-SERVER-MIB.mib. Problem reported and
	    researched by Kenneth Lakin and Daniel Goertzen.</p>
          <p>
	    See also: https://bugs.erlang.org/browse/ERL-325</p>
          <p>
	    Own Id: OTP-14145 Aux Id: ERL-325 </p>
        </item>
      </list>
    </section>

</section>

<section><title>SNMP 5.2.4</title>

    <section><title>Fixed Bugs and Malfunctions</title>
      <list>
        <item>
	    <p> Correct bugs when path to mib or idl spec files
	    contains UTF-8 characters. </p>
          <p>
	    Own Id: OTP-13718 Aux Id: ERL-179 </p>
        </item>
      </list>
    </section>


    <section><title>Improvements and New Features</title>
      <list>
        <item>
          <p>
	    Solves snmp config string handling as reported by ERL-164
	    and solved by PR-1100</p>
          <p>
	    Own Id: OTP-13706</p>
        </item>
      </list>
    </section>

</section>

<section><title>SNMP 5.2.3</title>

    <section><title>Improvements and New Features</title>
      <list>
        <item>
          <p>
	    Internal changes</p>
          <p>
	    Own Id: OTP-13551</p>
        </item>
      </list>
    </section>

</section>

<section><title>SNMP 5.2.2</title>

    <section><title>Fixed Bugs and Malfunctions</title>
      <list>
        <item>
          <p>
	    Snmp agent now properly handles <c>vacmViewTreeFamily</c>
	    masks.</p>
          <p>
	    Own Id: OTP-13264</p>
        </item>
      </list>
    </section>

</section>

<section><title>SNMP 5.2.1</title>

    <section><title>Fixed Bugs and Malfunctions</title>
      <list>
        <item>
          <p>
	    Small documentation fixes</p>
          <p>
	    Own Id: OTP-13017</p>
        </item>
      </list>
    </section>


    <section><title>Improvements and New Features</title>
      <list>
        <item>
          <p>
	    Update configuration check of imask ( list of ones and
	    zeros) to allow the empty list.</p>
          <p>
	    Own Id: OTP-13101</p>
        </item>
      </list>
    </section>

</section>

<section><title>SNMP 5.2</title>

    <section><title>Improvements and New Features</title>
      <list>
        <item>
	    <p> The runtime dependencies in the application resource
	    file have been updated. </p>
          <p>
	    Own Id: OTP-12762</p>
        </item>
      </list>
    </section>

</section>

<section><title>SNMP 5.1.2</title>

    <section><title>Fixed Bugs and Malfunctions</title>
      <list>
        <item>
          <p>
	    A bug in the SNMP Agent has been corrected; when opening
	    a port using the command line argument -snmpa_fd the Port
	    should be 0 when calling gen_udp:open.</p>
          <p>
	    A bug in the SNMP manager has been corrected; it should
	    not look at the -snmp_fd command line argument, but
	    instead at -snmpm_fd.</p>
          <p>
	    Own Id: OTP-12669 Aux Id: seq12841 </p>
        </item>
      </list>
    </section>


    <section><title>Improvements and New Features</title>
      <list>
        <item>
          <p>
	    Improved cryptocraphic capability.</p>
          <p>
	    Own Id: OTP-12452</p>
        </item>
      </list>
    </section>

</section>

<section>
    <title>SNMP Development Toolkit 5.1.1</title>
    <p>Version 5.1.1 supports code replacement in runtime from/to
    version 5.1. </p>

    <section>
      <title>Improvements and new features</title>
<!--
      <p>-</p>
-->

      <list type="bulleted">
        <item>
          <p>[compiler] Refinement of type Opaque was not allowed. </p>
          <p>MIB constructs such as '<c>SYNTAX Opaque (SIZE(0..65535))</c>'
	  was previously not allowed,
	  see the standard <c>ALARM-MIB</c> for eaxmple. </p>
          <p>Own Id: OTP-12066</p>
          <p>Aux Id: Seq 12669</p>
        </item>

      </list>

    </section>

    <section>
      <title>Fixed Bugs and Malfunctions</title>
      <p>-</p>

<!--
      <list type="bulleted">
        <item>
          <p>[agent]
	  see <seeerl marker="snmpa#load_mibs">load_mibs</seeerl> and
	  <seeerl marker="snmpa#unload_mibs">unload_mibs</seeerl>. </p>
          <p>Own Id: OTP-11216</p>
        </item>

      </list>
-->

    </section>

    <section>
      <title>Incompatibilities</title>
      <p>-</p>

<!--
      <list type="bulleted">
        <item>
          <p>[manager] The old Addr-and-Port based API functions, previously
	  long deprecated and marked for deletion in R16B, has now been
	  removed. </p>
          <p>Own Id: OTP-10027</p>
        </item>

      </list>
-->
    </section>
  </section> <!-- 5.1.1 -->



  <section><title>SNMP 5.1</title>

    <section><title>Improvements and New Features</title>
      <list>
        <item>
          <p>
	    The SNMP manager has been enhanced with dual stack
	    IPv4+IPv6, as the agent just was. The documentation is
	    also now updated for both the agent and the manager.</p>
          <p>
	    Own Id: OTP-12108 Aux Id: OTP-12020 </p>
        </item>
      </list>
    </section>

</section>

<section><title>SNMP 5.0</title>

    <section><title>Improvements and New Features</title>
      <list>
        <item>
          <p>
	    SNMP has been improved to handle IPv6. The agent can
	    handle dual stack IPv4 + IPv6, but not yet the manager.
	    The documentation also still lags behind... If you do
	    such advanced stuff like writing a custom net_if module,
	    the interface for it has changed, but other than that
	    SNMP is backwards compatible.</p>
          <p>
	    *** POTENTIAL INCOMPATIBILITY ***</p>
          <p>
	    Own Id: OTP-12020 Aux Id: OTP-11518 </p>
        </item>
      </list>
    </section>

</section>

<section><title>SNMP 4.25.1</title>

    <section><title>Fixed Bugs and Malfunctions</title>
      <list>
        <item>
          <p>
	    Application upgrade (appup) files are corrected for the
	    following applications: </p>
          <p>
	    <c>asn1, common_test, compiler, crypto, debugger,
	    dialyzer, edoc, eldap, erl_docgen, et, eunit, gs, hipe,
	    inets, observer, odbc, os_mon, otp_mibs, parsetools,
	    percept, public_key, reltool, runtime_tools, ssh,
	    syntax_tools, test_server, tools, typer, webtool, wx,
	    xmerl</c></p>
          <p>
	    A new test utility for testing appup files is added to
	    test_server. This is now used by most applications in
	    OTP.</p>
          <p>
	    (Thanks to Tobias Schlager)</p>
          <p>
	    Own Id: OTP-11744</p>
        </item>
      </list>
    </section>

</section>

<section>
    <title>SNMP Development Toolkit 4.25.0.1</title>
    <p>Version 4.25.0.1 supports code replacement in runtime from/to
    version 4.25, 4.24.2, 4.24.1 and 4.24. </p>

    <section>
      <title>Improvements and new features</title>
<!--
      <p>-</p>
-->

      <list type="bulleted">
        <item>
          <p>Updated doc files to utf8. </p>
          <p>Own Id: OTP-10907</p>
        </item>

        <item>
          <p>Fixed test suite to support UTF-8 paths. </p>
          <p>Own Id: OTP-10877</p>
        </item>

      </list>

    </section>

    <section>
      <title>Fixed Bugs and Malfunctions</title>
      <p>-</p>

<!--
      <list type="bulleted">
        <item>
          <p>Wrong block cypher type used for AES ('aes_cbf128'
	  instead of 'aes_cfb128') when performing AES block
	  encrypt/decrypt which breaks SNMP usmAesCfb128Protocol
	  in agent and manager. </p>
          <p>Own Id: OTP-11412</p>
        </item>

        <item>
          <p>[manager] When performing the AES encryption, invalid values for
	  the EngineBoots and EngineTime was used. </p>
	  <p>The values of the local agent was used, which would have produced
	  "some" values if an agent was actually running.
	  If not it would have caused a crash. </p>
	  <p>Own Id: OTP-11413</p>
        </item>

      </list>
-->

    </section>

    <section>
      <title>Incompatibilities</title>
      <p>-</p>

<!--
      <list type="bulleted">
        <item>
          <p>[manager] The old Addr-and-Port based API functions, previously
	  long deprecated and marked for deletion in R16B, has now been
	  removed. </p>
          <p>Own Id: OTP-10027</p>
        </item>

      </list>
-->
    </section>

  </section> <!-- 4.25.0.1 -->


  <section>
    <title>SNMP Development Toolkit 4.25</title>
    <p>Version 4.25 supports code replacement in runtime from/to
    version 4.24.2, 4.24.1, 4.24, 4.23.1 and 4.23. </p>

    <section>
      <title>Improvements and new features</title>
<!--
      <p>-</p>
-->

      <list type="bulleted">
        <item>
          <p>[agent] Enable SNMP to create missing database directories. </p>
	  <p>Add
	  <seeguide marker="snmp_config#db_init_error">
	  {db_init_error, create_db_and_dir}</seeguide> option to SNMP
	  <seeguide marker="snmp_config#manager_opts_and_types">manager</seeguide>
	  and
	  <seeguide marker="snmp_config#agent_opts_and_types">agent</seeguide>.
	  This allows them to create any missing parent directories for
	  <c>db_dir</c>, rather than treating any missing directories
	  as a fatal error.
	  The default for <c>db_init_error</c>, which is <c>terminate</c>,
	  is unchanged. </p>
	  <p>Steve Vinoski</p>
          <p>Own Id: OTP-11352</p>
        </item>

        <item>
          <p>[manager] Improved handling of unexpected return values from
	  <seeerl marker="snmpm_user">snmpm_user</seeerl>
	  callback functions. </p>
	  <p>Violations of the documented API (crashes or invalid return
	  values) will now result in an error message. </p>
          <p>Own Id: OTP-11307</p>
        </item>

        <item>
          <p>Add (atl) log conversion block option. </p>
	  <p>It is now possible to request that the Audit Trail Log should
	  be blocked during conversion (<c>log_to_txt</c> or <c>log_to_io</c>).
	  This could be usefull when coverting an entire large log (when
	  there is a chance it may otherwise wrap during conversion). </p>
	  <p>See
	  agent
	  <seeerl marker="snmpa#log_to_txt">log_to_txt</seeerl> and
	  <seeerl marker="snmpa#log_to_io">log_to_io</seeerl> and also
	  manager
	  <seeerl marker="snmpm#log_to_txt">log_to_txt</seeerl> and
	  <seeerl marker="snmpm#log_to_io">log_to_io</seeerl>
	  for details. </p>
          <p>Own Id: OTP-11396</p>
          <p>Own Id: seq12433</p>
        </item>

        <item>
          <p>When converting an Audit Trail Log to text, a corrupt
	  log entry could cause the entire conversion to fail. </p>
	  <p>Also, for a log with sequence numbers, failing to
	  decode a log entry would cause the conversion to fail
	  (not because of the failed decode, but because of the
	  failure to write the error message). </p>
          <p>Own Id: OTP-111453</p>
          <p>Aux Id: Seq 12459</p>
        </item>

      </list>

    </section>

    <section>
      <title>Fixed Bugs and Malfunctions</title>
<!--
      <p>-</p>
-->

      <list type="bulleted">
        <item>
          <p>Wrong block cypher type used for AES ('aes_cbf128'
	  instead of 'aes_cfb128') when performing AES block
	  encrypt/decrypt which breaks SNMP usmAesCfb128Protocol
	  in agent and manager. </p>
          <p>Own Id: OTP-11412</p>
        </item>

        <item>
          <p>[manager] When performing the AES encryption, invalid values for
	  the EngineBoots and EngineTime was used. </p>
	  <p>The values of the local agent was used, which would have produced
	  "some" values if an agent was actually running.
	  If not it would have caused a crash. </p>
	  <p>Own Id: OTP-11413</p>
        </item>

      </list>

    </section>

    <section>
      <title>Incompatibilities</title>
      <p>-</p>

<!--
      <list type="bulleted">
        <item>
          <p>[manager] The old Addr-and-Port based API functions, previously
	  long deprecated and marked for deletion in R16B, has now been
	  removed. </p>
          <p>Own Id: OTP-10027</p>
        </item>

      </list>
-->
    </section>

  </section> <!-- 4.25 -->


  <section>
    <title>SNMP Development Toolkit 4.24.2</title>
    <p>Version 4.24.2 supports code replacement in runtime from/to
    version 4.24.1, 4.24, 4.23.1 and 4.23. </p>

    <section>
      <title>Improvements and new features</title>
<!--
      <p>-</p>
-->

      <list type="bulleted">
        <item>
          <p>[agent] Improved documentation for the functions for
	  loading and unloading mibs,
	  see <seeerl marker="snmpa#load_mibs">load_mibs</seeerl> and
	  <seeerl marker="snmpa#unload_mibs">unload_mibs</seeerl> for
	  more info. </p>
          <p>Also added new functions for loading and unloading a single mib,
	  see <seeerl marker="snmpa#load_mib">load_mib</seeerl> and
	  <seeerl marker="snmpa#unload_mib">unload_mib</seeerl> for
	  more info. </p>
          <p>Own Id: OTP-11216</p>
        </item>

      </list>

    </section>

    <section>
      <title>Fixed Bugs and Malfunctions</title>
      <p>-</p>

<!--
      <list type="bulleted">
        <item>
          <p>[agent]
	  see <seeerl marker="snmpa#load_mibs">load_mibs</seeerl> and
	  <seeerl marker="snmpa#unload_mibs">unload_mibs</seeerl>. </p>
          <p>Own Id: OTP-11216</p>
        </item>

      </list>
-->

    </section>

    <section>
      <title>Incompatibilities</title>
      <p>-</p>

<!--
      <list type="bulleted">
        <item>
          <p>[manager] The old Addr-and-Port based API functions, previously
	  long deprecated and marked for deletion in R16B, has now been
	  removed. </p>
          <p>Own Id: OTP-10027</p>
        </item>

      </list>
-->
    </section>

  </section> <!-- 4.24.2 -->


  <section>
    <title>SNMP Development Toolkit 4.24.1</title>
    <p>Version 4.24.1 supports code replacement in runtime from/to
    version 4.24, 4.23.1 and 4.23. </p>

    <section>
      <title>Improvements and new features</title>
      <p>-</p>

<!--
      <list type="bulleted">
        <item>
          <p>[agent,manager] Updated to support the new crypto interface. </p>
          <p>Own Id: OTP-11009</p>
        </item>

      </list>
-->

    </section>

    <section>
      <title>Fixed Bugs and Malfunctions</title>
<!--
      <p>-</p>
-->

      <list type="bulleted">
        <item>
          <p>[agent] Reading the value of the vacmViewTreeFamilyMask returns
	  it in the wrong (internal bitlist) format. </p>
	  <p>The vacmViewTreeFamilyMask is defined as a bit string in the MIB
	  (OCTET STRING). Internally a bitlist (list of 1's and 0's,
	  see <seeguide marker="snmp_agent_config_files#vacm">vacm config file</seeguide>
	  for more info) is used.
	  However, the MIB implementation assumed the latter, effectively
	  rendering all attempts to read/set masks via SNMP unsuccessful. </p>
	  <p>Since the mask is used in hot paths (e.g. access permission checks
	  for each SNMP operation, the bitlist representation of the mask has
	  benefits (e.g. faster processing). Reading/writing the view mask
	  objects is less time-critical. Therefore, to fix the issue, convert
	  between the bitlist (internal) representation and bitstring
	  (external) when the vacmViewTreeFamilyMask objects are accessed. </p>
	  <p>Also, the check of the vacm config file was invalid with
	  regard to the mask value. It was assumed to be a proper oid, which
	  is not strictly the case (see bitlist above). </p>
          <p>Own Id: OTP-11177</p>
	  <p>Stefan Zegenhagen</p>
        </item>

        <item>
          <p>[agent] The counter increment function in the local-db was
	  incorrect. It did not handle counter wrap correctly. </p>
          <p>Own Id: OTP-11192</p>
        </item>

      </list>

    </section>

    <section>
      <title>Incompatibilities</title>
      <p>-</p>

<!--
      <list type="bulleted">
        <item>
          <p>[manager] The old Addr-and-Port based API functions, previously
	  long deprecated and marked for deletion in R16B, has now been
	  removed. </p>
          <p>Own Id: OTP-10027</p>
        </item>

      </list>
-->
    </section>

  </section> <!-- 4.24.1 -->


  <section>
    <title>SNMP Development Toolkit 4.24</title>
    <p>Version 4.24 supports code replacement in runtime from/to
    version 4.23.1 and 4.23. </p>

    <section>
      <title>Improvements and new features</title>
<!--
      <p>-</p>
-->

      <list type="bulleted">
        <item>
          <p>[agent,manager] Updated to support the new crypto interface. </p>
          <p>Own Id: OTP-11009</p>
        </item>

        <item>
          <p>[agent] Introduced a documented behaviour for the mib-server
	  <seeerl marker="snmpa_mib_data">mib-data backend</seeerl>.
	  At present only the default module (<c>snmpa_mib_data_tttn</c>) is
	  provided. </p>
	  <p>A config option for the (agent)
	  <seeguide marker="snmp_config#agent_mib_server">mib-servers</seeguide>
	  mib-data backend module has been added to the agent config options,
	  <seeguide marker="snmp_config#agent_ms_data_module">data_module</seeguide>. </p>
	  <p>Own Id: OTP-11101</p>
        </item>

        <item>
          <p>[agent] Introduced a documented behaviour for the
	  <seeerl marker="snmpa_mib_storage">mib storage</seeerl>.
	  At present there are three simple modules
	  (<c>snmpa_mib_storage_ets</c>, <c>snmpa_mib_storage_dets</c> and
	  <c>snmpa_mib_storage_mnesia</c>) implementing this behaviour,
	  provided with the app. </p>
	  <p>A config option for the (agent)
	  <seeguide marker="snmp_config#agent_mib_storage">mib storage</seeguide>
	  has been added to the agent config options. </p>
	  <p>Own Id: OTP-11107</p>
        </item>

      </list>

    </section>

    <section>
      <title>Fixed Bugs and Malfunctions</title>
      <p>-</p>

<!--
      <list type="bulleted">
        <item>
          <p>[agent,manager] Updated to support the new crypto interface. </p>
          <p>Own Id: OTP-11009</p>
        </item>

      </list>
-->

    </section>

    <section>
      <title>Incompatibilities</title>
      <p>-</p>

<!--
      <list type="bulleted">
        <item>
          <p>[manager] The old Addr-and-Port based API functions, previously
	  long deprecated and marked for deletion in R16B, has now been
	  removed. </p>
          <p>Own Id: OTP-10027</p>
        </item>

      </list>
-->
    </section>

  </section> <!-- 4.24 -->


  <section>
    <title>SNMP Development Toolkit 4.23.1</title>
    <p>Version 4.23.1 supports code replacement in runtime from/to
    version 4.23. </p>

    <section>
      <title>Improvements and new features</title>
      <p>-</p>

<!--
      <list type="bulleted">
        <item>
          <p>[agent] Errors in <c>vacmAccessTable</c> RowStatus handling.
	  There are problems with the handling of vacmAccessTableStatus
	  that cause some SNMP test suites to report errors.
	  Most notably, erroneous set operations frequently cause "genErr"
	  errors to be returned. These "genErr" errors are usually caused
	  by badmatch exceptions coming from
	  <c>{ok, Row} = snmpa_vacm:get_row(RowIndex)</c>
	  if the row does not exist. </p>
	  <p>The semantics of the RowStatus handling in that table has
	  been adjusted to be compliant with the RowStatus
	  textual description of SNPMv2-TC MIB. </p>
	  <p>Stefan Zegenhagen</p>
	  <p>Own Id: OTP-10164</p>
        </item>
      </list>
-->

    </section>

    <section>
      <title>Fixed Bugs and Malfunctions</title>
<!--
      <p>-</p>
-->

      <list type="bulleted">
        <item>
          <p>[compiler] Now handles MIBs importing the pesudotype BITS. </p>
          <p>Own Id: OTP-10799</p>
        </item>

        <item>
          <p>[compiler] The MIB compiler could not handle a table index
	  that was defined later in the MIB. </p>
          <p>Own Id: OTP-10808</p>
        </item>

      </list>

    </section>

    <section>
      <title>Incompatibilities</title>
      <p>-</p>

<!--
      <list type="bulleted">
        <item>
          <p>[manager] The old Addr-and-Port based API functions, previously
	  long deprecated and marked for deletion in R16B, has now been
	  removed. </p>
          <p>Own Id: OTP-10027</p>
        </item>

      </list>
-->
    </section>

  </section> <!-- 4.23.1 -->


  <section>
    <title>SNMP Development Toolkit 4.23</title>
<!--
    <p>Version 4.23 supports code replacement in runtime from/to
    version 4.22.1,
    4.22, 4.21.7 4.21.6 4.21.5, 4.21.4, 4.21.3, 4.21.2, 4.21.1 and 4.21. </p>
-->

    <section>
      <title>Improvements and new features</title>
<!--
      <p>-</p>
-->

      <list type="bulleted">
        <item>
          <p>[manager] Polish return values of snmpm_user_default according
	  to snmpm_user doc.</p>
	  <p>Luca Favatella</p>
	  <p>Own Id: OTP-10671</p>
        </item>

        <item>
          <p>[agent] Remove runtime warning in snmpa_agent because of
	  tuple fun usage. </p>
	  <p>Luca Favatella</p>
	  <p>Own Id: OTP-10672</p>
        </item>

        <item>
          <p>[manager] SNMP manager performance optimization. </p>
	  <p>Ivan Dubovik</p>
	  <p>Own Id: OTP-10673</p>
        </item>

      </list>
    </section>

    <section>
      <title>Fixed Bugs and Malfunctions</title>
      <p>-</p>

      <!--
      <list type="bulleted">
        <item>
          <p>[agent] Simultaneous
          <seeerl marker="snmpa#backup">snmpa:backup/1,2</seeerl>
          calls can interfere.
          The master agent did not check if a backup was already in
          progress when a backup request was accepted. </p>
          <p>Own Id: OTP-9884</p>
          <p>Aux Id: Seq 11995</p>
        </item>

      </list>
      -->
    </section>

    <section>
      <title>Incompatibilities</title>
<!--
      <p>-</p>
-->

      <list type="bulleted">
        <item>
          <p>[manager] The old Addr-and-Port based API functions, previously
	  long deprecated and marked for deletion in R16B, has now been
	  removed. </p>
          <p>Own Id: OTP-10027</p>
        </item>

      </list>
    </section>

  </section> <!-- 4.23 -->


  <section>
    <title>SNMP Development Toolkit 4.22.1</title>
    <p>Version 4.22.1 supports code replacement in runtime from/to
    version 4.22, 4.21.7 4.21.6 4.21.5, 4.21.4, 4.21.3, 4.21.2, 4.21.1 and
    4.21. </p>

    <section>
      <title>Improvements and new features</title>
<!--
      <p>-</p>
-->

      <list type="bulleted">
        <item>
          <p>[agent] Sematic fixes to SNMP-USER-BASED-SM-MIB.
	  The semantics allow the <c>usmUserAuthKeyChange</c> and
	  <c>usmUserPrivKeyChange</c> objects to be written to in the
	  same set requests that also creates and clones the user.
	  This was not possible beforehand, causing test tools checking
	  semantic SNMPv3 behaviour to fail on a lot of test cases. </p>
	  <p>Furthermore, once the user has been cloned by writing to an
	  instance of <c>usmUserCloneFrom</c>, further set-operations to
	  the same object will not return an error, but be no-ops.
	  Especially, it must be avoided to copy security parameters
	  again (possibly even from a different user). </p>
	  <p>Stefan Zegenhagen</p>
	  <p>Own Id: OTP-10166</p>
        </item>

        <item>
          <p>[agent] Errors in <c>vacmAccessTable</c> RowStatus handling.
	  There are problems with the handling of vacmAccessTableStatus
	  that cause some SNMP test suites to report errors.
	  Most notably, erroneous set operations frequently cause "genErr"
	  errors to be returned. These "genErr" errors are usually caused
	  by badmatch exceptions coming from
	  <c>{ok, Row} = snmpa_vacm:get_row(RowIndex)</c>
	  if the row does not exist. </p>
	  <p>The semantics of the RowStatus handling in that table has
	  been adjusted to be compliant with the RowStatus
	  textual description of SNPMv2-TC MIB. </p>
	  <p>Stefan Zegenhagen</p>
	  <p>Own Id: OTP-10164</p>
        </item>
      </list>

    </section>

    <section>
      <title>Fixed Bugs and Malfunctions</title>
<!--
      <p>-</p>
-->

      <list type="bulleted">
        <item>
          <p>[agent] Fix walk over vacmAccessTable.
	  Fix the get_next implementation of vacmAccessTable to
	  return all table entries. </p>
	  <p>The get_next implementation of vacmAccessTable did not return
	  all available table data. Instead, it only returned the first
	  column for each row, and all columns for the last row available. </p>
	  <p>Stefan Zegenhagen</p>
          <p>Own Id: OTP-10165</p>
        </item>

        <item>
          <p>[manager]
	  <seeerl marker="snmpm#log_to_io">snmpm:log_to_io/6</seeerl>
	  did not use the LogName argument. </p>
          <p>Own Id: OTP-10066</p>
        </item>

        <item>
          <p>Incorrect TimeTicks decode. Also bad handling of
	  invalid encode (value outside of value range) for both
	  <c>TimeTicks</c> and <c>Unsigned32</c>. </p>
          <p>Own Id: OTP-10132</p>
        </item>

      </list>

    </section>

    <section>
      <title>Incompatibilities</title>
      <p>-</p>
    </section>

  </section> <!-- 4.22.1 -->


  <section>
    <title>SNMP Development Toolkit 4.22</title>
    <p>Version 4.22 supports code replacement in runtime from/to
    version 4.21.7 4.21.6 4.21.5, 4.21.4, 4.21.3, 4.21.2, 4.21.1 and 4.21. </p>

    <section>
      <title>Improvements and new features</title>
<!--
      <p>-</p>
-->

      <list type="bulleted">
        <item>
          <p>[compiler] The table information the MIB compiler provides with
	  augmented tables has been extended with <c>nbr_of_cols</c>,
	  <c>first_accessible</c> and <c>not_accessible</c>. </p>
          <p>Own Id: OTP-9969</p>
        </item>

        <item>
          <p>Added the <c>log_to_io</c> audit-trail-log converter function
	  to the api modules of both the
	  <seeerl marker="snmpm#log_to_io">manager</seeerl>
	  and
	  <seeerl marker="snmpa#log_to_io">agent</seeerl>. </p>
          <p>Own Id: OTP-9940</p>
        </item>

        <item>
          <p>[manager] Introduced a new transport module,
	  <c>snmpm_net_if_mt</c>,
	  which handles all incomming and outgoing
	  traffic in newly created processes. The message/request is
	  processed and then the process exits. </p>
          <p>Own Id: OTP-9876</p>
	</item>

        <item>
          <p>[agent] Documenting previously existing but undocumented function,
	  <seeerl marker="snmp_generic#get_table_info">snmp_generic:get_table_info/2</seeerl>. </p>
	  <p>Own Id: OTP-9942</p>
        </item>

        <item>
          <p>[agent] Improve error handling while reading agent config files.
	  Some files contain mandatory information and is therefor themself
	  mandatory. </p>
	  <p>Own Id: OTP-9943</p>
        </item>
      </list>

    </section>

    <section>
      <title>Fixed Bugs and Malfunctions</title>
      <p>-</p>

      <!--
      <list type="bulleted">
        <item>
          <p>[agent] Simultaneous
          <seeerl marker="snmpa#backup">snmpa:backup/1,2</seeerl>
          calls can interfere.
          The master agent did not check if a backup was already in
          progress when a backup request was accepted. </p>
          <p>Own Id: OTP-9884</p>
          <p>Aux Id: Seq 11995</p>
        </item>

      </list>
      -->

    </section>

    <section>
      <title>Incompatibilities</title>
      <p>-</p>
    </section>

  </section> <!-- 4.22 -->


  <section>
    <title>SNMP Development Toolkit 4.21.7</title>
    <p>Version 4.21.7 supports code replacement in runtime from/to
    version 4.21.6, 4.21.5, 4.21.4, 4.21.3, 4.21.2, 4.21.1, 4.21, 4.20.1 and
    4.20. </p>

    <section>
      <title>Improvements and new features</title>
      <p>-</p>

      <!--
      <list type="bulleted">
        <item>
          <p>[agent] DoS attack using GET-BULK with large value of
          MaxRepetitions.
          A preventive method has been implementing by simply
          limit the number of varbinds that can be included in
          a Get-BULK response message. This is specified by the
          new config option,
          <seeerl marker="snmp_config#agent_gb_max_vbs">gb_max_vbs</seeerl>.
          </p>
          <p>Own Id: OTP-9700</p>
        </item>

      </list>
      -->

    </section>

    <section>
      <title>Fixed Bugs and Malfunctions</title>
      <!--
      <p>-</p>
      -->

      <list type="bulleted">
        <item>
          <p>[agent] Simultaneous
          <seeerl marker="snmpa#backup">snmpa:backup/1,2</seeerl>
          calls can interfere.
          The master agent did not check if a backup was already in
          progress when a backup request was accepted. </p>
          <p>Own Id: OTP-9884</p>
          <p>Aux Id: Seq 11995</p>
        </item>

      </list>

    </section>

    <section>
      <title>Incompatibilities</title>
      <p>-</p>
    </section>

  </section> <!-- 4.21.7 -->


  <section>
    <title>SNMP Development Toolkit 4.21.6</title>
    <p>Version 4.21.6 supports code replacement in runtime from/to
    version 4.21.5, 4.21.4, 4.21.3, 4.21.2, 4.21.1, 4.21, 4.20.1 and
    4.20. </p>

    <section>
      <title>Improvements and new features</title>
      <!--
      <p>-</p>
      -->

      <list type="bulleted">
        <item>
          <p>[agent] DoS attack using GET-BULK with large value of
          MaxRepetitions.
          A preventive method has been implementing by simply
          limit the number of varbinds that can be included in
          a Get-BULK response message. This is specified by the
          new config option,
          <seeguide marker="snmp_config#agent_gb_max_vbs">gb_max_vbs</seeguide>.
          </p>
          <p>Own Id: OTP-9700</p>
        </item>

      </list>

    </section>

    <section>
      <title>Fixed Bugs and Malfunctions</title>
      <!--
      <p>-</p>
      -->

      <list type="bulleted">
        <item>
          <p>[agent] Mib server cache gclimit update function incorrectly calls
          age update function.
          The gclimit update function,
          <seeerl marker="snmpa#update_mibs_cache_gclimit">update_mibs_cache_gclimit/1</seeerl>,
          <em>incorrectly</em> called the age update function,
          <seeerl marker="snmpa#update_mibs_cache_age">update_mibs_cache_age/2</seeerl>. </p>
          <p>Johan Claesson</p>
          <p>Own Id: OTP-9868</p>
        </item>

      </list>

    </section>

    <section>
      <title>Incompatibilities</title>
      <p>-</p>
    </section>

  </section> <!-- 4.21.6 -->


  <section>
    <title>SNMP Development Toolkit 4.21.5</title>
    <p>Version 4.21.5 supports code replacement in runtime from/to
      version 4.21.4, 4.21.3, 4.21.2, 4.21.1, 4.21, 4.20.1 and 4.20. </p>

    <section>
      <title>Improvements and new features</title>
<!--
      <p>-</p>
-->

      <list type="bulleted">
        <item>
          <p>[agent] Removed (more) use of old style tuple funs. </p>
          <p>Own Id: OTP-9783</p>
        </item>

      </list>

    </section>

    <section>
      <title>Fixed Bugs and Malfunctions</title>
<!--
      <p>-</p>
-->

      <list type="bulleted">
        <item>
          <p>[agent] Repeated vacm table dumping fails due to file name
          conflict. When dumping the vacm table to disk, a temoporary
          file with a fixed name was used. If the table dumping
          (snmpa_vacm:dump_table/0) was initiated from several different
          processes in rapid succesion, the dumping could fail because the
          different processes was simultaniously trying to write to the
          same file. This problem has been eliminated by creating a unique
          name for the temporary file. </p>
          <p>Own Id: OTP-9851</p>
          <p>Aux Id: Seq 11980</p>
        </item>

      </list>
    </section>

    <section>
      <title>Incompatibilities</title>
      <p>-</p>

<!--
      <list type="bulleted">
        <item>
          <p>foo. </p>
          <p>Own Id: OTP-9718</p>
        </item>

      </list>
-->

    </section>

  </section> <!-- 4.21.5 -->


  <section>
    <title>SNMP Development Toolkit 4.21.4</title>
    <p>This version has never been released for R14B.</p>
    <p>Version 4.21.4 supports code replacement in runtime from/to
      version 4.21.3, 4.21.2, 4.21.1, 4.21, 4.20.1, 4.20 and 4.19. </p>

    <section>
      <title>Improvements and new features</title>
      <p>-</p>

<!--
      <list type="bulleted">
        <item>
          <p>[compiler] Improved version info printout from the
          <seealso marker="snmpc(command)#">MIB compiler frontend escript</seealso>. </p>
          <p>Own Id: OTP-9618</p>
        </item>

      </list>
-->

    </section>

    <section>
      <title>Fixed Bugs and Malfunctions</title>
<!--
      <p>-</p>
-->

      <list type="bulleted">
        <item>
          <p>[agent] Removed use of old style tuple funs. </p>
          <p>Own Id: OTP-9779</p>
        </item>

      </list>
    </section>

    <section>
      <title>Incompatibilities</title>
      <p>-</p>

<!--
      <list type="bulleted">
        <item>
          <p>foo. </p>
          <p>Own Id: OTP-9718</p>
        </item>

      </list>
-->

    </section>

  </section> <!-- 4.21.4 -->


  <section>
    <title>SNMP Development Toolkit 4.21.3</title>
    <p>Version 4.21.3 supports code replacement in runtime from/to
      version 4.21.2, 4.21.1, 4.21, 4.20.1, 4.20 and 4.19. </p>

    <section>
      <title>Improvements and new features</title>
<!--
      <p>-</p>
-->

      <list type="bulleted">
        <item>
          <p>[compiler] Improved version info printout from the
	  <seecom marker="snmpc(command)#">MIB compiler frontend escript</seecom>. </p>
          <p>Own Id: OTP-9618</p>
        </item>

      </list>

    </section>

    <section>
      <title>Fixed Bugs and Malfunctions</title>
<!--
      <p>-</p>
-->

      <list type="bulleted">
        <item>
          <p>[agent] Version 4.20 introduced a change that broke trap
	  sending from subagents. Due to a bug in the test code,
	  this was not discovered, until that bug was fixed. </p>
          <p>Own Id: OTP-9745</p>
        </item>

        <item>
          <p>[agent] When sending an error message (reply) regarding
	  <c>snmpUnknownPDUHandlers</c>, the agent used the wrong OID. </p>
          <p>Own Id: OTP-9747</p>
        </item>

        <item>
          <p>[compiler] Fix the <c>--warnings/--W</c> option parsing in the
          <seecom marker="snmpc(command)#option_warnings">snmpc</seecom>
          wrapper (e)script.
          The short warning option was incorrectly <c>--w</c>, instead
          of as documented <c>--W</c>. This has now been corrected. </p>
          <p>*** POTENTIAL INCOMPATIBILITY ***</p>
          <p>Tuncer Ayaz</p>
          <p>Own Id: OTP-9718</p>
        </item>

      </list>
    </section>


    <section>
      <title>Incompatibilities</title>
<!--
      <p>-</p>
-->

      <list type="bulleted">
        <item>
          <p>[compiler] The short warning option has been changed from
          <c>--w</c> to <c>--W</c> to comply with the documentation. </p>
          <p>Tuncer Ayaz</p>
          <p>Own Id: OTP-9718</p>
        </item>

      </list>
    </section>

  </section> <!-- 4.21.3 -->


  <section>
    <title>SNMP Development Toolkit 4.21.2</title>
    <p>Version 4.21.2 supports code replacement in runtime from/to
      version 4.21.1, 4.21, 4.20.1, 4.20 and 4.19. </p>

    <section>
      <title>Improvements and new features</title>
      <p>-</p>

<!--
      <list type="bulleted">
        <item>
          <p>Bad note store GC timer deactivation.
	  Wrong field in the state record was set (timeout instead active). </p>
          <p>Stefan Grundmann</p>
          <p>Own Id: OTP-9690</p>
        </item>

      </list>
-->

    </section>

    <section>
      <title>Fixed Bugs and Malfunctions</title>
<!--
      <p>-</p>
-->

      <list type="bulleted">
        <item>
          <p>Bad note store GC timer deactivation.
	  Wrong field in the state record was set (timeout instead active). </p>
          <p>Stefan Grundmann</p>
          <p>Own Id: OTP-9690</p>
        </item>

      </list>
    </section>


    <section>
      <title>Incompatibilities</title>
      <p>-</p>
    </section>

  </section> <!-- 4.21.2 -->


  <section>
    <title>SNMP Development Toolkit 4.21.1</title>
    <p>Version 4.21.1 supports code replacement in runtime from/to
      version 4.20.1, 4.20 and 4.19. </p>

    <section>
      <title>Improvements and new features</title>
<!--
      <p>-</p>
-->
      <list type="bulleted">
        <item>
          <p>[compiler] Used wrong variable name (for
	  warnings-as-errors variable), which caused the
	  compiler to crash when using the snmpc (e)script. </p>
	  <p>Also added the option
	  <seecom marker="snmpc(command)#option_werror">--Werror</seecom>
	  for the SNMP MIB compiler (escript) frontend (to mimic
	  <seecom marker="erts:erlc">erlc</seecom>),
	  which specifies whether warnings should be treated as errors. </p>
          <p>Own Id: OTP-9447</p>
        </item>

        <item>
          <p>[agent] Some very minor debugging improvements. </p>
          <p>Own Id: OTP-9446</p>
        </item>
      </list>

    </section>

    <section>
      <title>Fixed Bugs and Malfunctions</title>
      <p>-</p>

<!--
      <list type="bulleted">
        <item>
          <p>The snmp config tool could not handle (manager) audit trail config
	  because the option seqno was not handled. </p>
	  <p>Own Id: OTP-9354</p>
	</item>

      </list>
-->
    </section>


    <section>
      <title>Incompatibilities</title>
      <p>-</p>
    </section>

  </section> <!-- 4.21.1 -->


  <section>
    <title>SNMP Development Toolkit 4.21</title>
    <p>Version 4.21 supports code replacement in runtime from/to
      version 4.20.1, 4.20 and 4.19. </p>

    <section>
      <title>Improvements and new features</title>
<!--
      <p>-</p>
-->
      <list type="bulleted">
        <item>
          <p>[manager] There was no way to specify transport domain.
	  The transport domains was assumed to be IPv4 (transportDomainUdpIpv4).
	  This has now been changed so that it can also be IPv6
	  (transportDomainUdpIpv6).
	  To facilitate this, the transport domain, <c>tdomain</c>,
	  is now a (new) valid option when
	  <seeerl marker="snmpm#register_agent">registering</seeerl>
	  a new agent (and
	  <seeerl marker="snmpm#update_agent_info">updating</seeerl>
	  agent info). </p>
	  <p>This also mean that the transport behaviour has changed. </p>
          <p>Own Id: OTP-9305</p>
          <p>Aux Id: Seq 11847</p>
        </item>

        <item>
          <p>[compiler] Added the option
	  <seeerl marker="snmpc#compile">warnings_as_errors</seeerl>
	  (for the SNMP MIB compiler (escript) frontend, the option
	  <seecom marker="snmpc(command)#option_wae">--wae</seecom> is used)
	  which specifies whether warnings should be treated as errors. </p>
          <p>Tuncer Ayaz</p>
          <p>Own Id: OTP-9437</p>
        </item>
      </list>

    </section>

    <section>
      <title>Fixed Bugs and Malfunctions</title>
<!--
      <p>-</p>
-->

      <list type="bulleted">
        <item>
          <p>The snmp config tool could not handle (manager) audit trail config
	  because the option seqno was not handled. </p>
	  <p>Own Id: OTP-9354</p>
	</item>

        <item>
          <p>[agent] The SNMP ACM cache was not properly updated when
	  changes where made to the VACM security-to-group, access and
	  view-tree-family tables. </p>
	  <p>Own Id: OTP-9367</p>
          <p>Aux Id: Seq 11858</p>
	</item>

        <item>
          <p>Fixed install directory typo for man3. </p>
	  <p>Peter Lemenkov</p>
	  <p>Hans Ulrich Niedermann</p>
	  <p>Own Id: OTP-9442</p>
	</item>

      </list>
    </section>


    <section>
      <title>Incompatibilities</title>
      <p>-</p>
    </section>

  </section> <!-- 4.21 -->


  <section>
    <title>SNMP Development Toolkit 4.20.1</title>
    <p>Version 4.20.1 supports code replacement in runtime from/to
      version 4.20, 4.19 and 4.18.</p>

    <section>
      <title>Improvements and new features</title>
      <p>-</p>
<!--
      <list type="bulleted">
        <item>
          <p>Added type specs for functions that do not return. </p>
          <p>Kostis Sagonas</p>
          <p>Own Id: OTP-9208</p>
        </item>
      </list>
-->
    </section>

    <section>
      <title>Fixed Bugs and Malfunctions</title>
<!--
      <p>-</p>
-->
      <list type="bulleted">
        <item>
          <p>[agent] Did not handle transport domains properly in some cases,
	  for instance trap sending. </p>
	  <p>Own Id: OTP-9400</p>
	</item>

        <item>
          <p>[agent] Wrong default transport domain, snmpUDPDomain, instead
	  of transportDomainUdpIpv4. </p>
	  <p>Own Id: OTP-9425</p>
          <p>Aux Id: Seq 11874</p>
	</item>

      </list>
    </section>


    <section>
      <title>Incompatibilities</title>
      <p>-</p>
    </section>

  </section> <!-- 4.20.1 -->


  <section>
    <title>SNMP Development Toolkit 4.20</title>
    <p>Version 4.20 supports code replacement in runtime from/to
      version 4.19 and 4.18.</p>

    <section>
      <title>Improvements and new features</title>
<!--
      <p>-</p>
-->
      <list type="bulleted">
        <item>
          <p>[agent] Added support for sending traps to IPv6 targets. </p>
	  <p>See the
	  <seeguide marker="snmp_agent_config_files#target_addr">target address config file</seeguide>,
	  the <seeerl marker="snmpa_conf#target_addr_entry">target_addr_entry/11</seeerl> function or
	  <seeerl marker="snmp_target_mib#add_addr">add_addr/11</seeerl> for more info. </p>
          <p>Own Id: OTP-9088</p>
          <p>Aux Id: Seq 11790</p>
	</item>


        <item>
          <p>[agent] To be able to handle multiple engine-id(s) when
	  sending trap(s), the function
          <seeerl marker="snmp_community_mib#add_community">
	  add_community/6</seeerl> has been added. </p>
          <p>Own Id: OTP-9119</p>
          <p>Aux Id: Seq 11792</p>
        </item>

        <item>
          <p>[manager] The API for snmp requests has been augmented to
	  allow the caller to override some configuration. </p>
	  <p>This has been done by introducing a new set of API functions, see
	  <seeerl marker="snmpm#sync_get2">sync_get2/3,4</seeerl>,
	  <seeerl marker="snmpm#async_get2">async_get2/3,4</seeerl>,
	  <seeerl marker="snmpm#sync_get_next2">sync_get_next2/3,4</seeerl>,
	  <seeerl marker="snmpm#async_get_next2">async_get_next2/3,4</seeerl>,
	  <seeerl marker="snmpm#sync_get_bulk2">sync_get_bulk2/5,6</seeerl>,
	  <seeerl marker="snmpm#async_get_bulk2">async_get_bulk2/5,6</seeerl>,
	  <seeerl marker="snmpm#sync_set2">sync_set2/3,4</seeerl> and
	  <seeerl marker="snmpm#async_set2">async_set2/3,4</seeerl>
	  for more info. </p>
          <p>Own Id: OTP-9162</p>
        </item>

        <item>
          <p>[manager] The old API functions (for get and set
	  requests:
	  snmpm:g/3,4,5,6,7, snmpm:ag/3,4,5,6,7,
	  snmpm:gn/3,4,5,6,7, snmpm:agn/3,4,5,6,7,
	  snmpm:s/3,4,5,6,7, snmpm:s/3,4,5,6,7,
	  snmpm:gb/5,6,7,8,9 and snmpm:agb/5,6,7,8,9)
	  are now officially deprecated.
	  They will be removed as of R16B. </p>
          <p>Own Id: OTP-9174</p>
        </item>

        <item>
          <p>[agent] Pass extra info through the agent to the net-if
	  process when sending notifications. </p>
	  <p>See
	  <seeerl marker="snmpa#send_notification2">
	  snmpa:send_notification2/3</seeerl> for more info.
	  See also the incomming net-if messages when sending a
	  <seeguide marker="snmp_agent_netif#im_send_pdu">trap</seeguide>
	  (send_pdu message) and
	  <seeguide marker="snmp_agent_netif#im_send_pdu_req">
	  notification</seeguide> (send_pdu_req message). </p>
          <p>Own Id: OTP-9183</p>
          <p>Aux Id: Seq 11817</p>
        </item>

        <item>
          <p>Added type specs for functions that do not return. </p>
          <p>Kostis Sagonas</p>
          <p>Own Id: OTP-9208</p>
        </item>
      </list>
    </section>

    <section>
      <title>Fixed Bugs and Malfunctions</title>
<!--
      <p>-</p>
-->

      <list type="bulleted">
        <item>
          <p>Fixed endode/decode of values of type <c>Counter32</c>. </p>
	  <p>This type (<c>Counter32</c>) is an unsigned integer 32,
	  but is actually encoded as an signed integer 32.
	  The encode/decode functions however, treated it as if it was
	  encodeded as an unsigned integer 32. </p>
	  <p>Own Id: OTP-9022</p>
	</item>

      </list>
    </section>


    <section>
      <title>Incompatibilities</title>
      <p>-</p>
    </section>

  </section> <!-- 4.20 -->
</chapter><|MERGE_RESOLUTION|>--- conflicted
+++ resolved
@@ -34,9 +34,6 @@
   </header>
 
 
-<<<<<<< HEAD
-  <section><title>SNMP 5.7.1</title>
-=======
   <section><title>SNMP 5.7.2</title>
 
     <section><title>Fixed Bugs and Malfunctions</title>
@@ -55,7 +52,6 @@
 </section>
 
 <section><title>SNMP 5.7.1</title>
->>>>>>> 050a78f8
 
     <section><title>Fixed Bugs and Malfunctions</title>
       <list>
