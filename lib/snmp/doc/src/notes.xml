<?xml version="1.0" encoding="iso-8859-1" ?>
<!DOCTYPE chapter SYSTEM "chapter.dtd">

<chapter>
  <header>
    <copyright>
      <year>1996</year><year>2013</year>
      <holder>Ericsson AB. All Rights Reserved.</holder>
    </copyright>
    <legalnotice>
      The contents of this file are subject to the Erlang Public License,
      Version 1.1, (the "License"); you may not use this file except in
      compliance with the License. You should have received a copy of the
      Erlang Public License along with this software. If not, it can be
      retrieved online at http://www.erlang.org/.
    
      Software distributed under the License is distributed on an "AS IS"
      basis, WITHOUT WARRANTY OF ANY KIND, either express or implied. See
      the License for the specific language governing rights and limitations
      under the License.
    
    </legalnotice>

    <title>SNMP Release Notes</title>
    <prepared></prepared>
    <responsible></responsible>
    <docno></docno>
    <approved></approved>
    <checked></checked>
    <date></date>
    <rev></rev>
    <file>notes.xml</file>
  </header>


  <section>
    <title>SNMP Development Toolkit 4.23</title>
<!--
    <p>Version 4.23 supports code replacement in runtime from/to
    version 4.22.1, 
    4.22, 4.21.7 4.21.6 4.21.5, 4.21.4, 4.21.3, 4.21.2, 4.21.1 and 4.21. </p>
-->

    <section>
      <title>Improvements and new features</title>
<<<<<<< HEAD
<!--
      <p>-</p>
-->

      <list type="bulleted">
        <item>
          <p>[manager] Polish return values of snmpm_user_default according 
	  to snmpm_user doc.</p>
	  <p>Luca Favatella</p>
	  <p>Own Id: OTP-10671</p>
        </item>

        <item>
          <p>[agent] Remove runtime warning in snmpa_agent because of 
	  tuple fun usage. </p>
	  <p>Luca Favatella</p>
	  <p>Own Id: OTP-10672</p>
=======
      <p>-</p>

      <list type="bulleted">
        <item>
          <p>[manager] SNMP manager performance optimization. </p>
	  <p>Ivan Dubovik</p>
	  <p>Own Id: OTP-10673</p>
>>>>>>> 636e7cbe
        </item>

      </list>

    </section>

    <section>
      <title>Fixed Bugs and Malfunctions</title>
      <p>-</p>

      <!--
      <list type="bulleted">
        <item>
          <p>[agent] Simultaneous 
          <seealso marker="snmpa#backup">snmpa:backup/1,2</seealso> 
          calls can interfere.
          The master agent did not check if a backup was already in 
          progress when a backup request was accepted. </p>
          <p>Own Id: OTP-9884</p>
          <p>Aux Id: Seq 11995</p>
        </item>

      </list>
      -->

    </section>

    <section>
      <title>Incompatibilities</title>
<!--
      <p>-</p>
-->

      <list type="bulleted">
        <item>
          <p>[manager] The old Addr-and-Port based API functions, previously
	  long deprecated and marked for deletion in R16B, has now been
	  removed. </p>
          <p>Own Id: OTP-10027</p>
        </item>

      </list>
    </section>

  </section> <!-- 4.23 -->


  <section>
    <title>SNMP Development Toolkit 4.22.1</title>
    <p>Version 4.22.1 supports code replacement in runtime from/to
    version 4.22, 4.21.7 4.21.6 4.21.5, 4.21.4, 4.21.3, 4.21.2, 4.21.1 and 
    4.21. </p>

    <section>
      <title>Improvements and new features</title>
<!--
      <p>-</p>
-->

      <list type="bulleted">
        <item>
          <p>[agent] Sematic fixes to SNMP-USER-BASED-SM-MIB.
	  The semantics allow the <c>usmUserAuthKeyChange</c> and 
	  <c>usmUserPrivKeyChange</c> objects to be written to in the 
	  same set requests that also creates and clones the user. 
	  This was not possible beforehand, causing test tools checking 
	  semantic SNMPv3 behaviour to fail on a lot of test cases. </p>
	  <p>Furthermore, once the user has been cloned by writing to an 
	  instance of <c>usmUserCloneFrom</c>, further set-operations to 
	  the same object will not return an error, but be no-ops. 
	  Especially, it must be avoided to copy security parameters 
	  again (possibly even from a different user). </p>
	  <p>Stefan Zegenhagen</p>
	  <p>Own Id: OTP-10166</p>
        </item>

        <item>
          <p>[agent] Errors in <c>vacmAccessTable</c> RowStatus handling.
	  There are problems with the handling of vacmAccessTableStatus 
	  that cause some SNMP test suites to report errors.
	  Most notably, erroneous set operations frequently cause "genErr" 
	  errors to be returned. These "genErr" errors are usually caused 
	  by badmatch exceptions coming from 
	  <c>{ok, Row} = snmpa_vacm:get_row(RowIndex)</c> 
	  if the row does not exist. </p>
	  <p>The semantics of the RowStatus handling in that table has 
	  been adjusted to be compliant with the RowStatus
	  textual description of SNPMv2-TC MIB. </p>
	  <p>Stefan Zegenhagen</p>
	  <p>Own Id: OTP-10164</p>
        </item>
      </list>

    </section>

    <section>
      <title>Fixed Bugs and Malfunctions</title>
<!--
      <p>-</p>
-->

      <list type="bulleted">
        <item>
          <p>[agent] Fix walk over vacmAccessTable.
	  Fix the get_next implementation of vacmAccessTable to 
	  return all table entries. </p>
	  <p>The get_next implementation of vacmAccessTable did not return 
	  all available table data. Instead, it only returned the first 
	  column for each row, and all columns for the last row available. </p>
	  <p>Stefan Zegenhagen</p>
          <p>Own Id: OTP-10165</p>
        </item>

        <item>
          <p>[manager] 
	  <seealso marker="snmpm#log_to_io">snmpm:log_to_io/6</seealso> 
	  did not use the LogName argument. </p>
          <p>Own Id: OTP-10066</p>
        </item>

        <item>
          <p>Incorrect TimeTicks decode. Also bad handling of 
	  invalid encode (value outside of value range) for both
	  <c>TimeTicks</c> and <c>Unsigned32</c>. </p>
          <p>Own Id: OTP-10132</p>
        </item>

      </list>

    </section>

    <section>
      <title>Incompatibilities</title>
      <p>-</p>
    </section>

  </section> <!-- 4.22.1 -->


  <section>
    <title>SNMP Development Toolkit 4.22</title>
    <p>Version 4.22 supports code replacement in runtime from/to
    version 4.21.7 4.21.6 4.21.5, 4.21.4, 4.21.3, 4.21.2, 4.21.1 and 4.21. </p>

    <section>
      <title>Improvements and new features</title>
<!--
      <p>-</p>
-->

      <list type="bulleted">
        <item>
          <p>[compiler] The table information the MIB compiler provides with 
	  augmented tables has been extended with <c>nbr_of_cols</c>, 
	  <c>first_accessible</c> and <c>not_accessible</c>. </p>
          <p>Own Id: OTP-9969</p>
        </item>

        <item>
          <p>Added the <c>log_to_io</c> audit-trail-log converter function 
	  to the api modules of both the 
	  <seealso marker="snmpm#log_to_io">manager</seealso> 
	  and 
	  <seealso marker="snmpa#log_to_io">agent</seealso>. </p>
          <p>Own Id: OTP-9940</p>
        </item>

        <item>
          <p>[manager] Introduced a new transport module, 
	  <c>snmpm_net_if_mt</c>, 
	  which handles all incomming and outgoing 
	  traffic in newly created processes. The message/request is
	  processed and then the process exits. </p>
          <p>Own Id: OTP-9876</p>
	</item>

        <item>
          <p>[agent] Documenting previously existing but undocumented function, 
	  <seealso marker="snmp_generic#get_table_info">snmp_generic:get_table_info/2</seealso>. </p>
	  <p>Own Id: OTP-9942</p>
        </item>

        <item>
          <p>[agent] Improve error handling while reading agent config files. 
	  Some files contain mandatory information and is therefor themself
	  mandatory. </p>
	  <p>Own Id: OTP-9943</p>
        </item>
      </list>

    </section>

    <section>
      <title>Fixed Bugs and Malfunctions</title>
      <p>-</p>

      <!--
      <list type="bulleted">
        <item>
          <p>[agent] Simultaneous 
          <seealso marker="snmpa#backup">snmpa:backup/1,2</seealso> 
          calls can interfere.
          The master agent did not check if a backup was already in 
          progress when a backup request was accepted. </p>
          <p>Own Id: OTP-9884</p>
          <p>Aux Id: Seq 11995</p>
        </item>

      </list>
      -->

    </section>

    <section>
      <title>Incompatibilities</title>
      <p>-</p>
    </section>

  </section> <!-- 4.22 -->


  <section>
    <title>SNMP Development Toolkit 4.21.7</title>
    <p>Version 4.21.7 supports code replacement in runtime from/to
    version 4.21.6, 4.21.5, 4.21.4, 4.21.3, 4.21.2, 4.21.1, 4.21, 4.20.1 and 
    4.20. </p>

    <section>
      <title>Improvements and new features</title>
      <p>-</p>

      <!--
      <list type="bulleted">
        <item>
          <p>[agent] DoS attack using GET-BULK with large value of 
          MaxRepetitions.
          A preventive method has been implementing by simply 
          limit the number of varbinds that can be included in 
          a Get-BULK response message. This is specified by the 
          new config option, 
          <seealso marker="snmp_app#agent_gb_max_vbs">gb_max_vbs</seealso>. 
          </p>
          <p>Own Id: OTP-9700</p>
        </item>

      </list>
      -->

    </section>

    <section>
      <title>Fixed Bugs and Malfunctions</title>
      <!--
      <p>-</p>
      -->

      <list type="bulleted">
        <item>
          <p>[agent] Simultaneous 
          <seealso marker="snmpa#backup">snmpa:backup/1,2</seealso> 
          calls can interfere.
          The master agent did not check if a backup was already in 
          progress when a backup request was accepted. </p>
          <p>Own Id: OTP-9884</p>
          <p>Aux Id: Seq 11995</p>
        </item>

      </list>

    </section>

    <section>
      <title>Incompatibilities</title>
      <p>-</p>
    </section>

  </section> <!-- 4.21.7 -->


  <section>
    <title>SNMP Development Toolkit 4.21.6</title>
    <p>Version 4.21.6 supports code replacement in runtime from/to
    version 4.21.5, 4.21.4, 4.21.3, 4.21.2, 4.21.1, 4.21, 4.20.1 and 
    4.20. </p>

    <section>
      <title>Improvements and new features</title>
      <!--
      <p>-</p>
      -->

      <list type="bulleted">
        <item>
          <p>[agent] DoS attack using GET-BULK with large value of 
          MaxRepetitions.
          A preventive method has been implementing by simply 
          limit the number of varbinds that can be included in 
          a Get-BULK response message. This is specified by the 
          new config option, 
          <seealso marker="snmp_app#agent_gb_max_vbs">gb_max_vbs</seealso>. 
          </p>
          <p>Own Id: OTP-9700</p>
        </item>

      </list>

    </section>

    <section>
      <title>Fixed Bugs and Malfunctions</title>
      <!--
      <p>-</p>
      -->

      <list type="bulleted">
        <item>
          <p>[agent] Mib server cache gclimit update function incorrectly calls 
          age update function. 
          The gclimit update function, 
          <seealso marker="snmpa#update_mibs_cache_gclimit">update_mibs_cache_gclimit/1</seealso>, 
          <em>incorrectly</em> called the age update function, 
          <seealso marker="snmpa#update_mibs_cache_age">update_mibs_cache_age/2</seealso>. </p>
          <p>Johan Claesson</p>
          <p>Own Id: OTP-9868</p>
        </item>

      </list>

    </section>

    <section>
      <title>Incompatibilities</title>
      <p>-</p>
    </section>

  </section> <!-- 4.21.6 -->


  <section>
    <title>SNMP Development Toolkit 4.21.5</title>
    <p>Version 4.21.5 supports code replacement in runtime from/to
      version 4.21.4, 4.21.3, 4.21.2, 4.21.1, 4.21, 4.20.1 and 4.20. </p>

    <section>
      <title>Improvements and new features</title>
<!--
      <p>-</p>
-->

      <list type="bulleted">
        <item>
          <p>[agent] Removed (more) use of old style tuple funs. </p>
          <p>Own Id: OTP-9783</p>
        </item>

      </list>

    </section>

    <section>
      <title>Fixed Bugs and Malfunctions</title>
<!--
      <p>-</p> 
-->

      <list type="bulleted">
        <item>
          <p>[agent] Repeated vacm table dumping fails due to file name 
          conflict. When dumping the vacm table to disk, a temoporary 
          file with a fixed name was used. If the table dumping 
          (snmpa_vacm:dump_table/0) was initiated from several different 
          processes in rapid succesion, the dumping could fail because the 
          different processes was simultaniously trying to write to the 
          same file. This problem has been eliminated by creating a unique 
          name for the temporary file. </p>
          <p>Own Id: OTP-9851</p>
          <p>Aux Id: Seq 11980</p>
        </item>

      </list>
    </section>

    <section>
      <title>Incompatibilities</title>
      <p>-</p>

<!--
      <list type="bulleted">
        <item>
          <p>foo. </p>
          <p>Own Id: OTP-9718</p>
        </item>

      </list>
-->

    </section>

  </section> <!-- 4.21.5 -->


  <section>
    <title>SNMP Development Toolkit 4.21.4</title>
    <p>This version has never been released for R14B.</p>
    <p>Version 4.21.4 supports code replacement in runtime from/to
      version 4.21.3, 4.21.2, 4.21.1, 4.21, 4.20.1, 4.20 and 4.19. </p>

    <section>
      <title>Improvements and new features</title>
      <p>-</p>

<!--
      <list type="bulleted">
        <item>
          <p>[compiler] Improved version info printout from the 
          <seealso marker="snmpc(command)#">MIB compiler frontend escript</seealso>. </p>
          <p>Own Id: OTP-9618</p>
        </item>

      </list>
-->

    </section>

    <section>
      <title>Fixed Bugs and Malfunctions</title>
<!--
      <p>-</p> 
-->

      <list type="bulleted">
        <item>
          <p>[agent] Removed use of old style tuple funs. </p>
          <p>Own Id: OTP-9779</p>
        </item>

      </list>
    </section>

    <section>
      <title>Incompatibilities</title>
      <p>-</p>

<!--
      <list type="bulleted">
        <item>
          <p>foo. </p>
          <p>Own Id: OTP-9718</p>
        </item>

      </list>
-->

    </section>

  </section> <!-- 4.21.4 -->


  <section>
    <title>SNMP Development Toolkit 4.21.3</title>
    <p>Version 4.21.3 supports code replacement in runtime from/to
      version 4.21.2, 4.21.1, 4.21, 4.20.1, 4.20 and 4.19. </p>

    <section>
      <title>Improvements and new features</title>
<!--
      <p>-</p>
-->

      <list type="bulleted">
        <item>
          <p>[compiler] Improved version info printout from the 
	  <seealso marker="snmpc(command)#">MIB compiler frontend escript</seealso>. </p>
          <p>Own Id: OTP-9618</p>
        </item>

      </list>

    </section>

    <section>
      <title>Fixed Bugs and Malfunctions</title>
<!--
      <p>-</p> 
-->

      <list type="bulleted">
        <item>
          <p>[agent] Version 4.20 introduced a change that broke trap 
	  sending from subagents. Due to a bug in the test code, 
	  this was not discovered, until that bug was fixed. </p>
          <p>Own Id: OTP-9745</p>
        </item>

        <item>
          <p>[agent] When sending an error message (reply) regarding 
	  <c>snmpUnknownPDUHandlers</c>, the agent used the wrong OID. </p>
          <p>Own Id: OTP-9747</p>
        </item>

        <item>
          <p>[compiler] Fix the <c>--warnings/--W</c> option parsing in the 
          <seealso marker="snmpc(command)#option_warnings">snmpc</seealso>
          wrapper (e)script. 
          The short warning option was incorrectly <c>--w</c>, instead
          of as documented <c>--W</c>. This has now been corrected. </p>
          <p>*** POTENTIAL INCOMPATIBILITY ***</p>
          <p>Tuncer Ayaz</p>
          <p>Own Id: OTP-9718</p>
        </item>

      </list>
    </section>


    <section>
      <title>Incompatibilities</title>
<!--
      <p>-</p>
-->

      <list type="bulleted">
        <item>
          <p>[compiler] The short warning option has been changed from 
          <c>--w</c> to <c>--W</c> to comply with the documentation. </p>
          <p>Tuncer Ayaz</p>
          <p>Own Id: OTP-9718</p>
        </item>

      </list>
    </section>

  </section> <!-- 4.21.3 -->


  <section>
    <title>SNMP Development Toolkit 4.21.2</title>
    <p>Version 4.21.2 supports code replacement in runtime from/to
      version 4.21.1, 4.21, 4.20.1, 4.20 and 4.19. </p>

    <section>
      <title>Improvements and new features</title>
      <p>-</p>

<!--
      <list type="bulleted">
        <item>
          <p>Bad note store GC timer deactivation. 
	  Wrong field in the state record was set (timeout instead active). </p>
          <p>Stefan Grundmann</p>
          <p>Own Id: OTP-9690</p>
        </item>

      </list>
-->

    </section>

    <section>
      <title>Fixed Bugs and Malfunctions</title>
<!--
      <p>-</p> 
-->

      <list type="bulleted">
        <item>
          <p>Bad note store GC timer deactivation. 
	  Wrong field in the state record was set (timeout instead active). </p>
          <p>Stefan Grundmann</p>
          <p>Own Id: OTP-9690</p>
        </item>

      </list>
    </section>


    <section>
      <title>Incompatibilities</title>
      <p>-</p>
    </section>

  </section> <!-- 4.21.2 -->


  <section>
    <title>SNMP Development Toolkit 4.21.1</title>
    <p>Version 4.21.1 supports code replacement in runtime from/to
      version 4.20.1, 4.20 and 4.19. </p>

    <section>
      <title>Improvements and new features</title>
<!--
      <p>-</p>
-->
      <list type="bulleted">
        <item>
          <p>[compiler] Used wrong variable name (for 
	  warnings-as-errors variable), which caused the 
	  compiler to crash when using the snmpc (e)script. </p>
	  <p>Also added the option 
	  <seealso marker="snmpc(command)#option_werror">--Werror</seealso>
	  for the SNMP MIB compiler (escript) frontend (to mimic 
	  <seealso marker="erts:erlc">erlc</seealso>), 
	  which specifies whether warnings should be treated as errors. </p>
          <p>Own Id: OTP-9447</p>
        </item>

        <item>
          <p>[agent] Some very minor debugging improvements. </p>
          <p>Own Id: OTP-9446</p>
        </item>
      </list>

    </section>

    <section>
      <title>Fixed Bugs and Malfunctions</title>
      <p>-</p> 

<!--
      <list type="bulleted">
        <item>
          <p>The snmp config tool could not handle (manager) audit trail config 
	  because the option seqno was not handled. </p>
	  <p>Own Id: OTP-9354</p>
	</item>

      </list>
-->
    </section>


    <section>
      <title>Incompatibilities</title>
      <p>-</p>
    </section>

  </section> <!-- 4.21.1 -->


  <section>
    <title>SNMP Development Toolkit 4.21</title>
    <p>Version 4.21 supports code replacement in runtime from/to
      version 4.20.1, 4.20 and 4.19. </p>

    <section>
      <title>Improvements and new features</title>
<!--
      <p>-</p>
-->
      <list type="bulleted">
        <item>
          <p>[manager] There was no way to specify transport domain. 
	  The transport domains was assumed to be IPv4 (transportDomainUdpIpv4).
	  This has now been changed so that it can also be IPv6 
	  (transportDomainUdpIpv6). 
	  To facilitate this, the transport domain, <c>tdomain</c>, 
	  is now a (new) valid option when 
	  <seealso marker="snmpm#register_agent">registering</seealso>
	  a new agent (and 
	  <seealso marker="snmpm#update_agent_info">updating</seealso> 
	  agent info). </p>
	  <p>This also mean that the transport behaviour has changed. </p>
          <p>Own Id: OTP-9305</p>
          <p>Aux Id: Seq 11847</p>
        </item>

        <item>
          <p>[compiler] Added the option 
	  <seealso marker="snmpc#compile">warnings_as_errors</seealso> 
	  (for the SNMP MIB compiler (escript) frontend, the option 
	  <seealso marker="snmpc(command)#option_wae">--wae</seealso> is used) 
	  which specifies whether warnings should be treated as errors. </p>
          <p>Tuncer Ayaz</p>
          <p>Own Id: OTP-9437</p>
        </item>
      </list>

    </section>

    <section>
      <title>Fixed Bugs and Malfunctions</title>
<!--
      <p>-</p> 
-->

      <list type="bulleted">
        <item>
          <p>The snmp config tool could not handle (manager) audit trail config 
	  because the option seqno was not handled. </p>
	  <p>Own Id: OTP-9354</p>
	</item>

        <item>
          <p>[agent] The SNMP ACM cache was not properly updated when
	  changes where made to the VACM security-to-group, access and
	  view-tree-family tables. </p>
	  <p>Own Id: OTP-9367</p>
          <p>Aux Id: Seq 11858</p>
	</item>

        <item>
          <p>Fixed install directory typo for man3. </p>
	  <p>Peter Lemenkov</p>
	  <p>Hans Ulrich Niedermann</p>
	  <p>Own Id: OTP-9442</p>
	</item>

      </list>
    </section>


    <section>
      <title>Incompatibilities</title>
      <p>-</p>
    </section>

  </section> <!-- 4.21 -->


  <section>
    <title>SNMP Development Toolkit 4.20.1</title>
    <p>Version 4.20.1 supports code replacement in runtime from/to
      version 4.20, 4.19 and 4.18.</p>

    <section>
      <title>Improvements and new features</title>
      <p>-</p>
<!--
      <list type="bulleted">
        <item>
          <p>Added type specs for functions that do not return. </p>
          <p>Kostis Sagonas</p>
          <p>Own Id: OTP-9208</p>
        </item>
      </list>
-->
    </section>

    <section>
      <title>Fixed Bugs and Malfunctions</title>
<!--
      <p>-</p> 
-->
      <list type="bulleted">
        <item>
          <p>[agent] Did not handle transport domains properly in some cases, 
	  for instance trap sending. </p>
	  <p>Own Id: OTP-9400</p>
	</item>

        <item>
          <p>[agent] Wrong default transport domain, snmpUDPDomain, instead
	  of transportDomainUdpIpv4. </p>
	  <p>Own Id: OTP-9425</p>
          <p>Aux Id: Seq 11874</p>
	</item>

      </list>
    </section>


    <section>
      <title>Incompatibilities</title>
      <p>-</p>
    </section>

  </section> <!-- 4.20.1 -->


  <section>
    <title>SNMP Development Toolkit 4.20</title>
    <p>Version 4.20 supports code replacement in runtime from/to
      version 4.19 and 4.18.</p>

    <section>
      <title>Improvements and new features</title>
<!--
      <p>-</p>
-->
      <list type="bulleted">
        <item>
          <p>[agent] Added support for sending traps to IPv6 targets. </p>
	  <p>See the 
	  <seealso marker="snmp_agent_config_files#target_addr">target address config file</seealso>, 
	  the <seealso marker="snmpa_conf#target_addr_entry">target_addr_entry/11</seealso> function or 
	  <seealso marker="snmp_target_mib#add_addr">add_addr/11</seealso> for more info. </p>
          <p>Own Id: OTP-9088</p>
          <p>Aux Id: Seq 11790</p>
	</item>


        <item>
          <p>[agent] To be able to handle multiple engine-id(s) when
	  sending trap(s), the function 
          <seealso marker="snmp_community_mib#add_community">
	  add_community/6</seealso> has been added. </p>
          <p>Own Id: OTP-9119</p>
          <p>Aux Id: Seq 11792</p>
        </item>

        <item>
          <p>[manager] The API for snmp requests has been augmented to
	  allow the caller to override some configuration. </p>
	  <p>This has been done by introducing a new set of API functions, see 
	  <seealso marker="snmpm#sync_get2">sync_get2/3,4</seealso>, 
	  <seealso marker="snmpm#async_get2">async_get2/3,4</seealso>, 
	  <seealso marker="snmpm#sync_get_next2">sync_get_next2/3,4</seealso>, 
	  <seealso marker="snmpm#async_get_next2">async_get_next2/3,4</seealso>, 
	  <seealso marker="snmpm#sync_get_bulk2">sync_get_bulk2/5,6</seealso>, 
	  <seealso marker="snmpm#async_get_bulk2">async_get_bulk2/5,6</seealso>, 
	  <seealso marker="snmpm#sync_set2">sync_set2/3,4</seealso> and 
	  <seealso marker="snmpm#async_set2">async_set2/3,4</seealso>
	  for more info. </p>
          <p>Own Id: OTP-9162</p>
        </item>

        <item>
          <p>[manager] The old API functions (for get and set
	  requests: 
	  snmpm:g/3,4,5,6,7, snmpm:ag/3,4,5,6,7, 
	  snmpm:gn/3,4,5,6,7, snmpm:agn/3,4,5,6,7,
	  snmpm:s/3,4,5,6,7, snmpm:s/3,4,5,6,7,
	  snmpm:gb/5,6,7,8,9 and snmpm:agb/5,6,7,8,9)
	  are now officially deprecated.
	  They will be removed as of R16B. </p>
          <p>Own Id: OTP-9174</p>
        </item>

        <item>
          <p>[agent] Pass extra info through the agent to the net-if
	  process when sending notifications. </p>
	  <p>See 
	  <seealso marker="snmpa#send_notification2">
	  snmpa:send_notification2/3</seealso> for more info. 
	  See also the incomming net-if messages when sending a 
	  <seealso marker="snmp_agent_netif#im_send_pdu">trap</seealso> 
	  (send_pdu message) and 
	  <seealso marker="snmp_agent_netif#im_send_pdu_req">
	  notification</seealso> (send_pdu_req message). </p>
          <p>Own Id: OTP-9183</p>
          <p>Aux Id: Seq 11817</p>
        </item>

        <item>
          <p>Added type specs for functions that do not return. </p>
          <p>Kostis Sagonas</p>
          <p>Own Id: OTP-9208</p>
        </item>
      </list>
    </section>

    <section>
      <title>Fixed Bugs and Malfunctions</title>
<!--
      <p>-</p> 
-->

      <list type="bulleted">
        <item>
          <p>Fixed endode/decode of values of type <c>Counter32</c>. </p>
	  <p>This type (<c>Counter32</c>) is an unsigned integer 32, 
	  but is actually encoded as an signed integer 32. 
	  The encode/decode functions however, treated it as if it was 
	  encodeded as an unsigned integer 32. </p>
	  <p>Own Id: OTP-9022</p>
	</item>

      </list>
    </section>


    <section>
      <title>Incompatibilities</title>
      <p>-</p>
    </section>

  </section> <!-- 4.20 -->


  <section>
    <title>SNMP Development Toolkit 4.19</title>
    <p>Version 4.19 supports code replacement in runtime from/to
      version 4.18.</p>

    <section>
      <title>Improvements and new features</title>
<!--
      <p>-</p>
-->
      <list type="bulleted">
        <item>
          <p>[compiler] Added support for textual convention 
	  <c>AGENT-CAPABILITIES</c> and "full" support for textual 
          convention MODULE-COMPLIANCE, both defined by the SNMPv2-CONF 
          mib.</p>
          <p>The <c>reference</c> and <c>modules</c> part(s) are
	  stored in the <c>assocList</c> of the mib-entry (<c>me</c>) 
	  record. 
	  Only handled <em>if</em> the option(s) <c>agent_capabilities</c>
	  and <c>module_compliance</c> (respectively) are provided to the 
	  compiler. </p>
	  <p>See <seealso marker="snmpc#compile">compile/2</seealso> 
	  for more info. </p>
	  <p>For backward compatibillity, the MIBs provided with 
	  this application are <em>not</em> compiled with these 
	  options. </p>
          <p>Own Id: OTP-8966</p>
        </item>

        <item>
          <p>[agent] Added a "complete" set of (snmp) table and variable
          print functions, for each mib handled by the SNMP (agent)
          application. This will be usefull when debugging a running agent.</p>
          <p>See
          <seealso marker="snmpa#print_mib_info">print_mib_info/0</seealso>,
          <seealso marker="snmpa#print_mib_tables">print_mib_tables/0</seealso>
          and
          <seealso marker="snmpa#print_mib_variables">print_mib_variables/0</seealso>
          for more info. </p>
          <p>Own Id: OTP-8977</p>
        </item>

        <item>
          <p>[compiler] Added a MIB compiler (frontend) escript, 
          <c>snmpc</c>. </p>
          <p>Own Id: OTP-9004</p>
        </item>

      </list>
    </section>

    <section>
      <title>Fixed Bugs and Malfunctions</title>
<!--
      <p>-</p> 
-->
      <list type="bulleted">
        <item>
          <p>[agent] For the table vacmAccessTable,
          when performing the is_set_ok and set operation(s),
          all values of the vacmAccessSecurityModel column was
          incorrectly translated to <c>any</c>. </p>
<!--
that is when calling:
snmp_view_basec_acm_mib:vacmAccessTable(set, RowIndex, Cols).
-->
          <p>Own Id: OTP-8980</p>
        </item>

        <item>
          <p>[agent] When calling
          <seealso marker="snmp_view_based_acm_mib#reconfigure">snmp_view_based_acm_mib:reconfigure/1</seealso>
          on a running node, the table <c>vacmAccessTable</c> was not properly
          cleaned.
          This meant that if some entries in the vacm.conf file was removed
          (compared to the <c>current</c> config),
          while others where modified and/or added, the removed entrie(s)
          would still exist in the <c>vacmAccessTable</c> table. </p>
          <p>Own Id: OTP-8981</p>
          <p>Aux Id: Seq 11750</p>
        </item>

      </list>
    </section>


    <section>
      <title>Incompatibilities</title>
      <p>-</p>
    </section>

  </section> <!-- 4.19 -->


  <section>
    <title>SNMP Development Toolkit 4.18</title>
    <p>Version 4.18 supports code replacement in runtime from/to
      version 4.17.1 and 4.17.</p>

    <section>
      <title>Improvements and new features</title>
      <list type="bulleted">
        <item>
          <p>Prepared for R14B release.</p>
        </item>
      </list>
    </section>

    <section><title>Fixed Bugs and Malfunctions</title>
      <p>-</p>
<!--
      <list type="bulleted">
        <item>
          <p>[agent] When the function FilterMod:accept_recv/2 returned false
          the SNMP agent stopped collecting messages from UDP.</p>
          <p>Own Id: OTP-8761</p>
        </item>
      </list>
-->
    </section>

    <section>
      <title>Incompatibilities</title>
      <p>-</p>
    </section>
  </section> <!-- 4.18 -->


  <!-- section>
    <title>Release notes history</title>
    <p>For information about older versions see
      <url href="part_notes_history_frame.html">release notes history</url>.</p>
  </section -->
</chapter>
<|MERGE_RESOLUTION|>--- conflicted
+++ resolved
@@ -43,7 +43,6 @@
 
     <section>
       <title>Improvements and new features</title>
-<<<<<<< HEAD
 <!--
       <p>-</p>
 -->
@@ -61,15 +60,12 @@
 	  tuple fun usage. </p>
 	  <p>Luca Favatella</p>
 	  <p>Own Id: OTP-10672</p>
-=======
-      <p>-</p>
-
-      <list type="bulleted">
+        </item>
+
         <item>
           <p>[manager] SNMP manager performance optimization. </p>
 	  <p>Ivan Dubovik</p>
 	  <p>Own Id: OTP-10673</p>
->>>>>>> 636e7cbe
         </item>
 
       </list>
