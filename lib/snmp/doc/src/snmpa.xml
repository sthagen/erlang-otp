<?xml version="1.0" encoding="utf-8" ?>
<!DOCTYPE erlref SYSTEM "erlref.dtd">

<erlref>
  <header>
    <copyright>
      <year>2004</year><year>2024</year>
      <holder>Ericsson AB. All Rights Reserved.</holder>
    </copyright>
    <legalnotice>
      Licensed under the Apache License, Version 2.0 (the "License");
      you may not use this file except in compliance with the License.
      You may obtain a copy of the License at
 
          http://www.apache.org/licenses/LICENSE-2.0

      Unless required by applicable law or agreed to in writing, software
      distributed under the License is distributed on an "AS IS" BASIS,
      WITHOUT WARRANTIES OR CONDITIONS OF ANY KIND, either express or implied.
      See the License for the specific language governing permissions and
      limitations under the License.

    </legalnotice>

    <title>snmpa</title>
    <prepared></prepared>
    <responsible></responsible>
    <docno></docno>
    <approved></approved>
    <checked></checked>
    <date></date>
    <rev></rev>
    <file>snmpa.xml</file>
  </header>
  <module since="">snmpa</module>
  <modulesummary>Interface Functions to the SNMP toolkit agent</modulesummary>
  <description>
    <p>The module <c>snmpa</c> contains interface functions to the 
      SNMP agent.</p>

    <marker id="data_types"></marker>
  </description>


  <datatypes>
    <datatype>
      <name name="table_name"/>
      <!--
      <desc>
	<p>
	  TBD
	</p>
      </desc>
      -->
    </datatype>

    <datatype>
      <name name="variable_name"/>
      <!--
      <desc>
	<p>
	  TBD
	</p>
      </desc>
      -->
    </datatype>

    <datatype>
      <name name="name"/>
      <!--
      <desc>
	<p>
	  TBD
	</p>
      </desc>
      -->
    </datatype>

    <datatype>
      <name name="db"/>
      <!--
      <desc>
	<p>
	  TBD
	</p>
      </desc>
      -->
    </datatype>

    <datatype>
      <name name="name_db"/>
      <!--
      <desc>
	<p>
	  TBD
	</p>
      </desc>
      -->
    </datatype>

    <datatype>
      <name name="discovery_handler"/>
      <desc>
	<p>
	  Module implementing the
	  <seeerl marker="snmpa_discovery_handler#">snmpa_discovery_handler</seeerl>
	  behaviour.
	</p>
      </desc>
    </datatype>

    <datatype>
      <name name="nfilter_id"/>
      <!--
      <desc>
	<p>
	  TBD
	</p>
      </desc>
      -->
    </datatype>

    <datatype>
      <name name="nfilter_position"/>
      <!--
      <desc>
	<p>
	  TBD
	</p>
      </desc>
      -->
    </datatype>

    <datatype>
      <name name="notification_delivery_info"/>
      <desc>
	<p>
	  How shall (notification) delivery info be reported.
	</p>
      </desc>
    </datatype>

    <datatype>
      <name name="transport_kind"/>
      <!--
      <desc>
	<p>
	  TBD
	</p>
      </desc>
      -->
    </datatype>

  </datatypes>

<<<<<<< HEAD
  <section>
    <title>DATA TYPES</title>
    <code type="erl"><![CDATA[
oid() = [byte()] 
atl_type() = read | write | read_write
notification_delivery_info() = #snmpa_notification_delivery_info{}
    ]]></code>

    <p>The <c>oid()</c> type is used to represent an ASN.1 OBJECT IDENTIFIER. </p>

    <p>The record <c><![CDATA[snmpa_notification_delivery_info]]></c> contains the following fields: </p>
    <taglist>
      <tag><c><![CDATA[tag = term()]]></c></tag>
      <item>
        <p>A user defined identity representing this notification send 
          operation.</p>
      </item>
      <tag><c><![CDATA[mod = module()]]></c></tag>
      <item>
        <p>A module implementing the 
          <seeerl marker="snmpa_notification_delivery_info_receiver">snmpa_notification_delivery_info_receiver</seeerl> 
          behaviour. The info functions of this module will be called at 
          various stages of delivery. </p>
      </item>
      <tag><c><![CDATA[extra = term()]]></c></tag>
      <item>
        <p>This is any extra info the user wants to have supplied 
          when the functions in the callback module is called. </p>
      </item>
    </taglist>
    
    <marker id="add_agent_caps"></marker>
  </section>
=======
>>>>>>> dacdeec6

  <funcs>
    <func>
      <name name="add_agent_caps" arity="2" clause_i="1" since=""/>
      <fsummary>Add an AGENT-CAPABILITY definition to the agent</fsummary>
      <desc>
        <p>This function can be used to add an AGENT-CAPABILITY
	statement to the sysORTable in the agent.  The table is
	defined in the SNMPv2-MIB.</p>

	<marker id="del_agent_caps"></marker>
      </desc>
    </func>

    <func>
      <name name="del_agent_caps" arity="1" clause_i="1" since=""/>
      <fsummary>Delete an AGENT-CAPABILITY definition from the agent</fsummary>
      <desc>
        <p>This function can be used to delete an AGENT-CAPABILITY
	statement to the sysORTable in the agent.  This table is
	defined in the SNMPv2-MIB. </p>

	<marker id="get_agent_caps"></marker>
      </desc>
    </func>

    <func>
      <name name="get_agent_caps" arity="0" clause_i="1" since=""/>
      <fsummary>Return all AGENT-CAPABILITY definitions in the agent</fsummary>
      <desc>
        <p>Returns all AGENT-CAPABILITY statements in the sysORTable
	in the agent.  This table is defined in the SNMPv2-MIB. </p>

	<p>Note that the Erlang type language do not permit us to
	properly describe what this function returns.
	The <em>exact</em> return is:</p>
	<p><c><![CDATA[ [[SysORIndex, SysORID, SysORDescr, SysORUpTime]] ]]></c></p>

        <marker id="get"></marker>
      </desc>
    </func>

    <func>
      <name name="get" arity="2" clause_i="1" since=""/>
      <name name="get" arity="3" clause_i="1" since=""/>
      <fsummary>Perform a get operation on the agent</fsummary>
      <desc>
        <p>Performs a GET operation on the agent.  All loaded MIB
	objects are visible in this operation.  The agent calls the
	corresponding instrumentation functions just as if it was a
	GET request coming from a manager. </p>
        <p>Note that the request specific parameters (such as 
	<seeerl marker="#current_request_id">current_request_id</seeerl>) 
	are not accessible for the instrumentation functions if this 
	function is used. </p>

	<marker id="get_next"></marker>
      </desc>
    </func>

    <func>
      <name name="get_next" arity="2" clause_i="1" since=""/>
      <name name="get_next" arity="3" clause_i="1" since=""/>
      <fsummary>Perform a get-next operation on the agent</fsummary>
      <desc>
        <p>Performs a GET-NEXT operation on the agent.  All loaded MIB
	objects are visible in this operation.  The agent calls the
	corresponding instrumentation functions just as if it was a
	GET request coming from a manager. </p>
        <p>Note that the request specific parameters (such as 
	<c>snmpa:current_request_id/0</c> are not accessible for the 
	instrumentation functions if this function is used. </p>

        <marker id="backup"></marker>
        <!-- <marker id="get_symbolic_store_db"></marker> -->
      </desc>
    </func>

<!--
    <func>
      <name since="">get_symbolic_store_db() -> Db</name>
      <fsummary>Retrieve the symbolic store database reference</fsummary>
      <type>
        <v>Db = term()</v>
      </type>
      <desc>
        <p>Retrieve the symbolic store database reference. This is used 
          for faster access to the database using the functions: 
          <c>int_to_enum/3</c>, <c>enum_to_int/3</c>, <c>name_to_oid/2</c>, 
          <c>oid_to_name/2</c>. </p>

        <marker id="backup"></marker>
      </desc>
    </func>

-->

    <func>
      <name name="backup" arity="1" clause_i="1" since=""/>
      <name name="backup" arity="2" clause_i="1" since=""/>
      <fsummary>Backup agent data</fsummary>
      <desc>
        <p>Backup persistent/permanent data handled by the agent
	(such as local-db, mib-data and vacm). </p>
	<p>Data stored by mnesia is not handled. </p>
        <p>BackupDir cannot be identical to DbDir. </p>
        <p>Simultaneous backup calls are <em>not</em> allowed. 
	That is, two different processes cannot simultaneously 
	successfully call this function. One of them will be first, 
	and succeed. The second will fail with the error reason
	<c>backup_in_progress</c>. </p>

        <marker id="info"></marker>
      </desc>
    </func>

    <func>
      <name name="info" arity="0" clause_i="1" since=""/>
      <name name="info" arity="1" clause_i="1" since=""/>
      <fsummary>Return information about the agent</fsummary>
      <desc>
        <p>Returns a list (a dictionary) containing information about
	the agent. Information includes loaded MIBs, registered
	sub-agents, some information about the memory allocation. </p>

	<marker id="load_mib"></marker>
      </desc>
    </func>

    <func>
      <name name="load_mib" arity="1" clause_i="1" since="OTP R16B02"/>
      <name name="load_mib" arity="2" clause_i="1" since="OTP R16B02"/>
      <fsummary>Load single MIB into the agent</fsummary>
      <desc>
        <p>Load a single <c>Mib</c> into an agent. The <c>MibName</c> 
	is the name of the Mib, including the path to where the compiled 
	mib is found. For example: </p>
	<code type="erl">
          Dir = code:priv_dir(my_app) ++ "/mibs/",
          snmpa:load_mib(snmp_master_agent, Dir ++ "MY-MIB").
        </code>

        <marker id="load_mibs"></marker>
      </desc>
    </func>

    <func>
      <name name="load_mibs" arity="1" clause_i="1" since="OTP R16B02"/>
      <name name="load_mibs" arity="2" clause_i="1" since="OTP R16B02"/>
      <name name="load_mibs" arity="2" clause_i="2" since="OTP R16B02"/>
      <name name="load_mibs" arity="3" clause_i="1" since="OTP R16B02"/>
      <fsummary>Load MIBs into the agent</fsummary>
      <desc>
        <p>Load <c>Mibs</c> into an agent.  If the agent cannot load all 
	MIBs (the default value of the <c>Force</c> argument is <c>false</c>), 
	it will indicate where loading was aborted. The <c>MibName</c> 
	is the name of the Mib, including the path to where the compiled 
	mib is found. For example,</p>
	<code type="erl">
          Dir = code:priv_dir(my_app) ++ "/mibs/",
          snmpa:load_mibs(snmp_master_agent, [Dir ++ "MY-MIB"]).
        </code>
	<p>If <c>Force = true</c> then the agent will continue attempting
	to load each mib even after failing to load a previous mib. Use with 
	care. </p>

        <marker id="unload_mib"></marker>
      </desc>
    </func>

    <func>
      <name name="unload_mib" arity="1" clause_i="1" since="OTP R16B02"/>
      <name name="unload_mib" arity="2" clause_i="1" since="OTP R16B02"/>
      <fsummary>Unload single MIB from the agent</fsummary>
      <desc>
        <p>Unload a single <c>Mib</c> from an agent. </p>

        <marker id="unload_mibs"></marker>
      </desc>
    </func>

    <func>
      <name name="unload_mibs" arity="1" clause_i="1" since=""/>
      <name name="unload_mibs" arity="2" clause_i="1" since=""/>
      <name name="unload_mibs" arity="2" clause_i="2" since=""/>
      <name name="unload_mibs" arity="3" clause_i="1" since="OTP R16B02"/>
      <fsummary>Unload MIBs from the agent</fsummary>
      <desc>
        <p>Unload <c>Mibs</c> from an agent. If it cannot unload all MIBs
	(the default value of the <c>Force</c> argument is <c>false</c>),
	it will indicate where unloading was aborted. </p>
	<p>If <c>Force = true</c> then the agent will continue attempting
	to unload each mib even after failing to unload a previous mib. 
	Use with care. </p>

        <marker id="which_mibs"></marker>
      </desc>
    </func>

    <func>
      <name name="which_mibs" arity="0" clause_i="1" since=""/>
      <name name="which_mibs" arity="1" clause_i="1" since=""/>
      <fsummary>Get a list of all the loaded mibs</fsummary>
      <desc>
        <p>Retrieve the list of all the mibs loaded into this agent. Default 
	is the master agent. </p>
                    
        <marker id="whereis_mib"></marker>
      </desc>
    </func>

    <func>
      <name name="whereis_mib" arity="1" clause_i="1" since=""/>
      <name name="whereis_mib" arity="2" clause_i="1" since=""/>
      <fsummary>Get the path to the mib file</fsummary>
      <desc>
        <p>Get the full path to the (compiled) mib-file. </p>

        <marker id="current_address"></marker>
      </desc>
    </func>

    <func>
      <name name="current_address" arity="0" clause_i="1" since=""/>
      <fsummary>Get the address of the current request</fsummary>
      <desc>
	<p>Get the address of the request currently being processed
	by the agent. </p>

	<p>Note that this function is intended to be called by the 
	instrumentation functions and <em>only</em> if it is
	executed in the context of the agent process (e.g. it <em>does 
	not work</em> if called from a spawned process).</p>

        <marker id="current_community"></marker>
      </desc>
    </func>

    <func>
      <name name="current_community" arity="0" clause_i="1" since=""/>
      <fsummary>Get the community of the current request</fsummary>
      <desc>
        <p>Get the community of the 
	request currently being processed by the agent. </p>

	<p>Note that this function is intended to be called by the 
	instrumentation functions and <em>only</em> if it is
	executed in the context of the agent process (e.g. it <em>does 
	not work</em> if called from a spawned process).</p>

	<marker id="current_context"></marker>
      </desc>
    </func>

    <func>
      <name name="current_context" arity="0" clause_i="1" since=""/>
      <fsummary>Get the context of the current request</fsummary>
      <desc>
        <p>Get the context of the 
	request currently being processed by the agent. </p>

	<p>Note that this function is intended to be called by the 
	instrumentation functions and <em>only</em> if it is
	executed in the context of the agent process (e.g. it <em>does 
	not work</em> if called from a spawned process).</p>

        <marker id="current_request_id"></marker>
      </desc>
    </func>

    <func>
      <name name="current_request_id" arity="0" clause_i="1" since=""/>
      <fsummary>Get the request-id of the current request</fsummary>
      <desc>
        <p>Get the request-id of the 
	request currently being processed by the agent. </p>

	<p>Note that this function is intended to be called by the 
	instrumentation functions and <em>only</em> if it is
	executed in the context of the agent process (e.g. it <em>does 
	not work</em> if called from a spawned process).</p>

        <marker id="enum_to_int"></marker>
      </desc>
    </func>

    <func>
      <name name="enum_to_int" arity="2" clause_i="1" since=""/>
      <name name="enum_to_int" arity="3" clause_i="1" since=""/>
      <fsummary>Convert an enum value to an integer</fsummary>
      <desc>
        <p>Converts the symbolic value <c>Enum</c> to the
	corresponding integer of the enumerated object or type
	<c>Name</c> in a MIB.  The MIB must be loaded. </p>
	<p><c>false</c> is returned if the object or type is not
	defined in any loaded MIB, or if it does not define the
	symbolic value as enumerated. </p>
        <p><c>Db</c> is a reference to the symbolic store database 
	(retrieved by a call to <c>get_symbolic_store_db/0</c>). </p>

        <marker id="int_to_enum"></marker>
      </desc>
    </func>

    <func>
      <name name="int_to_enum" arity="2" clause_i="1" since=""/>
      <name name="int_to_enum" arity="3" clause_i="1" since=""/>
      <fsummary>Convert an integer to an enum value</fsummary>
      <desc>
        <p>Converts the integer <c>Int</c> to the corresponding
	symbolic value of the enumerated object or type <c>Name</c> in
	a MIB.  The MIB must be loaded. </p>
        <p><c>false</c> is returned if the object or type is not
	defined in any loaded MIB, or if it does not define the
	symbolic value as enumerated. </p>
        <p><c>Db</c> is a reference to the symbolic store database 
	(retrieved by a call to <c>get_symbolic_store_db/0</c>). </p>

        <marker id="name_to_oid"></marker>
      </desc>
    </func>

    <func>
      <name name="name_to_oid" arity="1" clause_i="1" since=""/>
      <name name="name_to_oid" arity="2" clause_i="1" since=""/>
      <fsummary>Convert a symbolic name to an OID</fsummary>
      <desc>
        <p>Looks up the OBJECT IDENTIFIER of a MIB object, given the
	symbolic name.  Note, the OBJECT IDENTIFIER is given for the
	object, not for an instance. </p>
        <p><c>false</c> is returned if the object is not defined in any
	loaded MIB. </p>
        <p><c>Db</c> is a reference to the symbolic store database 
	(retrieved by a call to <c>get_symbolic_store_db/0</c>). </p>

        <marker id="oid_to_name"></marker>
      </desc>
    </func>

    <func>
      <name name="oid_to_name" arity="1" clause_i="1" since=""/>
      <name name="oid_to_name" arity="2" clause_i="1" since=""/>
      <fsummary>Convert an OID to a symbolic name</fsummary>
      <desc>
        <p>Looks up the symbolic name of a MIB object, given OBJECT
	IDENTIFIER. </p>
        <p><c>false</c> is returned if the object is not defined in any
	loaded MIB. </p>
        <p><c>Db</c> is a reference to the symbolic store database 
	(retrieved by a call to <c>get_symbolic_store_db/0</c>). </p>

        <marker id="which_aliasnames"></marker>
      </desc>
    </func>

    <func>
      <name name="which_aliasnames" arity="0" clause_i="1" since=""/>
      <fsummary>Get all alias-names known to the agent</fsummary>
      <desc>
        <p>Retrieve all alias-names known to the agent.</p>

	<marker id="which_tables"></marker>
      </desc>
    </func>

    <func>
      <name name="which_tables" arity="0" clause_i="1" since=""/>
      <fsummary>Get all tables known to the agent</fsummary>
      <desc>
        <p>Retrieve all tables known to the agent.</p>

        <marker id="which_transports"></marker>
      </desc>
    </func>

    <func>
      <name name="which_transports" arity="0" clause_i="1" since="OTP 23.3"/>
      <fsummary>Get all configured transports</fsummary>
      <desc>
        <p>Retrieve all configured transports.</p>

        <marker id="which_variables"></marker>
      </desc>
    </func>

    <func>
      <name name="which_variables" arity="0" clause_i="1" since=""/>
      <fsummary>Get all variables known to the agent</fsummary>
      <desc>
        <p>Retrieve all variables known to the agent.</p>

        <marker id="which_notifications"></marker>
      </desc>
    </func>

    <func>
      <name name="which_notifications" arity="0" clause_i="1" since=""/>
      <fsummary>Get all notifications known to the agent</fsummary>
      <desc>
        <p>Retrieve all notifications (and traps) known to the agent.</p>

        <marker id="log_to_txt"></marker>
      </desc>
    </func>

    <func>
      <name name="log_to_txt" arity="1" clause_i="1" since="OTP R15B01"/>
      <name name="log_to_txt" arity="2" clause_i="1" since=""/>
      <name name="log_to_txt" arity="2" clause_i="2" since=""/>
      <name name="log_to_txt" arity="3" clause_i="1" since=""/>
      <name name="log_to_txt" arity="3" clause_i="2" since=""/>
      <name name="log_to_txt" arity="4" clause_i="1" since=""/>
      <name name="log_to_txt" arity="4" clause_i="2" since=""/>
      <name name="log_to_txt" arity="5" clause_i="1" since=""/>
      <name name="log_to_txt" arity="5" clause_i="2" since=""/>
      <name name="log_to_txt" arity="6" clause_i="1" since=""/>
      <name name="log_to_txt" arity="6" clause_i="2" since=""/>
      <name name="log_to_txt" arity="7" clause_i="1" since=""/>
      <name name="log_to_txt" arity="7" clause_i="2" since=""/>
      <name name="log_to_txt" arity="8" clause_i="1" since="OTP R16B03"/>
      <fsummary>Convert an Audit Trail Log to text format</fsummary>
      <desc>
        <p>Converts an Audit Trail Log to a readable text file. 
	<c>OutFile</c> defaults to "./snmpa_log.txt". 
	<c>LogName</c> defaults to "snmpa_log". 
	<c>LogFile</c> defaults to "snmpa.log". </p>
	<p>The <c>Block</c> option indicates if the log should be blocked
	during conversion. This could be useful when converting large 
	logs (when otherwise the log could wrap during conversion). 
	Defaults to <c>true</c>. </p>
	<p>See <seeerl marker="snmp#log_to_txt">snmp:log_to_txt</seeerl> 
	for more info.</p>

        <marker id="log_to_io"></marker>
      </desc>
    </func>

    <func>
      <name name="log_to_io" arity="1" clause_i="1" since="OTP R15B01"/>
      <name name="log_to_io" arity="2" clause_i="1" since="OTP R15B01"/>
      <name name="log_to_io" arity="2" clause_i="2" since="OTP R15B01"/>
      <name name="log_to_io" arity="3" clause_i="1" since="OTP R15B01"/>
      <name name="log_to_io" arity="3" clause_i="2" since="OTP R15B01"/>
      <name name="log_to_io" arity="4" clause_i="1" since="OTP R15B01"/>
      <name name="log_to_io" arity="4" clause_i="2" since="OTP R15B01"/>
      <name name="log_to_io" arity="5" clause_i="1" since="OTP R15B01"/>
      <name name="log_to_io" arity="5" clause_i="2" since="OTP R15B01"/>
      <name name="log_to_io" arity="6" clause_i="1" since="OTP R15B01"/>
      <name name="log_to_io" arity="6" clause_i="2" since="OTP R15B01"/>
      <name name="log_to_io" arity="7" clause_i="1" since="OTP R15B01"/>
      <fsummary>Convert an Audit Trail Log to text format</fsummary>
      <desc>
        <p>Converts an Audit Trail Log to a readable format and 
	prints it on stdio. 
	<c>LogName</c> defaults to "snmpa_log". 
	<c>LogFile</c> defaults to "snmpa.log".</p>
	<p>The <c>Block</c> option indicates if the log should be blocked
	during conversion. This could be useful when converting large 
	logs (when otherwise the log could wrap during conversion). 
	Defaults to <c>true</c>. </p>
	<p>See <seeerl marker="snmp#log_to_io">snmp:log_to_io</seeerl> 
	for more info.</p>

        <marker id="change_log_size"></marker>
      </desc>
    </func>

    <func>
      <name name="change_log_size" arity="1" clause_i="1" since=""/>
      <fsummary>Change the size of the Audit Trail Log</fsummary>
      <desc>
        <p>Changes the log size of the Audit Trail Log. The application must 
	be configured to use the audit trail log function. Please refer to 
	disk_log(3) in Kernel Reference Manual for a description of how to 
	change the log size. </p>
        <p>The change is permanent, as long as the log is not deleted. 
	That means, the log size is remembered across reboots. </p>

        <marker id="set_log_type"></marker>
      </desc>
    </func>

    <func>
      <name name="set_log_type" arity="1" clause_i="1" since=""/>
      <name name="set_log_type" arity="2" clause_i="1" since=""/>
      <fsummary>Change the type of the Audit Trail Log</fsummary>
      <desc>
        <p>Changes the run-time Audit Trail log type. </p>
        <p>Note that this has no effect on the application configuration as
	defined by configuration files, so a node restart will revert the 
	config to whatever is in those files. </p>
        <p>This function is primarily useful in testing/debugging 
	scenarios. </p>

        <marker id="mib_of"></marker>
      </desc>

    </func>

    <func>
      <name name="mib_of" arity="1" clause_i="1" since=""/>
      <name name="mib_of" arity="2" clause_i="1" since=""/>
      <fsummary>Which mib an Oid belongs to</fsummary>
      <desc>
        <p>Finds the mib corresponding to the <c>Oid</c>. If it is a
	variable, the Oid must be 
	&lt;Oid for var&gt;.0 and if it is a table, Oid must be 
	&lt;table&gt;.&lt;entry&gt;.&lt;col&gt;.&lt;any&gt;</p>

        <marker id="me_of"></marker>
      </desc>
    </func>

    <func>
      <name name="me_of" arity="1" clause_i="1" since=""/>
      <name name="me_of" arity="2" clause_i="1" since=""/>
      <fsummary>Retrieve the mib-entry of an Oid</fsummary>
      <desc>
        <p>Finds the mib entry corresponding to the <c>Oid</c>. If it is a
	variable, the Oid must be 
	&lt;Oid for var&gt;.0 and if it is a table, Oid must be 
	&lt;table&gt;.&lt;entry&gt;.&lt;col&gt;.&lt;any&gt;</p>

        <marker id="invalidate_mibs_cache"></marker>
      </desc>
    </func>

    <func>
      <name name="invalidate_mibs_cache" arity="0" clause_i="1" since=""/>
      <name name="invalidate_mibs_cache" arity="1" clause_i="1" since=""/>
      <fsummary>Invalidate the mib server cache</fsummary>
      <desc>
        <p>Invalidate the mib server cache. </p>
        <p>The entire contents of the cache will be deleted. </p>

        <marker id="enable_mibs_cache"></marker>
      </desc>
    </func>

    <func>
      <name name="enable_mibs_cache" arity="0" clause_i="1" since=""/>
      <name name="enable_mibs_cache" arity="1" clause_i="1" since=""/>
      <fsummary>Enable the mib server cache</fsummary>
      <desc>
        <p>Enable the mib server cache. </p>

        <marker id="disable_mibs_cache"></marker>
      </desc>
    </func>

    <func>
      <name name="disable_mibs_cache" arity="0" clause_i="1" since=""/>
      <name name="disable_mibs_cache" arity="1" clause_i="1" since=""/>
      <fsummary>Disable the mib server cache</fsummary>
      <desc>
        <p>Disable the mib server cache. </p>

        <marker id="which_mibs_cache_size"></marker>
      </desc>
    </func>

    <func>
      <name name="which_mibs_cache_size" arity="0" clause_i="1" since="OTP R14B"/>
      <name name="which_mibs_cache_size" arity="1" clause_i="1" since="OTP R14B"/>
      <fsummary>The size of the mib server cache</fsummary>
      <desc>
        <p>Retrieve the size of the mib server cache. </p>

        <marker id="gc_mibs_cache"></marker>
      </desc>
    </func>

    <func>
      <name name="gc_mibs_cache" arity="0" clause_i="1" since=""/>
      <name name="gc_mibs_cache" arity="1" clause_i="1" since=""/>
      <name name="gc_mibs_cache" arity="1" clause_i="2" since=""/>
      <name name="gc_mibs_cache" arity="2" clause_i="1" since=""/>
      <name name="gc_mibs_cache" arity="2" clause_i="2" since=""/>
      <name name="gc_mibs_cache" arity="3" clause_i="1" since=""/>
      <fsummary>Perform mib server cache gc</fsummary>
      <desc>
        <p>Perform mib server cache gc. </p>
        <p>Manually performs a mib server cache gc. 
	This can be done regardless of the value of the 
	<c>autogc</c> option. 
	The <c>NumElementsGCed</c> value indicates how many 
	elements where actually removed from the cache. </p>

        <marker id="enable_mibs_cache_autogc"></marker>
      </desc>
    </func>

    <func>
      <name name="enable_mibs_cache_autogc" arity="0" clause_i="1" since=""/>
      <name name="enable_mibs_cache_autogc" arity="1" clause_i="1" since=""/>
      <fsummary>Enable automatic gc of the mib server cache</fsummary>
      <desc>
        <p>Enable automatic gc of the mib server cache. </p>

        <marker id="disable_mibs_cache_autogc"></marker>
      </desc>
    </func>

    <func>
      <name name="disable_mibs_cache_autogc" arity="0" clause_i="1" since=""/>
      <name name="disable_mibs_cache_autogc" arity="1" clause_i="1" since=""/>
      <fsummary>Disable automatic gc of the mib server cache</fsummary>
      <desc>
        <p>Disable automatic gc of the mib server cache. </p>

        <marker id="update_mibs_cache_age"></marker>
      </desc>
    </func>

    <func>
      <name name="update_mibs_cache_age" arity="1" clause_i="1" since=""/>
      <name name="update_mibs_cache_age" arity="2" clause_i="1" since=""/>
      <fsummary>Change the mib server cache age property</fsummary>
      <desc>
        <p>Change the mib server cache <c>age</c> property. </p>

        <marker id="update_mibs_cache_gclimit"></marker>
      </desc>
    </func>

    <func>
      <name name="update_mibs_cache_gclimit" arity="1" clause_i="1" since=""/>
      <name name="update_mibs_cache_gclimit" arity="2" clause_i="1" since=""/>
      <fsummary>Change the mib server cache gclimit property</fsummary>
      <desc>
        <p>Change the mib server cache <c>gclimit</c> property. </p>

        <marker id="register_notification_filter"></marker>
      </desc>
    </func>


    <func>
      <name name="register_notification_filter" arity="3" clause_i="1" since=""/>
      <name name="register_notification_filter" arity="4" clause_i="1" since=""/>
      <name name="register_notification_filter" arity="4" clause_i="2" since=""/>
      <name name="register_notification_filter" arity="5" clause_i="1" since=""/>
      <fsummary>Register a notification filter</fsummary>
      <desc>
        <p>Registers a notification filter. </p>
        <p><c>Mod</c> is a module implementing the 
	<c>snmpa_notification_filter</c> behaviour.</p>
        <p><c>Data</c> will be passed on to the filter when calling the
	functions of the behaviour.</p>

        <marker id="unregister_notification_filter"></marker>
      </desc>
    </func>

    <func>
      <name name="unregister_notification_filter" arity="1" clause_i="1" since=""/>
      <name name="unregister_notification_filter" arity="2" clause_i="1" since=""/>
      <fsummary>Unregister a notification filter</fsummary>
      <desc>
        <p>Unregister a notification filter. </p>

        <marker id="which_notification_filter"></marker>
      </desc>
    </func>

    <func>
      <name name="which_notification_filter" arity="0" clause_i="1" since=""/>
      <name name="which_notification_filter" arity="1" clause_i="1" since=""/>
      <fsummary>Which notification filter</fsummary>
      <desc>
        <p>List all notification filters in an agent.</p>

        <marker id="set_request_limit"></marker>
      </desc>
    </func>

   <func>
      <name name="set_request_limit" arity="1" clause_i="1" since=""/>
      <name name="set_request_limit" arity="2" clause_i="1" since=""/>
      <fsummary>Change the request limit</fsummary>
      <desc>
        <p>Changes the request limit. </p>
        <p>Note that this has no effect on the application configuration as
	defined by configuration files, so a node restart will revert the 
	config to whatever is in those files. </p>
        <p>This function is primarily useful in load regulation 
	scenarios. </p>

        <marker id="register_subagent"></marker>
      </desc>
    </func>

    <func>
      <name name="register_subagent" arity="3" clause_i="1" since=""/>
      <fsummary>Register a sub-agent under a sub-tree</fsummary>
      <desc>
        <p>Registers a sub-agent under a sub-tree of another agent. </p>
        <p>It is easy to make mistakes when registering sub-agents and
<<<<<<< HEAD
          this activity should be done carefully.  For example, a
          strange behaviour would result from the following
          configuration:</p>
        <pre type="erl">
=======
	this activity should be done carefully.  For example, a
	strange behaviour would result from the following
	configuration:</p>
        <pre>
>>>>>>> dacdeec6
snmp_agent:register_subagent(MAPid,[1,2,3,4],SA1),
snmp_agent:register_subagent(SA1,[1,2,3], SA2).
        </pre>
        <p><c>SA2</c> will not get requests starting with object
	identifier <c>[1,2,3]</c> since <c>SA1</c> does not. </p>

        <marker id="unregister_subagent"></marker>
      </desc>
    </func>

    <func>
      <name name="unregister_subagent" arity="2" clause_i="1" since=""/>
      <fsummary>Unregister a sub-agent</fsummary>
      <desc>
        <p>Unregister a sub-agent.  If the second argument is a pid,
	then that sub-agent will be unregistered from all trees in
	<c>Agent</c>. </p>

	<marker id="send_notification2"></marker>
      </desc>
    </func>

    <func>
      <name name="send_notification2" arity="3" clause_i="1" since="OTP R14B03"/>
      <fsummary>Send notification</fsummary>
      <desc>
        <p>Send the notification <c>Notification</c> to the management 
	targets defined for notify-name (<c>name</c>) in the 
	<c>snmpNotifyTable</c> in SNMP-NOTIFICATION-MIB from the 
	specified <c>context</c>. </p>

	<p>If no <c>name</c> is specified (or if it is <c>""</c>), the
	notification is sent to all management targets. </p>

	<p>If no <c>context</c> is specified, the default context, <c>""</c>, 
	is used. </p>

        <p>The send option <c>receiver</c> specifies where information
	about delivery of Inform-Requests should be sent.  The agent
	sends Inform-Requests and waits for acknowledgments from the
	management targets. 
	The <c>receiver</c> can have three values: </p>

	<list type="bulleted">
          <item>
            <p><c>no_receiver</c> - No information is delivered. </p>
	  </item>

          <item>
	    <p><c>notification_delivery_info()</c> - The information is 
	    delivered via a function call according to this data. See the 
	    <seeerl marker="#data_types">DATA TYPES</seeerl> section 
	    above for details. </p>
	  </item>

          <item>
            <p><c>{tag(), tag_receiver()}</c> - The information is delivered 
	    either via messages or via a function call according to the value 
	    of <c>tag_receiver()</c>. </p>
	    <p>Delivery is done differently depending on the value
	    of <c>tag_receiver()</c>: </p>

	    <list>
	      <item>
		<p><c>pid() | registered_name()</c> - The info will be delivered in  
		the following messages: </p>
		<list>
		  <item>
		    <p><c>{snmp_targets, tag(), Addresses}</c></p>
		    <p>This informs the user which target addresses the 
		    notification was sent to. </p>
		  </item>
		  <item>
		    <p><c>{snmp_notification, tag(), {got_response, Address}}</c></p>
		    <p>This informs the user that this target address 
		    acknowledged the notification. </p>
		  </item>
		  <item>
		    <p><c>{snmp_notification, tag(), {no_response, Address}}</c></p>
		    <p>This informs the user that this target address 
		    did not acknowledge the notification. </p>
		  </item>
		</list>
		<p>The notification is sent as an Inform-Request to each 
		target address in <c>Addresses</c> and if there are no 
		targets for which an Inform-Request is sent, <c>Addresses</c> 
		is the empty list <c>[]</c>. </p>
		<p>The <c>tag_receiver()</c> will first be sent the 
		<c>snmp_targets</c> message, and then for each address in 
		<c>Addresses</c> list, one of the two <c>snmp_notification</c> 
		messages. </p>
	      </item>

	      <item>
		<p><c>{Mod, Func, Args}</c> - The info will be delivered via
		the function call: </p>
		<p><c>Mod:Func([Msg | Args])</c></p>
		<p>where <c>Msg</c> has the same content and purpose as the 
		messages descrived above.</p>
	      </item>

	    </list>
	  </item>
	</list>

	<p>The 'process oid' "tag" that can be provided with the
	variable name / oids is intended to be used for oid post
	processing. The value '<c>keep</c>', which is the default, leaves
	the oid as is. The value '<c>truncate</c>', will cause the oid
	to be "truncated". That is, any trailing ".0" will be removed. </p>

	<note>
	  <p>There is a way to exclude a varbind from the notification.
	  In the normal <c>varbinds</c> list, providing the special
	  value <c>'$ignore-oid'</c> (instead of a normal value) will
	  exclude this varbind from the notification. </p>
	  <p>A define for this has been added to the <c>snmp_types.hrl</c>
	  include file, <c>NOTIFICATION_IGNORE_VB_VALUE</c>. </p>
	</note>
	<note>
	  <p>The <c>extra</c> info is not normally interpreted by the agent, 
	  instead it is passed through to the 
	  <seeguide marker="snmp_agent_netif">net-if</seeguide> process. It is 
	  up to the implementor of that process to make use of this data. </p>
	  <p>The version of net-if provided by this application makes no use
	  of this data, with one exception: 
	  Any tuple containing the atom 
	  <c>snmpa_default_notification_extra_info</c> 
	  may be used by the agent and is therefore <em>reserved</em>. </p>
	  <p>See the net-if incoming messages for sending a 
	  <seeguide marker="snmp_agent_netif#im_send_pdu">
	  trap</seeguide> and 
	  <seeguide marker="snmp_agent_netif#im_send_pdu_req">
	  notification</seeguide> for more info. </p>
	</note>

	<marker id="send_notification"></marker>
      </desc>
    </func>


    <func>
      <name name="send_notification" arity="3" clause_i="1" since=""/>
      <name name="send_notification" arity="4" clause_i="1" since=""/>
      <name name="send_notification" arity="5" clause_i="1" since=""/>
      <name name="send_notification" arity="6" clause_i="1" since=""/>
      <name name="send_notification" arity="7" clause_i="1" since="OTP R14B"/>
      <!--
      <name since="">send_notification(Agent, Notification, Receiver)</name>
      <name since="">send_notification(Agent, Notification, Receiver, Varbinds)</name>
      <name since="">send_notification(Agent, Notification, Receiver, NotifyName, Varbinds)</name>
      <name since="">send_notification(Agent, Notification, Receiver, NotifyName, ContextName, Varbinds) -> void() </name>
      <name since="OTP R14B">send_notification(Agent, Notification, Receiver, NotifyName, ContextName, Varbinds, LocalEngineID) -> void() </name>
      -->
      <fsummary>Send a notification</fsummary>
      <!--
      <type>
        <v>Agent = pid() | atom()</v>
        <v>Notification = atom()</v>
        <v>Receiver = no_receiver | {Tag, Recv} | notification_delivery_info()</v>
        <v>Tag = term()</v>
        <v>Recv = receiver()</v>
        <v>receiver() = pid() | atom() | {Mod, Func, Args}</v>
        <v>Mod = atom()</v>
        <v>Func = atom()</v>
        <v>Args = list()</v>
        <v>NotifyName = string()</v>
        <v>ContextName = string()</v>
        <v>Varbinds = varbinds()</v>
        <v>varbinds() = [varbind()]</v>
        <v>varbind() = {Variable, Value} | {Column, RowIndex, Value} | {OID, Value}</v>
        <v>Variable = atom()</v>
        <v>Column = atom()</v>
        <v>OID = oid()</v>
        <v>Value = term()</v>
        <v>RowIndex = [int()]</v>
        <v>LocalEngineID = string()</v>
      </type>
      -->
      <desc>
        <p>Sends the notification <c>Notification</c> to the
	management targets defined for <c>NotifyName</c> in the
	<c>snmpNotifyTable</c> in SNMP-NOTIFICATION-MIB from the
	specified context.  </p>
	<p>If no <c>NotifyName</c> is specified (or if it is <c>""</c>), 
	the notification is sent to all management targets 
	(<c>Addresses</c> below).  </p>
	<p>If no <c>ContextName</c> is specified, the default <c>""</c> 
	context is used. </p>

        <p>The parameter <c>Receiver</c> specifies where information
	about delivery of Inform-Requests should be sent.  The agent
	sends Inform-Requests and waits for acknowledgments from the
	managers. <c>Receiver</c> can have three values: </p>

	<list type="bulleted">
          <item>
            <p><c>no_receiver</c> - No information is delivered. </p>
	  </item>

          <item>
            <p><c>notification_delivery_info()</c> - The information is 
              delivered via a function call according to this data. See the 
              <seeerl marker="#data_types">DATA TYPES</seeerl> section 
              above for details. </p>
	  </item>

          <item>
            <p><c>{Tag, Recv}</c> - The information is delivered either via 
	    messages or via a function call according to the value of 
	    <c>Recv</c>. </p>
	  </item>

        </list>


        <p>If <c>Receiver</c> has the value <c>{Tag, Recv}</c>, the delivery is
	done according to <c>Recv</c>: </p>

        <list>
          <item>
            <p><c>pid() | atom()</c> - The info will be delivered in  
              the following messages: </p>
            <list>
              <item>
                <p><c>{snmp_targets, Tag, Addresses}</c></p>
                <p>This inform the user which target addresses the 
                  notification was sent to. </p>
		  </item>
              <item>
                <p><c>{snmp_notification, Tag, {got_response, Address}}</c></p>
                <p>This informs the user that this target address 
                  acknowledged the notification. </p>
		  </item>
              <item>
                <p><c>{snmp_notification, Tag, {no_response, Address}}</c></p>
                <p>This informs the user that this target address 
                  did not acknowledge notification. </p>
		  </item>
		</list>
            <p>The notification is sent as an Inform-Request to each 
              target address in <c>Addresses</c> and if there are no 
              targets for which an Inform-Request is sent, <c>Addresses</c> 
              is the empty list <c>[]</c>. </p>
            <p>The <c>receiver</c> will first be sent the <c>snmp_targets</c> 
              message, and then for each address in <c>Addresses</c> list, 
              one of the two <c>snmp_notification</c> messages. </p>
	  </item>
          <item>
            <p><c>{Mod, Func, Args}</c> - The info will be delivered via
              the function call: </p>
            <p><c>Mod:Func([Msg | Args])</c></p>
            <p>where <c>Msg</c> has the same content and purpose as the 
              messages descrived above.</p>
	  </item>
	</list>

        <p><c>Address</c> is a management target address and <c>Addresses</c> is a 
          list of management target addresses. They are defined as followes: </p>

<pre type="erl">
        Addresses  = [address()]
        Address    = address()
        address()  = v1_address() | v3_address()
        v1_address() = {TDomain, TAddress}
        v3_address() = {{TDomain, TAddress}, V3MsgData}
        TDomain    = tdoamin()
        TAddress   = taddress()
        tdomain()  = The oid of snmpUDPDomain 
                     This is the only supported transport domain.
        taddress() = [A1, A2, A3, A4, P1, P3]
                     The 4 first bytes makes up the IP-address and the last 2,
                     the UDP-port number.
        V3MsgData  = v3_msg_data()
        v3_msg_data() = term()
</pre>

        <p>If <c>Receiver</c> is a <c>notification_delivery_info()</c> record,
          then the information about the notification delivery will be delivered 
          to the <c>receiver</c> via the callback functions defined by the 
          <seeerl marker="snmpa_notification_delivery_info_receiver">snmpa_notification_delivery_info_receiver</seeerl> 
          behaviour according to the content of the <c>notification_delivery_info()</c> 
          record. </p>

        <p>The optional argument <c>Varbinds</c> defines
          values for the objects in the notification.  If no value is
          given for an object, the <c>Agent</c> performs a get-operation
          to retrieve the value.
          </p>
        <p><c>Varbinds</c> is a list of <c>Varbind</c>, where each
          <c>Varbind</c> is one of:
          </p>
        <list type="bulleted">
          <item><c>{Variable, Value}</c>, where <c>Variable</c> is the
           symbolic name of a scalar variable referred to in the notification
           specification.
          </item>
          <item><c>{Column, RowIndex, Value}</c>, where <c>Column</c>
           is the symbolic name of a column variable.
          <c>RowIndex</c> is a list of indices for the specified
           element.  If this is the case, the OBJECT IDENTIFIER sent
           in the notification is the <c>RowIndex</c> appended to the OBJECT
           IDENTIFIER for the table column. This is the OBJECT
           IDENTIFIER which specifies the element.
          </item>
          <item><c>{OID, Value}</c>, where <c>OID</c> is the OBJECT
           IDENTIFIER for an instance of an object, scalar variable,
           or column variable.
          </item>
        </list>
        <p>For example, to specify that <c>sysLocation</c> should have the
          value <c>"upstairs"</c> in the notification, we could use one of:
          </p>
        <list type="bulleted">
          <item><c>{sysLocation, "upstairs"}</c> or</item>
          <item><c>{[1,3,6,1,2,1,1,6,0], "upstairs"}</c> or</item>
          <item><c>{?sysLocation_instance, "upstairs"}</c> (provided
           that the generated <c>.hrl</c> file is included)</item>
        </list>

        <p>If a variable in the notification is a table element, the
          <c>RowIndex</c> for the element must be given in the
          <c>Varbinds</c> list. In this case, the OBJECT IDENTIFIER sent
          in the notification is the OBJECT IDENTIFIER that identifies this
          element.  This OBJECT IDENTIFIER could be used in a get
          operation later.
          </p>

        <p>This function is asynchronous, and does not return any
          information.  If an error occurs, <c>user_err/2</c> of the error
          report module is called and the notification is discarded.
          </p>

        <note>
          <p>Note that the use of the LocalEngineID argument is only intended 
            for special cases, if the agent is to "emulate" multiple EngineIDs!
            By default, the agent uses the value of <c>SnmpEngineID</c> 
            (see SNMP-FRAMEWORK-MIB). </p>
	</note>

        <p><c>ExtraInfo</c> is not normally used in any way by the agent. 
	It is intended to be passed along to the net-if process, which is
	a component that a user can implement themself. The users own net-if
	may then make use of ExtraInfo. The net-if provided with this 
	application does not process ExtraInfo. </p>
	<p>There is one exception. <em>Any</em> tuple containing the atom
	<c>snmpa_default_notification_extra_info</c> will, in this context,
	be considered belonging to this application, and may be processed
	by the agent. </p>

	<marker id="discovery"></marker>
      </desc>
    </func>


    <func>
      <name name="discovery" arity="2" clause_i="1" since=""/>
      <name name="discovery" arity="3" clause_i="1" since=""/>
      <name name="discovery" arity="3" clause_i="2" since=""/>
      <name name="discovery" arity="4" clause_i="1" since=""/>
      <name name="discovery" arity="4" clause_i="2" since=""/>
      <name name="discovery" arity="5" clause_i="1" since=""/>
      <name name="discovery" arity="6" clause_i="1" since=""/>
      <fsummary>Initiate the discovery process with a manager</fsummary>
      <desc>
        <p>Initiate the discovery process with the manager identified by
          <c>TargetName</c> using the notification <c>Notification</c>. </p>

        <p>This function is synchronous, which means that it will return when
          the discovery process has been completed or failed. </p>

        <p>The <c>DiscoHandler</c> module is used during the discovery 
          process. See 
          <seeerl marker="snmpa_discovery_handler">discovery handler</seeerl>
          for more info. </p>

        <p>The <c>ExtraInfo</c> argument is passed on to the callback functions
          of the <c>DiscoHandler</c>. </p>

        <note><p>If we are not at security-level <c>noAuthNoPriv</c>,
          this could be complicated, since the agent will then continue 
          with stage 2, before which the usm-related updates must be 
          done. </p></note>

        <note><p>The default discovery handler will require 
          additional actions by the caller and the discovery will not work
          if the security-level is higher then <c>noAuthNoPriv</c>. </p></note>

          <marker id="convert_config"></marker>
      </desc>
    </func>

    <func>
      <name name="convert_config" arity="1" clause_i="1" since=""/>
      <fsummary>Convert old snmp config to new agent config</fsummary>
      <desc>
        <p>This off-line utility function can be used to convert
	the old snmp application config (pre snmp-4.0) to the 
	new snmp agent config (as of snmp-4.0).</p>
        <p>For information about the old config (<c>OldConfig</c>) 
	see the OTP R9C documentation.</p>
        <p>For information about the current agent config 
	(<c>AgentConfig</c>), see the 
	<seeguide marker="snmp_config#configuration_params">Configuring the application</seeguide> 
	chapter of the SNMP user's guide.</p>

        <marker id="restart_worker"></marker>
      </desc>
    </func>

    <func>
      <name name="restart_worker" arity="0" clause_i="1" since=""/>
      <name name="restart_worker" arity="1" clause_i="1" since=""/>
      <fsummary>Restart the worker process of a multi-threaded agent</fsummary>
      <desc>
        <p>Restart the worker process of a multi-threaded agent.</p>
        <p>This is a utility function, that can be useful when
	e.g. debugging instrumentation functions.</p>

        <marker id="restart_set_worker"></marker>
      </desc>
    </func>

    <func>
      <name name="restart_set_worker" arity="0" clause_i="1" since=""/>
      <name name="restart_set_worker" arity="1" clause_i="1" since=""/>
      <fsummary>Restart the set worker process of a multi-threaded agent</fsummary>
      <desc>
        <p>Restart the set worker process of a multi-threaded agent.</p>
        <p>This is a utility function, that can be useful when
	e.g. debugging instrumentation functions.</p>

        <marker id="print_mib_info"></marker>
      </desc>
    </func>

    <func>
      <name name="print_mib_info" arity="0" clause_i="1" since="OTP R14B02"/>
      <fsummary>Print mib info</fsummary>
      <desc>
        <p>Prints the content of all the (snmp) tables and variables 
	for all mibs handled by the snmp agent. </p>

        <marker id="print_mib_tables"></marker>
      </desc>
    </func>

    <func>
      <name name="print_mib_tables" arity="0" clause_i="1" since="OTP R14B02"/>
      <fsummary>Print mib tables</fsummary>
      <desc>
        <p>Prints the content of all the (snmp) tables 
	for all mibs handled by the snmp agent. </p>

        <marker id="print_mib_variables"></marker>
      </desc>
    </func>

    <func>
      <name name="print_mib_variables" arity="0" clause_i="1" since="OTP R14B02"/>
      <fsummary>Print mib variables</fsummary>
      <desc>
        <p>Prints the content of all the (snmp) variables 
	for all mibs handled by the snmp agent. </p>

        <marker id="verbosity"></marker>
      </desc>
    </func>

    <func>
      <name name="verbosity" arity="2" clause_i="1" since=""/>
      <fsummary>Assign a new verbosity for all agent processes</fsummary>
      <desc>
	<p>Sets verbosity for all the agent processes; net_if, note_store,
	mib_server, symbolic_store, local_db and master_agent. </p>
      </desc>
    </func>

    <func>
      <name name="verbosity" arity="2" clause_i="2" since=""/>
      <fsummary>Assign a new verbosity for net-if process</fsummary>
      <desc>
	<p>Sets verbosity for the net-if process. </p>
      </desc>
    </func>

    <func>
      <name name="verbosity" arity="2" clause_i="3" since=""/>
      <fsummary>Assign a new verbosity for note store process</fsummary>
      <desc>
	<p>Sets verbosity for the note store process. </p>
      </desc>
    </func>

    <func>
      <name name="verbosity" arity="2" clause_i="4" since=""/>
      <fsummary>Assign a new verbosity for mib server process</fsummary>
      <desc>
	<p>Sets verbosity for the mib server process. </p>
      </desc>
    </func>

    <func>
      <name name="verbosity" arity="2" clause_i="5" since=""/>
      <fsummary>Assign a new verbosity for symbolic store process</fsummary>
      <desc>
	<p>Sets verbosity for the symbolic store process. </p>
      </desc>
    </func>

    <func>
      <name name="verbosity" arity="2" clause_i="6" since=""/>
      <fsummary>Assign a new verbosity for local-dbthe process</fsummary>
      <desc>
	<p>Sets verbosity for the local-db process. </p>
      </desc>
    </func>

    <func>
      <name name="verbosity" arity="2" clause_i="7" since=""/>
      <fsummary>Assign a new verbosity for all sub-agents</fsummary>
      <desc>
	<p>Sets verbosity for all sub-agent(s) controlled by
	the this (master) agent. </p>
      </desc>
    </func>

    <func>
      <name name="verbosity" arity="2" clause_i="8" since=""/>
      <fsummary>Assign a new verbosity for agent process</fsummary>
      <desc>
	<p>Sets verbosity for the agent process. </p>
      </desc>
    </func>

  </funcs>

  <section>
    <title>See Also</title>
    <p>calendar(3), erlc(1) </p>
  </section>

  
</erlref>
<|MERGE_RESOLUTION|>--- conflicted
+++ resolved
@@ -153,43 +153,6 @@
 
   </datatypes>
 
-<<<<<<< HEAD
-  <section>
-    <title>DATA TYPES</title>
-    <code type="erl"><![CDATA[
-oid() = [byte()] 
-atl_type() = read | write | read_write
-notification_delivery_info() = #snmpa_notification_delivery_info{}
-    ]]></code>
-
-    <p>The <c>oid()</c> type is used to represent an ASN.1 OBJECT IDENTIFIER. </p>
-
-    <p>The record <c><![CDATA[snmpa_notification_delivery_info]]></c> contains the following fields: </p>
-    <taglist>
-      <tag><c><![CDATA[tag = term()]]></c></tag>
-      <item>
-        <p>A user defined identity representing this notification send 
-          operation.</p>
-      </item>
-      <tag><c><![CDATA[mod = module()]]></c></tag>
-      <item>
-        <p>A module implementing the 
-          <seeerl marker="snmpa_notification_delivery_info_receiver">snmpa_notification_delivery_info_receiver</seeerl> 
-          behaviour. The info functions of this module will be called at 
-          various stages of delivery. </p>
-      </item>
-      <tag><c><![CDATA[extra = term()]]></c></tag>
-      <item>
-        <p>This is any extra info the user wants to have supplied 
-          when the functions in the callback module is called. </p>
-      </item>
-    </taglist>
-    
-    <marker id="add_agent_caps"></marker>
-  </section>
-=======
->>>>>>> dacdeec6
-
   <funcs>
     <func>
       <name name="add_agent_caps" arity="2" clause_i="1" since=""/>
@@ -887,17 +850,10 @@
       <desc>
         <p>Registers a sub-agent under a sub-tree of another agent. </p>
         <p>It is easy to make mistakes when registering sub-agents and
-<<<<<<< HEAD
-          this activity should be done carefully.  For example, a
-          strange behaviour would result from the following
-          configuration:</p>
-        <pre type="erl">
-=======
 	this activity should be done carefully.  For example, a
 	strange behaviour would result from the following
 	configuration:</p>
-        <pre>
->>>>>>> dacdeec6
+        <pre type="erl">
 snmp_agent:register_subagent(MAPid,[1,2,3,4],SA1),
 snmp_agent:register_subagent(SA1,[1,2,3], SA2).
         </pre>
