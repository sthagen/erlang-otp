<?xml version="1.0" encoding="utf-8" ?>
<!DOCTYPE chapter SYSTEM "chapter.dtd">

<chapter>
  <header>
    <copyright>
      <year>2004</year><year>2018</year>
      <holder>Ericsson AB. All Rights Reserved.</holder>
    </copyright>
    <legalnotice>
      Licensed under the Apache License, Version 2.0 (the "License");
      you may not use this file except in compliance with the License.
      You may obtain a copy of the License at
 
          http://www.apache.org/licenses/LICENSE-2.0

      Unless required by applicable law or agreed to in writing, software
      distributed under the License is distributed on an "AS IS" BASIS,
      WITHOUT WARRANTIES OR CONDITIONS OF ANY KIND, either express or implied.
      See the License for the specific language governing permissions and
      limitations under the License.

    </legalnotice>

    <title>Common Test Release Notes</title>
    <prepared>Peter Andersson</prepared>
    <responsible>Peter Andersson</responsible>
    <docno></docno>
    <approved></approved>
    <checked></checked>
    <date>2007-12-01</date> 
    <rev>A</rev>
    <file>notes.xml</file>
    </header>

<<<<<<< HEAD
<section><title>Common_Test 1.18</title>

    <section><title>Fixed Bugs and Malfunctions</title>
      <list>
        <item>
          <p>
	    If a ct hook is installed in the <c>suite/0</c> function
	    in a test suite, then the hook's <c>terminate/1</c>
	    function would be called several times without it's
	    <c>init/2</c> function being called first. This is now
	    corrected.</p>
          <p>
	    Own Id: OTP-15863 Aux Id: ERIERL-370 </p>
        </item>
        <item>
          <p>
	    If <c>init_per_testcase</c> fails, the test itself is
	    skipped. According to the documentation, it should be
	    possible to change the result to failed in a hook
	    function. The only available hook function in this case
	    is <c>post_init_per_testcase</c>, but changing the return
	    value there did not affect the test case result. This is
	    now corrected.</p>
          <p>
	    Own Id: OTP-15869 Aux Id: ERIERL-350 </p>
        </item>
      </list>
    </section>


    <section><title>Improvements and New Features</title>
      <list>
        <item>
          <p>
	    Add ct_netconfc support for NETCONF 1.1 (RFC 6241). The
	    1.1 base capability can be sent in hello, and RFC 6242
	    chunk framing is applied when both client and server
	    advertise 1.1 support.</p>
          <p>
	    Own Id: OTP-15789</p>
        </item>
        <item>
          <p>
	    Correct lib_dir paths in common_tests opaque data
	    structure that is passed to ct_release_test callback
	    modules in functions upgrade_init/2, upgrade_upgraded/2
	    and upgrade_downgraded/2. The incorrect paths may cause
	    confusion when debugging although it will not cause any
	    incorrect behavior on the part of common_test as it is
	    currently not used.</p>
          <p>
	    Own Id: OTP-15934</p>
        </item>
      </list>
    </section>

</section>

<section><title>Common_Test 1.17.3</title>

    <section><title>Fixed Bugs and Malfunctions</title>
      <list>
        <item>
          <p>
	    All incorrect (that is, all) uses of "can not" has been
	    corrected to "cannot" in source code comments,
	    documentation, examples, and so on.</p>
          <p>
	    Own Id: OTP-14282 Aux Id: PR-1891 </p>
        </item>
      </list>
    </section>

=======
<section><title>Common_Test 1.15.4.4</title>
>>>>>>> edc678d5

    <section><title>Improvements and New Features</title>
      <list>
        <item>
<<<<<<< HEAD
	    <p> Use <c>ssh</c> instead of <c>rsh</c> as the default
	    remote shell. </p>
          <p>
	    Own Id: OTP-15633 Aux Id: PR-1787 </p>
        </item>
      </list>
    </section>

</section>

<section><title>Common_Test 1.17.2.1</title>

    <section><title>Fixed Bugs and Malfunctions</title>
      <list>
        <item>
          <p>
	    If a ct hook is installed in the <c>suite/0</c> function
	    in a test suite, then the hook's <c>terminate/1</c>
	    function would be called several times without it's
	    <c>init/2</c> function being called first. This is now
	    corrected.</p>
          <p>
	    Own Id: OTP-15863 Aux Id: ERIERL-370 </p>
        </item>
        <item>
          <p>
	    If <c>init_per_testcase</c> fails, the test itself is
	    skipped. According to the documentation, it should be
	    possible to change the result to failed in a hook
	    function. The only available hook function in this case
	    is <c>post_init_per_testcase</c>, but changing the return
	    value there did not affect the test case result. This is
	    now corrected.</p>
          <p>
	    Own Id: OTP-15869 Aux Id: ERIERL-350 </p>
        </item>
      </list>
    </section>

</section>

<section><title>Common_Test 1.17.2</title>

    <section><title>Fixed Bugs and Malfunctions</title>
      <list>
        <item>
          <p>
	    The test result when a hook function fails is in general
	    the same as if the function that the hook is associated
	    with fails. For example, if <c>post_init_per_testcase</c>
	    fails the result is that the test case is skipped, as is
	    the case when <c>init_per_testcase</c> fails.This,
	    however, was earlier not true for timetrap timeouts or
	    other error situations where the process running the hook
	    function was killed. This is now corrected, so the error
	    handling should be the same no matter how the hook
	    function fails.</p>
          <p>
	    *** POTENTIAL INCOMPATIBILITY ***</p>
          <p>
	    Own Id: OTP-15717 Aux Id: ERIERL-334 </p>
        </item>
        <item>
          <p>
	    In some rare cases, when two common_test nodes used the
	    same log directory, a timing problem could occur which
	    caused common_test to crash because it's log cache file
	    was unexpectedly empty. This is now corrected.</p>
          <p>
	    Own Id: OTP-15758 Aux Id: ERIERL-342 </p>
        </item>
      </list>
    </section>


    <section><title>Improvements and New Features</title>
      <list>
        <item>
          <p>
	    Two new common_test hook functions are introduced:</p>
          <p>
	    <c>post_groups/2</c>, which is called after
	    <c>Suite:groups/0</c><br/> <c>post_all/3</c>, which is
	    called after <c>Suite:all/0</c></p>
          <p>
	    These functions allow modifying the return values from
	    the <c>groups/0</c> and <c>all/0</c> functions,
	    respectively.</p>
          <p>
	    A new term, <c>{testcase,TestCase,RepeatProperties}</c>
	    is now also allowed in the return from <c>all/0</c>. This
	    can be used for repeating a single test case a specific
	    number of times, or until it fails or succeeds once.</p>
          <p>
	    Own Id: OTP-14746 Aux Id: ERIERL-143 </p>
        </item>
      </list>
    </section>

</section>

<section><title>Common_Test 1.17.1</title>

    <section><title>Improvements and New Features</title>
      <list>
        <item>
          <p>
	    OTP internal test improvements.</p>
          <p>
	    Own Id: OTP-15716</p>
        </item>
      </list>
    </section>

</section>

<section><title>Common_Test 1.17</title>

    <section><title>Fixed Bugs and Malfunctions</title>
      <list>
        <item>
          <p>
	    A bug caused <c>ct:encrypt_config_file/3</c> and
	    <c>ct:decrypt_config_file/3</c> to fail with
	    <c>badmatch</c> if input parameter <c>KeyOrFile</c> was
	    <c>{key,string()}</c>. This is now corrected.</p>
          <p>
	    Own Id: OTP-15540</p>
        </item>
        <item>
          <p>
	    The status of a test case which failed with timetrap
	    timeout in <c>end_per_testcase</c> could not be modified
	    by returning <c>{fail,Reason}</c> from a
	    <c>post_end_per_testcase</c> hook function. This is now
	    corrected.</p>
          <p>
	    Own Id: OTP-15584 Aux Id: ERIERL-282 </p>
        </item>
      </list>
    </section>


    <section><title>Improvements and New Features</title>
      <list>
        <item>
          <p>
	    A new variant of the <c>newline</c> option to
	    <c>ct_telnet:cmd/3</c> and <c>ct_telnet:send/3</c> is
	    added, which allows to specify a string to append as
	    newline indicator on a command. By default, the value is
	    "\n", but in some cases it is required to be "\r\n",
	    which this option allows.</p>
          <p>
	    A faulty regular expression given as parameter to
	    <c>ct_telnet:expect/2,3</c> would earlier crash and look
	    like an internal error in common_test. A better error
	    indication is now given, but the test case will still
	    fail.</p>
          <p>
	    Own Id: OTP-15229 Aux Id: ERIERL-203 </p>
        </item>
        <item>
          <p>
	    Since the yang RFC allows more than one top element of
	    config data in an <c>edit-config</c> element,
	    <c>ct_netconfc:edit_config/3,4,5</c> can now take a list
	    of XML elements.</p>
          <p>
	    Own Id: OTP-15298</p>
        </item>
      </list>
    </section>

</section>

<section><title>Common_Test 1.16.1</title>

    <section><title>Fixed Bugs and Malfunctions</title>
      <list>
        <item>
          <p>
	    The Logger handler cth_log_redirect earlier called the
	    report callback (report_cb) before calling the logger
	    formatter. In some cases this would fail, since
	    cth_log_redirect could not handle report callbacks with
	    two arguments. This is now corrected, so only the
	    formatter will call the report callback.</p>
          <p>
	    Own Id: OTP-15307</p>
        </item>
      </list>
    </section>

</section>

<section><title>Common_Test 1.16</title>

    <section><title>Improvements and New Features</title>
      <list>
        <item>
	    <p>Use the compiler option <c>nowarn_export_all</c> to
	    disable <c>export_all</c> warnings when automatically
	    compiling test suites.</p>
          <p>
	    Own Id: OTP-14810</p>
        </item>
        <item>
          <p>
	    Use uri_string module instead of http_uri.</p>
          <p>
	    Own Id: OTP-14902</p>
=======
          <p>
	    The ct_property_test logging is improved.</p>
          <p>
	    Own Id: OTP-16287</p>
>>>>>>> edc678d5
        </item>
      </list>
    </section>

</section>

<section><title>Common_Test 1.15.4.3</title>

    <section><title>Fixed Bugs and Malfunctions</title>
      <list>
        <item>
          <p>
	    If a ct hook is installed in the <c>suite/0</c> function
	    in a test suite, then the hook's <c>terminate/1</c>
	    function would be called several times without it's
	    <c>init/2</c> function being called first. This is now
	    corrected.</p>
          <p>
	    Own Id: OTP-15863 Aux Id: ERIERL-370 </p>
        </item>
        <item>
          <p>
	    If <c>init_per_testcase</c> fails, the test itself is
	    skipped. According to the documentation, it should be
	    possible to change the result to failed in a hook
	    function. The only available hook function in this case
	    is <c>post_init_per_testcase</c>, but changing the return
	    value there did not affect the test case result. This is
	    now corrected.</p>
          <p>
	    Own Id: OTP-15869 Aux Id: ERIERL-350 </p>
        </item>
      </list>
    </section>

</section>

<section><title>Common_Test 1.15.4.2</title>

    <section><title>Fixed Bugs and Malfunctions</title>
      <list>
        <item>
          <p>
	    The test result when a hook function fails is in general
	    the same as if the function that the hook is associated
	    with fails. For example, if <c>post_init_per_testcase</c>
	    fails the result is that the test case is skipped, as is
	    the case when <c>init_per_testcase</c> fails.This,
	    however, was earlier not true for timetrap timeouts or
	    other error situations where the process running the hook
	    function was killed. This is now corrected, so the error
	    handling should be the same no matter how the hook
	    function fails.</p>
          <p>
	    *** POTENTIAL INCOMPATIBILITY ***</p>
          <p>
	    Own Id: OTP-15717 Aux Id: ERIERL-334 </p>
        </item>
        <item>
          <p>
	    In some rare cases, when two common_test nodes used the
	    same log directory, a timing problem could occur which
	    caused common_test to crash because it's log cache file
	    was unexpectedly empty. This is now corrected.</p>
          <p>
	    Own Id: OTP-15758 Aux Id: ERIERL-342 </p>
        </item>
      </list>
    </section>


    <section><title>Improvements and New Features</title>
      <list>
        <item>
          <p>
	    Two new common_test hook functions are introduced:</p>
          <p>
	    <c>post_groups/2</c>, which is called after
	    <c>Suite:groups/0</c><br/> <c>post_all/3</c>, which is
	    called after <c>Suite:all/0</c></p>
          <p>
	    These functions allow modifying the return values from
	    the <c>groups/0</c> and <c>all/0</c> functions,
	    respectively.</p>
          <p>
	    A new term, <c>{testcase,TestCase,RepeatProperties}</c>
	    is now also allowed in the return from <c>all/0</c>. This
	    can be used for repeating a single test case a specific
	    number of times, or until it fails or succeeds once.</p>
          <p>
	    Own Id: OTP-14746 Aux Id: ERIERL-143 </p>
        </item>
        <item>
          <p>
	    OTP internal test improvements.</p>
          <p>
	    Own Id: OTP-15716</p>
        </item>
      </list>
    </section>

</section>

<section><title>Common_Test 1.15.4.1</title>

    <section><title>Fixed Bugs and Malfunctions</title>
      <list>
        <item>
          <p>
	    The status of a test case which failed with timetrap
	    timeout in <c>end_per_testcase</c> could not be modified
	    by returning <c>{fail,Reason}</c> from a
	    <c>post_end_per_testcase</c> hook function. This is now
	    corrected.</p>
          <p>
	    Own Id: OTP-15584 Aux Id: ERIERL-282 </p>
        </item>
      </list>
    </section>

</section>

<section><title>Common_Test 1.15.4.0.1</title>

    <section><title>Fixed Bugs and Malfunctions</title>
      <list>
        <item>
          <p>
	    The status of a test case which failed with timetrap
	    timeout in <c>end_per_testcase</c> could not be modified
	    by returning <c>{fail,Reason}</c> from a
	    <c>post_end_per_testcase</c> hook function. This is now
	    corrected.</p>
          <p>
	    Own Id: OTP-15584 Aux Id: ERIERL-282 </p>
        </item>
      </list>
    </section>

</section>

<section><title>Common_Test 1.15.4</title>

    <section><title>Fixed Bugs and Malfunctions</title>
      <list>
        <item>
          <p>
	    Fixed problem with 'skip_groups' in combination with 'all
	    suites' option in test specification.</p>
          <p>
	    Own Id: OTP-14953</p>
        </item>
      </list>
    </section>

</section>

<section><title>Common_Test 1.15.3</title>

    <section><title>Improvements and New Features</title>
      <list>
        <item>
          <p>
	    A new function, <c>ct:remaining_test_procs/0</c>, returns
	    the identity of test- and group leader processes that are
	    still running at the time of the call.</p>
          <p>
	    Own Id: OTP-13832</p>
        </item>
        <item>
          <p>
	    A "latest test result" link is now displayed in the
	    footer of each test index page, which performs a jump to
	    the most recently generated test index. This is useful
	    for making quick comparisons of results between test runs
	    without having to traverse the log file tree.</p>
          <p>
	    Own Id: OTP-14281</p>
        </item>
      </list>
    </section>

</section>

<section><title>Common_Test 1.15.2</title>

    <section><title>Improvements and New Features</title>
      <list>
        <item>
          <p>
	    General Unicode improvements.</p>
          <p>
	    Own Id: OTP-14462</p>
        </item>
      </list>
    </section>

</section>

<section><title>Common_Test 1.15.1</title>

    <section><title>Fixed Bugs and Malfunctions</title>
      <list>
        <item>
          <p>
	    In OTP-20.0, the behavior of c, make, and ct_make was
	    changed so that in some cases the beam files by default
	    would be written to the directory where the source files
	    were found. This is now changed back to the old behavior
	    so beam files are by default written to current
	    directory.</p>
          <p>
	    Own Id: OTP-14489 Aux Id: ERL-438 </p>
        </item>
      </list>
    </section>

</section>

<section><title>Common_Test 1.15</title>

    <section><title>Fixed Bugs and Malfunctions</title>
      <list>
        <item>
          <p>
	    Errors in the documentation for user HTML stylesheets
	    have been corrected.</p>
          <p>
	    Own Id: OTP-14332 Aux Id: seq13299 </p>
        </item>
        <item>
	    <p>Internal code change: Calls to <c>catch</c> followed
	    by a call to <c>erlang:get_stacktrace/0</c> has been
	    rewritten to use <c>try</c> instead of <c>catch</c> to
	    make the code future-proof.</p>
          <p>
	    Own Id: OTP-14400</p>
        </item>
      </list>
    </section>


    <section><title>Improvements and New Features</title>
      <list>
        <item>
	    <p>The <c>ct_slave</c> modules now handle nodenames in
	    the same way as nodenames passed to <c>-sname</c>. That
	    means <c>ct_slave:start('b@127.0.0.1').</c> will now
	    work.</p>
          <p>
	    Own Id: OTP-13806</p>
        </item>
        <item>
          <p>
	    Added the new option, <c>keep_logs</c>. If setting the
	    value for this option to an integer, N, common_test will
	    remove all ct_run.* directories in the current log
	    directory, except the N newest.</p>
          <p>
	    Own Id: OTP-14179</p>
        </item>
        <item>
          <p>
	    The existing <c>ct_netconfc:open/1,2</c> opens an SSH
	    connection with one SSH channel realizing one Netconf
	    session. To allow testing of multiple sessions over the
	    same SSH connection, the following functions are added to
	    <c>ct_netconfc</c>:</p>
          <p>
	    * <c>connect/1,2</c> - establish an SSH connection *
	    <c>disconnect/1</c> - close the given SSH connection *
	    <c>session/1,2,3</c> - open an ssh channel on the given
	    connection and send 'hello' to start a Netconf session</p>
          <p>
	    Own Id: OTP-14284</p>
        </item>
        <item>
	    <p> Miscellaneous updates due to atoms containing
	    arbitrary Unicode characters. </p>
          <p>
	    Own Id: OTP-14285</p>
        </item>
        <item>
          <p>
	    The function ct_ssh:shell/2,3 is added.</p>
          <p>
	    Own Id: OTP-14415 Aux Id: seq13315 </p>
        </item>
      </list>
    </section>

</section>

<section><title>Common_Test 1.14</title>

    <section><title>Fixed Bugs and Malfunctions</title>
      <list>
        <item>
	    <p>The following corrections and improvements are done in
	    the common_test hook handling:</p> <list> <item> <p>An
	    extra argument, <c>Suite</c>, is added as the first
	    argument to each of the following hook callback
	    functions:</p> <list>
	    <item><c>pre_init_per_group</c></item>
	    <item><c>post_init_per_group</c></item>
	    <item><c>pre_end_per_group</c></item>
	    <item><c>post_end_per_group</c></item>
	    <item><c>pre_init_per_testcase</c></item>
	    <item><c>post_init_per_testcase</c></item>
	    <item><c>pre_end_per_testcase</c></item>
	    <item><c>post_end_per_testcase</c></item>
	    <item><c>on_tc_fail</c></item>
	    <item><c>on_tc_skip</c></item> </list> <p>For backwards
	    compatibility, if the new function is not exported from a
	    hook callback module, <c>common_test</c> will fall back
	    to the old interface and call the function without the
	    <c>Suite</c> argument.</p> </item> <item> <p>If either
	    <c>init_per_suite</c> or <c>end_per_suite</c> exists, but
	    not the other, then the non-existing function will be
	    reported as failed with reason <c>undef</c> in the test
	    log. The same goes for <c>init/end_per_group</c>. This
	    has always been a requirement according to the user's
	    guide, but now <c>common_test</c> is more explicit in the
	    report.</p> </item> <item> <p>If <c>init_per_suite</c>
	    was exported from a test suite, but not
	    <c>end_per_suite</c>, then <c>pre/post_end_per_suite</c>
	    was called with <c>Suite=ct_framework</c> instead of the
	    correct suite name. This is now corrected.</p> </item>
	    <item> <p>If <c>end_per_group</c> was exported from a
	    suite, but not <c>init_per_group</c>, then
	    <c>end_per_group</c> was never called. This is now
	    corrected.</p> </item> <item> <p>Tests that were skipped
	    before calling <c>pre_init_per_*</c> got faulty calls to
	    the corresponding <c>post_init_per_*</c>. E.g. if a test
	    was skipped because <c>suite/0</c> failed, then
	    <c>post_init_per_suite</c> would be called even though
	    <c>pre_init_per_suite</c> and <c>init_per_suite</c> were
	    not called. This is now corrected so a <c>post_*</c>
	    callback will never be called unless the corresponding
	    <c>pre_*</c> callback has been called first.</p> </item>
	    <item> <p>Tests that were skipped before or in
	    <c>init_per_testcase</c> got faulty calls to
	    <c>pre_end_per_testcase</c> and
	    <c>post_end_per_testcase</c>. This is now corrected so
	    <c>pre/post_end_per_testcase</c> are not called when
	    <c>end_per_testcase</c> is not called.</p> </item> <item>
	    <p>If an exit signal causes the test case process to die
	    while running <c>init_per_testcase</c>, the case was
	    earlier reported as failed with reason <c>{skip,...}</c>.
	    This is now corrected so the case will be marked as
	    skipped.</p> </item> <item> <p>If an exist signal causes
	    the test case process to die while running
	    <c>end_per_testcase</c>, the case was earlier marked as
	    failed. This is now corrected so the status of the test
	    case is not changed - there is only a warning added to
	    the comment field.</p> </item> <item> <p>If a test case
	    was skipped because of option
	    <c>{force_stop,skip_rest}</c> or because of a failed
	    sequence, then no <c>tc_start</c> event would be sent,
	    only <c>tc_done</c>. This is now corrected so both events
	    are sent.</p> </item> <item> <p>When skipping or failing
	    in a configuration function, the configuration function
	    itself would get <c>{auto_skipped,Reason}</c>,
	    <c>{skipped,Reason}</c> or <c>{failed,Reason}</c> in the
	    hook callbacks <c>on_tc_skip</c> or <c>on_tc_fail</c>.
	    The other test cases that were skipped as a result of
	    this would only get <c>Reason</c> in <c>on_tc_skip</c>.
	    This is now corrected so even the configuration function
	    that caused the skip/fail will only get <c>Reason</c> in
	    the hook callback.</p> </item> </list>
          <p>
	    Own Id: OTP-10599 Aux Id: kunagi-344 [255] </p>
        </item>
        <item>
          <p>
	    When a test case was skipped by a <c>skip_cases</c>
	    statement in a test spec, then <c>cth_surefire</c> would
	    erroneously mark the previous test case as skipped in the
	    xml report. The actually skipped test case would not be
	    present in the xml report at all. This is now corrected.</p>
          <p>
	    Own Id: OTP-14129 Aux Id: seq13244 </p>
        </item>
        <item>
	    <p>The <c>multiply_timetraps</c> and
	    <c>scale_timetraps</c> options did not work with test
	    specifications, which has been corrected.</p>
          <p>
	    Own Id: OTP-14210</p>
        </item>
      </list>
    </section>


    <section><title>Improvements and New Features</title>
      <list>
        <item>
          <p>
	    ct_testspec:get_tests/1 is added. This is used by rebar3
	    to get all directories that must be compiled when running
	    tests from testspec - instead of implementing testspec
	    parsing in rebar3.</p>
          <p>
	    Own Id: OTP-14132</p>
        </item>
      </list>
    </section>

</section>

<section><title>Common_Test 1.13</title>

    <section><title>Fixed Bugs and Malfunctions</title>
      <list>
        <item>
          <p>
	    Some types of printouts to screen during test runs
	    (including <c>ct:print/1,2,3,4</c>) used the local
	    <c>user</c> process as IO device and these printouts
	    would not be visible when e.g. running tests via a shell
	    on a remote node. A default Common Test group leader
	    process has been introduced to solve the problem. This
	    process routes printouts to the group leader of the
	    starting process, if available, otherwise to <c>user</c>.</p>
          <p>
	    Own Id: OTP-13973 Aux Id: ERL-279 </p>
        </item>
        <item>
          <p>
	    Some Common Test processes, that act as I/O group leaders
	    for test cases, would not terminate as expected at the
	    end of test runs. This error has been corrected.</p>
          <p>
	    Own Id: OTP-14026 Aux Id: ERL-287 </p>
        </item>
        <item>
          <p>
	    The logging verbosity feature was incorrectly documented.
	    The default verbosity levels for test runs is e.g. not 50
	    (<c>?STD_VERBOSITY</c>), but 100 (<c>?MAX_VERBOSITY</c>).
	    Also, some of the examples had errors and flaws. The
	    corresponding chapter (5.18) in the User's Guide has been
	    updated.</p>
          <p>
	    Own Id: OTP-14044 Aux Id: seq13223 </p>
        </item>
      </list>
    </section>


    <section><title>Improvements and New Features</title>
      <list>
        <item>
          <p>
	    A feature to let the user specify headings to log
	    printouts has been added. The heading is specified as
	    <c>{heading,string()}</c> in the <c>Opts</c> list
	    argument to <c>ct:pal/3,4,5</c>, <c>ct:print/3,4,5</c>,
	    or <c>ct:log/3,4,5</c>. If the heading option is omitted,
	    the category name, or <c>"User"</c>, is used as the
	    heading instead.</p>
          <p>
	    Own Id: OTP-14043 Aux Id: seq13226 </p>
        </item>
      </list>
    </section>

</section>

<section><title>Common_Test 1.12.3</title>

    <section><title>Fixed Bugs and Malfunctions</title>
      <list>
        <item>
          <p>
	    If the telnet server would pause during transmission of a
	    line of text before terminating the line, the
	    <c>ct_telnet:expect/3</c> function would print the line
	    twice in the test case HTML log. This problem has been
	    fixed.</p>
          <p>
	    Own Id: OTP-13730 Aux Id: seq13135 </p>
        </item>
        <item>
          <p>
	    The functions <c>ct:set_verbosity/2</c> and
	    <c>ct:get_verbosity/1</c> have been added in order to
	    make it possible for test cases, CT Hooks, or test
	    framework functions, to modify and read verbosity levels
	    for logging.</p>
          <p>
	    Own Id: OTP-13841</p>
        </item>
        <item>
	    <p><c>make</c> (tools) and <c>ct_make</c> (common_test)
	    would crash if an Erlang source file contained a
	    <c>-warning()</c> directive.</p>
          <p>
	    Own Id: OTP-13855</p>
        </item>
      </list>
    </section>

</section>

<section><title>Common_Test 1.12.2</title>

    <section><title>Fixed Bugs and Malfunctions</title>
      <list>
        <item>
          <p>
	    The following modules were missing in
	    common_test.app.src: ct_groups, ct_property_test,
	    ct_release_test, ct_webtool, ct_webtool_sup,
	    test_server_gl. They have now been added.</p>
          <p>
	    Own Id: OTP-13475</p>
        </item>
        <item>
          <p>
	    Common Test printed incorrect timestamps for received
	    error reports.</p>
          <p>
	    Own Id: OTP-13615 Aux Id: seq13124 </p>
        </item>
      </list>
    </section>

</section>

<section><title>Common_Test 1.12.1</title>

    <section><title>Fixed Bugs and Malfunctions</title>
      <list>
        <item>
          <p>
	    The <c>nodelay</c> option used to be enabled
	    (<c>true</c>) by default for sockets opened by the Common
	    Test telnet client. This appeared to cause communication
	    problems with telnet servers on some systems, and
	    therefore the option is no longer used. Its value may
	    instead be specified in the telnet connection settings.
	    See the man page for <c>ct_telnet</c> for details. Please
	    note that the interface function <c>connect</c> in
	    <c>unix_telnet</c> has been updated with an extra
	    argument and is now <c>unix_telnet:connect/7</c>.</p>
          <p>
	    Own Id: OTP-13462 Aux Id: seq13077 </p>
        </item>
        <item>
          <p>
	    Fix bug in cth_surefire: When a pre_init_per_suite hook
	    fails before reaching the
	    cth_surefire:pre_init_per_suite, cth_surefire produced
	    incorrect XML.</p>
          <p>
	    Own Id: OTP-13513</p>
        </item>
        <item>
          <p>
	    The <c>ct:get_timetrap_info/0</c> function has been
	    updated to return more information about timetrap
	    scaling.</p>
          <p>
	    Own Id: OTP-13535</p>
        </item>
        <item>
          <p>
	    A problem with stylesheet HTML tags getting incorrectly
	    escaped by Common Test has been corrected.</p>
          <p>
	    Own Id: OTP-13536</p>
        </item>
        <item>
          <p>
	    The <c>ct_run</c> start flag <c>-no_esc_chars</c> and
	    <c>ct:run_test/1</c> start option <c>{esc_chars,Bool}</c>
	    have been introduced to make it possible to disable
	    automatic escaping of characters. Automatic escaping of
	    special HTML characters printed with <c>io:format/1,2</c>
	    and <c>ct:pal/1,2,3,4</c> was introduced in Common Test
	    1.12. The new flag/option may be used to disable this
	    feature for backwards compatibility reasons. (The option
	    is also supported in test specifications).</p>
          <p>
	    Own Id: OTP-13537</p>
        </item>
      </list>
    </section>

</section>

<section><title>Common_Test 1.12</title>

    <section><title>Fixed Bugs and Malfunctions</title>
      <list>
        <item>
          <p>
	    This update fixes the problem with generic printouts in
	    the html log file not having special characters escaped.
	    Printouts made with <c>io:format/2</c> and
	    <c>ct:pal/2</c> will now get special characters escaped
	    automatically. Common Test will not attempt to escape
	    characters printed with <c>ct:log/2</c> since it is
	    assumed that the user may want to print html tagged data
	    using this function. A new function, <c>ct:log/5</c>, has
	    been added, which offers optional escaping of characters.
	    The latter function may also be used to print text to the
	    log without headers and CSS class wrapping (analogue to
	    <c>io:format/2</c>).</p>
          <p>
	    Own Id: OTP-13003 Aux Id: seq13005 </p>
        </item>
        <item>
          <p>
	    Commit 4cf832f1ad163f5b25dd8a6f2d314c169c23c82f
	    erroneously removed logging of open and close of netconf
	    connections. This is now corrected.</p>
          <p>
	    Own Id: OTP-13386</p>
        </item>
        <item>
          <p>
	    The directory to which nodes started with
	    <c>test_server:start_node/3</c> writes their
	    erl_crash.dump is changed. The crashdumps were earlier
	    written to the directory of test_server.beam, but in
	    later versions of Microsoft Windows this is no longer
	    writable (even for administrators). The framework
	    (common_test) log directory is now used instead.</p>
          <p>
	    Own Id: OTP-13388</p>
        </item>
      </list>
    </section>


    <section><title>Improvements and New Features</title>
      <list>
        <item>
          <p>
	    This update makes it possible to specify multiple
	    instances of the same group or test case in one test
	    specification term in order to repeat execution. Example:
	    <c>{groups, "./", my_SUITE, [my_group, my_group], {cases,
	    all}}, or {cases, "./", my_SUITE, [my_tc, my_tc,
	    my_tc]}.</c></p>
          <p>
	    Own Id: OTP-13241 Aux Id: seq12979 </p>
        </item>
        <item>
          <p>
	    Two new CT hook functions have been added:
	    <c>post_init_per_testcase/4</c> and
	    <c>pre_end_per_testcase/3</c>. With these hook functions,
	    it is possible to perform arbitrary actions (including
	    modifications of test execution, test state and results)
	    immediately before and after the execution of the test
	    case.</p>
          <p>
	    Own Id: OTP-13242 Aux Id: seq12991 </p>
        </item>
        <item>
          <p>
	    The <c>ct_netconfc</c> was earlier very restrictive as to
	    which SSH options the user could set. This is now
	    changed, and any SSH option is now allowed. The netconf
	    client will simply pass on any option, which it does not
	    recognize, to SSH.</p>
          <p>
	    Own Id: OTP-13338 Aux Id: seq13053,seq13069 </p>
        </item>
      </list>
    </section>

</section>

<section><title>Common_Test 1.11.2</title>

    <section><title>Fixed Bugs and Malfunctions</title>
      <list>
        <item>
          <p>
	    If a ssh package contained more than one netconf end tag,
	    then the second end tag was never detected in
	    ct_netconfc:handle_data. Instead it was included in the
	    XML data given to the xmerl parser, which then failed.
	    The problem was introduced by OTP-13007, and has now been
	    corrected.</p>
          <p>
	    Own Id: OTP-13323</p>
        </item>
      </list>
    </section>

</section>

<section><title>Common_Test 1.11.1</title>

    <section><title>Fixed Bugs and Malfunctions</title>
      <list>
        <item>
          <p>
	    When data from the netconf server was split into many ssh
	    packages, the netconf client performed really bad. This
	    is now improved.</p>
          <p>
	    Own Id: OTP-13007</p>
        </item>
        <item>
          <p>
	    In ct_netconfc, if a timer expired 'at the same time' as
	    the server sent the rpc-reply, the timeout message might
	    already be in the client's message queue when the client
	    removed the timer ref from its 'pending' list. This
	    caused a crash in the client since the timer ref could no
	    longer be found when handling the timeout message. This
	    problem is now fixed by always flushing the timeout
	    message from the message queue when canceling a timer.</p>
          <p>
	    Own Id: OTP-13008</p>
        </item>
        <item>
          <p>
	    The error logger handler ct_conn_log_h did not respect
	    the 'silent' option, and tried to print to an undefined
	    file descriptor. This has been corrected.</p>
          <p>
	    Own Id: OTP-13035</p>
        </item>
        <item>
          <p>
	    If the user would let the test run proceed after test
	    suite compilation failure, Common Test did not set the
	    exit status to indicate failure as expected. This has
	    been corrected. Also, the 'abort_if_missing_suites'
	    option now makes Common Test abort the test run without
	    asking the user if compilation fails, even if access to
	    stdin/stdout exists.</p>
          <p>
	    Own Id: OTP-13173 Aux Id: seq12978 </p>
        </item>
        <item>
          <p>
	    With the Common Test 'create_priv_dir' start option set
	    to 'auto_per_tc', the name of the priv directory for a
	    configuration function could clash with the name of the
	    priv directory for a test case, which would cause Test
	    Server failure. This error has been corrected.</p>
          <p>
	    Own Id: OTP-13181</p>
        </item>
      </list>
    </section>

</section>

<section><title>Common_Test 1.11</title>

    <section><title>Fixed Bugs and Malfunctions</title>
      <list>
        <item>
          <p>
	    The status of an aborted test due to test suite
	    compilation error has changed from 'auto_skipped' to
	    'failed'. This affects both the textual log file, event
	    handling and CT hook callbacks. The logging of
	    compilation failures has also been improved, especially
	    in the case of multiple test suites failing compilation.</p>
          <p>
	    Own Id: OTP-10816</p>
        </item>
        <item>
          <p>
	    The Test Server source code parser (erl2html2) failed to
	    handle the macro tuple in the syntax tree returned by
	    epp_dodger. This error has been corrected.</p>
          <p>
	    Own Id: OTP-12740</p>
        </item>
        <item>
	    <p>New options to make it possible to specify ssh_port in
	    a .spec file: [{node_start, [{ssh_port, 9999}]}].</p>
	    <p>And also to specify additional ssh options like paths
	    to public-key files: [{node_start, [{ssh_opts,
	    [{user_dir, "/home/shrek/e2/"}]}]}].</p>
          <p>
	    Own Id: OTP-12809</p>
        </item>
      </list>
    </section>


    <section><title>Improvements and New Features</title>
      <list>
        <item>
          <p>
	    Earlier there was no way to add optional parameters like
	    default-operation to an edit-config request sent with
	    ct_netconfc:edit_config/3,4, you had to use
	    ct_netconfc:send_rpc/2,3. For simplicity and completion,
	    a new optional argument, OptParams, is now added to the
	    edit_config function.</p>
          <p>
	    Own Id: OTP-10446 Aux Id: kunagi-266 [177] </p>
        </item>
        <item>
          <p>
	    When running OTP tests using the ts interface, it is now
	    possible to specify so called test categories per OTP
	    application. A test category is represented by a CT test
	    specification and defines an arbitrary subset of existing
	    test suites, groups and cases. Examples of test
	    categories are 'smoke' (smoke tests) and 'bench'
	    (benchmarks). (Call ts:help() for more info). Also,
	    functions for reading terms from the current test
	    specification during test, ct:get_testspec_terms/0 and
	    ct:get_testspec_terms/1, have been implemented.</p>
          <p>
	    Own Id: OTP-11962</p>
        </item>
        <item>
          <p>
	    Obsolete scripts and make file operations have been
	    removed and the installation chapter in the Common Test
	    User's Guide has been updated.</p>
          <p>
	    Own Id: OTP-12421</p>
        </item>
        <item>
          <p>
	    The 'keep_alive' interval has been reduced to 8 seconds,
	    which is two seconds shorter than the default
	    'idle_timeout' value for ct_telnet:expect/3. This way,
	    the telnet server receives a NOP message (which might
	    trigger an action) before the operation times out. Also
	    the TCP option 'nodelay' has been enabled per default for
	    all telnet connections, in order to reduce the risk for
	    communication timeouts.</p>
          <p>
	    Own Id: OTP-12678 Aux Id: seq12818 </p>
        </item>
        <item>
          <p>
	    When the ct_run program is executed without any flags,
	    "-dir ." is now used as default start flag. Similarly,
	    the option {dir,"."} is used by ct:run_test/1 if called
	    with an empty list. Also, the help text (ct_run -help)
	    has been updated, as well as the Running Tests chapter in
	    the Common Test User's Guide.</p>
          <p>
	    Own Id: OTP-12684 Aux Id: seq12865 </p>
        </item>
      </list>
    </section>

</section>

<section><title>Common_Test 1.10.1</title>

    <section><title>Fixed Bugs and Malfunctions</title>
      <list>
        <item>
          <p>
	    A fault in the Common Test logger process, that caused
	    the application to crash when running on a long name
	    node, has been corrected.</p>
          <p>
	    Own Id: OTP-12643</p>
        </item>
        <item>
          <p>
	    A 'wait_for_prompt' option in ct_telnet:expect/3 has been
	    introduced which forces the function to not return until
	    a prompt string has been received, even if other expect
	    patterns have already been found.</p>
          <p>
	    Own Id: OTP-12688 Aux Id: seq12818 </p>
        </item>
        <item>
          <p>
	    If the last expression in a test case causes a timetrap
	    timeout, the stack trace is ignored and not printed to
	    the test case log file. This happens because the
	    {Suite,TestCase,Line} info is not available in the stack
	    trace in this scenario, due to tail call elimination.
	    Common Test has been modified to handle this situation by
	    inserting a {Suite,TestCase,last_expr} tuple in the
	    correct place and printing the stack trace as expected.</p>
          <p>
	    Own Id: OTP-12697 Aux Id: seq12848 </p>
        </item>
        <item>
          <p>
	    Fixed a buffer problem in ct_netconfc which could cause
	    that some messages where buffered forever.</p>
          <p>
	    Own Id: OTP-12698 Aux Id: seq12844 </p>
        </item>
        <item>
          <p>
	    The VTS mode in Common Test has been modified to use a
	    private version of the Webtool application (ct_webtool).</p>
          <p>
	    Own Id: OTP-12704 Aux Id: OTP-10922 </p>
        </item>
        <item>
          <p>
	    Add possibility to add user capabilities in
	    <c>ct_netconfc:hello/3</c>.</p>
          <p>
	    Own Id: OTP-12707 Aux Id: seq12846 </p>
        </item>
      </list>
    </section>

</section>

<section><title>Common_Test 1.10</title>

    <section><title>Fixed Bugs and Malfunctions</title>
      <list>
        <item>
          <p>
	    The tests overview file, index.html, did not always get
	    updated correctly after a new test run. This was because
	    of a bug in the Common Test log cache mechanism which has
	    now been corrected.</p>
          <p>
	    Own Id: OTP-11400</p>
        </item>
        <item>
          <p>
	    When a successful test case returns, Common Test should,
	    according to the documentation, send a tc_done event to
	    the event handlers with Result = ok in the data field.
	    However, Common Test sets Result to the return value of
	    the test case instead. Common Test has been modified now
	    to comply with the documentation.</p>
          <p>
	    *** POTENTIAL INCOMPATIBILITY ***</p>
          <p>
	    Own Id: OTP-12279 Aux Id: seq12737, OTP-12531 </p>
        </item>
        <item>
          <p>
	    A ct_telnet:expect/3 call could never be aborted before
	    an idle_timeout, even if total_timeout had been set to a
	    lower value (i.e. a shorter time). This problem has been
	    fixed.</p>
          <p>
	    Own Id: OTP-12335</p>
        </item>
        <item>
          <p>
	    The undocumented return value {skipped,Reason} from
	    config functions and test cases was handled
	    inconsistently. Test cases were e.g. reported as
	    "skipped" to CT Hook functions, but "successful" to event
	    handlers. Now, the above return value is consistently
	    handled the same way as {skip,Reason} and this has also
	    been documented.</p>
          <p>
	    *** POTENTIAL INCOMPATIBILITY ***</p>
          <p>
	    Own Id: OTP-12359 Aux Id: seq12760 </p>
        </item>
        <item>
          <p>
	    The Erlang source code to HTML generator would sometimes
	    fail because epp:parse_erl_form/1 could not find and
	    expand required macros in included header files. The
	    problem has been solved by making sure common_test always
	    passes the full include path to epp. Also, a bug that
	    could cause erl_syntax:revert/1 to fail because of a
	    badly formed syntax tree has been corrected.</p>
          <p>
	    Own Id: OTP-12419</p>
        </item>
        <item>
          <p>
	    A missing group option in the ct_run help text has been
	    added.</p>
          <p>
	    Own Id: OTP-12433 Aux Id: seq12788 </p>
        </item>
        <item>
          <p>
	    Printouts by means of ct:log/2/3 or ct:pal/2/3 from the
	    hook functions on_tc_fail/2 and on_tc_skip/2 would (quite
	    unexpectedly) end up in the "unexpected i/o" log file
	    instead of in the test case log file. This behaviour has
	    been changed so that now, all printouts (including stdio
	    printouts) from these hook functions will be routed to
	    the test case log file.</p>
          <p>
	    Own Id: OTP-12468</p>
        </item>
        <item>
          <p>
	    ct_netconfc:action/3 will now - if the return type is
	    void - accept an RPC reply on the form
	    {ok,[simple_xml()]}, and in this event return only the
	    atom ok.</p>
          <p>
	    Own Id: OTP-12491 Aux Id: seq12797 </p>
        </item>
        <item>
          <p>
	    OTP-11971 erroneously changed the handling of relative
	    paths for incl_dirs specified in the cover spec file.
	    This is now corrected so these are expected to be
	    relative to the directory where the cover spec file
	    itself is stored</p>
          <p>
	    Own Id: OTP-12498 Aux Id: OTP-11971 </p>
        </item>
        <item>
          <p>
	    Some test cases have been updated to use ct:sleep/1
	    instead of timer:sleep/1. The reason being that the sleep
	    times need to be scaled to compensate for slow execution
	    (e.g. when cover is running).</p>
          <p>
	    Own Id: OTP-12574</p>
        </item>
      </list>
    </section>


    <section><title>Improvements and New Features</title>
      <list>
        <item>
          <p>
	    Common Test now exports a function,
	    ct:get_event_mgr_ref/0, that returns the name of the
	    Common Test event manager. This makes it possible to plug
	    in event handlers to the event manager while tests are
	    running (using the gen_event API).</p>
          <p>
	    Own Id: OTP-12506 Aux Id: seq12802 </p>
        </item>
        <item>
          <p>
	    When a test case (or configuration function) fails
	    because of an exit signal from a linked process, Common
	    Test previously passed only the reason for process
	    termination to the CT post hook functions and the event
	    handlers (in the tc_done event). This has been changed so
	    that now the tuple {'EXIT',ReasonForProcessTermination}
	    is passed instead. This makes it much easier in the CT
	    post hook functions to distinguish a failure of this sort
	    from other types of errors and from the return value of a
	    successful test case.</p>
          <p>
	    *** POTENTIAL INCOMPATIBILITY ***</p>
          <p>
	    Own Id: OTP-12531 Aux Id: OTP-12279 </p>
        </item>
        <item>
          <p>
	    A new feature has been introduced in ct_telnet:get_data/1
	    that makes it possible to automatically poll the telnet
	    connection in case an incomplete string (one that has not
	    yet been terminated by a newline) remains in the receive
	    buffer. The polling is controlled by two new telnet
	    config values, which are documented in the ct_telnet
	    reference manual. The polling mechanism is disabled by
	    default (making the get_data/1 function backwards
	    compatible).</p>
          <p>
	    Own Id: OTP-12627</p>
        </item>
      </list>
    </section>

</section>

<section><title>Common_Test 1.9</title>

    <section><title>Fixed Bugs and Malfunctions</title>
      <list>
        <item>
          <p>
	    The source code to html code generator in Test Server
	    (and Common Test) would fail to generate anchors in the
	    html code for functions with non-expandable macros,
	    resulting in bad html links to such functions. This
	    correction lets the code generator ignore macros that
	    can't be expanded (i.e. not pre-process them), so that
	    correct anchors will always be produced.</p>
          <p>
	    Own Id: OTP-11766 Aux Id: seq12556 </p>
        </item>
        <item>
          <p>
	    OTP-11971 erroneously changed the handling of relative
	    paths (import/export files) specified in the cover spec
	    file. This is now corrected so these are expected to be
	    relative to the directory where the cover spec file
	    itself is stored.</p>
          <p>
	    Own Id: OTP-12031</p>
        </item>
        <item>
          <p>
	    Common Test would sometimes crash while trying to print
	    large amounts of SASL reports to log on a computer with a
	    slow file system. This problem (due to an error in IO
	    message buffering in ct_logs) has been fixed.</p>
          <p>
	    Own Id: OTP-12159</p>
        </item>
        <item>
          <p>
	    The common_test telnet client, ct_telnet and friends, had
	    some unstable test cases. Some of these were caused by
	    the unix_telnet callback sending an extra newline after
	    sending the password. This caused the sever to send an
	    extra prompt back which confused the tests. The extra
	    newline is no longer sent.</p>
          <p>
	    Also, debug printouts and logging from the telnet client
	    is improved, and some test cases are slightly modified in
	    order to stabilize the test.</p>
          <p>
	    Own Id: OTP-12329</p>
        </item>
        <item>
          <p>
	    ct_netconfc did not expect the return value
	    {error,timeout} from ssh_connection:subsystem/4. This has
	    been corrected.</p>
          <p>
	    Own Id: OTP-12334</p>
        </item>
      </list>
    </section>


    <section><title>Improvements and New Features</title>
      <list>
        <item>
          <p>
	    A new option, <c>{newline,boolean()}</c> is added to all
	    functions in <c>ct_telnet</c> that send data (command
	    strings) to the telnet server. By default,
	    <c>ct_telnet</c> adds a newline to all command strings,
	    and by setting the new option to <c>false</c> this
	    behavior is turned off.</p>
          <p>
	    Own Id: OTP-12252 Aux Id: seq12730 </p>
        </item>
        <item>
          <p>
	    Distribute <c>autoconf</c> helpers to applications at
	    build time instead of having multiple identical copies
	    committed in the repository.</p>
          <p>
	    Own Id: OTP-12348</p>
        </item>
      </list>
    </section>

</section>

<section><title>Common_Test 1.8.2</title>

    <section><title>Fixed Bugs and Malfunctions</title>
      <list>
        <item>
          <p>
	    Ticket OTP-11971 introduced a runtime dependency towards
	    test_server-3.7.1, since the interface between
	    test_server and common_test was changed. Erroneously, the
	    common_test.app file was not updated according to this.
	    This has now been corrected.</p>
          <p>
	    Own Id: OTP-12037</p>
        </item>
      </list>
    </section>


    <section><title>Improvements and New Features</title>
      <list>
        <item>
          <p>
	    Warning: this is experimental and may disappear or change
	    without previous warning.</p>
          <p>
	    Experimental support for running Quickcheck and PropEr
	    tests from common_test suites is added to common_test.
	    See the reference manual for the new module
	    <c>ct_property_testing</c>.</p>
          <p>
	    Experimental property tests are added under
	    <c>lib/{inet,ssh}/test/property_test</c>. They can be run
	    directly or from the commont_test suites
	    <c>inet/ftp_property_test_SUITE.erl</c> and
	    <c>ssh/test/ssh_property_test_SUITE.erl</c>.</p>
          <p>
	    See the code in the <c>test</c> directories and the man
	    page for details.</p>
          <p>
	    (Thanks to Tuncer Ayaz for a patch adding Triq)</p>
          <p>
	    Own Id: OTP-12119</p>
        </item>
      </list>
    </section>

</section>

<section><title>Common_Test 1.8.1</title>

    <section><title>Fixed Bugs and Malfunctions</title>
      <list>
        <item>
          <p>
	    Substrings in long telnet messages would sometimes get
	    wrongly reversed. This error has been corrected.</p>
          <p>
	    Own Id: OTP-11871 Aux Id: seq12581 </p>
        </item>
        <item>
          <p>
	    The basic_html logging mode in Common Test (for
	    compatibility with old browsers) generated HTML code with
	    unbalanced tags. This has been fixed.</p>
          <p>
	    Own Id: OTP-11917 Aux Id: seq12598 </p>
        </item>
        <item>
          <p>
	    The mechanism for running code cover analysis with
	    common_test has been improved. Earlier, if a test run
	    consisted of multiple tests, cover would be started and
	    stopped for each test. This would give "intermediate"
	    cover logs available from the "Coverage log" link on the
	    test suite result pages. To accumulate cover data over
	    all tests, the 'export' option had to be used in the
	    cover spec file. This was not well documented, and the
	    functionality was quite confusing.</p>
          <p>
	    Using the 'nodes' option in the cover spec file would
	    fail when the test run consisted of multiple tests, since
	    the specified nodes would only be included in the cover
	    analysis of the first test.</p>
          <p>
	    The repeated compilation and analysis of the same modules
	    was also very time consuming.</p>
          <p>
	    To overcome these problems, ct will now only cover
	    compile and analyze modules once per test run, i.e. once
	    for each cover spec file. The log file is available via a
	    new button on the top level index page. The old "Coverage
	    log" links on the test suite result pages still exist,
	    but they all point to the same log containing the
	    accumulated result.</p>
          <p>
	    Own Id: OTP-11971</p>
        </item>
        <item>
          <p>
	    If multiple tests would run simultaneously on different
	    Erlang nodes, writing their logs to the same directory,
	    then there would often be entries in the all_runs.html
	    log file showing incomplete results (all zeroes) upon
	    completion. This problem was caused by a bug in the
	    Common Test log cache mechanism, which has been fixed.</p>
          <p>
	    Own Id: OTP-11988 Aux Id: seq12611 </p>
        </item>
      </list>
    </section>

</section>

<section><title>Common_Test 1.8</title>

    <section><title>Fixed Bugs and Malfunctions</title>
      <list>
        <item>
          <p>
	    The error generated if a test case process received an
	    exit from a linked process while executing
	    init_per_testcase/2, was handled incorrectly by Common
	    Test. The problem has been solved, and Common Test now
	    reports this type of error correctly, with proper error
	    reason and exit location as well.</p>
          <p>
	    Own Id: OTP-11643</p>
        </item>
        <item>
          <p>
	    Running a parallel test case group with two or more
	    instances of the same test case would result in identical
	    log file names, and one test case instance would
	    overwrite the log file of another. This problem has been
	    solved.</p>
          <p>
	    Own Id: OTP-11644</p>
        </item>
        <item>
          <p>
	    Application upgrade (appup) files are corrected for the
	    following applications: </p>
          <p>
	    <c>asn1, common_test, compiler, crypto, debugger,
	    dialyzer, edoc, eldap, erl_docgen, et, eunit, gs, hipe,
	    inets, observer, odbc, os_mon, otp_mibs, parsetools,
	    percept, public_key, reltool, runtime_tools, ssh,
	    syntax_tools, test_server, tools, typer, webtool, wx,
	    xmerl</c></p>
          <p>
	    A new test utility for testing appup files is added to
	    test_server. This is now used by most applications in
	    OTP.</p>
          <p>
	    (Thanks to Tobias Schlager)</p>
          <p>
	    Own Id: OTP-11744</p>
        </item>
        <item>
          <p>
	    The <c>cth_surefire</c> hook would crash in
	    <c>pre_init_per_suite/3</c> if a previous hook returned
	    <c>{skip,Reason}</c> or <c>{fail,Reason}</c> instead of a
	    <c>Config</c> list. This error has been corrected, and
	    <c>cth_surefire</c> will now simply propagate the
	    received <c>InitData</c> value instead.</p>
          <p>
	    Own Id: OTP-11811</p>
        </item>
        <item>
          <p>
	    Specs of return values are corrected for
	    <c>ct_netconfc:get/2,3</c>,
	    <c>ct_netconfc:get_config/3,4</c>,
	    <c>ct_netconfc:action/2,3</c>,
	    <c>ct_netconfc:send_rpc/2,3</c> and
	    <c>ct_netconfc:send/2,3</c>.</p>
          <p>
	    Own Id: OTP-11834 Aux Id: seq12574 </p>
        </item>
      </list>
    </section>


    <section><title>Improvements and New Features</title>
      <list>
        <item>
          <p>
	    ct_telnet can now log all communication taking place
	    during a telnet session. Previously, only information
	    about ct_telnet operations and commands, as well as
	    explicitly requested data from the server, was logged.</p>
          <p>
	    Furthermore, a logging mechanism based on an Error Logger
	    event handler and a dedicated Common Test hook,
	    <c>cth_conn_log</c>, now makes it possible to print data
	    for individual connections to separate log files. Please
	    see the <c>ct_telnet</c> reference manual for more
	    information and examples.</p>
          <p>
	    Important note: A new argument, <c>ConnName</c> has been
	    added to the <c>unix_telnet:connect/5</c> callback
	    function. This forces users that use private ct_telnet
	    callback modules to update their code according to
	    <c>unix_telnet:connect/6</c>. Please see the
	    <c>unix_telnet</c> reference manual and source code
	    module for details.</p>
          <p>
	    Own Id: OTP-11440 Aux Id: seq12457 </p>
        </item>
        <item>
          <p>
	    A new timeout option has been introduced for the
	    <c>ct_telnet:expect/3</c> function. With
	    <c>{total_timeout,Time}</c> it's possible to set a time
	    limit for the complete expect operation. After
	    <c>Time</c> milliseconds, <c>expect/3</c> returns
	    <c>{error,timeout}</c>. The default value used if
	    <c>total_timeout</c> is not specified, is infinity (i.e.
	    no time limit). Please see the <c>ct_telnet</c> reference
	    manual for more information.</p>
          <p>
	    Own Id: OTP-11689</p>
        </item>
        <item>
          <p>
	    Some function specs are corrected or moved and some edoc
	    comments are corrected in order to allow use of edoc.
	    (Thanks to Pierre Fenoll)</p>
          <p>
	    Own Id: OTP-11702</p>
        </item>
        <item>
          <p>
	    Test case group name information has been added to the
	    data sent with <c>tc_user_skip</c> and
	    <c>tc_auto_skip</c> event messages, as well as the data
	    passed in calls to the CT Hook functions
	    <c>on_tc_skip/3</c> and <c>on_tc_fail/3</c>. The
	    modification only affects the function name
	    element/argument. This value remains an atom if the test
	    case in question does not belong to a test case group.
	    Otherwise a tuple <c>{FuncName,GroupName}</c>
	    (<c>{atom(),atom()}</c>) is passed instead.</p>
          <p>
	    Note that this change may (depending on the patterns used
	    for matching) require modifications of user event
	    handlers and hook modules. Please see the Event Handling
	    chapter in the Common Test User's Guide, and the
	    reference manual for <c>ct_hooks</c>, for details.</p>
          <p>
	    Note also that the Test Server framework callback
	    function <c>report/2</c> has been modified. This change
	    only affects users with test frameworks interfacing Test
	    Server rather than Common Test. See the
	    <c>test_server_ctrl</c> reference manual for details.</p>
          <p>
	    *** POTENTIAL INCOMPATIBILITY ***</p>
          <p>
	    Own Id: OTP-11732 Aux Id: seq12541 </p>
        </item>
        <item>
          <p>
	    If Common Test can't prompt the user to abort or continue
	    the test run when one or more test suites fail to
	    compile, a new option,
	    <c>{abort_if_missing_suites,Bool}</c>, can be used to
	    specify whether it should proceed with the test run, or
	    stop execution. The default value of <c>Bool</c> is
	    <c>false</c> (i.e. to proceed even if suites are
	    missing).</p>
          <p>
	    Own Id: OTP-11769</p>
        </item>
      </list>
    </section>


    <section><title>Known Bugs and Problems</title>
      <list>
        <item>
          <p>
	    common_test: Fix problems reported by Dialyzer.</p>
          <p>
	    Own Id: OTP-11525</p>
        </item>
      </list>
    </section>

</section>

<section><title>Common_Test 1.7.4</title>

    <section><title>Fixed Bugs and Malfunctions</title>
      <list>
        <item>
          <p>
	    Return values from group and testcase info functions are
	    now properly checked, and associated test cases are auto
	    skipped if a return value is invalid.</p>
          <p>
	    Own Id: OTP-10631 Aux Id: kunagi-345 [256] </p>
        </item>
        <item>
	    <p>The way Common Test handles skipping of test cases has
	    been updated. In previous versions, returning
	    <c>{skip,Reason}</c> from a configuration function (such
	    as init_per_suite or init_per_group), resulted in all
	    affected test cases getting skipped with status
	    <c>auto_skipped</c>. This was inappropriate, since this
	    status is supposed to be used to inform that Common Test
	    has taken the initiative to skip something (e.g. a test
	    case group if init_per_group failed). Therefore, in this
	    version of Common Test, whenever the user skips a suite,
	    group, or individual test case (by means of a
	    configuration function or test specification term), the
	    affected test cases get the status <c>user_skipped</c>
	    instead.</p> <p>This update has meant a few changes that
	    may affect Common Test users in various ways:</p> <list>
	    <item>The test results and statistics will be affected,
	    which is important to know when running regression tests
	    and comparing results to previous test runs.</item>
	    <item>Users that read or parse the textual log file
	    <c>suite.log</c> will notice that an auto skipped
	    function is now reported as <c>auto_skipped</c> rather
	    than <c>skipped</c> as before.</item> <item>When
	    <c>require</c> fails in an info function (such as suite/0
	    or group/1), all affected configuration functions and
	    test cases are marked as <c>auto_skipped</c>.</item>
	    <item>If Common Test detects an error in the test suite
	    (such as e.g. an invalid all/0 function), all affected
	    configuration functions and test cases are marked as
	    <c>auto_skipped</c>.</item> <item>If a repeated test run
	    session reaches a deadline with <c>force_stop</c>
	    enabled, all remaining test cases are marked as
	    <c>auto_skipped</c> rather than <c>user_skipped</c> as
	    before.</item> <item>The event messages that Common Test
	    generates during test runs have been affected by this
	    update. For details see OTP-11524.</item> </list>
          <p>
	    Own Id: OTP-11305 Aux Id: OTP-11524 </p>
        </item>
        <item>
          <p>
	    Returning {skip, Reason} from a pre_end_per_group/3 user
	    hook function would result in an exit in the Common Test
	    cth_log_redirect hook. This problem has been solved.</p>
          <p>
	    Own Id: OTP-11409 Aux Id: seq12446 </p>
        </item>
        <item>
          <p>
	    When the netconf server did not respond to the
	    close-session request, the call to
	    ct_netconfc:close_session/2 would hang forever waiting
	    for the netconf client to terminate. This has been
	    corrected. The client will now always terminate (and take
	    down the connection) if the close-session request times
	    out.</p>
          <p>
	    Own Id: OTP-11478</p>
        </item>
      </list>
    </section>


    <section><title>Improvements and New Features</title>
      <list>
        <item>
          <p>
	    Fix cth_log_redirect.erl to fulfill gen_event behaviour.
	    Thanks to Roberto Aloi.</p>
          <p>
	    Own Id: OTP-11401</p>
        </item>
        <item>
          <p>
	    The first argument of the CT hook callback function
	    <c>on_tc_skip/3</c> has been modified. When this function
	    is called for <c>init_per_group</c> or
	    <c>end_per_group</c>, the value of the first argument is
	    now <c>{init_per_group,GroupName}</c> or
	    <c>{end_per_group,GroupName}</c>.</p>
          <p>
	    Own Id: OTP-11523</p>
        </item>
        <item>
	    <p>The following modifications have been made to the
	    event messages that Common Test sends during test
	    execution:</p> <list> <item>For the <c>tc_auto_skip</c>
	    event, the value of the <c>Func</c> element has changed
	    from <c>end_per_group</c> to
	    <c>{end_per_group,GroupName}</c>.</item> <item>When
	    <c>require</c> fails in an info function, such as suite/0
	    or group/1, the init configuration function is now
	    reported as <c>auto_skipped</c> intead of <c>skipped</c>,
	    with the <c>tc_done</c> event.</item> <item>When
	    <c>require</c> fails in an info function because of a
	    configuration name already in use, the <c>tc_done</c>
	    event now reports the error with a tuple (of size 2)
	    tagged <c>failed</c> instead of <c>skipped</c>.</item>
	    </list> <p>Please see the Event Handling chapter in the
	    Common Test User's Guide for reference. </p>
          <p>
	    Own Id: OTP-11524 Aux Id: OTP-11305 </p>
        </item>
      </list>
    </section>

</section>

<section><title>Common_Test 1.7.3</title>

    <section><title>Fixed Bugs and Malfunctions</title>
      <list>
        <item>
          <p>
	    Documentation is added for ct_netconfc:send and
	    ct_netconfc:send_rpc.</p>
          <p>
	    Own Id: OTP-11132</p>
        </item>
        <item>
          <p>
	    ct_netconfc:create_subscription only allowed one XML
	    element inside the 'filter' element. According to RFC5277
	    it should be allowed to add any number of elements inside
	    the filter, so this is now corrected.</p>
          <p>
	    Own Id: OTP-11166</p>
        </item>
        <item>
          <p>
	    The error handler installed by the Common Test hook
	    cth_log_redirect did not respond to init:stop/1/2. This
	    has been corrected.</p>
          <p>
	    Own Id: OTP-11175 Aux Id: seq12356 </p>
        </item>
        <item>
          <p>
	    Calling ct:pal/2 or ct:print/2 when Common Test was not
	    running, would cause an exit. This has been changed and
	    the string is now simply printed to stdout instead.</p>
          <p>
	    Own Id: OTP-11176</p>
        </item>
        <item>
          <p>
	    Fixed problem with the cth_log_redirect hook making calls
	    to an undefined function in ct_logs.</p>
          <p>
	    Own Id: OTP-11238</p>
        </item>
        <item>
          <p>
	    When running tests with the 'repeat' option, the Common
	    Test utility process did not always terminate quickly
	    enough after a test run, causing the start of the next
	    run to fail. A monitor is now used to ensure termination
	    of the utility process after each test run.</p>
          <p>
	    Own Id: OTP-11244 Aux Id: seq12396 </p>
        </item>
        <item>
          <p>
	    Test Server installed an error handler (test_server_h)
	    only to be able to write the name of the current test
	    case to stdout whenever it received an error- or progress
	    report. This functionality was not useful and has been
	    removed. The built-in Common Test hook, cth_log_redirect,
	    has instead been improved to now also tag all error- and
	    progress reports in the log with suite-, group-, and/or
	    test case name.</p>
          <p>
	    Own Id: OTP-11263 Aux Id: seq12251 </p>
        </item>
      </list>
    </section>


    <section><title>Improvements and New Features</title>
      <list>
        <item>
          <p>
	    A new log, the "Pre- and Post Test I/O Log", has been
	    introduced, which makes it possible to capture error- and
	    progress reports, as well as printouts made with ct:log/2
	    and ct:pal/2, before and after a test run. (Some minor
	    improvements of the logging system have been made at the
	    same time). Links to the new log are found on the Common
	    Test Framework Log page. The Common Test User's Guide has
	    been updated with information about the new log and also
	    with a new section on how to synchronize external
	    applications with Common Test by means of the CT Hook
	    init and terminate functions.</p>
          <p>
	    Own Id: OTP-11272</p>
        </item>
      </list>
    </section>

</section>

<section><title>Common_Test 1.7.2</title>

    <section><title>Fixed Bugs and Malfunctions</title>
      <list>
        <item>
          <p>
	    A design flaw in the generic connection handling in
	    Common Test made it impossible to implement a connection
	    handler that could map multiple connection names (i.e.
	    configuration variable aliases) to single connection
	    pids. This problem has been solved.</p>
          <p>
	    Own Id: OTP-10126 Aux Id: kunagi-178 [89] </p>
        </item>
        <item>
          <p>
	    If a telnet connection is hanging, then a call to
	    ct_telnet:close/1 will time out after 5 seconds and the
	    connection process is brutally killed. In some cases the
	    connection would not be unregistered and attempts at
	    opening a new connection with the same name would make
	    common_test try to reuse the same connection since it
	    believed that it was still alive. This has been corrected
	    - a killed connection is now always unregistered.</p>
          <p>
	    Own Id: OTP-10648 Aux Id: seq12212 </p>
        </item>
        <item>
          <p>
	    Test performance has been improved by means of a cache
	    for the top level HTML index logs (all_runs.html and
	    index.html, in the logdir directory). This solves
	    problems with slow start up times and test execution
	    times increasing with the number of ct_run directories
	    stored in logdir. The cached index entries are stored in
	    RAM during test execution and are saved to file in logdir
	    (for faster start up times) whenever a test run finishes.</p>
          <p>
	    Own Id: OTP-10855</p>
        </item>
        <item>
          <p>
	    Testing of the test specification functionality has been
	    improved and a couple of minor bugs have been discovered
	    and corrected.</p>
          <p>
	    Own Id: OTP-10857</p>
        </item>
        <item>
          <p>
	    Links to the top level index files in some HTML footers
	    had disappeared. This error has been corrected. Also, a
	    problem with the suite overview log file not being closed
	    properly has been solved.</p>
          <p>
	    Own Id: OTP-11046</p>
        </item>
        <item>
          <p>
	    Common Test would, in case of timetrap error, print a
	    warning in the log if end_per_testcase wasn't implemented
	    in the suite, even though it's an optional function. This
	    printout has been removed.</p>
          <p>
	    Own Id: OTP-11052</p>
        </item>
      </list>
    </section>


    <section><title>Improvements and New Features</title>
      <list>
        <item>
          <p>
	    If it could not be decided which test case a certain log
	    printout belonged to, the common test framework log was
	    earlier used. Such printouts are now instead sent to
	    unexpected_io.log.html in test_server so that there is
	    only one place to look for "missing" printouts.</p>
          <p>
	    Own Id: OTP-10494 Aux Id: kunagi-319 [230] </p>
        </item>
        <item>
          <p>
	    Make cover smarter about finding source from beam.</p>
          <p>
	    In particular, search using the source path in
	    module_info if the current heuristic fails.</p>
          <p>
	    Own Id: OTP-10902</p>
        </item>
        <item>
          <p>
	    Add a variant of ct_slave:start/2 that starts a node with
	    specified options on the local host.</p>
          <p>
	    Own Id: OTP-10920</p>
        </item>
        <item>
          <p>
	    Integrate elliptic curve contribution from Andreas
	    Schultz </p>
          <p>
	    In order to be able to support elliptic curve cipher
	    suites in SSL/TLS, additions to handle elliptic curve
	    infrastructure has been added to public_key and crypto.</p>
          <p>
	    This also has resulted in a rewrite of the crypto API to
	    gain consistency and remove unnecessary overhead. All OTP
	    applications using crypto has been updated to use the new
	    API.</p>
          <p>
	    Impact: Elliptic curve cryptography (ECC) offers
	    equivalent security with smaller key sizes than other
	    public key algorithms. Smaller key sizes result in
	    savings for power, memory, bandwidth, and computational
	    cost that make ECC especially attractive for constrained
	    environments.</p>
          <p>
	    Own Id: OTP-11009</p>
        </item>
        <item>
	    <p> Postscript files no longer needed for the generation
	    of PDF files have been removed. </p>
          <p>
	    Own Id: OTP-11016</p>
        </item>
        <item>
          <p>
	    A link is added from the red error printout in a test
	    case log (for a failed test case) to the full error
	    description at the end of the log. The reason for this is
	    that the error description in the red field is sometimes
	    truncated at 50 characters in order to keep the log as
	    short and easy to read as possible.</p>
          <p>
	    Own Id: OTP-11044 Aux Id: seq12304 </p>
        </item>
        <item>
          <p>
	    A new option 'no_prompt_check' is added to
	    ct_telnet:expect/3. If this option is used, ct_telnet
	    will not wait for a prompt or a newline before attempting
	    to match the given pattern.</p>
          <p>
	    Own Id: OTP-11095</p>
        </item>
      </list>
    </section>

</section>

<section><title>Common_Test 1.7.1</title>

    <section><title>Fixed Bugs and Malfunctions</title>
      <list>
        <item>
          <p>
	    If an event handler installed in the CT Master event
	    manager took too long to respond during the termination
	    phase, CT Master crashed because of a timeout after 5
	    secs. This would leave the system in a bad state. The
	    problem has been solved by means of a 30 min timeout
	    value and if CT Master gets a timeout after that time, it
	    now kills the event manager and shuts down properly.</p>
          <p>
	    Own Id: OTP-10634 Aux Id: kunagi-347 [258] </p>
        </item>
        <item>
          <p>
	    Printing with any of the ct printout functions from an
	    event handler installed by Common Test, would cause a
	    deadlock. This problem has been solved.</p>
          <p>
	    Own Id: OTP-10826 Aux Id: seq12250 </p>
        </item>
        <item>
          <p>
	    Using the force_stop flag/option to interrupt a test run
	    caused a crash in Common Test. This problem has been
	    solved.</p>
          <p>
	    Own Id: OTP-10832</p>
        </item>
      </list>
    </section>


    <section><title>Improvements and New Features</title>
      <list>
        <item>
          <p>
	    Removed depricated run_test program, use ct_run instead.</p>
          <p>
	    *** POTENTIAL INCOMPATIBILITY ***</p>
          <p>
	    Own Id: OTP-9052</p>
        </item>
      </list>
    </section>


    <section><title>Known Bugs and Problems</title>
      <list>
        <item>
          <p>
	    Test case execution time increases with size of test run.</p>
          <p>
	    Own Id: OTP-10855</p>
        </item>
      </list>
    </section>

</section>

<section><title>Common_Test 1.7</title>

    <section><title>Fixed Bugs and Malfunctions</title>
      <list>
        <item>
          <p>
	    Severe errors detected by <c>test_server</c> (e.g. if log
	    files directories cannot be created) will now be reported
	    to <c>common_test</c> and noted in the <c>common_test</c>
	    logs.</p>
          <p>
	    Own Id: OTP-9769 Aux Id: kunagi-202 [113] </p>
        </item>
        <item>
          <p>
	    The earlier undocumented cross cover feature for
	    accumulating cover data over multiple tests has now been
	    fixed and documented.</p>
          <p>
	    Own Id: OTP-9870 Aux Id: kunagi-206 [117] </p>
        </item>
        <item>
          <p>
	    If a busy test case generated lots of error messages,
	    cth_log_redirect:post_end_per_testcase would crash with a
	    timeout while waiting for the error logger to finish
	    handling all error reports. The default timer was 5
	    seconds. This has now been extended to 5 minutes.</p>
          <p>
	    Own Id: OTP-10040 Aux Id: kunagi-173 [84] </p>
        </item>
        <item>
	    <p>When a test case failed because of a timetrap time
	    out, the <c>Config</c> data for the case was lost in the
	    following call to <c>end_per_testcase/2</c>, and also in
	    calls to the CT Hook function
	    <c>post_end_per_testcase/4</c>. This problem has been
	    solved and the <c>Config</c> data is now correctly passed
	    to the above functions after a timetrap timeout
	    failure.</p>
          <p>
	    Own Id: OTP-10070 Aux Id: kunagi-175 [86] </p>
        </item>
        <item>
          <p>
	    Some calls to deprecated and removed functions in snmp
	    are removed from ct_snmp.</p>
          <p>
	    Own Id: OTP-10088 Aux Id: kunagi-176 [87] </p>
        </item>
        <item>
	    <p>In test_server, the same process would supervise the
	    currently running test case and be group leader (and IO
	    server) for the test case. Furthermore, when running
	    parallel test cases, new temporary supervisor/group
	    leader processes were spawned and the process that was
	    group leader for sequential test cases would not be
	    active. That would lead to several problems:</p>
	    <p>* Processes started by init_per_suite will inherit the
	    group leader of the init_per_suite process (and that
	    group leader would not process IO requests when parallel
	    test cases was running). If later a parallel test case
	    caused such a processto print using (for example)
	    io:format/2, the calling would hang.</p>
	    <p>* Similarly, if a process was spawned from a parallel
	    test case, it would inherit the temporary group leader
	    for that parallel test case. If that spawned process
	    later - when the group of parallel tests have finished -
	    attempted to print something, its group leader would be
	    dead and there would be <c>badarg</c> exception.</p>
	    <p>Those problems have been solved by having group
	    leaders separate from the processes that supervises the
	    test cases, and keeping temporary group leader process
	    for parallel test cases alive until no more process in
	    the system use them as group leaders.</p>
	    <p>Also, a new <c>unexpected_io.log</c> log file
	    (reachable from the summary page of each test suite) has
	    been introduced. All unexpected IO will be printed into
	    it(for example, IO to a group leader for a parallel test
	    case that has finished).</p>
          <p>
	    Own Id: OTP-10101 Aux Id: OTP-10125 </p>
        </item>
        <item>
          <p>
	    Some bugfixes in <c>ct_snmp:</c></p>
	    <list> <item> ct_snmp will now use the value of the
	    'agent_vsns' config variable when setting the 'variables'
	    parameter to snmp application agent configuration.
	    Earlier this had to be done separately - i.e. the
	    supported versions had to be specified twice. </item>
	    <item> Snmp application failed to write notify.conf since
	    ct_snmp gave the notify type as a string instead of an
	    atom. This has been corrected. </item> </list>
          <p>
	    Own Id: OTP-10432</p>
        </item>
        <item>
          <p>
	    Some bugfixes in <c>ct_snmp</c>:</p>
	    <list> <item> Functions <c>register_users/2</c>,
	    <c>register_agents/2</c> and <c>register_usm_users/2</c>,
	    and the corresponding <c>unregister_*/1</c> functions
	    were not executable. These are corrected/rewritten.
	    </item> <item> Function <c>update_usm_users/2</c> is
	    removed, and an unregister function is added instead.
	    Update can now be done with unregister_usm_users and then
	    register_usm_users. </item> <item> Functions
	    <c>unregister_*/2</c> are added, so specific
	    users/agents/usm users can be unregistered. </item>
	    <item> Function <c>unload_mibs/1</c> is added for
	    completeness. </item> <item> Overriding configuration
	    files did not work, since the files were written in
	    priv_dir instead of in the configuration dir
	    (priv_dir/conf). This has been corrected. </item> <item>
	    Arguments to <c>register_usm_users/2</c> were faulty
	    documented. This has been corrected. </item> </list>
          <p>
	    Own Id: OTP-10434 Aux Id: kunagi-264 [175] </p>
        </item>
        <item>
          <p>
	    Faulty exported specs in common test has been corrected
	    to <c>ct_netconfc:hook_options/0</c> and
	    <c>inet:hostname/0</c></p>
          <p>
	    Own Id: OTP-10601</p>
        </item>
        <item>
          <p>
	    The netconf client in common_test did not adjust the
	    window after receiving data. Due to this, the client
	    stopped receiving data after a while. This has been
	    corrected.</p>
          <p>
	    Own Id: OTP-10646</p>
        </item>
      </list>
    </section>


    <section><title>Improvements and New Features</title>
      <list>
        <item>
	    <p>It is now possible to let a test specification include
	    other test specifications. Included specs can either be
	    joined with the source spec (and all other joined specs),
	    resulting in one single test run, or they can be executed
	    in separate test runs. Also, a start flag/option,
	    <c>join_specs</c>, has been introduced, to be used in
	    combination with the <c>spec</c> option. With
	    <c>join_specs</c>, Common Test can be told to either join
	    multiple test specifications, or run them separately.
	    Without <c>join_specs</c>, the latter behaviour is
	    default. Note that this is a change compared to earlier
	    versions of Common Test, where specifications could only
	    be joined. More information can be found in the Running
	    Tests chapter in the User's Guide (see the Test
	    Specifications section).</p>
          <p>
	    *** POTENTIAL INCOMPATIBILITY ***</p>
          <p>
	    Own Id: OTP-9881 Aux Id: kunagi-350 [261] </p>
        </item>
        <item>
          <p>
	    The <c>ct_slave:start/3</c> function now supports an
	    <c>{env,[{Var,Value}]}</c> option to extend environment
	    for the slave node.</p>
          <p>
	    Own Id: OTP-10469 Aux Id: kunagi-317 [228] </p>
        </item>
        <item>
	    <p> Some examples overflowing the width of PDF pages have
	    been corrected. </p>
          <p>
	    Own Id: OTP-10665</p>
        </item>
        <item>
          <p>
	    Update common test modules to handle unicode:</p> <list>
	    <item> Use UTF-8 encoding for all HTML files, except the
	    HTML version of the test suite generated with
	    erl2html2:convert, which will have the same encoding as
	    the original test suite (.erl) file. </item> <item>
	    Encode link targets in HTML files with
	    test_server_ctrl:uri_encode/1. </item> <item> Use unicode
	    modifier 't' with ~s when appropriate. </item> <item> Use
	    unicode:characters_to_list and
	    unicode:characters_to_binary for conversion between
	    binaries and strings instead of binary_to_list and
	    list_to_binary. </item> </list>
          <p>
	    Own Id: OTP-10783</p>
        </item>
      </list>
    </section>


    <section><title>Known Bugs and Problems</title>
      <list>
        <item>
          <p>
	    CT drops error reason when groups/0 crashes.</p>
          <p>
	    Own Id: OTP-10631 Aux Id: kunagi-345 [256] </p>
        </item>
        <item>
          <p>
	    Event handler on a ct_master node causes hanging.</p>
          <p>
	    Own Id: OTP-10634 Aux Id: kunagi-347 [258] </p>
        </item>
        <item>
          <p>
	    CT fails to open telnet conn after a timetrap timeout.</p>
          <p>
	    Own Id: OTP-10648 Aux Id: seq12212 </p>
        </item>
      </list>
    </section>

</section>

<section><title>Common_Test 1.6.3.1</title>

    <section><title>Known Bugs and Problems</title>
      <list>
        <item>
          <p>
	    The following corrections/changes are done in the
	    cth_surefire hook:</p>
	    <list> <item> Earlier there would always be a
	    'properties' element under the 'testsuites' element. This
	    would exist even if there were no 'property' element
	    inside it. This has been changed so if there are no
	    'property' elements to display, then there will not be a
	    'properties' element either. </item> <item> The XML file
	    will now (unless other is specified) be stored in the top
	    log directory. Earlier, the default directory would be
	    the current working directory for the erlang node, which
	    would mostly, but not always, be the top log directory.
	    </item> <item> The 'hostname' attribute in the
	    'testsuite' element would earlier never have the correct
	    value. This has been corrected. </item> <item> The
	    'errors' attribute in the 'testsuite' element would
	    earlier display the number of failed testcases. This has
	    been changed and will now always have the value 0, while
	    the 'failures' attribute will show the number of failed
	    testcases. </item> <item> A new attribute 'skipped' is
	    added to the 'testsuite' element. This will display the
	    number of skipped testcases. These would earlier be
	    included in the number of failed test cases. </item>
	    <item> The total number of tests displayed by the 'tests'
	    attribute in the 'testsuite' element would earlier
	    include init/end_per_suite and init/end_per_group. This
	    is no longer the case. The 'tests' attribute will now
	    only count "real" test cases. </item> <item> Earlier,
	    auto skipped test cases would have no value in the 'log'
	    attribute. This is now corrected. </item> <item> A new
	    attributes 'log' is added to the 'testsuite' element.
	    </item> <item> A new option named 'url_base' is added for
	    this hook. If this option is used, a new attribute named
	    'url' will be added to the 'testcase' and 'testsuite'
	    elements. </item> </list>
          <p>
	    Own Id: OTP-10589</p>
        </item>
      </list>
    </section>

</section>

<section><title>Common_Test 1.6.3</title>

    <section><title>Fixed Bugs and Malfunctions</title>
      <list>
        <item>
          <p>
	    The ct:run_test/1 option 'config' only worked with a
	    single config file, not a list of files. This has been
	    fixed.</p>
          <p>
	    Own Id: OTP-10495</p>
        </item>
        <item>
          <p>
	    ct_netconfc:close_session sometimes returned
	    {error,closed} because the ssh connection was closed
	    (from the server side) before the rpc-reply was received
	    by the client. This is normal and cannot be helped. It
	    has been corrected so the return will be 'ok' in this
	    case. Other error situations will still give
	    {error,Reason}.</p>
          <p>
	    Own Id: OTP-10510 Aux Id: kunagi-320 [231] </p>
        </item>
        <item>
          <p>
	    ct_netconfc:close_session sometimes returned
	    {error,closed} or (if the connection was named)
	    {error,{process_down,Pid,normal}} because the ssh
	    connection was closed (from the server side) before the
	    rpc-reply was received by the client. This is normal and
	    cannot be helped. It has been corrected so the return
	    will be 'ok' in this situation.</p>
          <p>
	    Own Id: OTP-10570</p>
        </item>
        <item>
          <p>
	    Fix bug where ct:require of same name with same config
	    would return name_in_use.</p>
          <p>
	    Own Id: OTP-10572</p>
        </item>
      </list>
    </section>


    <section><title>Improvements and New Features</title>
      <list>
        <item>
          <p>
	    A new test case group search functionality has been
	    implemented that makes Common Test search automatically
	    through the group definitions tree (the return value of
	    groups/0) and create tests for all paths of nested groups
	    that match the specification. It also allows for
	    specifying unique paths to sub groups in order to avoid
	    execution of unwanted tests. This new feature can be used
	    whenever starting a test run by means of the ct_run
	    program, the ct:run_test/1 API function, or a Test
	    Specification. Details can be found in the Test Case
	    Group Execution section in the Running Tests chapter.</p>
          <p>
	    Own Id: OTP-10466 Aux Id: kunagi-276 [187] </p>
        </item>
      </list>
    </section>


    <section><title>Known Bugs and Problems</title>
      <list>
        <item>
          <p>
	    Restore Config data if lost when test case fails.</p>
          <p>
	    Own Id: OTP-10070 Aux Id: kunagi-175 [86] </p>
        </item>
        <item>
          <p>
	    IO server error in test_server.</p>
          <p>
	    Own Id: OTP-10125 Aux Id: OTP-10101, kunagi-177 [88] </p>
        </item>
        <item>
          <p>
	    Faulty connection handling in common_test.</p>
          <p>
	    Own Id: OTP-10126 Aux Id: kunagi-178 [89] </p>
        </item>
      </list>
    </section>

</section>

<section><title>Common_Test 1.6.2.1</title>

    <section><title>Fixed Bugs and Malfunctions</title>
      <list>
        <item>
          <p>
	    The interactive mode (ct_run -shell) would not start
	    properly. This error has been fixed.</p>
          <p>
	    Own Id: OTP-10414</p>
        </item>
      </list>
    </section>

</section>

<section><title>Common_Test 1.6.2</title>

    <section><title>Fixed Bugs and Malfunctions</title>
      <list>
        <item>
          <p>
	    If a CT hook function caused a crash, this could in some
	    situations cause Common Test to terminate due to an
	    illegal IO operation. This error has been corrected.</p>
          <p>
	    Own Id: OTP-10050 Aux Id: seq12039 </p>
        </item>
        <item>
          <p>
	    The Common Test documentation states that timetraps are
	    never active during execution of CT hook functions. This
	    was only true for post hook functions, not for pre hook
	    functions. The code for CT hooks has been modified to
	    behave according to the documentation.</p>
          <p>
	    Own Id: OTP-10069</p>
        </item>
        <item>
          <p>
	    If a CT hook function would call the exit/1 or throw/1
	    BIF (possibly indirectly, e.g. as a result of a timeout
	    in gen_server:call/3), Common Test would hang. This
	    problem has been fixed.</p>
          <p>
	    Own Id: OTP-10072 Aux Id: seq12053 </p>
        </item>
        <item>
          <p>
	    The documentation has been updated with information about
	    how to deal with chaining of hooks which return
	    fail/skip.</p>
          <p>
	    Own Id: OTP-10077 Aux Id: seq12048 </p>
        </item>
        <item>
          <p>
	    When ct_hooks called the id/1 functions of multiple
	    hooks, it would reverse the order of the hooks and call
	    the proceeding init/2 calls in the wrong order. This has
	    been fixed.</p>
          <p>
	    Own Id: OTP-10135</p>
        </item>
        <item>
          <p>
	    The surefire hook now correctly handles autoskipped
	    initialization and test functions.</p>
          <p>
	    Own Id: OTP-10158</p>
        </item>
        <item>
          <p>
	    The ct:get_status/0 function failed to report status if a
	    parallel test case group was running at the time of the
	    call. This has been fixed and the return value for the
	    function has been updated. Please see the ct reference
	    manual for details.</p>
          <p>
	    Own Id: OTP-10172</p>
        </item>
      </list>
    </section>


    <section><title>Improvements and New Features</title>
      <list>
        <item>
          <p>
	    The support for "silent connections" has been updated to
	    include ssh. Also, a silent_connections term has been
	    added to the set of test specification terms.</p>
          <p>
	    Own Id: OTP-9625 Aux Id: seq11918 </p>
        </item>
        <item>
          <p>
	    It is now possible to specify an arbitrarily large tuple
	    as the requires config data when using require and
	    ct:get_config. See the ct:get_config and ct:require
	    reference manual pages for details about which keys are
	    allowed.</p>
          <p>
	    This change introduces a backwards incompatability in the
	    <c>ct:require/2</c> interface. Previously when doing
	    <c>ct:require(a_name,{key,subkey})</c>, a_name would be
	    associated with key. This has been changed to that
	    <c>a_name</c> is associated with <c>subkey</c>. This
	    change also effects using <c>require</c> in an
	    suite/group/testcase info function.</p>
          <p>
	    *** POTENTIAL INCOMPATIBILITY ***</p>
          <p>
	    Own Id: OTP-9626 Aux Id: seq11920 </p>
        </item>
        <item>
          <p>
	    The ct_run program now sets the OS process exit status
	    before it ends. Value 0 indicates a successful test
	    result, 1 indicates one or more failed or auto-skipped
	    test cases, and 2 indicates test execution failure.</p>
          <p>
	    Own Id: OTP-9865 Aux Id: OTP-10087 </p>
        </item>
        <item>
          <p>
	    It is now possible to sort the HTML tables by clicking on
	    the header elements. In order to reset a sorted table,
	    the browser window should simply be refreshed. This
	    feature requires that the browser supports javascript,
	    and has javascript execution enabled. If the 'ct_run
	    -basic_html' flag is used, no javascript code is included
	    in the generated HTML code.</p>
          <p>
	    Own Id: OTP-9896 Aux Id: seq12034, OTP-9835 </p>
        </item>
        <item>
          <p>
	    A netconf client, ct_netconfc, is added to common_test.
	    It supports basic netconf functionality over SSH. In
	    order to allow testing of both success and failure cases,
	    it is intentionally written to allow non-standard
	    behavior.</p>
          <p>
	    Own Id: OTP-10025</p>
        </item>
        <item>
          <p>
	    The test specification term {define,Constant,Value} has
	    been introduced, which makes it possible to replace
	    constant names (atom()) with values (term()) in arbitrary
	    test specification terms. The 'define' makes the (now
	    deprecated) 'alias' term obsolete. More details,
	    including examples, can be found in the Test
	    Specifications chapter in the Common Test User's Guide.</p>
          <p>
	    Own Id: OTP-10049</p>
        </item>
        <item>
          <p>
	    Verbosity levels for log printouts has been added. This
	    makes it possible to specify preferred verbosity for
	    different categories of log printouts, as well as general
	    printouts (such as standard IO), to allow control over
	    which strings get printed and which get ignored. New
	    versions of the Common Test logging functions, ct:log,
	    ct:pal and ct:print, have been introduced, with a new
	    Importance argument added. The Importance value is
	    compared to the verbosity level at runtime. More
	    information can be found in the chapter about Logging in
	    the Common Test User's Guide.</p>
          <p>
	    Own Id: OTP-10067 Aux Id: seq12050 </p>
        </item>
        <item>
          <p>
	    The return values of ct:run_test/1 and ct:run_testspec/1
	    have been changed from an uninformative 'ok' (independent
	    of the test outcome) to a value,
	    {Ok,Failed,{UserSkipped,AutoSkipped}} (all integers),
	    that presents the final test case result, or a value,
	    {error,Reason}, that informs about fatal test execution
	    failure. See details in the reference manual for ct.</p>
          <p>
	    Own Id: OTP-10087 Aux Id: OTP-9865 </p>
        </item>
        <item>
          <p>
	    The test specification syntax has been updated with new
	    and missing terms, such as 'define', 'verbosity',
	    'auto_compile', 'stylesheet', 'silent_connections',
	    'basic_html' and 'release_shell'. See the Test
	    Specification chapter in the Common Test User's Guide for
	    details.</p>
          <p>
	    Own Id: OTP-10089 Aux Id: OTP-10049 </p>
        </item>
        <item>
          <p>
	    It is now possible to pause execution of a test case, by
	    calling the ct:break/1/2 function. Execution is resumed
	    with a call to ct:continue/0/1. Break/continue also works
	    for test cases executing in parallel. See the ct
	    reference manual for details.</p>
          <p>
	    Own Id: OTP-10127</p>
        </item>
        <item>
          <p>
	    It is now possible to send user defined events from a
	    testcase which will be picked up by the installed event
	    handler.</p>
          <p>
	    Own Id: OTP-10157</p>
        </item>
        <item>
          <p>
	    A new start option, release_shell, for ct:run_test/1, has
	    been added, which makes Common Test release the shell
	    process after the test suite compilation phase is
	    finished. For details, see the Running Tests chapter in
	    the User's Guide.</p>
          <p>
	    Own Id: OTP-10248 Aux Id: OTP-10127 </p>
        </item>
      </list>
    </section>

</section>

<section><title>Common_Test 1.6.1</title>

    <section><title>Fixed Bugs and Malfunctions</title>
      <list>
        <item>
          <p>
	    Common Test adds the test suite directories to the code
	    path before executing the tests. These directories should
	    also be removed from the code path at the end of the test
	    run, which, prior to this fix, was not performed.</p>
          <p>
	    Own Id: OTP-9595</p>
        </item>
        <item>
          <p>
	    An entry is now created in the index.html file (i.e. the
	    overview file for the test run) for each repeated test
	    during a test run. This was previously not the case. Note
	    that in the top level (logdir) index file, however, only
	    the last test result is listed. For example, given the
	    test spec:
	    [{merge_tests,false},{dirs,"test1"},{dirs,"test1"}]. In
	    the index file for the test run (under
	    Logdir/ct_run.Node.Date.Time), both tests are listed. In
	    the top level index file (under Logdir), only the last
	    test is listed (one has to find the previous results
	    through the all_runs.html file).</p>
          <p>
	    Own Id: OTP-9634 Aux Id: seq11924 </p>
        </item>
        <item>
          <p>
	    After a test case timeout or abortion, the
	    end_per_testcase function executes on a new dedicated
	    process. The group leader for this process should be set
	    to the IO server for the test case, which was not done
	    properly. The result of this error was that no warnings
	    about end_per_testcase failing or timing out were ever
	    printed in the test case log. Also, help functions such
	    as e.g. test_server:stop_node/1, attempting to
	    synchronize with the IO server, would hang. The fault has
	    been corrected.</p>
          <p>
	    Own Id: OTP-9666</p>
        </item>
        <item>
          <p>
	    The ct:get_status/0 function would cause the calling
	    process to receive 'DOWN' messages if no tests were
	    running at the time of the call. This bug has been fixed.</p>
          <p>
	    Own Id: OTP-9830 Aux Id: seq11975 </p>
        </item>
        <item>
          <p>
	    A deadlock situation could occur if Common Test is
	    forwarding error_handler printouts to Test Server at the
	    same time a new test case is starting. This error has
	    been fixed.</p>
          <p>
	    Own Id: OTP-9894</p>
        </item>
        <item>
          <p>
	    A link to the ct_run program is now created, as expected,
	    in the installation bin directory (default
	    /usr/local/bin) during 'make install'.</p>
          <p>
	    Own Id: OTP-9898</p>
        </item>
        <item>
          <p>
	    Using the repeat, duration or until option with
	    ct:run_test/1, would cause an infinite loop. This has
	    been fixed.</p>
          <p>
	    Own Id: OTP-9899</p>
        </item>
        <item>
          <p>
	    Two or more test cases executing in parallel and printing
	    to screen at the same time with ct:pal/2/3 or
	    ct:print/2/3 could write into each other's "slots" and
	    create a mess of mixed strings. In order to avoid this,
	    only a single IO message is now ever sent per printout
	    call.</p>
          <p>
	    Own Id: OTP-9900 Aux Id: OTP-9904 </p>
        </item>
        <item>
          <p>
	    When a test case was killed because of a timetrap
	    timeout, the current location (suite, case and line) was
	    not printed correctly in the log files. This has been
	    corrected.</p>
          <p>
	    Own Id: OTP-9930 Aux Id: seq12002 </p>
        </item>
        <item>
          <p>
	    The wrong exit location was printed in the log file when
	    ct:fail/1 or ct_fail/2 was called.</p>
          <p>
	    Own Id: OTP-9933 Aux Id: seq12002 </p>
        </item>
        <item>
          <p>
	    Test Server and Common Test would add new error handlers
	    with each test run and fail to remove previously added
	    ones. In the case of Test Server, this would only happen
	    if SASL was not running on the test node. This has been
	    fixed.</p>
          <p>
	    Own Id: OTP-9941 Aux Id: seq12009 </p>
        </item>
        <item>
          <p>
	    If a test case process was terminated due to an exit
	    signal from a linked process, Test Server failed to
	    report the correct name of the suite and case to the
	    framework. This has been corrected.</p>
          <p>
	    Own Id: OTP-9958 Aux Id: OTP-9855 </p>
        </item>
        <item>
          <p>
	    When starting a test with ct_run and adding a directory
	    to the code path using -pa or -pz (preceding -erl_args),
	    Common Test would delete any existing directory in the
	    code path with the same base name (see
	    filename:basename/1) as the directory being added. This
	    has been fixed.</p>
          <p>
	    Own Id: OTP-9964</p>
        </item>
        <item>
          <p>
	    If passing two or more directories with the same base
	    name (see filename:basename/1) to Common Test with ct_run
	    -pa, only one of the directories would actually be added.</p>
          <p>
	    Own Id: OTP-9975 Aux Id: seq12019 </p>
        </item>
        <item>
          <p>
	    Configuration data required by the group info function
	    was deleted before the call to post_end_per_group, which
	    made it impossible for the hook function to read and use
	    the data in question. This has been fixed.</p>
          <p>
	    Own Id: OTP-9989</p>
        </item>
        <item>
          <p>
	    Disabling built-in hooks in a test specification was
	    ignored, this has now been fixed.</p>
          <p>
	    Own Id: OTP-10009</p>
        </item>
        <item>
          <p>
	    Various typographical errors corrected in documentation
	    for common_test, driver, erl_driver and windows
	    installation instructions. (Thanks to Tuncer Ayaz)</p>
          <p>
	    Own Id: OTP-10037</p>
        </item>
      </list>
    </section>


    <section><title>Improvements and New Features</title>
      <list>
        <item>
          <p>
	    A new optional feature has been introduced that enables
	    Common Test to generate priv_dir directory names that are
	    unique for each test case or config function. The name of
	    the option/flag is 'create_priv_dir' and it can be set to
	    value 'auto_per_run' (which is the default, existing,
	    behaviour), or 'auto_per_tc' or 'manual_per_tc'. If
	    'auto_per_tc' is used, Test Server creates a dedicated
	    priv_dir automatically for each test case (which can be
	    very expensive in case of many and/or repeated cases). If
	    'manual_per_tc' is used, the user needs to create the
	    priv_dir explicitly by calling the new function
	    ct:make_priv_dir/0.</p>
          <p>
	    Own Id: OTP-9659 Aux Id: seq11930 </p>
        </item>
        <item>
          <p>
	    A column for test case group name has been added to the
	    suite overview HTML log file.</p>
          <p>
	    Own Id: OTP-9730 Aux Id: seq11952 </p>
        </item>
        <item>
          <p>
	    It is now possible to use the post_end_per_testcase CT
	    hook function to print a comment for a test case in the
	    overview log file, even if the test case gets killed by a
	    timetrap or unknown exit signal, or if the
	    end_per_testcase function times out.</p>
          <p>
	    Own Id: OTP-9855 Aux Id: seq11979 </p>
        </item>
        <item>
          <p>
	    The pre- and post CT hook functions are now always called
	    for all configuration functions, even for configuration
	    functions that are not implemented in the test suite.</p>
          <p>
	    Own Id: OTP-9880 Aux Id: seq11993 </p>
        </item>
        <item>
          <p>
	    Common Test will now print error information (with a time
	    stamp) in the test case log file immediately when a test
	    case fails. This makes it easier to see when, in time,
	    the fault actually occured, and aid the job of locating
	    relevant trace and debug printouts in the log.</p>
          <p>
	    Own Id: OTP-9904 Aux Id: seq11985, OTP-9900 </p>
        </item>
        <item>
          <p>
	    Test Server has been modified to check the SASL
	    errlog_type parameter when receiving an error logger
	    event, so that it doesn't print reports of type that the
	    user has disabled.</p>
          <p>
	    Own Id: OTP-9955 Aux Id: seq12013 </p>
        </item>
        <item>
          <p>
	    The test specification term 'skip_groups' was implemented
	    in Common Test v1.6. It was never documented however,
	    which has now been attended to. Please see the Test
	    Specifications chapter in the User's Guide for
	    information.</p>
          <p>
	    Own Id: OTP-9972</p>
        </item>
        <item>
          <p>
	    The Common Test Master has been updated to use a CSS
	    style sheet for the html log files.</p>
          <p>
	    Own Id: OTP-9973</p>
        </item>
        <item>
          <p>
	    If the init_per_group/2 and end_per_group/2 functions are
	    not implemented in the test suite, Common Test calls it's
	    own local init- and end functions - previously named
	    ct_init_per_group/2 and ct_end_per_group/2 - when a group
	    is executed. These functions have been renamed
	    init_per_group/2 and end_per_group/2 respectively. Note
	    that this may affect any user event handler identifying
	    events by the old names.</p>
          <p>
	    *** POTENTIAL INCOMPATIBILITY ***</p>
          <p>
	    Own Id: OTP-9986 Aux Id: OTP-9992 </p>
        </item>
        <item>
          <p>
	    By specifying a user defined function ({M,F,A} or fun) as
	    timetrap value, either by means of an info function or by
	    calling ct:timetrap/1, it is now possible to set a
	    timetrap that will be triggered when the user function
	    returns.</p>
          <p>
	    Own Id: OTP-9988 Aux Id: OTP-9501, seq11894 </p>
        </item>
        <item>
          <p>
	    If the optional configuration functions init_per_suite/1
	    and end_per_suite/1 are not implemented in the test
	    suite, local Common Test versions of these functions are
	    called instead, and will be displayed in the overview log
	    file. Any printouts made by the pre- or
	    post_init_per_suite and pre- or post_end_per_suite hook
	    functions are saved in the log files for these functions.</p>
          <p>
	    Own Id: OTP-9992</p>
        </item>
        <item>
          <p>
	    A hook has been added to common test which outputs
	    surefire XML for usage together with CI tools such as
	    Jenkins. To enable the hook pass '-ct_hooks cth_surefire'
	    to ct_run. See the CTH documentation for more details.</p>
          <p>
	    Own Id: OTP-9995</p>
        </item>
      </list>
    </section>

</section>

<section><title>Common_Test 1.6</title>

    <section><title>Improvements and New Features</title>
      <list>
        <item>
          <p>
	    A Getting Started chapter has been added to the Common
	    Test User's Guide.</p>
          <p>
	    Own Id: OTP-9156</p>
        </item>
        <item>
          <p>
	    The test case group info function has been implemented in
	    Common Test. Before execution of a test case group, a
	    call is now made to <c>TestSuite:group(GroupName)</c>.
	    The function returns a list of test properties, e.g. to
	    specify timetrap values, require configuration data, etc
	    (analogue to the test suite- and test case info
	    function). The scope of the properties set by
	    <c>group(GroupName)</c> is all test cases and sub-groups
	    of group <c>GroupName</c>.</p>
          <p>
	    Own Id: OTP-9235</p>
        </item>
        <item>
          <p>
	    Common Test hooks are now in a final supported version.
	    The Common Test hooks allow you to abstract out
	    initialization behaviour that is common to multiple test
	    suites into one place and also extend the behaviour of a
	    suite without changing the suite itself. For more
	    information see the Common Test user's guide.</p>
          <p>
	    Own Id: OTP-9449</p>
        </item>
        <item>
          <p>
	    A new built-in common test hook has been added which
	    captures error_logger and SASL event and prints them in
	    the testcase log. To disable this (and any other built-in
	    hooks) pass 'enable_builtin_hooks false' to common test.</p>
          <p>
	    Own Id: OTP-9543</p>
        </item>
        <item>
          <p>
	    Common Test now calls info functions also for the
	    <c>init/end_per_suite/1</c> and
	    <c>init/end_per_group/2</c> configuration functions.
	    These can be used e.g. to set timetraps and require
	    external configuration data relevant only for the
	    configuration functions in question (without affecting
	    properties set for groups and test cases in the suite).
	    The info function for <c>init/end_per_suite(Config)</c>
	    is <c>init/end_per_suite()</c>, and for
	    <c>init/end_per_group(GroupName,Config)</c> it's
	    <c>init/end_per_group(GroupName)</c>. Info functions
	    cannot be used with <c>init/end_per_testcase(TestCase,
	    Config)</c>, since these configuration functions execute
	    on the test case process and will use the same properties
	    as the test case (i.e. properties set by the test case
	    info function, <c>TestCase()</c>).</p>
          <p>
	    Own Id: OTP-9569</p>
        </item>
        <item>
          <p>
	    It's now possible to read the full name of the test case
	    log file during execution. One way to do this is to
	    lookup it up as value of the key <c>tc_logfile</c> in the
	    test case <c>Config</c> list (which means it can also be
	    read by a pre- or post Common Test hook function). The
	    data is also sent with the event
	    <c>#event{name=tc_logfile,data={{Suite,Func},LogFileName}}</c>,
	    and can be read by any installed event handler.</p>
          <p>
	    Own Id: OTP-9676 Aux Id: seq11941 </p>
        </item>
        <item>
          <p>
	    The look of the HTML log files generated by Common Test
	    and Test Server has been improved (and made easier to
	    customize) by means of a CSS file.</p>
          <p>
	    Own Id: OTP-9706</p>
        </item>
        <item>
          <p>
	    Functions ct:fail(Format, Args) and ct:comment(Format,
	    Args) have been added in order to make printouts of
	    formatted error and comment strings easier (no need for
	    the user to call io_lib:format/2 explicitly).</p>
          <p>
	    Own Id: OTP-9709 Aux Id: seq11951 </p>
        </item>
        <item>
          <p>
	    The order in which ct hooks are executed for cleanup
	    hooks (i.e. *_end_per_* hooks) has been reversed.</p>
          <p>
	    *** POTENTIAL INCOMPATIBILITY ***</p>
          <p>
	    Own Id: OTP-9774 Aux Id: seq11913 </p>
        </item>
        <item>
          <p>
	    Printouts to stdout may be captured during test case
	    execution. This is useful in order to e.g. read and parse
	    tty printouts from the SUT during test case execution (if
	    necessary, say, to determine the outcome of the test).
	    The capturing session is started with
	    <c>ct:capture_start/0</c>, and stopped with
	    <c>ct:capture_stop/0</c>. The list of buffered strings is
	    read and purged with <c>ct:capture_get/0/1</c>. It's
	    possible to filter out printouts made with
	    <c>ct:log/2/3</c> and <c>ct:pal/2/3</c> from the captured
	    list of strings. This is done by calling
	    <c>capture_get/1</c> with a list of log categories to
	    exclude.</p>
          <p>
	    Own Id: OTP-9775</p>
        </item>
        <item>
          <p>
	    The syntax for specifying test case groups in the all/0
	    list has been extended to include execution properties
	    for both groups and sub-groups. The properties specified
	    in all/0 for a group overrides the properties specified
	    in the group declaration (in groups/0). The main purpose
	    of this extension is to make it possible to run the same
	    set of tests, but with different properties, without
	    having to declare copies of the group in question. Also,
	    the same syntax may be used in test specifications in
	    order to change properties of groups at the time of
	    execution, without having to edit the test suite. Please
	    see the User's Guide for details and examples.</p>
          <p>
	    Own Id: OTP-9809 Aux Id: OTP-9235 </p>
        </item>
      </list>
    </section>


    <section><title>Known Bugs and Problems</title>
      <list>
        <item>
          <p>
	    Fix problems in CT/TS due to line numbers in exceptions.</p>
          <p>
	    Own Id: OTP-9203</p>
        </item>
      </list>
    </section>

</section>

<section><title>Common_Test 1.5.5</title>

    <section><title>Fixed Bugs and Malfunctions</title>
      <list>
        <item>
          <p>
	    An error in how comments are colored in the test suite
	    overview html log file has been corrected. As result, a
	    new framework callback function, format_comment/1, has
	    been introduced.</p>
          <p>
	    Own Id: OTP-9237</p>
        </item>
        <item>
          <p>
	    Automatically generated init- and end-configuration
	    functions for test case groups caused incorrect execution
	    order of test cases. This has been corrected.</p>
          <p>
	    Own Id: OTP-9369</p>
        </item>
        <item>
          <p>
	    If multiple directories were specified with the 'logdir'
	    flag/option, Common Test would crash. This has been fixed
	    so that an error is properly reported instead.</p>
          <p>
	    Own Id: OTP-9370</p>
        </item>
        <item>
          <p>
	    If ct:log/2 was called with bad arguments, this could
	    cause the Common Test IO handling process to crash. This
	    fault has been corrected.</p>
          <p>
	    Own Id: OTP-9371 Aux Id: OTP-8933 </p>
        </item>
        <item>
          <p>
	    A bug has been fixed that made Test Server call the
	    end_tc/3 framework function with an incorrect module name
	    as first argument.</p>
          <p>
	    Own Id: OTP-9379 Aux Id: seq11863 </p>
        </item>
        <item>
          <p>
	    If a timetrap timeout occured during execution of of a
	    function in a lib module (i.e. a function called directly
	    or indirectly from a test case), the Suite argument in
	    the end_tc/3 framework callback function would not
	    correctly contain the name of the test suite, but the lib
	    module. (This would only happen if the lib module was
	    compiled with ct.hrl included). This error has been
	    solved.</p>
          <p>
	    Own Id: OTP-9398</p>
        </item>
        <item>
          <p>
	    Corrections of the vts mode. It will now report errors
	    (about e.g. incorrect config files) instead of crashing
	    or hanging. Furthermore, the requirement that the test
	    directory name must have a "_test" suffix has been
	    removed. Also, a workaround has been implemented for the
	    limitation that the file browser (in many web browsers)
	    will only return the basic file name, not the full
	    directory path (which made it impossible to have config
	    files in other directories than the main test directory).</p>
          <p>
	    Own Id: OTP-9429</p>
        </item>
        <item>
          <p>
	    Add a proplist() type</p>
          <p>
	    Recently I was adding specs to an API and found that
	    there is no canonical proplist() type defined. (Thanks to
	    Ryan Zezeski)</p>
          <p>
	    Own Id: OTP-9499</p>
        </item>
        <item>
          <p>
	    It is now possible to use the 'step' flag/option to run
	    the debugger for test suites that contain test case
	    groups. This previously caused Common Test to crash. If
	    'step config' is specified, breakpoints are now also
	    automatically set on init_per_group and end_per_group.
	    Note that breakpoints are always set automatically on
	    test case functions and this is true also for grouped
	    cases.</p>
          <p>
	    Own Id: OTP-9518 Aux Id: OTP-8933 </p>
        </item>
        <item>
          <p>
	    The test index page was not refreshed at the start of
	    each test suite which made it impossible to follow test
	    execution by means of refreshing the browser window (no
	    links to follow). This has been fixed.</p>
          <p>
	    Own Id: OTP-9520 Aux Id: OTP-8933 </p>
        </item>
        <item>
          <p>
	    If a test suite would start with a test case group
	    defined without the init_per_group/2 and end_per_group/2
	    function, init_per_suite/1 would not execute initially
	    and logging of the test run would fail. This error has
	    been fixed.</p>
          <p>
	    Own Id: OTP-9584</p>
        </item>
        <item>
          <p>
	    The "Missing Suites" link from the top level index page
	    was incorrect and has been fixed.</p>
          <p>
	    Own Id: OTP-9592</p>
        </item>
      </list>
    </section>


    <section><title>Improvements and New Features</title>
      <list>
        <item>
          <p>
	    Various corrections and updates to improve the handling
	    and reporting of errors.</p>
          <p>
	    Own Id: OTP-8933</p>
        </item>
        <item>
          <p>
	    The dir and suite start option can now be used in
	    combination. E.g. executing my_SUITE in directory
	    my_tests can either be specified as "ct_run -suite
	    my_tests/my_SUITE" or as "ct_run -dir my_tests -suite
	    my_SUITE". Furthermore, the specification:
	    ct:run_test([{suite,["./my_SUITE"]},{testcase,t1}]) is
	    now interpreted as
	    ct:run_test([{suite,"./my_SUITE"},{testcase,t1}]), i.e.
	    only testcase t1 in test suite my_SUITE - not all cases -
	    will be executed.</p>
          <p>
	    Own Id: OTP-9155</p>
        </item>
        <item>
          <p>
	    A new option, 'logopts', has been introduced, to make it
	    possible to modify some aspects of the logging behaviour
	    in Common Test (or Test Server). For example, whenever an
	    io printout is made, test_server adds newline (\n) to the
	    end of the output string. This may not always be a
	    preferred action and can therefore be disabled by means
	    of "ct_run ... -logopts no_nl" (or ct:run_test([...,
	    {logopts,[no_nl]}])). A new framework callback function,
	    get_logopts/0, has been introduced (see the ct_framework
	    module for details).</p>
          <p>
	    Own Id: OTP-9372 Aux Id: OTP-9396 </p>
        </item>
        <item>
          <p>
	    A new option, 'logopts', has been introduced, to make it
	    possible to modify some aspects of the logging behaviour
	    in Common Test (or Test Server). For example, if the html
	    version of the test suite source code should not be
	    generated during the test run (and consequently be
	    unavailable in the log file system), the feature may be
	    disabled by means of "ct_run ... -logopts no_src" (or
	    ct:run_test([..., {logopts,[no_src]}])). A new framework
	    callback function, get_logopts/0, has been introduced
	    (see the ct_framework module for details).</p>
          <p>
	    Own Id: OTP-9396 Aux Id: seq11869, OTP-9372 </p>
        </item>
        <item>
          <p>
	    CT Hooks can now be assigned a priority. The priority of
	    a CTH determines when it should execute in relation to
	    other CTHs. The CTH with the lowest priority will be
	    executed first, CTHs with equal priority will be executed
	    in the order which they were installed.</p>
          <p>
	    Own Id: OTP-9445</p>
        </item>
        <item>
          <p>
	    It is now possible to use a tuple {M,F,A}, or a fun, as
	    timetrap specification in the suite info function or test
	    case info functions. The function must return a valid
	    timeout value, as documented in the common_test man page
	    and in the User's Guide.</p>
          <p>
	    Own Id: OTP-9501 Aux Id: seq11894 </p>
        </item>
        <item>
          <p>
	    A new built-in common test hook has been added which
	    captures error_logger and SASL event and prints them in
	    the testcase log. To disable this (and any other built-in
	    hooks) pass 'enable_builtin_hooks false' to common test.</p>
          <p>
	    Own Id: OTP-9543</p>
        </item>
        <item>
          <p>
	    Common Test now has the possibility to have built-in
	    hooks which are started by default when any test is run.
	    To disable built-in hooks pass 'enable_builtin_hooks
	    false' to common test. See the common test hooks
	    documentation for more details.</p>
          <p>
	    Own Id: OTP-9564</p>
        </item>
      </list>
    </section>

</section>

<section><title>Common_Test 1.5.4</title>

    <section><title>Fixed Bugs and Malfunctions</title>
      <list>
        <item>
          <p>
	    It was previously not possible to use timetrap value
	    'infinity' with ct:timetrap/1. This has been fixed.</p>
          <p>
	    Own Id: OTP-9159</p>
        </item>
        <item>
          <p>
	    The Common Test VTS mode has been updated to be able to
	    report test results of suites that include test case
	    groups (when it would previously crash).</p>
          <p>
	    Own Id: OTP-9195</p>
        </item>
        <item>
          <p>
	    Common Test now refreshes the very top level index.html
	    page at the start of each individual test in a test run,
	    so that progress of the ongoing test can be tracked by
	    following the link to its overview page.</p>
          <p>
	    Own Id: OTP-9210 Aux Id: OTP-9054 </p>
        </item>
        <item>
          <p>
	    A bug that made it impossible to cancel the previous
	    timetrap when calling ct:timetrap/1 has been corrected.</p>
          <p>
	    Own Id: OTP-9233 Aux Id: OTP-9159 </p>
        </item>
        <item>
          <p>
	    Fix bug which would make cth's to not be removed when out
	    of scope when adding a cth in suite/0 and crashing in
	    pre_init_per_suite.</p>
          <p>
	    Own Id: OTP-9264</p>
        </item>
      </list>
    </section>


    <section><title>Improvements and New Features</title>
      <list>
        <item>
          <p>
	    It is now possible to return a tuple {fail,Reason} from
	    init_per_testcase/2. The result is that the associated
	    test case gets logged as failed without ever executing.</p>
          <p>
	    Own Id: OTP-9160 Aux Id: seq11502 </p>
        </item>
        <item>
          <p>
	    Common Test now accepts, but ignores, empty test case
	    group specifications.</p>
          <p>
	    Own Id: OTP-9161</p>
        </item>
      </list>
    </section>

</section>

<section><title>Common_Test 1.5.3</title>

    <section><title>Fixed Bugs and Malfunctions</title>
      <list>
        <item>
          <p>
	    Added an option to test specs which allow the execution
	    of tests as is, instead of doing merging of tests on the
	    same "level". See the merge_tests directive the test
	    specification documentation.</p>
          <p>
	    Own Id: OTP-9026 Aux Id: seq11768 </p>
        </item>
      </list>
    </section>


    <section><title>Improvements and New Features</title>
      <list>
        <item>
          <p>
	    Alpha release of Common Test Hooks (CTH). CTHs allow the
	    users of common test to abtract out common behaviours
	    from test suites in a much more elegant and flexible way
	    than was possible before. Note that the addition of this
	    feature may introduce minor changes in the undocumented
	    behaviour of the interface inbetween common_test and
	    test_server.</p>
          <p>
	    *** POTENTIAL INCOMPATIBILITY ***</p>
          <p>
	    Own Id: OTP-8851</p>
        </item>
      </list>
    </section>

</section>

<section><title>Common_Test 1.5.2</title>

    <section><title>Fixed Bugs and Malfunctions</title>
      <list>
        <item>
          <p>
	    Updated ct:get_status documentation to describe
	    no_tests_running return value.</p>
          <p>
	    Own Id: OTP-8895 Aux Id: seq11701 </p>
        </item>
        <item>
          <p>
	    Fixed race condition test failures in the test suites
	    testing common test's parallel groups feature.</p>
          <p>
	    Own Id: OTP-8921</p>
        </item>
        <item>
          <p>
	    The include directive of testspecs now work when used on
	    a remote node.</p>
          <p>
	    Own Id: OTP-8935 Aux Id: seq11731 </p>
        </item>
      </list>
    </section>


    <section><title>Improvements and New Features</title>
      <list>
        <item>
          <p>
	    ct:parse_table can now handle multiline sql rows</p>
          <p>
	    Own Id: OTP-8907 Aux Id: seq11702 </p>
        </item>
        <item>
          <p>
	    The run_test executable has been renamed to the less
	    generic ct_run to better work with other applications.
	    run_test will remain until R16B at which point it will be
	    removed.</p>
          <p>
	    Own Id: OTP-8936</p>
        </item>
      </list>
    </section>

</section>

<section><title>Common_Test 1.5.1</title>

    <section><title>Fixed Bugs and Malfunctions</title>
      <list>
        <item>
          <p>
	    Returning {return_group_result,failed} from end_per_group
	    in a group that is part of a sequence, did not cause the
	    proceeding cases (or groups) to get skipped. This has
	    been fixed.</p>
          <p>
	    Own Id: OTP-8753 Aux Id: seq11644 </p>
        </item>
        <item>
          <p>
	    ct:install now works as the documentation describes.</p>
          <p>
	    Own Id: OTP-8818 Aux Id: seq-11666 </p>
        </item>
      </list>
    </section>


    <section><title>Improvements and New Features</title>
      <list>
        <item>
          <p>
	    Common Test has been updated to handle start options and
	    test specification terms for test case groups (and test
	    cases in groups). Also, an option named 'label', has been
	    added that associates the test run with a name that
	    Common Test prints in the overview HTML logs.</p>
          <p>
	    Own Id: OTP-8725 Aux Id: OTP-8727 </p>
        </item>
        <item>
          <p>
	    Andrey Pampukha has been added to the AUTHORS file. Thank
	    you Andrey for your work on configuration data handling,
	    Large Scale Testing improvements, and other useful
	    updates and fixes.</p>
          <p>
	    Own Id: OTP-8803</p>
        </item>
        <item>
          <p>
	    The Configuration Data chapter in the User's Guide has
	    been updated.</p>
          <p>
	    Own Id: OTP-8804</p>
        </item>
        <item>
          <p>
	    Milliseconds are now included in timestamps in Common
	    Test log entries. (Thanks to Tomas Johansson.)</p>
          <p>
	    Own Id: OTP-8808</p>
        </item>
      </list>
    </section>

</section>

<section><title>Common_Test 1.5</title>

    <section><title>Fixed Bugs and Malfunctions</title>
      <list>
        <item>
          <p>
	    Process calls using monitors in Common Test would not
	    clear the inbox of remaining DOWN messages. This has been
	    fixed.</p>
          <p>
	    Own Id: OTP-8621 Aux Id: seq11560 </p>
        </item>
      </list>
    </section>


    <section><title>Improvements and New Features</title>
      <list>
        <item>
          <p>
	    It is now possible for the user to provide specific
	    callback modules that handle test configuration data, so
	    that data on arbitray form can be accessed (e.g. by
	    reading files or by communicating with a configuration
	    server process). Two default callback modules have been
	    introduced in Common Test: ct_config_plain and
	    ct_config_xml. The former is used to handle the
	    traditional Common Test configuration files (with terms
	    on key-value tuple form) and the latter to handle
	    configuration data on XML representation.</p>
          <p>
	    Own Id: OTP-8485</p>
        </item>
        <item>
          <p>
	    It is now possible to execute test suites that are not
	    necessarily available on the local file system, but have
	    been loaded on the test node in advance (e.g. sent as
	    binaries from a remote node and loaded by RPC). A
	    requirement is that the no_auto_compile (or
	    {auto_compile,false}) parameter has been set.</p>
          <p>
	    Own Id: OTP-8490 Aux Id: seq11500 </p>
        </item>
        <item>
          <p>
	    Test Server will now call the end_per_testcase/2 function
	    even if the test case has been terminated explicitly
	    (with abort_current_testcase/1), or after a timetrap
	    timeout. Under these circumstances the return value of
	    end_per_testcase is completely ignored. Therefore the
	    function will not be able to change the reason for test
	    case termination by returning {fail,Reason}, nor will it
	    be able to save data with {save_config,Data}.</p>
          <p>
	    Own Id: OTP-8500 Aux Id: seq11521 </p>
        </item>
        <item>
          <p>
	    It is now possible to use the test specification term
	    'init' to start Common Test nodes automatically, as well
	    as have initial function calls evaluated on the nodes. A
	    default callback module for the 'init' term, ct_slave,
	    has been introduced to enable Common Test Master to
	    perform host login and node startup operations over ssh.</p>
          <p>
	    Own Id: OTP-8570</p>
        </item>
        <item>
          <p>
	    The run_test script has been replaced by a program (with
	    the same name) which can be executed without explicit
	    installation. The start flags are the same as for the
	    legacy start script.</p>
          <p>
	    Own Id: OTP-8650</p>
        </item>
        <item>
          <p>
	    Previously, a repeat property of a test case group
	    specified the number of times the group should be
	    repeated after the main test run. I.e. {repeat,N} would
	    case the group to execute 1+N times. To be consistent
	    with the behaviour of the run_test repeat option, this
	    has been changed. N now specifies the absolute number of
	    executions instead.</p>
          <p>
	    Own Id: OTP-8689 Aux Id: seq11502 </p>
        </item>
        <item>
          <p>
	    With the run_test -erl_args option, it's possible to
	    divide the options on the run_test command line into ones
	    that Common Test should process (those preceding
	    -erl_args, and ones it should ignore (those succeeding
	    -erl_args). Options preceding -erl_args that Common Test
	    doesn't recognize are also ignored (i.e. the same
	    behaviour as earlier versions of Common Test).</p>
          <p>
	    Own Id: OTP-8690 Aux Id: OTP-8650 </p>
        </item>
        <item>
          <p>
	    Directories added with -pa or -pz in the pre-erl_args
	    part of the run_test command line will be converted from
	    relative to absolute, this to avoid problems loading user
	    modules when Common Test switches working directory
	    during the test run.</p>
          <p>
	    Own Id: OTP-8691 Aux Id: OTP-8650 </p>
        </item>
        <item>
          <p>
	    The timetrap handling has been made more user
	    controllable by means of new start options and new ct
	    interface functions. With the 'multiply_timetraps' start
	    option, it's possible to specify a value which all
	    timetrap timeout values get multiplied by. This is useful
	    e.g. to extend the timetraps temporarily while running
	    cover or trace. The 'scale_timetraps' start option
	    switches on or off the Test Server timetrap scaling
	    feature (which tries to detect if the tests may benefit
	    from extended timetraps, e.g. due to running certain test
	    tools, and performs the scaling automatically).
	    Furthermore, the ct:timetrap/1 function has been
	    introduced, which makes it possible to set/reset
	    timetraps during test execution. Also, a ct:sleep/1
	    function is now available, which takes the timetrap
	    parameters into account when calculating the time to
	    suspend the process.</p>
          <p>
	    Own Id: OTP-8693</p>
        </item>
        <item>
          <p>
	    A new run_test start option, event_handler_init, has been
	    added that takes a start argument which gets passed to
	    the init function of the event handler.</p>
          <p>
	    Own Id: OTP-8694</p>
        </item>
      </list>
    </section>

</section>

<section><title>Common_Test 1.4.7</title>

    <section><title>Fixed Bugs and Malfunctions</title>
      <list>
        <item>
          <p>
	    The auto compilation feature of Common Test did not
	    recognize if a header file included in a test suite was
	    modified (if the dir start flag/option was used). This
	    has been fixed.</p>
          <p>
	    Own Id: OTP-8396 Aux Id: seq11488, OTP-8311 </p>
        </item>
      </list>
    </section>


    <section><title>Improvements and New Features</title>
      <list>
        <item>
          <p>
	    The tc_status value in the Config list for a test case
	    that has failed because of a timetrap timeout, has
	    changed from {tc_status,timeout} to
	    {tc_status,timetrap_timeout}.</p>
          <p>
	    Own Id: OTP-8302</p>
        </item>
        <item>
	    <p>The documentation is now possible to build in an open
	    source environment after a number of bugs are fixed and
	    some features are added in the documentation build
	    process. </p>
	    <p>- The arity calculation is updated.</p>
	    <p>- The module prefix used in the function names for
	    bif's are removed in the generated links so the links
	    will look like
	    "http://www.erlang.org/doc/man/erlang.html#append_element-2"
	    instead of
	    "http://www.erlang.org/doc/man/erlang.html#erlang:append_element-2".</p>
	    <p>- Enhanced the menu positioning in the html
	    documentation when a new page is loaded.</p>
	    <p>- A number of corrections in the generation of man
	    pages (thanks to Sergei Golovan)</p>
	    <p>- The legal notice is taken from the xml book file so
	    OTP's build process can be used for non OTP
	    applications.</p>
          <p>
	    Own Id: OTP-8343</p>
        </item>
        <item>
          <p>
	    It is now possible to include the <c>ct.hrl</c> using the
	    -include_lib directive. (Thanks to Fred Hebert.)</p>
          <p>
	    Own Id: OTP-8379</p>
        </item>
        <item>
          <p>
	    The telnet client in Common Test sent [IAC,DO,NOP] to the
	    server in attempt to keep the connection alive. This is
	    not a valid sequence according to the standard, and some
	    telnet servers would terminate the connection because of
	    it. The client has been changed to send [IAC,NOP] every
	    10 secs instead, which should be a valid sequence. The
	    client does not negotiate this type of "keep alive"
	    message with the server, and if it causes problems, the
	    user may disable the keep alive feature by adding
	    {keep_alive,false} to the telnet configuration data for
	    the server/connection. Please see the ct_telnet and
	    unix_telnet manual pages for details.</p>
          <p>
	    Own Id: OTP-8450 Aux Id: OTP-8311 </p>
        </item>
      </list>
    </section>

</section>

<section><title>Common_Test 1.4.6</title>

    <section><title>Fixed Bugs and Malfunctions</title>
      <list>
        <item>
          <p>
	    If the init_per_testcase/2 function fails, the test case
	    now gets marked and counted as auto skipped, not user
	    skipped (which would previously happen).</p>
          <p>
	    Own Id: OTP-8289</p>
        </item>
      </list>
    </section>


    <section><title>Improvements and New Features</title>
      <list>
        <item>
          <p>
	    The documentation is now built with open source tools
	    (xsltproc and fop) that exists on most platforms. One
	    visible change is that the frames are removed.</p>
          <p>
	    Own Id: OTP-8201</p>
        </item>
        <item>
          <p>
	    For a failed test case, the tc_done event is supposed to
	    report info on the form {failed,Error}. Only Error was
	    reported, however, which has now been fixed.</p>
          <p>
	    Own Id: OTP-8235 Aux Id: seq-11414 </p>
        </item>
        <item>
          <p>
	    It is now possible to fail a test case from the
	    end_per_testcase/2 function, by returning {fail,Reason}.</p>
          <p>
	    Own Id: OTP-8284</p>
        </item>
        <item>
          <p>
	    It is now possible to fail a test case by having the
	    end_tc/3 framework function return {fail,Reason} for the
	    test case.</p>
          <p>
	    Own Id: OTP-8285</p>
        </item>
        <item>
          <p>
	    The test_server framework API (e.g. the end_tc/3
	    function) has been modified. See the test_server_ctrl
	    documentation for details.</p>
          <p>
	    Own Id: OTP-8286 Aux Id: OTP-8285, OTP-8287 </p>
        </item>
        <item>
          <p>
	    Various updates of the test events have been implemented.
	    The data field for some events, such as tc_done and
	    tc_auto_skip has been modified to make pattern matching
	    on the data easier and more consistent. Also the order in
	    which some events are received has been altered. E.g. the
	    tc_auto_skip event for a test case now comes after the
	    tc_done for the failed configuration function (not
	    before) which makes more sense. Note that no new events
	    have been added and that the event record remains
	    unchanged.</p>
          <p>
	    Own Id: OTP-8287 Aux Id: OTP-8235 </p>
        </item>
        <item>
          <p>
	    The marquee used for test names on the all_runs.html page
	    has been removed on request. Note that the test name
	    field has the full text string in a title tag, which is
	    displayed when hovering the mouse pointer over it (i.e.
	    if the web browser supports title tags).</p>
          <p>
	    Own Id: OTP-8288</p>
        </item>
        <item>
          <p>
	    It is now possible to refresh the top level index files
	    in an arbitrary log directory by specifying a
	    {refresh_logs,LogDir} tuple in the ct:run_test/1 options
	    list. Also the -refresh_logs flag for the run_test script
	    has been extended to take an optional LogDir argument,
	    i.e. -refresh_logs [LogDir]. If no LogDir is specified,
	    current working directory is assumed, unless the log
	    directory is set with the -logdir flag.</p>
          <p>
	    Own Id: OTP-8290</p>
        </item>
        <item>
          <p>
	    It was previously required that test suites were located
	    under a test object (or OTP application) sub-directory
	    named "test" (or under a directory named
	    "&lt;testobject&gt;_test"). This has been changed so that
	    Common Test now looks for suites primarily in a test
	    sub-directory only if the directory exists. Otherwise it
	    will assume the suites are stored in the same directory
	    the user specifies with e.g. the 'dir' start flag/option.</p>
          <p>
	    Own Id: OTP-8294</p>
        </item>
      </list>
    </section>

</section>

<section><title>Common_Test 1.4.5</title>

    <section><title>Fixed Bugs and Malfunctions</title>
      <list>
        <item>
          <p>
	    The Common Test logger process crashed if a test case in
	    a sequence (declared with sequences/0) failed. This fault
	    has been corrected.</p>
          <p>
	    Own Id: OTP-8089 Aux Id: seq11334 </p>
        </item>
      </list>
    </section>


    <section><title>Improvements and New Features</title>
      <list>
        <item>
          <p>
	    Various updates and fixes in Common Test and Test Server.</p>
          <p>
	    Own Id: OTP-8045 Aux Id: OTP-8089,OTP-8105,OTP-8163 </p>
        </item>
        <item>
          <p>
	    Errors in coverage data collection and analysis were
	    difficult to detect. The logging has been improved so
	    that more information about e.g. imported and missing
	    modules is printed to the html log files.</p>
          <p>
	    Own Id: OTP-8163 Aux Id: seq11374 </p>
        </item>
        <item>
          <p>
	    The Common Test HTML overview pages have been improved.
	    It is now possible to see if a test case has been skipped
	    explicitly or because a configuration function has
	    failed. Also, the history page (all_runs.html) now has
	    scrolling text displaying the test names. The old format
	    (showing names as a truncated string) can still be
	    generated by means of the flag/option 'basic_html'.</p>
          <p>
	    Own Id: OTP-8177</p>
        </item>
      </list>
    </section>

</section>

<section><title>Common_Test 1.4.2</title>

    <section><title>Improvements and New Features</title>
      <list>
        <item>
          <p>
	    Various corrections and improvements of Common Test and
	    Test Server.</p>
          <p>
	    Own Id: OTP-7981</p>
        </item>
      </list>
    </section>

</section>

<section><title>Common_Test 1.4.1</title>

    <section><title>Improvements and New Features</title>
      <list>
        <item>
          <p>
	    Minor updates and corrections.</p>
          <p>
	    Own Id: OTP-7897</p>
        </item>
      </list>
    </section>

</section>

<section><title>Common_Test 1.4</title>

    <section><title>Improvements and New Features</title>
      <list>
        <item>
          <p>
	    A support client module for SSH and SFTP, ct_ssh, has
	    been introduced in Common Test.</p>
          <p>
	    Own Id: OTP-7838</p>
        </item>
        <item>
          <p>
	    Test case groups have been introduced. With this feature
	    it's possible to execute groups (possibly nested) of test
	    cases, each group wrapped with a call to function
	    init_per_group/2 and end_per_group/2. Group definitions
	    are done by means of the new call-back function groups/0,
	    which should return a list of definitions. A group
	    definition contains a name tag, a list of properties and
	    a list of test cases (including possible nested group
	    definitions). The properties make it possible to execute
	    test cases in parallel, in sequence and in shuffled
	    order. It is also possible to repeat test cases according
	    to different criterias. The properties can be combined,
	    making it possible to e.g. repeat a conf case a certain
	    number of times and execute the test cases in different
	    (random) order every time. Available properties are:
	    parallel, sequence, shuffle, repeat, repeat_until_all_ok,
	    repeat_until_any_ok, repeat_until_any_fail and
	    repeat_until_all_fail. Please see the Common Test User's
	    Guide for details.</p>
          <p>
	    Own Id: OTP-7839 Aux Id: OTP-7511 </p>
        </item>
        <item>
          <p>
	    It is now possible to use DES3 encrypted configuration
	    files with Common Test.</p>
          <p>
	    Own Id: OTP-7842 Aux Id: OTP-7838 </p>
        </item>
        <item>
          <p>
	    In previous versions of Common Test, only one FTP
	    connection could be opened per configuration target name.
	    This has been updated so that multiple connections may be
	    opened. The possibility to use named connections is still
	    supported.</p>
          <p>
	    Own Id: OTP-7853 Aux Id: OTP-7838 </p>
        </item>
        <item>
          <p>
	    The Erlang mode for Emacs has been updated with new and
	    modified skeletons for Common Test and TS. Syntax for
	    test case groups in Common Test (and conf cases with
	    properties in TS) has been added and a new minimal Common
	    Test suite skeleton has been introduced.</p>
          <p>
	    Own Id: OTP-7856</p>
        </item>
      </list>
    </section>

</section>

<section><title>Common_Test 1.3.6</title>

    <section><title>Fixed Bugs and Malfunctions</title>
      <list>
        <item>
          <p>
            When running a test which includes all suites in a test
            directory, if the auto compilation would fail for one
            suite, all following suites would be excluded from the
            test. This was an unwanted behaviour and has been
            corrected. Now all suites will always be compiled and
            only the failing ones excluded from the test (and logged
            as missing).</p>
          <p>
            Own Id: OTP-7750 Aux Id: OTP-7803 </p>
        </item>
        <item>
          <p>
            The step functionality in Common Test (based on
            interaction with Debugger) was broken. This has been
            fixed, and some new step features have also been added.
            Please see the Common Test User's Guide for details.</p>
          <p>
            Own Id: OTP-7800 Aux Id: seq11106 </p>
        </item>
      </list>
    </section>


    <section><title>Improvements and New Features</title>
      <list>
        <item>
          <p>
            It is now possible for the user to specify include
            directories that Common Test will pass along to the
            compiler when suite and help modules are being compiled
            (which Common Test performs automatically before running
            tests).</p>
          <p>
            Own Id: OTP-7803 Aux Id: OTP-7750 </p>
        </item>
      </list>
    </section>

</section>

<section><title>Common_Test 1.3.5</title>

    <section><title>Fixed Bugs and Malfunctions</title>
      <list>
        <item>
          <p>
            If the Erlang runtime system was started without access
            to an erlang shell (e.g. -noshell), compilation errors
            would cause a crash in the Common Test application.
            Without access to a shell, Common Test cannot prompt the
            user to choose to continue or abort the test session, but
            must assume that the session should proceed.</p>
          <p>
            Own Id: OTP-7749 Aux Id: seq11175, seq11180 </p>
        </item>
      </list>
    </section>


    <section><title>Improvements and New Features</title>
      <list>
        <item>
          <p>
            It is now possible for the Common Test user to disable
            the auto-compile feature. This is done by specifying the
            run_test flag -no_auto_compile, or the ct:run_test/1
            option {auto_compile,false}.</p>
          <p>
            Own Id: OTP-7663</p>
        </item>
        <item>
          <p>
            A new function, ct:get_config/3, has been added to Common
            Test that makes it possible to - if a particular config
            variable has been defined in multiple config files -
            return all matching values for the variable. The order of
            the elements in the returned list is the same as the
            specified order of the config files.</p>
          <p>
            Own Id: OTP-7758 Aux Id: seq11158 </p>
        </item>
        <item>
          <p>
            Because a telnet connection was always identified by a
            config variable alias, it was impossible to open multiple
            connections using the same telnet host data entry in the
            config file. This limitation has been removed by making
            it possible to associate a connection with handle value
            only (i.e. multiple connections may be opened using the
            same config variable). See ct_telnet:open/4 for details.</p>
          <p>
            Own Id: OTP-7781</p>
        </item>
        <item>
          <p>
            A new syntax for defining default config data values has
            been introduced. In previous versions of Common Test, to
            define and access a default value for a config variable
            (in the suite info- or test case info function), an alias
            name had to be used. With the new syntax you may define
            default values without reference to aliases, like this:
            {default_config,VarName,DefaultValue}. Please see the
            User's Guide for more info.</p>
          <p>
            Own Id: OTP-7782</p>
        </item>
        <item>
          <p>
            In previous versions of Common Test, whenever a config
            variable got associated with a name (by means of a
            require statement), the config variable name was replaced
            with the new name. This introduced unwanted dependencies
            between test cases (e.g. if one test case would introduce
            a new name, the following test cases could no longer
            access the config data by means of the original
            variable). This functionality has now been updated so
            that when new names are introduced with require, they
            become aliases (references) instead of replacements.
            Hence, config data elements can always, at any time, be
            accessed by means of the original config variable names.</p>
          <p>
            Own Id: OTP-7783</p>
        </item>
      </list>
    </section>

</section>

<section><title>Common_Test 1.3.4</title>

    <section><title>Improvements and New Features</title>
      <list>
        <item>
          <p>
	    Common Test now uses the re application instead of the
	    previous rx driver to perform regular expression matching
	    on telnet strings. Since re works on all supported
	    operating systems, it is now possible to run telnet
	    sessions also on platforms such as e.g. Windows (which
	    was not the case with the previous rx driver). Note that
	    the rx driver is obsolete from now on, and will be
	    removed from Common Test after OTP R12B.</p>
          <p>
	    Own Id: OTP-7528</p>
        </item>
      </list>
    </section>

</section>

<section><title>Common_Test 1.3.3</title>

    <section><title>Improvements and New Features</title>
      <list>
        <item>
          <p>
	    Various updates and improvements, plus some minor bug
	    fixes, have been implemented in Common Test and Test
	    Server.</p>
          <p>
	    Own Id: OTP-7112</p>
        </item>
        <item>
          <p>
	    It is now possible, by means of the new function
	    ct:abort_current_testcase/1 or
	    test_server_ctrl:abort_current_testcase/1, to abort the
	    currently executing test case.</p>
          <p>
	    Own Id: OTP-7518 Aux Id: OTP-7112 </p>
        </item>
      </list>
    </section>

</section>

<section><title>Common_Test 1.3.2</title>

    <section><title>Improvements and New Features</title>
      <list>
        <item>
          <p>
	    The configure test of the rx lib in Common Test was not
	    performed during the general OTP application
	    configuration phase. This made e.g. autoconf impossible.
	    This has been changed to correspond with the normal OTP
	    build procedure.</p>
          <p>
	    Own Id: OTP-7379</p>
        </item>
      </list>
    </section>

</section>

<section><title>Common_Test 1.3.1</title>

    <section><title>Improvements and New Features</title>
      <list>
        <item>
          <p>
	    The rx library, included with common_test, failed to
	    build on on some architectures because the -fPIC compiler
	    option was missing.</p>
          <p>
	    Own Id: OTP-7111</p>
        </item>
      </list>
    </section>

</section>

  <section><title>common_test 1.3.0</title>
  </section>
</chapter><|MERGE_RESOLUTION|>--- conflicted
+++ resolved
@@ -33,7 +33,6 @@
     <file>notes.xml</file>
     </header>
 
-<<<<<<< HEAD
 <section><title>Common_Test 1.18</title>
 
     <section><title>Fixed Bugs and Malfunctions</title>
@@ -107,14 +106,10 @@
       </list>
     </section>
 
-=======
-<section><title>Common_Test 1.15.4.4</title>
->>>>>>> edc678d5
-
-    <section><title>Improvements and New Features</title>
-      <list>
-        <item>
-<<<<<<< HEAD
+
+    <section><title>Improvements and New Features</title>
+      <list>
+        <item>
 	    <p> Use <c>ssh</c> instead of <c>rsh</c> as the default
 	    remote shell. </p>
           <p>
@@ -327,12 +322,21 @@
 	    Use uri_string module instead of http_uri.</p>
           <p>
 	    Own Id: OTP-14902</p>
-=======
+        </item>
+      </list>
+    </section>
+
+</section>
+
+<section><title>Common_Test 1.15.4.4</title>
+
+    <section><title>Improvements and New Features</title>
+      <list>
+        <item>
           <p>
 	    The ct_property_test logging is improved.</p>
           <p>
 	    Own Id: OTP-16287</p>
->>>>>>> edc678d5
         </item>
       </list>
     </section>
