<?xml version="1.0" encoding="utf-8" ?>
<!DOCTYPE chapter SYSTEM "chapter.dtd">

<chapter>
  <header>
    <copyright>
<<<<<<< HEAD
      <year>2004</year><year>2022</year>
=======
      <year>2004</year><year>2021</year>
>>>>>>> 6edaed6e
      <holder>Ericsson AB. All Rights Reserved.</holder>
    </copyright>
    <legalnotice>
      Licensed under the Apache License, Version 2.0 (the "License");
      you may not use this file except in compliance with the License.
      You may obtain a copy of the License at
 
          http://www.apache.org/licenses/LICENSE-2.0

      Unless required by applicable law or agreed to in writing, software
      distributed under the License is distributed on an "AS IS" BASIS,
      WITHOUT WARRANTIES OR CONDITIONS OF ANY KIND, either express or implied.
      See the License for the specific language governing permissions and
      limitations under the License.

    </legalnotice>

    <title>Common Test Release Notes</title>
    <prepared>Peter Andersson</prepared>
    <responsible>Peter Andersson</responsible>
    <docno></docno>
    <approved></approved>
    <checked></checked>
    <date>2007-12-01</date> 
    <rev>A</rev>
    <file>notes.xml</file>
    </header>

<<<<<<< HEAD
<section><title>Common_Test 1.23.2</title>
=======
<section><title>Common_Test 1.22.1.1</title>
>>>>>>> 6edaed6e

    <section><title>Fixed Bugs and Malfunctions</title>
      <list>
        <item>
          <p>
<<<<<<< HEAD
	    Fix starting of peer nodes on old releases when the
	    compile server was active and the current Erlang
	    installation contained non-latin1 characters in its path.</p>
          <p>
	    Own Id: OTP-18255 Aux Id: PR-6314 </p>
        </item>
      </list>
    </section>

</section>

<section><title>Common_Test 1.23.1</title>

    <section><title>Fixed Bugs and Malfunctions</title>
      <list>
        <item>
          <p>
	    Fix cth_surefire to handle when a suite is not compiled
	    with <c>debug_info</c>. This bug has been present since
	    Erlang/OTP 25.0.</p>
          <p>
	    Own Id: OTP-18208 Aux Id: ERIERL-852 PR-6229 </p>
        </item>
      </list>
    </section>


    <section><title>Improvements and New Features</title>
      <list>
        <item>
          <p>
	    Common Test now preserves stack traces for throws.</p>
          <p>
	    Own Id: OTP-18138 Aux Id: GH-5719, PR-6029 </p>
        </item>
      </list>
    </section>

</section>

<section><title>Common_Test 1.23</title>

    <section><title>Fixed Bugs and Malfunctions</title>
      <list>
        <item>
          <p>
	    Fix bug when running parallel test cases and together
	    with one or more ct hooks that would cause the hook lock
	    process to crash and produce printouts in the ct logs.</p>
          <p>
	    Own Id: OTP-17881 Aux Id: PR-5581 </p>
        </item>
      </list>
    </section>


    <section><title>Improvements and New Features</title>
      <list>
        <item>
          <p>
	    Input for <c>configure</c> scripts adapted to
	    <c>autoconf</c> 2.71.</p>
          <p>
	    Own Id: OTP-17414 Aux Id: PR-4967 </p>
        </item>
        <item>
          <p>
	    Remove unused and undocumented tracer node functionality.</p>
          <p>
	    Own Id: OTP-17676 Aux Id: PR-5021 </p>
        </item>
        <item>
          <p>
	    The new module <c>peer</c> supersedes the <c>slave</c>
	    module. The <c>slave</c> module is now deprecated and
	    will be removed in OTP 27.</p>
          <p>
	    <c>peer</c> contains an extended and more robust API for
	    starting erlang nodes.</p>
          <p>
	    Own Id: OTP-17720 Aux Id: PR-5162 </p>
        </item>
        <item>
          <p>
	    The cth_surefire ct hook has been updated to include the
	    file and line number of the executed test case in the xml
	    output.</p>
          <p>
	    The performance of the hook has also been improved
	    greatly for test runs with many test cases.</p>
          <p>
	    Own Id: OTP-17882 Aux Id: PR-5581 </p>
=======
	    Change timeout to infinity for gen_server calls in
	    cth_log_redirect</p>
          <p>
	    Own Id: OTP-18363 Aux Id: ERIERL-879 </p>
>>>>>>> 6edaed6e
        </item>
      </list>
    </section>

</section>

<section><title>Common_Test 1.22.1</title>

    <section><title>Fixed Bugs and Malfunctions</title>
      <list>
        <item>
          <p>
	    OTP internal test fix.</p>
          <p>
	    Own Id: OTP-17888</p>
        </item>
      </list>
    </section>

</section>

<section><title>Common_Test 1.22</title>

    <section><title>Improvements and New Features</title>
      <list>
        <item>
          <p>
	    Before this change, group handling grammar was ambiguous
	    and also group paths did not support test specs.</p>
          <p>
	    Own Id: OTP-17664 Aux Id: GH-5088, PR-5242 </p>
        </item>
        <item>
          <p>
	    Before this change, it was not possible to link to a
	    particular header entry in Common Test log. Change adds
	    right aligned anchor icons in HTML test logs.</p>
          <p>
	    Own Id: OTP-17790 Aux Id: PR-5375 </p>
        </item>
      </list>
    </section>

</section>

<section><title>Common_Test 1.21</title>

    <section><title>Improvements and New Features</title>
      <list>
        <item>
          <p>
	    Float allowed as multiply_timetraps parameter.</p>
          <p>
	    Own Id: OTP-17413 Aux Id: PR-4767 </p>
        </item>
        <item>
          <p>
	    Remove usage of legacy API macro and functions.</p>
          <p>
	    Own Id: OTP-17632 Aux Id: PR-5022 </p>
        </item>
      </list>
    </section>

</section>

<section><title>Common_Test 1.20.5</title>

    <section><title>Fixed Bugs and Malfunctions</title>
      <list>
        <item>
          <p>
	    An incoming NETCONF notification received before a call
	    to ct_netconfc:create_subscription/* caused the
	    connection process to fail with badarg. Unexpected
	    notifications are now logged in the same way as other
	    unexpected messages.</p>
          <p>
	    Own Id: OTP-17506</p>
        </item>
      </list>
    </section>


    <section><title>Improvements and New Features</title>
      <list>
        <item>
          <p>
	    Add 'receiver' option to ct_netconfc</p>
          <p>
	    To allow a destination for incoming NETCONF notifications
	    to be specified at sessions creation. Previously, a
	    caller of create_subscription/* became the destination,
	    but RFC 5277 create-subscription is no longer the only
	    way in which NETCONF notifications can be ordered.</p>
          <p>
	    Own Id: OTP-17509</p>
        </item>
      </list>
    </section>

</section>

<section><title>Common_Test 1.20.4</title>

    <section><title>Fixed Bugs and Malfunctions</title>
      <list>
        <item>
          <p>
	    Commit of generated <c>configure</c> script.</p>
          <p>
	    Own Id: OTP-17420 Aux Id: OTP-17398, GH-4821 </p>
        </item>
      </list>
    </section>

</section>

<section><title>Common_Test 1.20.3</title>

    <section><title>Fixed Bugs and Malfunctions</title>
      <list>
        <item>
          <p>
	    The option <c>release_shell</c> could crash when used
	    together with the <c>spec</c> option.</p>
          <p>
	    Own Id: OTP-16940 Aux Id: ERL-1335 </p>
        </item>
      </list>
    </section>


    <section><title>Improvements and New Features</title>
      <list>
        <item>
	    <p>The experimental HiPE application has been removed,
	    together with all related functionality in other
	    applications.</p>
          <p>
	    *** POTENTIAL INCOMPATIBILITY ***</p>
          <p>
	    Own Id: OTP-16963</p>
        </item>
        <item>
          <p>
	    Fixed warnings in code matching on underscore prefixed
	    variables.</p>
          <p>
	    Own Id: OTP-17385 Aux Id: OTP-17123 </p>
        </item>
      </list>
    </section>

</section>

<<<<<<< HEAD
<section><title>Common_Test 1.20.2.3</title>

    <section><title>Fixed Bugs and Malfunctions</title>
      <list>
        <item>
          <p>
	    OTP internal test fix.</p>
          <p>
	    Own Id: OTP-17888</p>
        </item>
      </list>
    </section>

</section>

=======
>>>>>>> 6edaed6e
<section><title>Common_Test 1.20.2.2</title>

    <section><title>Fixed Bugs and Malfunctions</title>
      <list>
        <item>
          <p>
	    An incoming NETCONF notification received before a call
	    to ct_netconfc:create_subscription/* caused the
	    connection process to fail with badarg. Unexpected
	    notifications are now logged in the same way as other
	    unexpected messages.</p>
          <p>
	    Own Id: OTP-17506</p>
        </item>
      </list>
    </section>


    <section><title>Improvements and New Features</title>
      <list>
        <item>
          <p>
	    Add 'receiver' option to ct_netconfc</p>
          <p>
	    To allow a destination for incoming NETCONF notifications
	    to be specified at sessions creation. Previously, a
	    caller of create_subscription/* became the destination,
	    but RFC 5277 create-subscription is no longer the only
	    way in which NETCONF notifications can be ordered.</p>
          <p>
	    Own Id: OTP-17509</p>
        </item>
      </list>
    </section>

</section>

<section><title>Common_Test 1.20.2.1</title>

    <section><title>Fixed Bugs and Malfunctions</title>
      <list>
        <item>
          <p>
	    Commit of generated <c>configure</c> script.</p>
          <p>
	    Own Id: OTP-17420 Aux Id: OTP-17398, GH-4821 </p>
        </item>
      </list>
    </section>

</section>

<section><title>Common_Test 1.20.2</title>

    <section><title>Fixed Bugs and Malfunctions</title>
      <list>
        <item>
          <p>
	    Before this change Config leaked between test groups in
	    case of a subgroup was skipped (GH-3480).</p>
          <p>
	    Own Id: OTP-17347 Aux Id: GH-3480,ERL-1439 </p>
        </item>
      </list>
    </section>

</section>

<section><title>Common_Test 1.20.1</title>

    <section><title>Fixed Bugs and Malfunctions</title>
      <list>
        <item>
          <p>
	    A race condition could cause ct_netconfc:open/* to return
<<<<<<< HEAD
	    a dysfunctional handle, resulting in errors when invoking
=======
	    a disfunctional handle, resulting in errors when invoking
>>>>>>> 6edaed6e
	    other api functions on it, and making it impossible to
	    establish a new connection to the server in question.
	    Similar symptoms were possible with open/* in modules
	    ct_ssh and ct_telnet.</p>
          <p>
	    Internal messages from common_test processes could be
	    left in the caller's message queue after a timeout when
	    invoking call/* in modules ct_netconfc and ct_ssh. An
	    internal process used by module ct_telnet could leak
	    memory due to stray messages.</p>
          <p>
	    Calls to ct_telnet:open/* and ct_telnet:get_data/1 could
	    hang indefinitely if the TCP connection to the server was
	    lost.</p>
          <p>
	    Own Id: OTP-17328 Aux Id: ERIERL-631 </p>
        </item>
      </list>
    </section>

</section>

<section><title>Common_Test 1.20</title>

    <section><title>Improvements and New Features</title>
      <list>
        <item>
          <p>
	    Various address sanitizer support.</p>
          <p>
	    Own Id: OTP-16959 Aux Id: PR-2965 </p>
        </item>
      </list>
    </section>

</section>

<section><title>Common_Test 1.19.1</title>

    <section><title>Improvements and New Features</title>
      <list>
        <item>
          <p>
	    Add behaviour for test suites</p>
          <p>
	    Own Id: OTP-17070</p>
        </item>
      </list>
    </section>

</section>

<section><title>Common_Test 1.19</title>

    <section><title>Improvements and New Features</title>
      <list>
        <item>
          <p>
	    The function <c>ct_property_test:init_tool/1</c> is added
	    for the cases when the user does not want
	    ct_property_test to compile properties. init_tool/1 can
	    be used to set the property_test_tool config value.</p>
          <p>
	    Own Id: OTP-16029 Aux Id: PR-2145 </p>
        </item>
        <item>
          <p>
	    The built-in Common Test Hook, <c>cth_log_redirect</c>,
	    has been updated to use the system <c>default</c> Logger
	    handler's configuration instead of its own. See the
	    section on <seeguide
	    marker="common_test:ct_hooks_chapter#built-in-cths">Built-in
	    Hooks</seeguide> in the Common Test User's Guide.</p>
          <p>
	    Own Id: OTP-16273</p>
        </item>
        <item>
          <p>
	    Calls of deprecated functions in the <seeguide
	    marker="crypto:new_api#the-old-api">Old Crypto
	    API</seeguide> are replaced by calls of their <seeguide
	    marker="crypto:new_api#the-new-api">substitutions</seeguide>.</p>
          <p>
	    Own Id: OTP-16346</p>
        </item>
      </list>
    </section>

</section>

<<<<<<< HEAD
<section><title>Common_Test 1.18.2.2</title>

    <section><title>Fixed Bugs and Malfunctions</title>
      <list>
        <item>
          <p>
	    OTP internal test fix.</p>
          <p>
	    Own Id: OTP-17888</p>
        </item>
      </list>
    </section>

</section>

=======
>>>>>>> 6edaed6e
<section><title>Common_Test 1.18.2.1</title>

    <section><title>Fixed Bugs and Malfunctions</title>
      <list>
        <item>
          <p>
	    Commit of generated <c>configure</c> script.</p>
          <p>
	    Own Id: OTP-17420 Aux Id: OTP-17398, GH-4821 </p>
        </item>
      </list>
    </section>

</section>

<section><title>Common_Test 1.18.2</title>

    <section><title>Improvements and New Features</title>
      <list>
        <item>
          <p>
	    Document incl_apps cover option</p>
          <p>
	    Own Id: OTP-16039 Aux Id: ERL-795 </p>
        </item>
        <item>
          <p>
	    The <c>ct_property_test</c> has now a report function for
	    results of stateful testing.</p>
          <p>
	    Own Id: OTP-16340</p>
        </item>
        <item>
          <p>
	    Don't hide error reasons from user</p>
          <p>
	    Own Id: OTP-16364 Aux Id: PR-2480 </p>
        </item>
      </list>
    </section>

</section>

<section><title>Common_Test 1.18.1</title>

    <section><title>Improvements and New Features</title>
      <list>
        <item>
          <p>
	    The ct_property_test logging is improved.</p>
          <p>
	    Own Id: OTP-16287</p>
        </item>
      </list>
    </section>

</section>

<section><title>Common_Test 1.18</title>

    <section><title>Fixed Bugs and Malfunctions</title>
      <list>
        <item>
          <p>
	    If a ct hook is installed in the <c>suite/0</c> function
	    in a test suite, then the hook's <c>terminate/1</c>
	    function would be called several times without it's
	    <c>init/2</c> function being called first. This is now
	    corrected.</p>
          <p>
	    Own Id: OTP-15863 Aux Id: ERIERL-370 </p>
        </item>
        <item>
          <p>
	    If <c>init_per_testcase</c> fails, the test itself is
	    skipped. According to the documentation, it should be
	    possible to change the result to failed in a hook
	    function. The only available hook function in this case
	    is <c>post_init_per_testcase</c>, but changing the return
	    value there did not affect the test case result. This is
	    now corrected.</p>
          <p>
	    Own Id: OTP-15869 Aux Id: ERIERL-350 </p>
        </item>
      </list>
    </section>


    <section><title>Improvements and New Features</title>
      <list>
        <item>
          <p>
	    Add ct_netconfc support for NETCONF 1.1 (RFC 6241). The
	    1.1 base capability can be sent in hello, and RFC 6242
	    chunk framing is applied when both client and server
	    advertise 1.1 support.</p>
          <p>
	    Own Id: OTP-15789</p>
        </item>
        <item>
          <p>
	    Correct lib_dir paths in common_tests opaque data
	    structure that is passed to ct_release_test callback
	    modules in functions upgrade_init/2, upgrade_upgraded/2
	    and upgrade_downgraded/2. The incorrect paths may cause
	    confusion when debugging although it will not cause any
	    incorrect behavior on the part of common_test as it is
	    currently not used.</p>
          <p>
	    Own Id: OTP-15934</p>
        </item>
      </list>
    </section>

</section>

<section><title>Common_Test 1.17.3</title>

    <section><title>Fixed Bugs and Malfunctions</title>
      <list>
        <item>
          <p>
	    All incorrect (that is, all) uses of "can not" has been
	    corrected to "cannot" in source code comments,
	    documentation, examples, and so on.</p>
          <p>
	    Own Id: OTP-14282 Aux Id: PR-1891 </p>
        </item>
      </list>
    </section>


    <section><title>Improvements and New Features</title>
      <list>
        <item>
	    <p> Use <c>ssh</c> instead of <c>rsh</c> as the default
	    remote shell. </p>
          <p>
	    Own Id: OTP-15633 Aux Id: PR-1787 </p>
        </item>
      </list>
    </section>

</section>

<section><title>Common_Test 1.17.2.1</title>

    <section><title>Fixed Bugs and Malfunctions</title>
      <list>
        <item>
          <p>
	    If a ct hook is installed in the <c>suite/0</c> function
	    in a test suite, then the hook's <c>terminate/1</c>
	    function would be called several times without it's
	    <c>init/2</c> function being called first. This is now
	    corrected.</p>
          <p>
	    Own Id: OTP-15863 Aux Id: ERIERL-370 </p>
        </item>
        <item>
          <p>
	    If <c>init_per_testcase</c> fails, the test itself is
	    skipped. According to the documentation, it should be
	    possible to change the result to failed in a hook
	    function. The only available hook function in this case
	    is <c>post_init_per_testcase</c>, but changing the return
	    value there did not affect the test case result. This is
	    now corrected.</p>
          <p>
	    Own Id: OTP-15869 Aux Id: ERIERL-350 </p>
        </item>
      </list>
    </section>

</section>

<section><title>Common_Test 1.17.2</title>

    <section><title>Fixed Bugs and Malfunctions</title>
      <list>
        <item>
          <p>
	    The test result when a hook function fails is in general
	    the same as if the function that the hook is associated
	    with fails. For example, if <c>post_init_per_testcase</c>
	    fails the result is that the test case is skipped, as is
	    the case when <c>init_per_testcase</c> fails.This,
	    however, was earlier not true for timetrap timeouts or
	    other error situations where the process running the hook
	    function was killed. This is now corrected, so the error
	    handling should be the same no matter how the hook
	    function fails.</p>
          <p>
	    *** POTENTIAL INCOMPATIBILITY ***</p>
          <p>
	    Own Id: OTP-15717 Aux Id: ERIERL-334 </p>
        </item>
        <item>
          <p>
	    In some rare cases, when two common_test nodes used the
	    same log directory, a timing problem could occur which
	    caused common_test to crash because it's log cache file
	    was unexpectedly empty. This is now corrected.</p>
          <p>
	    Own Id: OTP-15758 Aux Id: ERIERL-342 </p>
        </item>
      </list>
    </section>


    <section><title>Improvements and New Features</title>
      <list>
        <item>
          <p>
	    Two new common_test hook functions are introduced:</p>
          <p>
	    <c>post_groups/2</c>, which is called after
	    <c>Suite:groups/0</c><br/> <c>post_all/3</c>, which is
	    called after <c>Suite:all/0</c></p>
          <p>
	    These functions allow modifying the return values from
	    the <c>groups/0</c> and <c>all/0</c> functions,
	    respectively.</p>
          <p>
	    A new term, <c>{testcase,TestCase,RepeatProperties}</c>
	    is now also allowed in the return from <c>all/0</c>. This
	    can be used for repeating a single test case a specific
	    number of times, or until it fails or succeeds once.</p>
          <p>
	    Own Id: OTP-14746 Aux Id: ERIERL-143 </p>
        </item>
      </list>
    </section>

</section>

<section><title>Common_Test 1.17.1</title>

    <section><title>Improvements and New Features</title>
      <list>
        <item>
          <p>
	    OTP internal test improvements.</p>
          <p>
	    Own Id: OTP-15716</p>
        </item>
      </list>
    </section>

</section>

<section><title>Common_Test 1.17</title>

    <section><title>Fixed Bugs and Malfunctions</title>
      <list>
        <item>
          <p>
	    A bug caused <c>ct:encrypt_config_file/3</c> and
	    <c>ct:decrypt_config_file/3</c> to fail with
	    <c>badmatch</c> if input parameter <c>KeyOrFile</c> was
	    <c>{key,string()}</c>. This is now corrected.</p>
          <p>
	    Own Id: OTP-15540</p>
        </item>
        <item>
          <p>
	    The status of a test case which failed with timetrap
	    timeout in <c>end_per_testcase</c> could not be modified
	    by returning <c>{fail,Reason}</c> from a
	    <c>post_end_per_testcase</c> hook function. This is now
	    corrected.</p>
          <p>
	    Own Id: OTP-15584 Aux Id: ERIERL-282 </p>
        </item>
      </list>
    </section>


    <section><title>Improvements and New Features</title>
      <list>
        <item>
          <p>
	    A new variant of the <c>newline</c> option to
	    <c>ct_telnet:cmd/3</c> and <c>ct_telnet:send/3</c> is
	    added, which allows to specify a string to append as
	    newline indicator on a command. By default, the value is
	    "\n", but in some cases it is required to be "\r\n",
	    which this option allows.</p>
          <p>
	    A faulty regular expression given as parameter to
	    <c>ct_telnet:expect/2,3</c> would earlier crash and look
	    like an internal error in common_test. A better error
	    indication is now given, but the test case will still
	    fail.</p>
          <p>
	    Own Id: OTP-15229 Aux Id: ERIERL-203 </p>
        </item>
        <item>
          <p>
	    Since the yang RFC allows more than one top element of
	    config data in an <c>edit-config</c> element,
	    <c>ct_netconfc:edit_config/3,4,5</c> can now take a list
	    of XML elements.</p>
          <p>
	    Own Id: OTP-15298</p>
        </item>
      </list>
    </section>

</section>

<section><title>Common_Test 1.16.1</title>

    <section><title>Fixed Bugs and Malfunctions</title>
      <list>
        <item>
          <p>
	    The Logger handler cth_log_redirect earlier called the
	    report callback (report_cb) before calling the logger
	    formatter. In some cases this would fail, since
	    cth_log_redirect could not handle report callbacks with
	    two arguments. This is now corrected, so only the
	    formatter will call the report callback.</p>
          <p>
	    Own Id: OTP-15307</p>
        </item>
      </list>
    </section>

</section>

<section><title>Common_Test 1.16</title>

    <section><title>Improvements and New Features</title>
      <list>
        <item>
	    <p>Use the compiler option <c>nowarn_export_all</c> to
	    disable <c>export_all</c> warnings when automatically
	    compiling test suites.</p>
          <p>
	    Own Id: OTP-14810</p>
        </item>
        <item>
          <p>
	    Use uri_string module instead of http_uri.</p>
          <p>
	    Own Id: OTP-14902</p>
        </item>
      </list>
    </section>

</section>

<section><title>Common_Test 1.15.4.4</title>

    <section><title>Improvements and New Features</title>
      <list>
        <item>
          <p>
	    The ct_property_test logging is improved.</p>
          <p>
	    Own Id: OTP-16287</p>
        </item>
      </list>
    </section>

</section>

<section><title>Common_Test 1.15.4.3</title>

    <section><title>Fixed Bugs and Malfunctions</title>
      <list>
        <item>
          <p>
	    If a ct hook is installed in the <c>suite/0</c> function
	    in a test suite, then the hook's <c>terminate/1</c>
	    function would be called several times without it's
	    <c>init/2</c> function being called first. This is now
	    corrected.</p>
          <p>
	    Own Id: OTP-15863 Aux Id: ERIERL-370 </p>
        </item>
        <item>
          <p>
	    If <c>init_per_testcase</c> fails, the test itself is
	    skipped. According to the documentation, it should be
	    possible to change the result to failed in a hook
	    function. The only available hook function in this case
	    is <c>post_init_per_testcase</c>, but changing the return
	    value there did not affect the test case result. This is
	    now corrected.</p>
          <p>
	    Own Id: OTP-15869 Aux Id: ERIERL-350 </p>
        </item>
      </list>
    </section>

</section>

<section><title>Common_Test 1.15.4.2</title>

    <section><title>Fixed Bugs and Malfunctions</title>
      <list>
        <item>
          <p>
	    The test result when a hook function fails is in general
	    the same as if the function that the hook is associated
	    with fails. For example, if <c>post_init_per_testcase</c>
	    fails the result is that the test case is skipped, as is
	    the case when <c>init_per_testcase</c> fails.This,
	    however, was earlier not true for timetrap timeouts or
	    other error situations where the process running the hook
	    function was killed. This is now corrected, so the error
	    handling should be the same no matter how the hook
	    function fails.</p>
          <p>
	    *** POTENTIAL INCOMPATIBILITY ***</p>
          <p>
	    Own Id: OTP-15717 Aux Id: ERIERL-334 </p>
        </item>
        <item>
          <p>
	    In some rare cases, when two common_test nodes used the
	    same log directory, a timing problem could occur which
	    caused common_test to crash because it's log cache file
	    was unexpectedly empty. This is now corrected.</p>
          <p>
	    Own Id: OTP-15758 Aux Id: ERIERL-342 </p>
        </item>
      </list>
    </section>


    <section><title>Improvements and New Features</title>
      <list>
        <item>
          <p>
	    Two new common_test hook functions are introduced:</p>
          <p>
	    <c>post_groups/2</c>, which is called after
	    <c>Suite:groups/0</c><br/> <c>post_all/3</c>, which is
	    called after <c>Suite:all/0</c></p>
          <p>
	    These functions allow modifying the return values from
	    the <c>groups/0</c> and <c>all/0</c> functions,
	    respectively.</p>
          <p>
	    A new term, <c>{testcase,TestCase,RepeatProperties}</c>
	    is now also allowed in the return from <c>all/0</c>. This
	    can be used for repeating a single test case a specific
	    number of times, or until it fails or succeeds once.</p>
          <p>
	    Own Id: OTP-14746 Aux Id: ERIERL-143 </p>
        </item>
        <item>
          <p>
	    OTP internal test improvements.</p>
          <p>
	    Own Id: OTP-15716</p>
        </item>
      </list>
    </section>

</section>

<section><title>Common_Test 1.15.4.1</title>

    <section><title>Fixed Bugs and Malfunctions</title>
      <list>
        <item>
          <p>
	    The status of a test case which failed with timetrap
	    timeout in <c>end_per_testcase</c> could not be modified
	    by returning <c>{fail,Reason}</c> from a
	    <c>post_end_per_testcase</c> hook function. This is now
	    corrected.</p>
          <p>
	    Own Id: OTP-15584 Aux Id: ERIERL-282 </p>
        </item>
      </list>
    </section>

</section>

<section><title>Common_Test 1.15.4.0.1</title>

    <section><title>Fixed Bugs and Malfunctions</title>
      <list>
        <item>
          <p>
	    The status of a test case which failed with timetrap
	    timeout in <c>end_per_testcase</c> could not be modified
	    by returning <c>{fail,Reason}</c> from a
	    <c>post_end_per_testcase</c> hook function. This is now
	    corrected.</p>
          <p>
	    Own Id: OTP-15584 Aux Id: ERIERL-282 </p>
        </item>
      </list>
    </section>

</section>

<section><title>Common_Test 1.15.4</title>

    <section><title>Fixed Bugs and Malfunctions</title>
      <list>
        <item>
          <p>
	    Fixed problem with 'skip_groups' in combination with 'all
	    suites' option in test specification.</p>
          <p>
	    Own Id: OTP-14953</p>
        </item>
      </list>
    </section>

</section>

<section><title>Common_Test 1.15.3</title>

    <section><title>Improvements and New Features</title>
      <list>
        <item>
          <p>
	    A new function, <c>ct:remaining_test_procs/0</c>, returns
	    the identity of test- and group leader processes that are
	    still running at the time of the call.</p>
          <p>
	    Own Id: OTP-13832</p>
        </item>
        <item>
          <p>
	    A "latest test result" link is now displayed in the
	    footer of each test index page, which performs a jump to
	    the most recently generated test index. This is useful
	    for making quick comparisons of results between test runs
	    without having to traverse the log file tree.</p>
          <p>
	    Own Id: OTP-14281</p>
        </item>
      </list>
    </section>

</section>

<section><title>Common_Test 1.15.2</title>

    <section><title>Improvements and New Features</title>
      <list>
        <item>
          <p>
	    General Unicode improvements.</p>
          <p>
	    Own Id: OTP-14462</p>
        </item>
      </list>
    </section>

</section>

<section><title>Common_Test 1.15.1</title>

    <section><title>Fixed Bugs and Malfunctions</title>
      <list>
        <item>
          <p>
	    In OTP-20.0, the behavior of c, make, and ct_make was
	    changed so that in some cases the beam files by default
	    would be written to the directory where the source files
	    were found. This is now changed back to the old behavior
	    so beam files are by default written to current
	    directory.</p>
          <p>
	    Own Id: OTP-14489 Aux Id: ERL-438 </p>
        </item>
      </list>
    </section>

</section>

<section><title>Common_Test 1.15</title>

    <section><title>Fixed Bugs and Malfunctions</title>
      <list>
        <item>
          <p>
	    Errors in the documentation for user HTML stylesheets
	    have been corrected.</p>
          <p>
	    Own Id: OTP-14332 Aux Id: seq13299 </p>
        </item>
        <item>
	    <p>Internal code change: Calls to <c>catch</c> followed
	    by a call to <c>erlang:get_stacktrace/0</c> has been
	    rewritten to use <c>try</c> instead of <c>catch</c> to
	    make the code future-proof.</p>
          <p>
	    Own Id: OTP-14400</p>
        </item>
      </list>
    </section>


    <section><title>Improvements and New Features</title>
      <list>
        <item>
	    <p>The <c>ct_slave</c> modules now handle nodenames in
	    the same way as nodenames passed to <c>-sname</c>. That
	    means <c>ct_slave:start('b@127.0.0.1').</c> will now
	    work.</p>
          <p>
	    Own Id: OTP-13806</p>
        </item>
        <item>
          <p>
	    Added the new option, <c>keep_logs</c>. If setting the
	    value for this option to an integer, N, common_test will
	    remove all ct_run.* directories in the current log
	    directory, except the N newest.</p>
          <p>
	    Own Id: OTP-14179</p>
        </item>
        <item>
          <p>
	    The existing <c>ct_netconfc:open/1,2</c> opens an SSH
	    connection with one SSH channel realizing one Netconf
	    session. To allow testing of multiple sessions over the
	    same SSH connection, the following functions are added to
	    <c>ct_netconfc</c>:</p>
          <p>
	    * <c>connect/1,2</c> - establish an SSH connection *
	    <c>disconnect/1</c> - close the given SSH connection *
	    <c>session/1,2,3</c> - open an ssh channel on the given
	    connection and send 'hello' to start a Netconf session</p>
          <p>
	    Own Id: OTP-14284</p>
        </item>
        <item>
	    <p> Miscellaneous updates due to atoms containing
	    arbitrary Unicode characters. </p>
          <p>
	    Own Id: OTP-14285</p>
        </item>
        <item>
          <p>
	    The function ct_ssh:shell/2,3 is added.</p>
          <p>
	    Own Id: OTP-14415 Aux Id: seq13315 </p>
        </item>
      </list>
    </section>

</section>

<section><title>Common_Test 1.14</title>

    <section><title>Fixed Bugs and Malfunctions</title>
      <list>
        <item>
	    <p>The following corrections and improvements are done in
	    the common_test hook handling:</p> <list> <item> <p>An
	    extra argument, <c>Suite</c>, is added as the first
	    argument to each of the following hook callback
	    functions:</p> <list>
	    <item><c>pre_init_per_group</c></item>
	    <item><c>post_init_per_group</c></item>
	    <item><c>pre_end_per_group</c></item>
	    <item><c>post_end_per_group</c></item>
	    <item><c>pre_init_per_testcase</c></item>
	    <item><c>post_init_per_testcase</c></item>
	    <item><c>pre_end_per_testcase</c></item>
	    <item><c>post_end_per_testcase</c></item>
	    <item><c>on_tc_fail</c></item>
	    <item><c>on_tc_skip</c></item> </list> <p>For backwards
	    compatibility, if the new function is not exported from a
	    hook callback module, <c>common_test</c> will fall back
	    to the old interface and call the function without the
	    <c>Suite</c> argument.</p> </item> <item> <p>If either
	    <c>init_per_suite</c> or <c>end_per_suite</c> exists, but
	    not the other, then the non-existing function will be
	    reported as failed with reason <c>undef</c> in the test
	    log. The same goes for <c>init/end_per_group</c>. This
	    has always been a requirement according to the user's
	    guide, but now <c>common_test</c> is more explicit in the
	    report.</p> </item> <item> <p>If <c>init_per_suite</c>
	    was exported from a test suite, but not
	    <c>end_per_suite</c>, then <c>pre/post_end_per_suite</c>
	    was called with <c>Suite=ct_framework</c> instead of the
	    correct suite name. This is now corrected.</p> </item>
	    <item> <p>If <c>end_per_group</c> was exported from a
	    suite, but not <c>init_per_group</c>, then
	    <c>end_per_group</c> was never called. This is now
	    corrected.</p> </item> <item> <p>Tests that were skipped
	    before calling <c>pre_init_per_*</c> got faulty calls to
	    the corresponding <c>post_init_per_*</c>. E.g. if a test
	    was skipped because <c>suite/0</c> failed, then
	    <c>post_init_per_suite</c> would be called even though
	    <c>pre_init_per_suite</c> and <c>init_per_suite</c> were
	    not called. This is now corrected so a <c>post_*</c>
	    callback will never be called unless the corresponding
	    <c>pre_*</c> callback has been called first.</p> </item>
	    <item> <p>Tests that were skipped before or in
	    <c>init_per_testcase</c> got faulty calls to
	    <c>pre_end_per_testcase</c> and
	    <c>post_end_per_testcase</c>. This is now corrected so
	    <c>pre/post_end_per_testcase</c> are not called when
	    <c>end_per_testcase</c> is not called.</p> </item> <item>
	    <p>If an exit signal causes the test case process to die
	    while running <c>init_per_testcase</c>, the case was
	    earlier reported as failed with reason <c>{skip,...}</c>.
	    This is now corrected so the case will be marked as
	    skipped.</p> </item> <item> <p>If an exist signal causes
	    the test case process to die while running
	    <c>end_per_testcase</c>, the case was earlier marked as
	    failed. This is now corrected so the status of the test
	    case is not changed - there is only a warning added to
	    the comment field.</p> </item> <item> <p>If a test case
	    was skipped because of option
	    <c>{force_stop,skip_rest}</c> or because of a failed
	    sequence, then no <c>tc_start</c> event would be sent,
	    only <c>tc_done</c>. This is now corrected so both events
	    are sent.</p> </item> <item> <p>When skipping or failing
	    in a configuration function, the configuration function
	    itself would get <c>{auto_skipped,Reason}</c>,
	    <c>{skipped,Reason}</c> or <c>{failed,Reason}</c> in the
	    hook callbacks <c>on_tc_skip</c> or <c>on_tc_fail</c>.
	    The other test cases that were skipped as a result of
	    this would only get <c>Reason</c> in <c>on_tc_skip</c>.
	    This is now corrected so even the configuration function
	    that caused the skip/fail will only get <c>Reason</c> in
	    the hook callback.</p> </item> </list>
          <p>
	    Own Id: OTP-10599 Aux Id: kunagi-344 [255] </p>
        </item>
        <item>
          <p>
	    When a test case was skipped by a <c>skip_cases</c>
	    statement in a test spec, then <c>cth_surefire</c> would
	    erroneously mark the previous test case as skipped in the
	    xml report. The actually skipped test case would not be
	    present in the xml report at all. This is now corrected.</p>
          <p>
	    Own Id: OTP-14129 Aux Id: seq13244 </p>
        </item>
        <item>
	    <p>The <c>multiply_timetraps</c> and
	    <c>scale_timetraps</c> options did not work with test
	    specifications, which has been corrected.</p>
          <p>
	    Own Id: OTP-14210</p>
        </item>
      </list>
    </section>


    <section><title>Improvements and New Features</title>
      <list>
        <item>
          <p>
	    ct_testspec:get_tests/1 is added. This is used by rebar3
	    to get all directories that must be compiled when running
	    tests from testspec - instead of implementing testspec
	    parsing in rebar3.</p>
          <p>
	    Own Id: OTP-14132</p>
        </item>
      </list>
    </section>

</section>

<section><title>Common_Test 1.13</title>

    <section><title>Fixed Bugs and Malfunctions</title>
      <list>
        <item>
          <p>
	    Some types of printouts to screen during test runs
	    (including <c>ct:print/1,2,3,4</c>) used the local
	    <c>user</c> process as IO device and these printouts
	    would not be visible when e.g. running tests via a shell
	    on a remote node. A default Common Test group leader
	    process has been introduced to solve the problem. This
	    process routes printouts to the group leader of the
	    starting process, if available, otherwise to <c>user</c>.</p>
          <p>
	    Own Id: OTP-13973 Aux Id: ERL-279 </p>
        </item>
        <item>
          <p>
	    Some Common Test processes, that act as I/O group leaders
	    for test cases, would not terminate as expected at the
	    end of test runs. This error has been corrected.</p>
          <p>
	    Own Id: OTP-14026 Aux Id: ERL-287 </p>
        </item>
        <item>
          <p>
	    The logging verbosity feature was incorrectly documented.
	    The default verbosity levels for test runs is e.g. not 50
	    (<c>?STD_VERBOSITY</c>), but 100 (<c>?MAX_VERBOSITY</c>).
	    Also, some of the examples had errors and flaws. The
	    corresponding chapter (5.18) in the User's Guide has been
	    updated.</p>
          <p>
	    Own Id: OTP-14044 Aux Id: seq13223 </p>
        </item>
      </list>
    </section>


    <section><title>Improvements and New Features</title>
      <list>
        <item>
          <p>
	    A feature to let the user specify headings to log
	    printouts has been added. The heading is specified as
	    <c>{heading,string()}</c> in the <c>Opts</c> list
	    argument to <c>ct:pal/3,4,5</c>, <c>ct:print/3,4,5</c>,
	    or <c>ct:log/3,4,5</c>. If the heading option is omitted,
	    the category name, or <c>"User"</c>, is used as the
	    heading instead.</p>
          <p>
	    Own Id: OTP-14043 Aux Id: seq13226 </p>
        </item>
      </list>
    </section>

</section>

<section><title>Common_Test 1.12.3</title>

    <section><title>Fixed Bugs and Malfunctions</title>
      <list>
        <item>
          <p>
	    If the telnet server would pause during transmission of a
	    line of text before terminating the line, the
	    <c>ct_telnet:expect/3</c> function would print the line
	    twice in the test case HTML log. This problem has been
	    fixed.</p>
          <p>
	    Own Id: OTP-13730 Aux Id: seq13135 </p>
        </item>
        <item>
          <p>
	    The functions <c>ct:set_verbosity/2</c> and
	    <c>ct:get_verbosity/1</c> have been added in order to
	    make it possible for test cases, CT Hooks, or test
	    framework functions, to modify and read verbosity levels
	    for logging.</p>
          <p>
	    Own Id: OTP-13841</p>
        </item>
        <item>
	    <p><c>make</c> (tools) and <c>ct_make</c> (common_test)
	    would crash if an Erlang source file contained a
	    <c>-warning()</c> directive.</p>
          <p>
	    Own Id: OTP-13855</p>
        </item>
      </list>
    </section>

</section>

<section><title>Common_Test 1.12.2</title>

    <section><title>Fixed Bugs and Malfunctions</title>
      <list>
        <item>
          <p>
	    The following modules were missing in
	    common_test.app.src: ct_groups, ct_property_test,
	    ct_release_test, ct_webtool, ct_webtool_sup,
	    test_server_gl. They have now been added.</p>
          <p>
	    Own Id: OTP-13475</p>
        </item>
        <item>
          <p>
	    Common Test printed incorrect timestamps for received
	    error reports.</p>
          <p>
	    Own Id: OTP-13615 Aux Id: seq13124 </p>
        </item>
      </list>
    </section>

</section>

<section><title>Common_Test 1.12.1</title>

    <section><title>Fixed Bugs and Malfunctions</title>
      <list>
        <item>
          <p>
	    The <c>nodelay</c> option used to be enabled
	    (<c>true</c>) by default for sockets opened by the Common
	    Test telnet client. This appeared to cause communication
	    problems with telnet servers on some systems, and
	    therefore the option is no longer used. Its value may
	    instead be specified in the telnet connection settings.
	    See the man page for <c>ct_telnet</c> for details. Please
	    note that the interface function <c>connect</c> in
	    <c>unix_telnet</c> has been updated with an extra
	    argument and is now <c>unix_telnet:connect/7</c>.</p>
          <p>
	    Own Id: OTP-13462 Aux Id: seq13077 </p>
        </item>
        <item>
          <p>
	    Fix bug in cth_surefire: When a pre_init_per_suite hook
	    fails before reaching the
	    cth_surefire:pre_init_per_suite, cth_surefire produced
	    incorrect XML.</p>
          <p>
	    Own Id: OTP-13513</p>
        </item>
        <item>
          <p>
	    The <c>ct:get_timetrap_info/0</c> function has been
	    updated to return more information about timetrap
	    scaling.</p>
          <p>
	    Own Id: OTP-13535</p>
        </item>
        <item>
          <p>
	    A problem with stylesheet HTML tags getting incorrectly
	    escaped by Common Test has been corrected.</p>
          <p>
	    Own Id: OTP-13536</p>
        </item>
        <item>
          <p>
	    The <c>ct_run</c> start flag <c>-no_esc_chars</c> and
	    <c>ct:run_test/1</c> start option <c>{esc_chars,Bool}</c>
	    have been introduced to make it possible to disable
	    automatic escaping of characters. Automatic escaping of
	    special HTML characters printed with <c>io:format/1,2</c>
	    and <c>ct:pal/1,2,3,4</c> was introduced in Common Test
	    1.12. The new flag/option may be used to disable this
	    feature for backwards compatibility reasons. (The option
	    is also supported in test specifications).</p>
          <p>
	    Own Id: OTP-13537</p>
        </item>
      </list>
    </section>

</section>

<section><title>Common_Test 1.12</title>

    <section><title>Fixed Bugs and Malfunctions</title>
      <list>
        <item>
          <p>
	    This update fixes the problem with generic printouts in
	    the html log file not having special characters escaped.
	    Printouts made with <c>io:format/2</c> and
	    <c>ct:pal/2</c> will now get special characters escaped
	    automatically. Common Test will not attempt to escape
	    characters printed with <c>ct:log/2</c> since it is
	    assumed that the user may want to print html tagged data
	    using this function. A new function, <c>ct:log/5</c>, has
	    been added, which offers optional escaping of characters.
	    The latter function may also be used to print text to the
	    log without headers and CSS class wrapping (analogue to
	    <c>io:format/2</c>).</p>
          <p>
	    Own Id: OTP-13003 Aux Id: seq13005 </p>
        </item>
        <item>
          <p>
	    Commit 4cf832f1ad163f5b25dd8a6f2d314c169c23c82f
	    erroneously removed logging of open and close of netconf
	    connections. This is now corrected.</p>
          <p>
	    Own Id: OTP-13386</p>
        </item>
        <item>
          <p>
	    The directory to which nodes started with
	    <c>test_server:start_node/3</c> writes their
	    erl_crash.dump is changed. The crashdumps were earlier
	    written to the directory of test_server.beam, but in
	    later versions of Microsoft Windows this is no longer
	    writable (even for administrators). The framework
	    (common_test) log directory is now used instead.</p>
          <p>
	    Own Id: OTP-13388</p>
        </item>
      </list>
    </section>


    <section><title>Improvements and New Features</title>
      <list>
        <item>
          <p>
	    This update makes it possible to specify multiple
	    instances of the same group or test case in one test
	    specification term in order to repeat execution. Example:
	    <c>{groups, "./", my_SUITE, [my_group, my_group], {cases,
	    all}}, or {cases, "./", my_SUITE, [my_tc, my_tc,
	    my_tc]}.</c></p>
          <p>
	    Own Id: OTP-13241 Aux Id: seq12979 </p>
        </item>
        <item>
          <p>
	    Two new CT hook functions have been added:
	    <c>post_init_per_testcase/4</c> and
	    <c>pre_end_per_testcase/3</c>. With these hook functions,
	    it is possible to perform arbitrary actions (including
	    modifications of test execution, test state and results)
	    immediately before and after the execution of the test
	    case.</p>
          <p>
	    Own Id: OTP-13242 Aux Id: seq12991 </p>
        </item>
        <item>
          <p>
	    The <c>ct_netconfc</c> was earlier very restrictive as to
	    which SSH options the user could set. This is now
	    changed, and any SSH option is now allowed. The netconf
	    client will simply pass on any option, which it does not
	    recognize, to SSH.</p>
          <p>
	    Own Id: OTP-13338 Aux Id: seq13053,seq13069 </p>
        </item>
      </list>
    </section>

</section>

<section><title>Common_Test 1.11.2</title>

    <section><title>Fixed Bugs and Malfunctions</title>
      <list>
        <item>
          <p>
	    If a ssh package contained more than one netconf end tag,
	    then the second end tag was never detected in
	    ct_netconfc:handle_data. Instead it was included in the
	    XML data given to the xmerl parser, which then failed.
	    The problem was introduced by OTP-13007, and has now been
	    corrected.</p>
          <p>
	    Own Id: OTP-13323</p>
        </item>
      </list>
    </section>

</section>

<section><title>Common_Test 1.11.1</title>

    <section><title>Fixed Bugs and Malfunctions</title>
      <list>
        <item>
          <p>
	    When data from the netconf server was split into many ssh
	    packages, the netconf client performed really bad. This
	    is now improved.</p>
          <p>
	    Own Id: OTP-13007</p>
        </item>
        <item>
          <p>
	    In ct_netconfc, if a timer expired 'at the same time' as
	    the server sent the rpc-reply, the timeout message might
	    already be in the client's message queue when the client
	    removed the timer ref from its 'pending' list. This
	    caused a crash in the client since the timer ref could no
	    longer be found when handling the timeout message. This
	    problem is now fixed by always flushing the timeout
	    message from the message queue when canceling a timer.</p>
          <p>
	    Own Id: OTP-13008</p>
        </item>
        <item>
          <p>
	    The error logger handler ct_conn_log_h did not respect
	    the 'silent' option, and tried to print to an undefined
	    file descriptor. This has been corrected.</p>
          <p>
	    Own Id: OTP-13035</p>
        </item>
        <item>
          <p>
	    If the user would let the test run proceed after test
	    suite compilation failure, Common Test did not set the
	    exit status to indicate failure as expected. This has
	    been corrected. Also, the 'abort_if_missing_suites'
	    option now makes Common Test abort the test run without
	    asking the user if compilation fails, even if access to
	    stdin/stdout exists.</p>
          <p>
	    Own Id: OTP-13173 Aux Id: seq12978 </p>
        </item>
        <item>
          <p>
	    With the Common Test 'create_priv_dir' start option set
	    to 'auto_per_tc', the name of the priv directory for a
	    configuration function could clash with the name of the
	    priv directory for a test case, which would cause Test
	    Server failure. This error has been corrected.</p>
          <p>
	    Own Id: OTP-13181</p>
        </item>
      </list>
    </section>

</section>

<section><title>Common_Test 1.11</title>

    <section><title>Fixed Bugs and Malfunctions</title>
      <list>
        <item>
          <p>
	    The status of an aborted test due to test suite
	    compilation error has changed from 'auto_skipped' to
	    'failed'. This affects both the textual log file, event
	    handling and CT hook callbacks. The logging of
	    compilation failures has also been improved, especially
	    in the case of multiple test suites failing compilation.</p>
          <p>
	    Own Id: OTP-10816</p>
        </item>
        <item>
          <p>
	    The Test Server source code parser (erl2html2) failed to
	    handle the macro tuple in the syntax tree returned by
	    epp_dodger. This error has been corrected.</p>
          <p>
	    Own Id: OTP-12740</p>
        </item>
        <item>
	    <p>New options to make it possible to specify ssh_port in
	    a .spec file: [{node_start, [{ssh_port, 9999}]}].</p>
	    <p>And also to specify additional ssh options like paths
	    to public-key files: [{node_start, [{ssh_opts,
	    [{user_dir, "/home/shrek/e2/"}]}]}].</p>
          <p>
	    Own Id: OTP-12809</p>
        </item>
      </list>
    </section>


    <section><title>Improvements and New Features</title>
      <list>
        <item>
          <p>
	    Earlier there was no way to add optional parameters like
	    default-operation to an edit-config request sent with
	    ct_netconfc:edit_config/3,4, you had to use
	    ct_netconfc:send_rpc/2,3. For simplicity and completion,
	    a new optional argument, OptParams, is now added to the
	    edit_config function.</p>
          <p>
	    Own Id: OTP-10446 Aux Id: kunagi-266 [177] </p>
        </item>
        <item>
          <p>
	    When running OTP tests using the ts interface, it is now
	    possible to specify so called test categories per OTP
	    application. A test category is represented by a CT test
	    specification and defines an arbitrary subset of existing
	    test suites, groups and cases. Examples of test
	    categories are 'smoke' (smoke tests) and 'bench'
	    (benchmarks). (Call ts:help() for more info). Also,
	    functions for reading terms from the current test
	    specification during test, ct:get_testspec_terms/0 and
	    ct:get_testspec_terms/1, have been implemented.</p>
          <p>
	    Own Id: OTP-11962</p>
        </item>
        <item>
          <p>
	    Obsolete scripts and make file operations have been
	    removed and the installation chapter in the Common Test
	    User's Guide has been updated.</p>
          <p>
	    Own Id: OTP-12421</p>
        </item>
        <item>
          <p>
	    The 'keep_alive' interval has been reduced to 8 seconds,
	    which is two seconds shorter than the default
	    'idle_timeout' value for ct_telnet:expect/3. This way,
	    the telnet server receives a NOP message (which might
	    trigger an action) before the operation times out. Also
	    the TCP option 'nodelay' has been enabled per default for
	    all telnet connections, in order to reduce the risk for
	    communication timeouts.</p>
          <p>
	    Own Id: OTP-12678 Aux Id: seq12818 </p>
        </item>
        <item>
          <p>
	    When the ct_run program is executed without any flags,
	    "-dir ." is now used as default start flag. Similarly,
	    the option {dir,"."} is used by ct:run_test/1 if called
	    with an empty list. Also, the help text (ct_run -help)
	    has been updated, as well as the Running Tests chapter in
	    the Common Test User's Guide.</p>
          <p>
	    Own Id: OTP-12684 Aux Id: seq12865 </p>
        </item>
      </list>
    </section>

</section>

<section><title>Common_Test 1.10.1</title>

    <section><title>Fixed Bugs and Malfunctions</title>
      <list>
        <item>
          <p>
	    A fault in the Common Test logger process, that caused
	    the application to crash when running on a long name
	    node, has been corrected.</p>
          <p>
	    Own Id: OTP-12643</p>
        </item>
        <item>
          <p>
	    A 'wait_for_prompt' option in ct_telnet:expect/3 has been
	    introduced which forces the function to not return until
	    a prompt string has been received, even if other expect
	    patterns have already been found.</p>
          <p>
	    Own Id: OTP-12688 Aux Id: seq12818 </p>
        </item>
        <item>
          <p>
	    If the last expression in a test case causes a timetrap
	    timeout, the stack trace is ignored and not printed to
	    the test case log file. This happens because the
	    {Suite,TestCase,Line} info is not available in the stack
	    trace in this scenario, due to tail call elimination.
	    Common Test has been modified to handle this situation by
	    inserting a {Suite,TestCase,last_expr} tuple in the
	    correct place and printing the stack trace as expected.</p>
          <p>
	    Own Id: OTP-12697 Aux Id: seq12848 </p>
        </item>
        <item>
          <p>
	    Fixed a buffer problem in ct_netconfc which could cause
	    that some messages where buffered forever.</p>
          <p>
	    Own Id: OTP-12698 Aux Id: seq12844 </p>
        </item>
        <item>
          <p>
	    The VTS mode in Common Test has been modified to use a
	    private version of the Webtool application (ct_webtool).</p>
          <p>
	    Own Id: OTP-12704 Aux Id: OTP-10922 </p>
        </item>
        <item>
          <p>
	    Add possibility to add user capabilities in
	    <c>ct_netconfc:hello/3</c>.</p>
          <p>
	    Own Id: OTP-12707 Aux Id: seq12846 </p>
        </item>
      </list>
    </section>

</section>

<section><title>Common_Test 1.10</title>

    <section><title>Fixed Bugs and Malfunctions</title>
      <list>
        <item>
          <p>
	    The tests overview file, index.html, did not always get
	    updated correctly after a new test run. This was because
	    of a bug in the Common Test log cache mechanism which has
	    now been corrected.</p>
          <p>
	    Own Id: OTP-11400</p>
        </item>
        <item>
          <p>
	    When a successful test case returns, Common Test should,
	    according to the documentation, send a tc_done event to
	    the event handlers with Result = ok in the data field.
	    However, Common Test sets Result to the return value of
	    the test case instead. Common Test has been modified now
	    to comply with the documentation.</p>
          <p>
	    *** POTENTIAL INCOMPATIBILITY ***</p>
          <p>
	    Own Id: OTP-12279 Aux Id: seq12737, OTP-12531 </p>
        </item>
        <item>
          <p>
	    A ct_telnet:expect/3 call could never be aborted before
	    an idle_timeout, even if total_timeout had been set to a
	    lower value (i.e. a shorter time). This problem has been
	    fixed.</p>
          <p>
	    Own Id: OTP-12335</p>
        </item>
        <item>
          <p>
	    The undocumented return value {skipped,Reason} from
	    config functions and test cases was handled
	    inconsistently. Test cases were e.g. reported as
	    "skipped" to CT Hook functions, but "successful" to event
	    handlers. Now, the above return value is consistently
	    handled the same way as {skip,Reason} and this has also
	    been documented.</p>
          <p>
	    *** POTENTIAL INCOMPATIBILITY ***</p>
          <p>
	    Own Id: OTP-12359 Aux Id: seq12760 </p>
        </item>
        <item>
          <p>
	    The Erlang source code to HTML generator would sometimes
	    fail because epp:parse_erl_form/1 could not find and
	    expand required macros in included header files. The
	    problem has been solved by making sure common_test always
	    passes the full include path to epp. Also, a bug that
	    could cause erl_syntax:revert/1 to fail because of a
	    badly formed syntax tree has been corrected.</p>
          <p>
	    Own Id: OTP-12419</p>
        </item>
        <item>
          <p>
	    A missing group option in the ct_run help text has been
	    added.</p>
          <p>
	    Own Id: OTP-12433 Aux Id: seq12788 </p>
        </item>
        <item>
          <p>
	    Printouts by means of ct:log/2/3 or ct:pal/2/3 from the
	    hook functions on_tc_fail/2 and on_tc_skip/2 would (quite
	    unexpectedly) end up in the "unexpected i/o" log file
	    instead of in the test case log file. This behaviour has
	    been changed so that now, all printouts (including stdio
	    printouts) from these hook functions will be routed to
	    the test case log file.</p>
          <p>
	    Own Id: OTP-12468</p>
        </item>
        <item>
          <p>
	    ct_netconfc:action/3 will now - if the return type is
	    void - accept an RPC reply on the form
	    {ok,[simple_xml()]}, and in this event return only the
	    atom ok.</p>
          <p>
	    Own Id: OTP-12491 Aux Id: seq12797 </p>
        </item>
        <item>
          <p>
	    OTP-11971 erroneously changed the handling of relative
	    paths for incl_dirs specified in the cover spec file.
	    This is now corrected so these are expected to be
	    relative to the directory where the cover spec file
	    itself is stored</p>
          <p>
	    Own Id: OTP-12498 Aux Id: OTP-11971 </p>
        </item>
        <item>
          <p>
	    Some test cases have been updated to use ct:sleep/1
	    instead of timer:sleep/1. The reason being that the sleep
	    times need to be scaled to compensate for slow execution
	    (e.g. when cover is running).</p>
          <p>
	    Own Id: OTP-12574</p>
        </item>
      </list>
    </section>


    <section><title>Improvements and New Features</title>
      <list>
        <item>
          <p>
	    Common Test now exports a function,
	    ct:get_event_mgr_ref/0, that returns the name of the
	    Common Test event manager. This makes it possible to plug
	    in event handlers to the event manager while tests are
	    running (using the gen_event API).</p>
          <p>
	    Own Id: OTP-12506 Aux Id: seq12802 </p>
        </item>
        <item>
          <p>
	    When a test case (or configuration function) fails
	    because of an exit signal from a linked process, Common
	    Test previously passed only the reason for process
	    termination to the CT post hook functions and the event
	    handlers (in the tc_done event). This has been changed so
	    that now the tuple {'EXIT',ReasonForProcessTermination}
	    is passed instead. This makes it much easier in the CT
	    post hook functions to distinguish a failure of this sort
	    from other types of errors and from the return value of a
	    successful test case.</p>
          <p>
	    *** POTENTIAL INCOMPATIBILITY ***</p>
          <p>
	    Own Id: OTP-12531 Aux Id: OTP-12279 </p>
        </item>
        <item>
          <p>
	    A new feature has been introduced in ct_telnet:get_data/1
	    that makes it possible to automatically poll the telnet
	    connection in case an incomplete string (one that has not
	    yet been terminated by a newline) remains in the receive
	    buffer. The polling is controlled by two new telnet
	    config values, which are documented in the ct_telnet
	    reference manual. The polling mechanism is disabled by
	    default (making the get_data/1 function backwards
	    compatible).</p>
          <p>
	    Own Id: OTP-12627</p>
        </item>
      </list>
    </section>

</section>

<section><title>Common_Test 1.9</title>

    <section><title>Fixed Bugs and Malfunctions</title>
      <list>
        <item>
          <p>
	    The source code to html code generator in Test Server
	    (and Common Test) would fail to generate anchors in the
	    html code for functions with non-expandable macros,
	    resulting in bad html links to such functions. This
	    correction lets the code generator ignore macros that
	    can't be expanded (i.e. not pre-process them), so that
	    correct anchors will always be produced.</p>
          <p>
	    Own Id: OTP-11766 Aux Id: seq12556 </p>
        </item>
        <item>
          <p>
	    OTP-11971 erroneously changed the handling of relative
	    paths (import/export files) specified in the cover spec
	    file. This is now corrected so these are expected to be
	    relative to the directory where the cover spec file
	    itself is stored.</p>
          <p>
	    Own Id: OTP-12031</p>
        </item>
        <item>
          <p>
	    Common Test would sometimes crash while trying to print
	    large amounts of SASL reports to log on a computer with a
	    slow file system. This problem (due to an error in IO
	    message buffering in ct_logs) has been fixed.</p>
          <p>
	    Own Id: OTP-12159</p>
        </item>
        <item>
          <p>
	    The common_test telnet client, ct_telnet and friends, had
	    some unstable test cases. Some of these were caused by
	    the unix_telnet callback sending an extra newline after
	    sending the password. This caused the sever to send an
	    extra prompt back which confused the tests. The extra
	    newline is no longer sent.</p>
          <p>
	    Also, debug printouts and logging from the telnet client
	    is improved, and some test cases are slightly modified in
	    order to stabilize the test.</p>
          <p>
	    Own Id: OTP-12329</p>
        </item>
        <item>
          <p>
	    ct_netconfc did not expect the return value
	    {error,timeout} from ssh_connection:subsystem/4. This has
	    been corrected.</p>
          <p>
	    Own Id: OTP-12334</p>
        </item>
      </list>
    </section>


    <section><title>Improvements and New Features</title>
      <list>
        <item>
          <p>
	    A new option, <c>{newline,boolean()}</c> is added to all
	    functions in <c>ct_telnet</c> that send data (command
	    strings) to the telnet server. By default,
	    <c>ct_telnet</c> adds a newline to all command strings,
	    and by setting the new option to <c>false</c> this
	    behavior is turned off.</p>
          <p>
	    Own Id: OTP-12252 Aux Id: seq12730 </p>
        </item>
        <item>
          <p>
	    Distribute <c>autoconf</c> helpers to applications at
	    build time instead of having multiple identical copies
	    committed in the repository.</p>
          <p>
	    Own Id: OTP-12348</p>
        </item>
      </list>
    </section>

</section>

<section><title>Common_Test 1.8.2</title>

    <section><title>Fixed Bugs and Malfunctions</title>
      <list>
        <item>
          <p>
	    Ticket OTP-11971 introduced a runtime dependency towards
	    test_server-3.7.1, since the interface between
	    test_server and common_test was changed. Erroneously, the
	    common_test.app file was not updated according to this.
	    This has now been corrected.</p>
          <p>
	    Own Id: OTP-12037</p>
        </item>
      </list>
    </section>


    <section><title>Improvements and New Features</title>
      <list>
        <item>
          <p>
	    Warning: this is experimental and may disappear or change
	    without previous warning.</p>
          <p>
	    Experimental support for running Quickcheck and PropEr
	    tests from common_test suites is added to common_test.
	    See the reference manual for the new module
	    <c>ct_property_testing</c>.</p>
          <p>
	    Experimental property tests are added under
	    <c>lib/{inet,ssh}/test/property_test</c>. They can be run
	    directly or from the commont_test suites
	    <c>inet/ftp_property_test_SUITE.erl</c> and
	    <c>ssh/test/ssh_property_test_SUITE.erl</c>.</p>
          <p>
	    See the code in the <c>test</c> directories and the man
	    page for details.</p>
          <p>
	    (Thanks to Tuncer Ayaz for a patch adding Triq)</p>
          <p>
	    Own Id: OTP-12119</p>
        </item>
      </list>
    </section>

</section>

<section><title>Common_Test 1.8.1</title>

    <section><title>Fixed Bugs and Malfunctions</title>
      <list>
        <item>
          <p>
	    Substrings in long telnet messages would sometimes get
	    wrongly reversed. This error has been corrected.</p>
          <p>
	    Own Id: OTP-11871 Aux Id: seq12581 </p>
        </item>
        <item>
          <p>
	    The basic_html logging mode in Common Test (for
	    compatibility with old browsers) generated HTML code with
	    unbalanced tags. This has been fixed.</p>
          <p>
	    Own Id: OTP-11917 Aux Id: seq12598 </p>
        </item>
        <item>
          <p>
	    The mechanism for running code cover analysis with
	    common_test has been improved. Earlier, if a test run
	    consisted of multiple tests, cover would be started and
	    stopped for each test. This would give "intermediate"
	    cover logs available from the "Coverage log" link on the
	    test suite result pages. To accumulate cover data over
	    all tests, the 'export' option had to be used in the
	    cover spec file. This was not well documented, and the
	    functionality was quite confusing.</p>
          <p>
	    Using the 'nodes' option in the cover spec file would
	    fail when the test run consisted of multiple tests, since
	    the specified nodes would only be included in the cover
	    analysis of the first test.</p>
          <p>
	    The repeated compilation and analysis of the same modules
	    was also very time consuming.</p>
          <p>
	    To overcome these problems, ct will now only cover
	    compile and analyze modules once per test run, i.e. once
	    for each cover spec file. The log file is available via a
	    new button on the top level index page. The old "Coverage
	    log" links on the test suite result pages still exist,
	    but they all point to the same log containing the
	    accumulated result.</p>
          <p>
	    Own Id: OTP-11971</p>
        </item>
        <item>
          <p>
	    If multiple tests would run simultaneously on different
	    Erlang nodes, writing their logs to the same directory,
	    then there would often be entries in the all_runs.html
	    log file showing incomplete results (all zeroes) upon
	    completion. This problem was caused by a bug in the
	    Common Test log cache mechanism, which has been fixed.</p>
          <p>
	    Own Id: OTP-11988 Aux Id: seq12611 </p>
        </item>
      </list>
    </section>

</section>

<section><title>Common_Test 1.8</title>

    <section><title>Fixed Bugs and Malfunctions</title>
      <list>
        <item>
          <p>
	    The error generated if a test case process received an
	    exit from a linked process while executing
	    init_per_testcase/2, was handled incorrectly by Common
	    Test. The problem has been solved, and Common Test now
	    reports this type of error correctly, with proper error
	    reason and exit location as well.</p>
          <p>
	    Own Id: OTP-11643</p>
        </item>
        <item>
          <p>
	    Running a parallel test case group with two or more
	    instances of the same test case would result in identical
	    log file names, and one test case instance would
	    overwrite the log file of another. This problem has been
	    solved.</p>
          <p>
	    Own Id: OTP-11644</p>
        </item>
        <item>
          <p>
	    Application upgrade (appup) files are corrected for the
	    following applications: </p>
          <p>
	    <c>asn1, common_test, compiler, crypto, debugger,
	    dialyzer, edoc, eldap, erl_docgen, et, eunit, gs, hipe,
	    inets, observer, odbc, os_mon, otp_mibs, parsetools,
	    percept, public_key, reltool, runtime_tools, ssh,
	    syntax_tools, test_server, tools, typer, webtool, wx,
	    xmerl</c></p>
          <p>
	    A new test utility for testing appup files is added to
	    test_server. This is now used by most applications in
	    OTP.</p>
          <p>
	    (Thanks to Tobias Schlager)</p>
          <p>
	    Own Id: OTP-11744</p>
        </item>
        <item>
          <p>
	    The <c>cth_surefire</c> hook would crash in
	    <c>pre_init_per_suite/3</c> if a previous hook returned
	    <c>{skip,Reason}</c> or <c>{fail,Reason}</c> instead of a
	    <c>Config</c> list. This error has been corrected, and
	    <c>cth_surefire</c> will now simply propagate the
	    received <c>InitData</c> value instead.</p>
          <p>
	    Own Id: OTP-11811</p>
        </item>
        <item>
          <p>
	    Specs of return values are corrected for
	    <c>ct_netconfc:get/2,3</c>,
	    <c>ct_netconfc:get_config/3,4</c>,
	    <c>ct_netconfc:action/2,3</c>,
	    <c>ct_netconfc:send_rpc/2,3</c> and
	    <c>ct_netconfc:send/2,3</c>.</p>
          <p>
	    Own Id: OTP-11834 Aux Id: seq12574 </p>
        </item>
      </list>
    </section>


    <section><title>Improvements and New Features</title>
      <list>
        <item>
          <p>
	    ct_telnet can now log all communication taking place
	    during a telnet session. Previously, only information
	    about ct_telnet operations and commands, as well as
	    explicitly requested data from the server, was logged.</p>
          <p>
	    Furthermore, a logging mechanism based on an Error Logger
	    event handler and a dedicated Common Test hook,
	    <c>cth_conn_log</c>, now makes it possible to print data
	    for individual connections to separate log files. Please
	    see the <c>ct_telnet</c> reference manual for more
	    information and examples.</p>
          <p>
	    Important note: A new argument, <c>ConnName</c> has been
	    added to the <c>unix_telnet:connect/5</c> callback
	    function. This forces users that use private ct_telnet
	    callback modules to update their code according to
	    <c>unix_telnet:connect/6</c>. Please see the
	    <c>unix_telnet</c> reference manual and source code
	    module for details.</p>
          <p>
	    Own Id: OTP-11440 Aux Id: seq12457 </p>
        </item>
        <item>
          <p>
	    A new timeout option has been introduced for the
	    <c>ct_telnet:expect/3</c> function. With
	    <c>{total_timeout,Time}</c> it's possible to set a time
	    limit for the complete expect operation. After
	    <c>Time</c> milliseconds, <c>expect/3</c> returns
	    <c>{error,timeout}</c>. The default value used if
	    <c>total_timeout</c> is not specified, is infinity (i.e.
	    no time limit). Please see the <c>ct_telnet</c> reference
	    manual for more information.</p>
          <p>
	    Own Id: OTP-11689</p>
        </item>
        <item>
          <p>
	    Some function specs are corrected or moved and some edoc
	    comments are corrected in order to allow use of edoc.
	    (Thanks to Pierre Fenoll)</p>
          <p>
	    Own Id: OTP-11702</p>
        </item>
        <item>
          <p>
	    Test case group name information has been added to the
	    data sent with <c>tc_user_skip</c> and
	    <c>tc_auto_skip</c> event messages, as well as the data
	    passed in calls to the CT Hook functions
	    <c>on_tc_skip/3</c> and <c>on_tc_fail/3</c>. The
	    modification only affects the function name
	    element/argument. This value remains an atom if the test
	    case in question does not belong to a test case group.
	    Otherwise a tuple <c>{FuncName,GroupName}</c>
	    (<c>{atom(),atom()}</c>) is passed instead.</p>
          <p>
	    Note that this change may (depending on the patterns used
	    for matching) require modifications of user event
	    handlers and hook modules. Please see the Event Handling
	    chapter in the Common Test User's Guide, and the
	    reference manual for <c>ct_hooks</c>, for details.</p>
          <p>
	    Note also that the Test Server framework callback
	    function <c>report/2</c> has been modified. This change
	    only affects users with test frameworks interfacing Test
	    Server rather than Common Test. See the
	    <c>test_server_ctrl</c> reference manual for details.</p>
          <p>
	    *** POTENTIAL INCOMPATIBILITY ***</p>
          <p>
	    Own Id: OTP-11732 Aux Id: seq12541 </p>
        </item>
        <item>
          <p>
	    If Common Test can't prompt the user to abort or continue
	    the test run when one or more test suites fail to
	    compile, a new option,
	    <c>{abort_if_missing_suites,Bool}</c>, can be used to
	    specify whether it should proceed with the test run, or
	    stop execution. The default value of <c>Bool</c> is
	    <c>false</c> (i.e. to proceed even if suites are
	    missing).</p>
          <p>
	    Own Id: OTP-11769</p>
        </item>
      </list>
    </section>


    <section><title>Known Bugs and Problems</title>
      <list>
        <item>
          <p>
	    common_test: Fix problems reported by Dialyzer.</p>
          <p>
	    Own Id: OTP-11525</p>
        </item>
      </list>
    </section>

</section>

<section><title>Common_Test 1.7.4</title>

    <section><title>Fixed Bugs and Malfunctions</title>
      <list>
        <item>
          <p>
	    Return values from group and testcase info functions are
	    now properly checked, and associated test cases are auto
	    skipped if a return value is invalid.</p>
          <p>
	    Own Id: OTP-10631 Aux Id: kunagi-345 [256] </p>
        </item>
        <item>
	    <p>The way Common Test handles skipping of test cases has
	    been updated. In previous versions, returning
	    <c>{skip,Reason}</c> from a configuration function (such
	    as init_per_suite or init_per_group), resulted in all
	    affected test cases getting skipped with status
	    <c>auto_skipped</c>. This was inappropriate, since this
	    status is supposed to be used to inform that Common Test
	    has taken the initiative to skip something (e.g. a test
	    case group if init_per_group failed). Therefore, in this
	    version of Common Test, whenever the user skips a suite,
	    group, or individual test case (by means of a
	    configuration function or test specification term), the
	    affected test cases get the status <c>user_skipped</c>
	    instead.</p> <p>This update has meant a few changes that
	    may affect Common Test users in various ways:</p> <list>
	    <item>The test results and statistics will be affected,
	    which is important to know when running regression tests
	    and comparing results to previous test runs.</item>
	    <item>Users that read or parse the textual log file
	    <c>suite.log</c> will notice that an auto skipped
	    function is now reported as <c>auto_skipped</c> rather
	    than <c>skipped</c> as before.</item> <item>When
	    <c>require</c> fails in an info function (such as suite/0
	    or group/1), all affected configuration functions and
	    test cases are marked as <c>auto_skipped</c>.</item>
	    <item>If Common Test detects an error in the test suite
	    (such as e.g. an invalid all/0 function), all affected
	    configuration functions and test cases are marked as
	    <c>auto_skipped</c>.</item> <item>If a repeated test run
	    session reaches a deadline with <c>force_stop</c>
	    enabled, all remaining test cases are marked as
	    <c>auto_skipped</c> rather than <c>user_skipped</c> as
	    before.</item> <item>The event messages that Common Test
	    generates during test runs have been affected by this
	    update. For details see OTP-11524.</item> </list>
          <p>
	    Own Id: OTP-11305 Aux Id: OTP-11524 </p>
        </item>
        <item>
          <p>
	    Returning {skip, Reason} from a pre_end_per_group/3 user
	    hook function would result in an exit in the Common Test
	    cth_log_redirect hook. This problem has been solved.</p>
          <p>
	    Own Id: OTP-11409 Aux Id: seq12446 </p>
        </item>
        <item>
          <p>
	    When the netconf server did not respond to the
	    close-session request, the call to
	    ct_netconfc:close_session/2 would hang forever waiting
	    for the netconf client to terminate. This has been
	    corrected. The client will now always terminate (and take
	    down the connection) if the close-session request times
	    out.</p>
          <p>
	    Own Id: OTP-11478</p>
        </item>
      </list>
    </section>


    <section><title>Improvements and New Features</title>
      <list>
        <item>
          <p>
	    Fix cth_log_redirect.erl to fulfill gen_event behaviour.
	    Thanks to Roberto Aloi.</p>
          <p>
	    Own Id: OTP-11401</p>
        </item>
        <item>
          <p>
	    The first argument of the CT hook callback function
	    <c>on_tc_skip/3</c> has been modified. When this function
	    is called for <c>init_per_group</c> or
	    <c>end_per_group</c>, the value of the first argument is
	    now <c>{init_per_group,GroupName}</c> or
	    <c>{end_per_group,GroupName}</c>.</p>
          <p>
	    Own Id: OTP-11523</p>
        </item>
        <item>
	    <p>The following modifications have been made to the
	    event messages that Common Test sends during test
	    execution:</p> <list> <item>For the <c>tc_auto_skip</c>
	    event, the value of the <c>Func</c> element has changed
	    from <c>end_per_group</c> to
	    <c>{end_per_group,GroupName}</c>.</item> <item>When
	    <c>require</c> fails in an info function, such as suite/0
	    or group/1, the init configuration function is now
	    reported as <c>auto_skipped</c> instead of <c>skipped</c>,
	    with the <c>tc_done</c> event.</item> <item>When
	    <c>require</c> fails in an info function because of a
	    configuration name already in use, the <c>tc_done</c>
	    event now reports the error with a tuple (of size 2)
	    tagged <c>failed</c> instead of <c>skipped</c>.</item>
	    </list> <p>Please see the Event Handling chapter in the
	    Common Test User's Guide for reference. </p>
          <p>
	    Own Id: OTP-11524 Aux Id: OTP-11305 </p>
        </item>
      </list>
    </section>

</section>

<section><title>Common_Test 1.7.3</title>

    <section><title>Fixed Bugs and Malfunctions</title>
      <list>
        <item>
          <p>
	    Documentation is added for ct_netconfc:send and
	    ct_netconfc:send_rpc.</p>
          <p>
	    Own Id: OTP-11132</p>
        </item>
        <item>
          <p>
	    ct_netconfc:create_subscription only allowed one XML
	    element inside the 'filter' element. According to RFC5277
	    it should be allowed to add any number of elements inside
	    the filter, so this is now corrected.</p>
          <p>
	    Own Id: OTP-11166</p>
        </item>
        <item>
          <p>
	    The error handler installed by the Common Test hook
	    cth_log_redirect did not respond to init:stop/1/2. This
	    has been corrected.</p>
          <p>
	    Own Id: OTP-11175 Aux Id: seq12356 </p>
        </item>
        <item>
          <p>
	    Calling ct:pal/2 or ct:print/2 when Common Test was not
	    running, would cause an exit. This has been changed and
	    the string is now simply printed to stdout instead.</p>
          <p>
	    Own Id: OTP-11176</p>
        </item>
        <item>
          <p>
	    Fixed problem with the cth_log_redirect hook making calls
	    to an undefined function in ct_logs.</p>
          <p>
	    Own Id: OTP-11238</p>
        </item>
        <item>
          <p>
	    When running tests with the 'repeat' option, the Common
	    Test utility process did not always terminate quickly
	    enough after a test run, causing the start of the next
	    run to fail. A monitor is now used to ensure termination
	    of the utility process after each test run.</p>
          <p>
	    Own Id: OTP-11244 Aux Id: seq12396 </p>
        </item>
        <item>
          <p>
	    Test Server installed an error handler (test_server_h)
	    only to be able to write the name of the current test
	    case to stdout whenever it received an error- or progress
	    report. This functionality was not useful and has been
	    removed. The built-in Common Test hook, cth_log_redirect,
	    has instead been improved to now also tag all error- and
	    progress reports in the log with suite-, group-, and/or
	    test case name.</p>
          <p>
	    Own Id: OTP-11263 Aux Id: seq12251 </p>
        </item>
      </list>
    </section>


    <section><title>Improvements and New Features</title>
      <list>
        <item>
          <p>
	    A new log, the "Pre- and Post Test I/O Log", has been
	    introduced, which makes it possible to capture error- and
	    progress reports, as well as printouts made with ct:log/2
	    and ct:pal/2, before and after a test run. (Some minor
	    improvements of the logging system have been made at the
	    same time). Links to the new log are found on the Common
	    Test Framework Log page. The Common Test User's Guide has
	    been updated with information about the new log and also
	    with a new section on how to synchronize external
	    applications with Common Test by means of the CT Hook
	    init and terminate functions.</p>
          <p>
	    Own Id: OTP-11272</p>
        </item>
      </list>
    </section>

</section>

<section><title>Common_Test 1.7.2</title>

    <section><title>Fixed Bugs and Malfunctions</title>
      <list>
        <item>
          <p>
	    A design flaw in the generic connection handling in
	    Common Test made it impossible to implement a connection
	    handler that could map multiple connection names (i.e.
	    configuration variable aliases) to single connection
	    pids. This problem has been solved.</p>
          <p>
	    Own Id: OTP-10126 Aux Id: kunagi-178 [89] </p>
        </item>
        <item>
          <p>
	    If a telnet connection is hanging, then a call to
	    ct_telnet:close/1 will time out after 5 seconds and the
	    connection process is brutally killed. In some cases the
	    connection would not be unregistered and attempts at
	    opening a new connection with the same name would make
	    common_test try to reuse the same connection since it
	    believed that it was still alive. This has been corrected
	    - a killed connection is now always unregistered.</p>
          <p>
	    Own Id: OTP-10648 Aux Id: seq12212 </p>
        </item>
        <item>
          <p>
	    Test performance has been improved by means of a cache
	    for the top level HTML index logs (all_runs.html and
	    index.html, in the logdir directory). This solves
	    problems with slow start up times and test execution
	    times increasing with the number of ct_run directories
	    stored in logdir. The cached index entries are stored in
	    RAM during test execution and are saved to file in logdir
	    (for faster start up times) whenever a test run finishes.</p>
          <p>
	    Own Id: OTP-10855</p>
        </item>
        <item>
          <p>
	    Testing of the test specification functionality has been
	    improved and a couple of minor bugs have been discovered
	    and corrected.</p>
          <p>
	    Own Id: OTP-10857</p>
        </item>
        <item>
          <p>
	    Links to the top level index files in some HTML footers
	    had disappeared. This error has been corrected. Also, a
	    problem with the suite overview log file not being closed
	    properly has been solved.</p>
          <p>
	    Own Id: OTP-11046</p>
        </item>
        <item>
          <p>
	    Common Test would, in case of timetrap error, print a
	    warning in the log if end_per_testcase wasn't implemented
	    in the suite, even though it's an optional function. This
	    printout has been removed.</p>
          <p>
	    Own Id: OTP-11052</p>
        </item>
      </list>
    </section>


    <section><title>Improvements and New Features</title>
      <list>
        <item>
          <p>
	    If it could not be decided which test case a certain log
	    printout belonged to, the common test framework log was
	    earlier used. Such printouts are now instead sent to
	    unexpected_io.log.html in test_server so that there is
	    only one place to look for "missing" printouts.</p>
          <p>
	    Own Id: OTP-10494 Aux Id: kunagi-319 [230] </p>
        </item>
        <item>
          <p>
	    Make cover smarter about finding source from beam.</p>
          <p>
	    In particular, search using the source path in
	    module_info if the current heuristic fails.</p>
          <p>
	    Own Id: OTP-10902</p>
        </item>
        <item>
          <p>
	    Add a variant of ct_slave:start/2 that starts a node with
	    specified options on the local host.</p>
          <p>
	    Own Id: OTP-10920</p>
        </item>
        <item>
          <p>
	    Integrate elliptic curve contribution from Andreas
	    Schultz </p>
          <p>
	    In order to be able to support elliptic curve cipher
	    suites in SSL/TLS, additions to handle elliptic curve
	    infrastructure has been added to public_key and crypto.</p>
          <p>
	    This also has resulted in a rewrite of the crypto API to
	    gain consistency and remove unnecessary overhead. All OTP
	    applications using crypto has been updated to use the new
	    API.</p>
          <p>
	    Impact: Elliptic curve cryptography (ECC) offers
	    equivalent security with smaller key sizes than other
	    public key algorithms. Smaller key sizes result in
	    savings for power, memory, bandwidth, and computational
	    cost that make ECC especially attractive for constrained
	    environments.</p>
          <p>
	    Own Id: OTP-11009</p>
        </item>
        <item>
	    <p> Postscript files no longer needed for the generation
	    of PDF files have been removed. </p>
          <p>
	    Own Id: OTP-11016</p>
        </item>
        <item>
          <p>
	    A link is added from the red error printout in a test
	    case log (for a failed test case) to the full error
	    description at the end of the log. The reason for this is
	    that the error description in the red field is sometimes
	    truncated at 50 characters in order to keep the log as
	    short and easy to read as possible.</p>
          <p>
	    Own Id: OTP-11044 Aux Id: seq12304 </p>
        </item>
        <item>
          <p>
	    A new option 'no_prompt_check' is added to
	    ct_telnet:expect/3. If this option is used, ct_telnet
	    will not wait for a prompt or a newline before attempting
	    to match the given pattern.</p>
          <p>
	    Own Id: OTP-11095</p>
        </item>
      </list>
    </section>

</section>

<section><title>Common_Test 1.7.1</title>

    <section><title>Fixed Bugs and Malfunctions</title>
      <list>
        <item>
          <p>
	    If an event handler installed in the CT Master event
	    manager took too long to respond during the termination
	    phase, CT Master crashed because of a timeout after 5
	    secs. This would leave the system in a bad state. The
	    problem has been solved by means of a 30 min timeout
	    value and if CT Master gets a timeout after that time, it
	    now kills the event manager and shuts down properly.</p>
          <p>
	    Own Id: OTP-10634 Aux Id: kunagi-347 [258] </p>
        </item>
        <item>
          <p>
	    Printing with any of the ct printout functions from an
	    event handler installed by Common Test, would cause a
	    deadlock. This problem has been solved.</p>
          <p>
	    Own Id: OTP-10826 Aux Id: seq12250 </p>
        </item>
        <item>
          <p>
	    Using the force_stop flag/option to interrupt a test run
	    caused a crash in Common Test. This problem has been
	    solved.</p>
          <p>
	    Own Id: OTP-10832</p>
        </item>
      </list>
    </section>


    <section><title>Improvements and New Features</title>
      <list>
        <item>
          <p>
	    Removed deprecated run_test program, use ct_run instead.</p>
          <p>
	    *** POTENTIAL INCOMPATIBILITY ***</p>
          <p>
	    Own Id: OTP-9052</p>
        </item>
      </list>
    </section>


    <section><title>Known Bugs and Problems</title>
      <list>
        <item>
          <p>
	    Test case execution time increases with size of test run.</p>
          <p>
	    Own Id: OTP-10855</p>
        </item>
      </list>
    </section>

</section>

<section><title>Common_Test 1.7</title>

    <section><title>Fixed Bugs and Malfunctions</title>
      <list>
        <item>
          <p>
	    Severe errors detected by <c>test_server</c> (e.g. if log
	    files directories cannot be created) will now be reported
	    to <c>common_test</c> and noted in the <c>common_test</c>
	    logs.</p>
          <p>
	    Own Id: OTP-9769 Aux Id: kunagi-202 [113] </p>
        </item>
        <item>
          <p>
	    The earlier undocumented cross cover feature for
	    accumulating cover data over multiple tests has now been
	    fixed and documented.</p>
          <p>
	    Own Id: OTP-9870 Aux Id: kunagi-206 [117] </p>
        </item>
        <item>
          <p>
	    If a busy test case generated lots of error messages,
	    cth_log_redirect:post_end_per_testcase would crash with a
	    timeout while waiting for the error logger to finish
	    handling all error reports. The default timer was 5
	    seconds. This has now been extended to 5 minutes.</p>
          <p>
	    Own Id: OTP-10040 Aux Id: kunagi-173 [84] </p>
        </item>
        <item>
	    <p>When a test case failed because of a timetrap time
	    out, the <c>Config</c> data for the case was lost in the
	    following call to <c>end_per_testcase/2</c>, and also in
	    calls to the CT Hook function
	    <c>post_end_per_testcase/4</c>. This problem has been
	    solved and the <c>Config</c> data is now correctly passed
	    to the above functions after a timetrap timeout
	    failure.</p>
          <p>
	    Own Id: OTP-10070 Aux Id: kunagi-175 [86] </p>
        </item>
        <item>
          <p>
	    Some calls to deprecated and removed functions in snmp
	    are removed from ct_snmp.</p>
          <p>
	    Own Id: OTP-10088 Aux Id: kunagi-176 [87] </p>
        </item>
        <item>
	    <p>In test_server, the same process would supervise the
	    currently running test case and be group leader (and IO
	    server) for the test case. Furthermore, when running
	    parallel test cases, new temporary supervisor/group
	    leader processes were spawned and the process that was
	    group leader for sequential test cases would not be
	    active. That would lead to several problems:</p>
	    <p>* Processes started by init_per_suite will inherit the
	    group leader of the init_per_suite process (and that
	    group leader would not process IO requests when parallel
	    test cases was running). If later a parallel test case
	    caused such a processto print using (for example)
	    io:format/2, the calling would hang.</p>
	    <p>* Similarly, if a process was spawned from a parallel
	    test case, it would inherit the temporary group leader
	    for that parallel test case. If that spawned process
	    later - when the group of parallel tests have finished -
	    attempted to print something, its group leader would be
	    dead and there would be <c>badarg</c> exception.</p>
	    <p>Those problems have been solved by having group
	    leaders separate from the processes that supervises the
	    test cases, and keeping temporary group leader process
	    for parallel test cases alive until no more process in
	    the system use them as group leaders.</p>
	    <p>Also, a new <c>unexpected_io.log</c> log file
	    (reachable from the summary page of each test suite) has
	    been introduced. All unexpected IO will be printed into
	    it(for example, IO to a group leader for a parallel test
	    case that has finished).</p>
          <p>
	    Own Id: OTP-10101 Aux Id: OTP-10125 </p>
        </item>
        <item>
          <p>
	    Some bugfixes in <c>ct_snmp:</c></p>
	    <list> <item> ct_snmp will now use the value of the
	    'agent_vsns' config variable when setting the 'variables'
	    parameter to snmp application agent configuration.
	    Earlier this had to be done separately - i.e. the
	    supported versions had to be specified twice. </item>
	    <item> Snmp application failed to write notify.conf since
	    ct_snmp gave the notify type as a string instead of an
	    atom. This has been corrected. </item> </list>
          <p>
	    Own Id: OTP-10432</p>
        </item>
        <item>
          <p>
	    Some bugfixes in <c>ct_snmp</c>:</p>
	    <list> <item> Functions <c>register_users/2</c>,
	    <c>register_agents/2</c> and <c>register_usm_users/2</c>,
	    and the corresponding <c>unregister_*/1</c> functions
	    were not executable. These are corrected/rewritten.
	    </item> <item> Function <c>update_usm_users/2</c> is
	    removed, and an unregister function is added instead.
	    Update can now be done with unregister_usm_users and then
	    register_usm_users. </item> <item> Functions
	    <c>unregister_*/2</c> are added, so specific
	    users/agents/usm users can be unregistered. </item>
	    <item> Function <c>unload_mibs/1</c> is added for
	    completeness. </item> <item> Overriding configuration
	    files did not work, since the files were written in
	    priv_dir instead of in the configuration dir
	    (priv_dir/conf). This has been corrected. </item> <item>
	    Arguments to <c>register_usm_users/2</c> were faulty
	    documented. This has been corrected. </item> </list>
          <p>
	    Own Id: OTP-10434 Aux Id: kunagi-264 [175] </p>
        </item>
        <item>
          <p>
	    Faulty exported specs in common test has been corrected
	    to <c>ct_netconfc:hook_options/0</c> and
	    <c>inet:hostname/0</c></p>
          <p>
	    Own Id: OTP-10601</p>
        </item>
        <item>
          <p>
	    The netconf client in common_test did not adjust the
	    window after receiving data. Due to this, the client
	    stopped receiving data after a while. This has been
	    corrected.</p>
          <p>
	    Own Id: OTP-10646</p>
        </item>
      </list>
    </section>


    <section><title>Improvements and New Features</title>
      <list>
        <item>
	    <p>It is now possible to let a test specification include
	    other test specifications. Included specs can either be
	    joined with the source spec (and all other joined specs),
	    resulting in one single test run, or they can be executed
	    in separate test runs. Also, a start flag/option,
	    <c>join_specs</c>, has been introduced, to be used in
	    combination with the <c>spec</c> option. With
	    <c>join_specs</c>, Common Test can be told to either join
	    multiple test specifications, or run them separately.
	    Without <c>join_specs</c>, the latter behaviour is
	    default. Note that this is a change compared to earlier
	    versions of Common Test, where specifications could only
	    be joined. More information can be found in the Running
	    Tests chapter in the User's Guide (see the Test
	    Specifications section).</p>
          <p>
	    *** POTENTIAL INCOMPATIBILITY ***</p>
          <p>
	    Own Id: OTP-9881 Aux Id: kunagi-350 [261] </p>
        </item>
        <item>
          <p>
	    The <c>ct_slave:start/3</c> function now supports an
	    <c>{env,[{Var,Value}]}</c> option to extend environment
	    for the slave node.</p>
          <p>
	    Own Id: OTP-10469 Aux Id: kunagi-317 [228] </p>
        </item>
        <item>
	    <p> Some examples overflowing the width of PDF pages have
	    been corrected. </p>
          <p>
	    Own Id: OTP-10665</p>
        </item>
        <item>
          <p>
	    Update common test modules to handle unicode:</p> <list>
	    <item> Use UTF-8 encoding for all HTML files, except the
	    HTML version of the test suite generated with
	    erl2html2:convert, which will have the same encoding as
	    the original test suite (.erl) file. </item> <item>
	    Encode link targets in HTML files with
	    test_server_ctrl:uri_encode/1. </item> <item> Use unicode
	    modifier 't' with ~s when appropriate. </item> <item> Use
	    unicode:characters_to_list and
	    unicode:characters_to_binary for conversion between
	    binaries and strings instead of binary_to_list and
	    list_to_binary. </item> </list>
          <p>
	    Own Id: OTP-10783</p>
        </item>
      </list>
    </section>


    <section><title>Known Bugs and Problems</title>
      <list>
        <item>
          <p>
	    CT drops error reason when groups/0 crashes.</p>
          <p>
	    Own Id: OTP-10631 Aux Id: kunagi-345 [256] </p>
        </item>
        <item>
          <p>
	    Event handler on a ct_master node causes hanging.</p>
          <p>
	    Own Id: OTP-10634 Aux Id: kunagi-347 [258] </p>
        </item>
        <item>
          <p>
	    CT fails to open telnet conn after a timetrap timeout.</p>
          <p>
	    Own Id: OTP-10648 Aux Id: seq12212 </p>
        </item>
      </list>
    </section>

</section>

<section><title>Common_Test 1.6.3.1</title>

    <section><title>Known Bugs and Problems</title>
      <list>
        <item>
          <p>
	    The following corrections/changes are done in the
	    cth_surefire hook:</p>
	    <list> <item> Earlier there would always be a
	    'properties' element under the 'testsuites' element. This
	    would exist even if there were no 'property' element
	    inside it. This has been changed so if there are no
	    'property' elements to display, then there will not be a
	    'properties' element either. </item> <item> The XML file
	    will now (unless other is specified) be stored in the top
	    log directory. Earlier, the default directory would be
	    the current working directory for the erlang node, which
	    would mostly, but not always, be the top log directory.
	    </item> <item> The 'hostname' attribute in the
	    'testsuite' element would earlier never have the correct
	    value. This has been corrected. </item> <item> The
	    'errors' attribute in the 'testsuite' element would
	    earlier display the number of failed testcases. This has
	    been changed and will now always have the value 0, while
	    the 'failures' attribute will show the number of failed
	    testcases. </item> <item> A new attribute 'skipped' is
	    added to the 'testsuite' element. This will display the
	    number of skipped testcases. These would earlier be
	    included in the number of failed test cases. </item>
	    <item> The total number of tests displayed by the 'tests'
	    attribute in the 'testsuite' element would earlier
	    include init/end_per_suite and init/end_per_group. This
	    is no longer the case. The 'tests' attribute will now
	    only count "real" test cases. </item> <item> Earlier,
	    auto skipped test cases would have no value in the 'log'
	    attribute. This is now corrected. </item> <item> A new
	    attributes 'log' is added to the 'testsuite' element.
	    </item> <item> A new option named 'url_base' is added for
	    this hook. If this option is used, a new attribute named
	    'url' will be added to the 'testcase' and 'testsuite'
	    elements. </item> </list>
          <p>
	    Own Id: OTP-10589</p>
        </item>
      </list>
    </section>

</section>

<section><title>Common_Test 1.6.3</title>

    <section><title>Fixed Bugs and Malfunctions</title>
      <list>
        <item>
          <p>
	    The ct:run_test/1 option 'config' only worked with a
	    single config file, not a list of files. This has been
	    fixed.</p>
          <p>
	    Own Id: OTP-10495</p>
        </item>
        <item>
          <p>
	    ct_netconfc:close_session sometimes returned
	    {error,closed} because the ssh connection was closed
	    (from the server side) before the rpc-reply was received
	    by the client. This is normal and cannot be helped. It
	    has been corrected so the return will be 'ok' in this
	    case. Other error situations will still give
	    {error,Reason}.</p>
          <p>
	    Own Id: OTP-10510 Aux Id: kunagi-320 [231] </p>
        </item>
        <item>
          <p>
	    ct_netconfc:close_session sometimes returned
	    {error,closed} or (if the connection was named)
	    {error,{process_down,Pid,normal}} because the ssh
	    connection was closed (from the server side) before the
	    rpc-reply was received by the client. This is normal and
	    cannot be helped. It has been corrected so the return
	    will be 'ok' in this situation.</p>
          <p>
	    Own Id: OTP-10570</p>
        </item>
        <item>
          <p>
	    Fix bug where ct:require of same name with same config
	    would return name_in_use.</p>
          <p>
	    Own Id: OTP-10572</p>
        </item>
      </list>
    </section>


    <section><title>Improvements and New Features</title>
      <list>
        <item>
          <p>
	    A new test case group search functionality has been
	    implemented that makes Common Test search automatically
	    through the group definitions tree (the return value of
	    groups/0) and create tests for all paths of nested groups
	    that match the specification. It also allows for
	    specifying unique paths to sub groups in order to avoid
	    execution of unwanted tests. This new feature can be used
	    whenever starting a test run by means of the ct_run
	    program, the ct:run_test/1 API function, or a Test
	    Specification. Details can be found in the Test Case
	    Group Execution section in the Running Tests chapter.</p>
          <p>
	    Own Id: OTP-10466 Aux Id: kunagi-276 [187] </p>
        </item>
      </list>
    </section>


    <section><title>Known Bugs and Problems</title>
      <list>
        <item>
          <p>
	    Restore Config data if lost when test case fails.</p>
          <p>
	    Own Id: OTP-10070 Aux Id: kunagi-175 [86] </p>
        </item>
        <item>
          <p>
	    IO server error in test_server.</p>
          <p>
	    Own Id: OTP-10125 Aux Id: OTP-10101, kunagi-177 [88] </p>
        </item>
        <item>
          <p>
	    Faulty connection handling in common_test.</p>
          <p>
	    Own Id: OTP-10126 Aux Id: kunagi-178 [89] </p>
        </item>
      </list>
    </section>

</section>

<section><title>Common_Test 1.6.2.1</title>

    <section><title>Fixed Bugs and Malfunctions</title>
      <list>
        <item>
          <p>
	    The interactive mode (ct_run -shell) would not start
	    properly. This error has been fixed.</p>
          <p>
	    Own Id: OTP-10414</p>
        </item>
      </list>
    </section>

</section>

<section><title>Common_Test 1.6.2</title>

    <section><title>Fixed Bugs and Malfunctions</title>
      <list>
        <item>
          <p>
	    If a CT hook function caused a crash, this could in some
	    situations cause Common Test to terminate due to an
	    illegal IO operation. This error has been corrected.</p>
          <p>
	    Own Id: OTP-10050 Aux Id: seq12039 </p>
        </item>
        <item>
          <p>
	    The Common Test documentation states that timetraps are
	    never active during execution of CT hook functions. This
	    was only true for post hook functions, not for pre hook
	    functions. The code for CT hooks has been modified to
	    behave according to the documentation.</p>
          <p>
	    Own Id: OTP-10069</p>
        </item>
        <item>
          <p>
	    If a CT hook function would call the exit/1 or throw/1
	    BIF (possibly indirectly, e.g. as a result of a timeout
	    in gen_server:call/3), Common Test would hang. This
	    problem has been fixed.</p>
          <p>
	    Own Id: OTP-10072 Aux Id: seq12053 </p>
        </item>
        <item>
          <p>
	    The documentation has been updated with information about
	    how to deal with chaining of hooks which return
	    fail/skip.</p>
          <p>
	    Own Id: OTP-10077 Aux Id: seq12048 </p>
        </item>
        <item>
          <p>
	    When ct_hooks called the id/1 functions of multiple
	    hooks, it would reverse the order of the hooks and call
	    the proceeding init/2 calls in the wrong order. This has
	    been fixed.</p>
          <p>
	    Own Id: OTP-10135</p>
        </item>
        <item>
          <p>
	    The surefire hook now correctly handles autoskipped
	    initialization and test functions.</p>
          <p>
	    Own Id: OTP-10158</p>
        </item>
        <item>
          <p>
	    The ct:get_status/0 function failed to report status if a
	    parallel test case group was running at the time of the
	    call. This has been fixed and the return value for the
	    function has been updated. Please see the ct reference
	    manual for details.</p>
          <p>
	    Own Id: OTP-10172</p>
        </item>
      </list>
    </section>


    <section><title>Improvements and New Features</title>
      <list>
        <item>
          <p>
	    The support for "silent connections" has been updated to
	    include ssh. Also, a silent_connections term has been
	    added to the set of test specification terms.</p>
          <p>
	    Own Id: OTP-9625 Aux Id: seq11918 </p>
        </item>
        <item>
          <p>
	    It is now possible to specify an arbitrarily large tuple
	    as the requires config data when using require and
	    ct:get_config. See the ct:get_config and ct:require
	    reference manual pages for details about which keys are
	    allowed.</p>
          <p>
	    This change introduces a backwards incompatibility in the
	    <c>ct:require/2</c> interface. Previously when doing
	    <c>ct:require(a_name,{key,subkey})</c>, a_name would be
	    associated with key. This has been changed to that
	    <c>a_name</c> is associated with <c>subkey</c>. This
	    change also effects using <c>require</c> in an
	    suite/group/testcase info function.</p>
          <p>
	    *** POTENTIAL INCOMPATIBILITY ***</p>
          <p>
	    Own Id: OTP-9626 Aux Id: seq11920 </p>
        </item>
        <item>
          <p>
	    The ct_run program now sets the OS process exit status
	    before it ends. Value 0 indicates a successful test
	    result, 1 indicates one or more failed or auto-skipped
	    test cases, and 2 indicates test execution failure.</p>
          <p>
	    Own Id: OTP-9865 Aux Id: OTP-10087 </p>
        </item>
        <item>
          <p>
	    It is now possible to sort the HTML tables by clicking on
	    the header elements. In order to reset a sorted table,
	    the browser window should simply be refreshed. This
	    feature requires that the browser supports javascript,
	    and has javascript execution enabled. If the 'ct_run
	    -basic_html' flag is used, no javascript code is included
	    in the generated HTML code.</p>
          <p>
	    Own Id: OTP-9896 Aux Id: seq12034, OTP-9835 </p>
        </item>
        <item>
          <p>
	    A netconf client, ct_netconfc, is added to common_test.
	    It supports basic netconf functionality over SSH. In
	    order to allow testing of both success and failure cases,
	    it is intentionally written to allow non-standard
	    behavior.</p>
          <p>
	    Own Id: OTP-10025</p>
        </item>
        <item>
          <p>
	    The test specification term {define,Constant,Value} has
	    been introduced, which makes it possible to replace
	    constant names (atom()) with values (term()) in arbitrary
	    test specification terms. The 'define' makes the (now
	    deprecated) 'alias' term obsolete. More details,
	    including examples, can be found in the Test
	    Specifications chapter in the Common Test User's Guide.</p>
          <p>
	    Own Id: OTP-10049</p>
        </item>
        <item>
          <p>
	    Verbosity levels for log printouts has been added. This
	    makes it possible to specify preferred verbosity for
	    different categories of log printouts, as well as general
	    printouts (such as standard IO), to allow control over
	    which strings get printed and which get ignored. New
	    versions of the Common Test logging functions, ct:log,
	    ct:pal and ct:print, have been introduced, with a new
	    Importance argument added. The Importance value is
	    compared to the verbosity level at runtime. More
	    information can be found in the chapter about Logging in
	    the Common Test User's Guide.</p>
          <p>
	    Own Id: OTP-10067 Aux Id: seq12050 </p>
        </item>
        <item>
          <p>
	    The return values of ct:run_test/1 and ct:run_testspec/1
	    have been changed from an uninformative 'ok' (independent
	    of the test outcome) to a value,
	    {Ok,Failed,{UserSkipped,AutoSkipped}} (all integers),
	    that presents the final test case result, or a value,
	    {error,Reason}, that informs about fatal test execution
	    failure. See details in the reference manual for ct.</p>
          <p>
	    Own Id: OTP-10087 Aux Id: OTP-9865 </p>
        </item>
        <item>
          <p>
	    The test specification syntax has been updated with new
	    and missing terms, such as 'define', 'verbosity',
	    'auto_compile', 'stylesheet', 'silent_connections',
	    'basic_html' and 'release_shell'. See the Test
	    Specification chapter in the Common Test User's Guide for
	    details.</p>
          <p>
	    Own Id: OTP-10089 Aux Id: OTP-10049 </p>
        </item>
        <item>
          <p>
	    It is now possible to pause execution of a test case, by
	    calling the ct:break/1/2 function. Execution is resumed
	    with a call to ct:continue/0/1. Break/continue also works
	    for test cases executing in parallel. See the ct
	    reference manual for details.</p>
          <p>
	    Own Id: OTP-10127</p>
        </item>
        <item>
          <p>
	    It is now possible to send user defined events from a
	    testcase which will be picked up by the installed event
	    handler.</p>
          <p>
	    Own Id: OTP-10157</p>
        </item>
        <item>
          <p>
	    A new start option, release_shell, for ct:run_test/1, has
	    been added, which makes Common Test release the shell
	    process after the test suite compilation phase is
	    finished. For details, see the Running Tests chapter in
	    the User's Guide.</p>
          <p>
	    Own Id: OTP-10248 Aux Id: OTP-10127 </p>
        </item>
      </list>
    </section>

</section>

<section><title>Common_Test 1.6.1</title>

    <section><title>Fixed Bugs and Malfunctions</title>
      <list>
        <item>
          <p>
	    Common Test adds the test suite directories to the code
	    path before executing the tests. These directories should
	    also be removed from the code path at the end of the test
	    run, which, prior to this fix, was not performed.</p>
          <p>
	    Own Id: OTP-9595</p>
        </item>
        <item>
          <p>
	    An entry is now created in the index.html file (i.e. the
	    overview file for the test run) for each repeated test
	    during a test run. This was previously not the case. Note
	    that in the top level (logdir) index file, however, only
	    the last test result is listed. For example, given the
	    test spec:
	    [{merge_tests,false},{dirs,"test1"},{dirs,"test1"}]. In
	    the index file for the test run (under
	    Logdir/ct_run.Node.Date.Time), both tests are listed. In
	    the top level index file (under Logdir), only the last
	    test is listed (one has to find the previous results
	    through the all_runs.html file).</p>
          <p>
	    Own Id: OTP-9634 Aux Id: seq11924 </p>
        </item>
        <item>
          <p>
	    After a test case timeout or abortion, the
	    end_per_testcase function executes on a new dedicated
	    process. The group leader for this process should be set
	    to the IO server for the test case, which was not done
	    properly. The result of this error was that no warnings
	    about end_per_testcase failing or timing out were ever
	    printed in the test case log. Also, help functions such
	    as e.g. test_server:stop_node/1, attempting to
	    synchronize with the IO server, would hang. The fault has
	    been corrected.</p>
          <p>
	    Own Id: OTP-9666</p>
        </item>
        <item>
          <p>
	    The ct:get_status/0 function would cause the calling
	    process to receive 'DOWN' messages if no tests were
	    running at the time of the call. This bug has been fixed.</p>
          <p>
	    Own Id: OTP-9830 Aux Id: seq11975 </p>
        </item>
        <item>
          <p>
	    A deadlock situation could occur if Common Test is
	    forwarding error_handler printouts to Test Server at the
	    same time a new test case is starting. This error has
	    been fixed.</p>
          <p>
	    Own Id: OTP-9894</p>
        </item>
        <item>
          <p>
	    A link to the ct_run program is now created, as expected,
	    in the installation bin directory (default
	    /usr/local/bin) during 'make install'.</p>
          <p>
	    Own Id: OTP-9898</p>
        </item>
        <item>
          <p>
	    Using the repeat, duration or until option with
	    ct:run_test/1, would cause an infinite loop. This has
	    been fixed.</p>
          <p>
	    Own Id: OTP-9899</p>
        </item>
        <item>
          <p>
	    Two or more test cases executing in parallel and printing
	    to screen at the same time with ct:pal/2/3 or
	    ct:print/2/3 could write into each other's "slots" and
	    create a mess of mixed strings. In order to avoid this,
	    only a single IO message is now ever sent per printout
	    call.</p>
          <p>
	    Own Id: OTP-9900 Aux Id: OTP-9904 </p>
        </item>
        <item>
          <p>
	    When a test case was killed because of a timetrap
	    timeout, the current location (suite, case and line) was
	    not printed correctly in the log files. This has been
	    corrected.</p>
          <p>
	    Own Id: OTP-9930 Aux Id: seq12002 </p>
        </item>
        <item>
          <p>
	    The wrong exit location was printed in the log file when
	    ct:fail/1 or ct_fail/2 was called.</p>
          <p>
	    Own Id: OTP-9933 Aux Id: seq12002 </p>
        </item>
        <item>
          <p>
	    Test Server and Common Test would add new error handlers
	    with each test run and fail to remove previously added
	    ones. In the case of Test Server, this would only happen
	    if SASL was not running on the test node. This has been
	    fixed.</p>
          <p>
	    Own Id: OTP-9941 Aux Id: seq12009 </p>
        </item>
        <item>
          <p>
	    If a test case process was terminated due to an exit
	    signal from a linked process, Test Server failed to
	    report the correct name of the suite and case to the
	    framework. This has been corrected.</p>
          <p>
	    Own Id: OTP-9958 Aux Id: OTP-9855 </p>
        </item>
        <item>
          <p>
	    When starting a test with ct_run and adding a directory
	    to the code path using -pa or -pz (preceding -erl_args),
	    Common Test would delete any existing directory in the
	    code path with the same base name (see
	    filename:basename/1) as the directory being added. This
	    has been fixed.</p>
          <p>
	    Own Id: OTP-9964</p>
        </item>
        <item>
          <p>
	    If passing two or more directories with the same base
	    name (see filename:basename/1) to Common Test with ct_run
	    -pa, only one of the directories would actually be added.</p>
          <p>
	    Own Id: OTP-9975 Aux Id: seq12019 </p>
        </item>
        <item>
          <p>
	    Configuration data required by the group info function
	    was deleted before the call to post_end_per_group, which
	    made it impossible for the hook function to read and use
	    the data in question. This has been fixed.</p>
          <p>
	    Own Id: OTP-9989</p>
        </item>
        <item>
          <p>
	    Disabling built-in hooks in a test specification was
	    ignored, this has now been fixed.</p>
          <p>
	    Own Id: OTP-10009</p>
        </item>
        <item>
          <p>
	    Various typographical errors corrected in documentation
	    for common_test, driver, erl_driver and windows
	    installation instructions. (Thanks to Tuncer Ayaz)</p>
          <p>
	    Own Id: OTP-10037</p>
        </item>
      </list>
    </section>


    <section><title>Improvements and New Features</title>
      <list>
        <item>
          <p>
	    A new optional feature has been introduced that enables
	    Common Test to generate priv_dir directory names that are
	    unique for each test case or config function. The name of
	    the option/flag is 'create_priv_dir' and it can be set to
	    value 'auto_per_run' (which is the default, existing,
	    behaviour), or 'auto_per_tc' or 'manual_per_tc'. If
	    'auto_per_tc' is used, Test Server creates a dedicated
	    priv_dir automatically for each test case (which can be
	    very expensive in case of many and/or repeated cases). If
	    'manual_per_tc' is used, the user needs to create the
	    priv_dir explicitly by calling the new function
	    ct:make_priv_dir/0.</p>
          <p>
	    Own Id: OTP-9659 Aux Id: seq11930 </p>
        </item>
        <item>
          <p>
	    A column for test case group name has been added to the
	    suite overview HTML log file.</p>
          <p>
	    Own Id: OTP-9730 Aux Id: seq11952 </p>
        </item>
        <item>
          <p>
	    It is now possible to use the post_end_per_testcase CT
	    hook function to print a comment for a test case in the
	    overview log file, even if the test case gets killed by a
	    timetrap or unknown exit signal, or if the
	    end_per_testcase function times out.</p>
          <p>
	    Own Id: OTP-9855 Aux Id: seq11979 </p>
        </item>
        <item>
          <p>
	    The pre- and post CT hook functions are now always called
	    for all configuration functions, even for configuration
	    functions that are not implemented in the test suite.</p>
          <p>
	    Own Id: OTP-9880 Aux Id: seq11993 </p>
        </item>
        <item>
          <p>
	    Common Test will now print error information (with a time
	    stamp) in the test case log file immediately when a test
	    case fails. This makes it easier to see when, in time,
	    the fault actually occurred, and aid the job of locating
	    relevant trace and debug printouts in the log.</p>
          <p>
	    Own Id: OTP-9904 Aux Id: seq11985, OTP-9900 </p>
        </item>
        <item>
          <p>
	    Test Server has been modified to check the SASL
	    errlog_type parameter when receiving an error logger
	    event, so that it doesn't print reports of type that the
	    user has disabled.</p>
          <p>
	    Own Id: OTP-9955 Aux Id: seq12013 </p>
        </item>
        <item>
          <p>
	    The test specification term 'skip_groups' was implemented
	    in Common Test v1.6. It was never documented however,
	    which has now been attended to. Please see the Test
	    Specifications chapter in the User's Guide for
	    information.</p>
          <p>
	    Own Id: OTP-9972</p>
        </item>
        <item>
          <p>
	    The Common Test Master has been updated to use a CSS
	    style sheet for the html log files.</p>
          <p>
	    Own Id: OTP-9973</p>
        </item>
        <item>
          <p>
	    If the init_per_group/2 and end_per_group/2 functions are
	    not implemented in the test suite, Common Test calls it's
	    own local init- and end functions - previously named
	    ct_init_per_group/2 and ct_end_per_group/2 - when a group
	    is executed. These functions have been renamed
	    init_per_group/2 and end_per_group/2 respectively. Note
	    that this may affect any user event handler identifying
	    events by the old names.</p>
          <p>
	    *** POTENTIAL INCOMPATIBILITY ***</p>
          <p>
	    Own Id: OTP-9986 Aux Id: OTP-9992 </p>
        </item>
        <item>
          <p>
	    By specifying a user defined function ({M,F,A} or fun) as
	    timetrap value, either by means of an info function or by
	    calling ct:timetrap/1, it is now possible to set a
	    timetrap that will be triggered when the user function
	    returns.</p>
          <p>
	    Own Id: OTP-9988 Aux Id: OTP-9501, seq11894 </p>
        </item>
        <item>
          <p>
	    If the optional configuration functions init_per_suite/1
	    and end_per_suite/1 are not implemented in the test
	    suite, local Common Test versions of these functions are
	    called instead, and will be displayed in the overview log
	    file. Any printouts made by the pre- or
	    post_init_per_suite and pre- or post_end_per_suite hook
	    functions are saved in the log files for these functions.</p>
          <p>
	    Own Id: OTP-9992</p>
        </item>
        <item>
          <p>
	    A hook has been added to common test which outputs
	    surefire XML for usage together with CI tools such as
	    Jenkins. To enable the hook pass '-ct_hooks cth_surefire'
	    to ct_run. See the CTH documentation for more details.</p>
          <p>
	    Own Id: OTP-9995</p>
        </item>
      </list>
    </section>

</section>

<section><title>Common_Test 1.6</title>

    <section><title>Improvements and New Features</title>
      <list>
        <item>
          <p>
	    A Getting Started chapter has been added to the Common
	    Test User's Guide.</p>
          <p>
	    Own Id: OTP-9156</p>
        </item>
        <item>
          <p>
	    The test case group info function has been implemented in
	    Common Test. Before execution of a test case group, a
	    call is now made to <c>TestSuite:group(GroupName)</c>.
	    The function returns a list of test properties, e.g. to
	    specify timetrap values, require configuration data, etc
	    (analogue to the test suite- and test case info
	    function). The scope of the properties set by
	    <c>group(GroupName)</c> is all test cases and sub-groups
	    of group <c>GroupName</c>.</p>
          <p>
	    Own Id: OTP-9235</p>
        </item>
        <item>
          <p>
	    Common Test hooks are now in a final supported version.
	    The Common Test hooks allow you to abstract out
	    initialization behaviour that is common to multiple test
	    suites into one place and also extend the behaviour of a
	    suite without changing the suite itself. For more
	    information see the Common Test user's guide.</p>
          <p>
	    Own Id: OTP-9449</p>
        </item>
        <item>
          <p>
	    A new built-in common test hook has been added which
	    captures error_logger and SASL event and prints them in
	    the testcase log. To disable this (and any other built-in
	    hooks) pass 'enable_builtin_hooks false' to common test.</p>
          <p>
	    Own Id: OTP-9543</p>
        </item>
        <item>
          <p>
	    Common Test now calls info functions also for the
	    <c>init/end_per_suite/1</c> and
	    <c>init/end_per_group/2</c> configuration functions.
	    These can be used e.g. to set timetraps and require
	    external configuration data relevant only for the
	    configuration functions in question (without affecting
	    properties set for groups and test cases in the suite).
	    The info function for <c>init/end_per_suite(Config)</c>
	    is <c>init/end_per_suite()</c>, and for
	    <c>init/end_per_group(GroupName,Config)</c> it's
	    <c>init/end_per_group(GroupName)</c>. Info functions
	    cannot be used with <c>init/end_per_testcase(TestCase,
	    Config)</c>, since these configuration functions execute
	    on the test case process and will use the same properties
	    as the test case (i.e. properties set by the test case
	    info function, <c>TestCase()</c>).</p>
          <p>
	    Own Id: OTP-9569</p>
        </item>
        <item>
          <p>
	    It's now possible to read the full name of the test case
	    log file during execution. One way to do this is to
	    lookup it up as value of the key <c>tc_logfile</c> in the
	    test case <c>Config</c> list (which means it can also be
	    read by a pre- or post Common Test hook function). The
	    data is also sent with the event
	    <c>#event{name=tc_logfile,data={{Suite,Func},LogFileName}}</c>,
	    and can be read by any installed event handler.</p>
          <p>
	    Own Id: OTP-9676 Aux Id: seq11941 </p>
        </item>
        <item>
          <p>
	    The look of the HTML log files generated by Common Test
	    and Test Server has been improved (and made easier to
	    customize) by means of a CSS file.</p>
          <p>
	    Own Id: OTP-9706</p>
        </item>
        <item>
          <p>
	    Functions ct:fail(Format, Args) and ct:comment(Format,
	    Args) have been added in order to make printouts of
	    formatted error and comment strings easier (no need for
	    the user to call io_lib:format/2 explicitly).</p>
          <p>
	    Own Id: OTP-9709 Aux Id: seq11951 </p>
        </item>
        <item>
          <p>
	    The order in which ct hooks are executed for cleanup
	    hooks (i.e. *_end_per_* hooks) has been reversed.</p>
          <p>
	    *** POTENTIAL INCOMPATIBILITY ***</p>
          <p>
	    Own Id: OTP-9774 Aux Id: seq11913 </p>
        </item>
        <item>
          <p>
	    Printouts to stdout may be captured during test case
	    execution. This is useful in order to e.g. read and parse
	    tty printouts from the SUT during test case execution (if
	    necessary, say, to determine the outcome of the test).
	    The capturing session is started with
	    <c>ct:capture_start/0</c>, and stopped with
	    <c>ct:capture_stop/0</c>. The list of buffered strings is
	    read and purged with <c>ct:capture_get/0/1</c>. It's
	    possible to filter out printouts made with
	    <c>ct:log/2/3</c> and <c>ct:pal/2/3</c> from the captured
	    list of strings. This is done by calling
	    <c>capture_get/1</c> with a list of log categories to
	    exclude.</p>
          <p>
	    Own Id: OTP-9775</p>
        </item>
        <item>
          <p>
	    The syntax for specifying test case groups in the all/0
	    list has been extended to include execution properties
	    for both groups and sub-groups. The properties specified
	    in all/0 for a group overrides the properties specified
	    in the group declaration (in groups/0). The main purpose
	    of this extension is to make it possible to run the same
	    set of tests, but with different properties, without
	    having to declare copies of the group in question. Also,
	    the same syntax may be used in test specifications in
	    order to change properties of groups at the time of
	    execution, without having to edit the test suite. Please
	    see the User's Guide for details and examples.</p>
          <p>
	    Own Id: OTP-9809 Aux Id: OTP-9235 </p>
        </item>
      </list>
    </section>


    <section><title>Known Bugs and Problems</title>
      <list>
        <item>
          <p>
	    Fix problems in CT/TS due to line numbers in exceptions.</p>
          <p>
	    Own Id: OTP-9203</p>
        </item>
      </list>
    </section>

</section>

<section><title>Common_Test 1.5.5</title>

    <section><title>Fixed Bugs and Malfunctions</title>
      <list>
        <item>
          <p>
	    An error in how comments are colored in the test suite
	    overview html log file has been corrected. As result, a
	    new framework callback function, format_comment/1, has
	    been introduced.</p>
          <p>
	    Own Id: OTP-9237</p>
        </item>
        <item>
          <p>
	    Automatically generated init- and end-configuration
	    functions for test case groups caused incorrect execution
	    order of test cases. This has been corrected.</p>
          <p>
	    Own Id: OTP-9369</p>
        </item>
        <item>
          <p>
	    If multiple directories were specified with the 'logdir'
	    flag/option, Common Test would crash. This has been fixed
	    so that an error is properly reported instead.</p>
          <p>
	    Own Id: OTP-9370</p>
        </item>
        <item>
          <p>
	    If ct:log/2 was called with bad arguments, this could
	    cause the Common Test IO handling process to crash. This
	    fault has been corrected.</p>
          <p>
	    Own Id: OTP-9371 Aux Id: OTP-8933 </p>
        </item>
        <item>
          <p>
	    A bug has been fixed that made Test Server call the
	    end_tc/3 framework function with an incorrect module name
	    as first argument.</p>
          <p>
	    Own Id: OTP-9379 Aux Id: seq11863 </p>
        </item>
        <item>
          <p>
	    If a timetrap timeout occurred during execution of of a
	    function in a lib module (i.e. a function called directly
	    or indirectly from a test case), the Suite argument in
	    the end_tc/3 framework callback function would not
	    correctly contain the name of the test suite, but the lib
	    module. (This would only happen if the lib module was
	    compiled with ct.hrl included). This error has been
	    solved.</p>
          <p>
	    Own Id: OTP-9398</p>
        </item>
        <item>
          <p>
	    Corrections of the vts mode. It will now report errors
	    (about e.g. incorrect config files) instead of crashing
	    or hanging. Furthermore, the requirement that the test
	    directory name must have a "_test" suffix has been
	    removed. Also, a workaround has been implemented for the
	    limitation that the file browser (in many web browsers)
	    will only return the basic file name, not the full
	    directory path (which made it impossible to have config
	    files in other directories than the main test directory).</p>
          <p>
	    Own Id: OTP-9429</p>
        </item>
        <item>
          <p>
	    Add a proplist() type</p>
          <p>
	    Recently I was adding specs to an API and found that
	    there is no canonical proplist() type defined. (Thanks to
	    Ryan Zezeski)</p>
          <p>
	    Own Id: OTP-9499</p>
        </item>
        <item>
          <p>
	    It is now possible to use the 'step' flag/option to run
	    the debugger for test suites that contain test case
	    groups. This previously caused Common Test to crash. If
	    'step config' is specified, breakpoints are now also
	    automatically set on init_per_group and end_per_group.
	    Note that breakpoints are always set automatically on
	    test case functions and this is true also for grouped
	    cases.</p>
          <p>
	    Own Id: OTP-9518 Aux Id: OTP-8933 </p>
        </item>
        <item>
          <p>
	    The test index page was not refreshed at the start of
	    each test suite which made it impossible to follow test
	    execution by means of refreshing the browser window (no
	    links to follow). This has been fixed.</p>
          <p>
	    Own Id: OTP-9520 Aux Id: OTP-8933 </p>
        </item>
        <item>
          <p>
	    If a test suite would start with a test case group
	    defined without the init_per_group/2 and end_per_group/2
	    function, init_per_suite/1 would not execute initially
	    and logging of the test run would fail. This error has
	    been fixed.</p>
          <p>
	    Own Id: OTP-9584</p>
        </item>
        <item>
          <p>
	    The "Missing Suites" link from the top level index page
	    was incorrect and has been fixed.</p>
          <p>
	    Own Id: OTP-9592</p>
        </item>
      </list>
    </section>


    <section><title>Improvements and New Features</title>
      <list>
        <item>
          <p>
	    Various corrections and updates to improve the handling
	    and reporting of errors.</p>
          <p>
	    Own Id: OTP-8933</p>
        </item>
        <item>
          <p>
	    The dir and suite start option can now be used in
	    combination. E.g. executing my_SUITE in directory
	    my_tests can either be specified as "ct_run -suite
	    my_tests/my_SUITE" or as "ct_run -dir my_tests -suite
	    my_SUITE". Furthermore, the specification:
	    ct:run_test([{suite,["./my_SUITE"]},{testcase,t1}]) is
	    now interpreted as
	    ct:run_test([{suite,"./my_SUITE"},{testcase,t1}]), i.e.
	    only testcase t1 in test suite my_SUITE - not all cases -
	    will be executed.</p>
          <p>
	    Own Id: OTP-9155</p>
        </item>
        <item>
          <p>
	    A new option, 'logopts', has been introduced, to make it
	    possible to modify some aspects of the logging behaviour
	    in Common Test (or Test Server). For example, whenever an
	    io printout is made, test_server adds newline (\n) to the
	    end of the output string. This may not always be a
	    preferred action and can therefore be disabled by means
	    of "ct_run ... -logopts no_nl" (or ct:run_test([...,
	    {logopts,[no_nl]}])). A new framework callback function,
	    get_logopts/0, has been introduced (see the ct_framework
	    module for details).</p>
          <p>
	    Own Id: OTP-9372 Aux Id: OTP-9396 </p>
        </item>
        <item>
          <p>
	    A new option, 'logopts', has been introduced, to make it
	    possible to modify some aspects of the logging behaviour
	    in Common Test (or Test Server). For example, if the html
	    version of the test suite source code should not be
	    generated during the test run (and consequently be
	    unavailable in the log file system), the feature may be
	    disabled by means of "ct_run ... -logopts no_src" (or
	    ct:run_test([..., {logopts,[no_src]}])). A new framework
	    callback function, get_logopts/0, has been introduced
	    (see the ct_framework module for details).</p>
          <p>
	    Own Id: OTP-9396 Aux Id: seq11869, OTP-9372 </p>
        </item>
        <item>
          <p>
	    CT Hooks can now be assigned a priority. The priority of
	    a CTH determines when it should execute in relation to
	    other CTHs. The CTH with the lowest priority will be
	    executed first, CTHs with equal priority will be executed
	    in the order which they were installed.</p>
          <p>
	    Own Id: OTP-9445</p>
        </item>
        <item>
          <p>
	    It is now possible to use a tuple {M,F,A}, or a fun, as
	    timetrap specification in the suite info function or test
	    case info functions. The function must return a valid
	    timeout value, as documented in the common_test man page
	    and in the User's Guide.</p>
          <p>
	    Own Id: OTP-9501 Aux Id: seq11894 </p>
        </item>
        <item>
          <p>
	    A new built-in common test hook has been added which
	    captures error_logger and SASL event and prints them in
	    the testcase log. To disable this (and any other built-in
	    hooks) pass 'enable_builtin_hooks false' to common test.</p>
          <p>
	    Own Id: OTP-9543</p>
        </item>
        <item>
          <p>
	    Common Test now has the possibility to have built-in
	    hooks which are started by default when any test is run.
	    To disable built-in hooks pass 'enable_builtin_hooks
	    false' to common test. See the common test hooks
	    documentation for more details.</p>
          <p>
	    Own Id: OTP-9564</p>
        </item>
      </list>
    </section>

</section>

<section><title>Common_Test 1.5.4</title>

    <section><title>Fixed Bugs and Malfunctions</title>
      <list>
        <item>
          <p>
	    It was previously not possible to use timetrap value
	    'infinity' with ct:timetrap/1. This has been fixed.</p>
          <p>
	    Own Id: OTP-9159</p>
        </item>
        <item>
          <p>
	    The Common Test VTS mode has been updated to be able to
	    report test results of suites that include test case
	    groups (when it would previously crash).</p>
          <p>
	    Own Id: OTP-9195</p>
        </item>
        <item>
          <p>
	    Common Test now refreshes the very top level index.html
	    page at the start of each individual test in a test run,
	    so that progress of the ongoing test can be tracked by
	    following the link to its overview page.</p>
          <p>
	    Own Id: OTP-9210 Aux Id: OTP-9054 </p>
        </item>
        <item>
          <p>
	    A bug that made it impossible to cancel the previous
	    timetrap when calling ct:timetrap/1 has been corrected.</p>
          <p>
	    Own Id: OTP-9233 Aux Id: OTP-9159 </p>
        </item>
        <item>
          <p>
	    Fix bug which would make cth's to not be removed when out
	    of scope when adding a cth in suite/0 and crashing in
	    pre_init_per_suite.</p>
          <p>
	    Own Id: OTP-9264</p>
        </item>
      </list>
    </section>


    <section><title>Improvements and New Features</title>
      <list>
        <item>
          <p>
	    It is now possible to return a tuple {fail,Reason} from
	    init_per_testcase/2. The result is that the associated
	    test case gets logged as failed without ever executing.</p>
          <p>
	    Own Id: OTP-9160 Aux Id: seq11502 </p>
        </item>
        <item>
          <p>
	    Common Test now accepts, but ignores, empty test case
	    group specifications.</p>
          <p>
	    Own Id: OTP-9161</p>
        </item>
      </list>
    </section>

</section>

<section><title>Common_Test 1.5.3</title>

    <section><title>Fixed Bugs and Malfunctions</title>
      <list>
        <item>
          <p>
	    Added an option to test specs which allow the execution
	    of tests as is, instead of doing merging of tests on the
	    same "level". See the merge_tests directive the test
	    specification documentation.</p>
          <p>
	    Own Id: OTP-9026 Aux Id: seq11768 </p>
        </item>
      </list>
    </section>


    <section><title>Improvements and New Features</title>
      <list>
        <item>
          <p>
	    Alpha release of Common Test Hooks (CTH). CTHs allow the
	    users of common test to abstract out common behaviours
	    from test suites in a much more elegant and flexible way
	    than was possible before. Note that the addition of this
	    feature may introduce minor changes in the undocumented
	    behaviour of the interface between common_test and
	    test_server.</p>
          <p>
	    *** POTENTIAL INCOMPATIBILITY ***</p>
          <p>
	    Own Id: OTP-8851</p>
        </item>
      </list>
    </section>

</section>

<section><title>Common_Test 1.5.2</title>

    <section><title>Fixed Bugs and Malfunctions</title>
      <list>
        <item>
          <p>
	    Updated ct:get_status documentation to describe
	    no_tests_running return value.</p>
          <p>
	    Own Id: OTP-8895 Aux Id: seq11701 </p>
        </item>
        <item>
          <p>
	    Fixed race condition test failures in the test suites
	    testing common test's parallel groups feature.</p>
          <p>
	    Own Id: OTP-8921</p>
        </item>
        <item>
          <p>
	    The include directive of testspecs now work when used on
	    a remote node.</p>
          <p>
	    Own Id: OTP-8935 Aux Id: seq11731 </p>
        </item>
      </list>
    </section>


    <section><title>Improvements and New Features</title>
      <list>
        <item>
          <p>
	    ct:parse_table can now handle multiline sql rows</p>
          <p>
	    Own Id: OTP-8907 Aux Id: seq11702 </p>
        </item>
        <item>
          <p>
	    The run_test executable has been renamed to the less
	    generic ct_run to better work with other applications.
	    run_test will remain until R16B at which point it will be
	    removed.</p>
          <p>
	    Own Id: OTP-8936</p>
        </item>
      </list>
    </section>

</section>

<section><title>Common_Test 1.5.1</title>

    <section><title>Fixed Bugs and Malfunctions</title>
      <list>
        <item>
          <p>
	    Returning {return_group_result,failed} from end_per_group
	    in a group that is part of a sequence, did not cause the
	    proceeding cases (or groups) to get skipped. This has
	    been fixed.</p>
          <p>
	    Own Id: OTP-8753 Aux Id: seq11644 </p>
        </item>
        <item>
          <p>
	    ct:install now works as the documentation describes.</p>
          <p>
	    Own Id: OTP-8818 Aux Id: seq-11666 </p>
        </item>
      </list>
    </section>


    <section><title>Improvements and New Features</title>
      <list>
        <item>
          <p>
	    Common Test has been updated to handle start options and
	    test specification terms for test case groups (and test
	    cases in groups). Also, an option named 'label', has been
	    added that associates the test run with a name that
	    Common Test prints in the overview HTML logs.</p>
          <p>
	    Own Id: OTP-8725 Aux Id: OTP-8727 </p>
        </item>
        <item>
          <p>
	    Andrey Pampukha has been added to the AUTHORS file. Thank
	    you Andrey for your work on configuration data handling,
	    Large Scale Testing improvements, and other useful
	    updates and fixes.</p>
          <p>
	    Own Id: OTP-8803</p>
        </item>
        <item>
          <p>
	    The Configuration Data chapter in the User's Guide has
	    been updated.</p>
          <p>
	    Own Id: OTP-8804</p>
        </item>
        <item>
          <p>
	    Milliseconds are now included in timestamps in Common
	    Test log entries. (Thanks to Tomas Johansson.)</p>
          <p>
	    Own Id: OTP-8808</p>
        </item>
      </list>
    </section>

</section>

<section><title>Common_Test 1.5</title>

    <section><title>Fixed Bugs and Malfunctions</title>
      <list>
        <item>
          <p>
	    Process calls using monitors in Common Test would not
	    clear the inbox of remaining DOWN messages. This has been
	    fixed.</p>
          <p>
	    Own Id: OTP-8621 Aux Id: seq11560 </p>
        </item>
      </list>
    </section>


    <section><title>Improvements and New Features</title>
      <list>
        <item>
          <p>
	    It is now possible for the user to provide specific
	    callback modules that handle test configuration data, so
	    that data on arbitrary form can be accessed (e.g. by
	    reading files or by communicating with a configuration
	    server process). Two default callback modules have been
	    introduced in Common Test: ct_config_plain and
	    ct_config_xml. The former is used to handle the
	    traditional Common Test configuration files (with terms
	    on key-value tuple form) and the latter to handle
	    configuration data on XML representation.</p>
          <p>
	    Own Id: OTP-8485</p>
        </item>
        <item>
          <p>
	    It is now possible to execute test suites that are not
	    necessarily available on the local file system, but have
	    been loaded on the test node in advance (e.g. sent as
	    binaries from a remote node and loaded by RPC). A
	    requirement is that the no_auto_compile (or
	    {auto_compile,false}) parameter has been set.</p>
          <p>
	    Own Id: OTP-8490 Aux Id: seq11500 </p>
        </item>
        <item>
          <p>
	    Test Server will now call the end_per_testcase/2 function
	    even if the test case has been terminated explicitly
	    (with abort_current_testcase/1), or after a timetrap
	    timeout. Under these circumstances the return value of
	    end_per_testcase is completely ignored. Therefore the
	    function will not be able to change the reason for test
	    case termination by returning {fail,Reason}, nor will it
	    be able to save data with {save_config,Data}.</p>
          <p>
	    Own Id: OTP-8500 Aux Id: seq11521 </p>
        </item>
        <item>
          <p>
	    It is now possible to use the test specification term
	    'init' to start Common Test nodes automatically, as well
	    as have initial function calls evaluated on the nodes. A
	    default callback module for the 'init' term, ct_slave,
	    has been introduced to enable Common Test Master to
	    perform host login and node startup operations over ssh.</p>
          <p>
	    Own Id: OTP-8570</p>
        </item>
        <item>
          <p>
	    The run_test script has been replaced by a program (with
	    the same name) which can be executed without explicit
	    installation. The start flags are the same as for the
	    legacy start script.</p>
          <p>
	    Own Id: OTP-8650</p>
        </item>
        <item>
          <p>
	    Previously, a repeat property of a test case group
	    specified the number of times the group should be
	    repeated after the main test run. I.e. {repeat,N} would
	    case the group to execute 1+N times. To be consistent
	    with the behaviour of the run_test repeat option, this
	    has been changed. N now specifies the absolute number of
	    executions instead.</p>
          <p>
	    Own Id: OTP-8689 Aux Id: seq11502 </p>
        </item>
        <item>
          <p>
	    With the run_test -erl_args option, it's possible to
	    divide the options on the run_test command line into ones
	    that Common Test should process (those preceding
	    -erl_args, and ones it should ignore (those succeeding
	    -erl_args). Options preceding -erl_args that Common Test
	    doesn't recognize are also ignored (i.e. the same
	    behaviour as earlier versions of Common Test).</p>
          <p>
	    Own Id: OTP-8690 Aux Id: OTP-8650 </p>
        </item>
        <item>
          <p>
	    Directories added with -pa or -pz in the pre-erl_args
	    part of the run_test command line will be converted from
	    relative to absolute, this to avoid problems loading user
	    modules when Common Test switches working directory
	    during the test run.</p>
          <p>
	    Own Id: OTP-8691 Aux Id: OTP-8650 </p>
        </item>
        <item>
          <p>
	    The timetrap handling has been made more user
	    controllable by means of new start options and new ct
	    interface functions. With the 'multiply_timetraps' start
	    option, it's possible to specify a value which all
	    timetrap timeout values get multiplied by. This is useful
	    e.g. to extend the timetraps temporarily while running
	    cover or trace. The 'scale_timetraps' start option
	    switches on or off the Test Server timetrap scaling
	    feature (which tries to detect if the tests may benefit
	    from extended timetraps, e.g. due to running certain test
	    tools, and performs the scaling automatically).
	    Furthermore, the ct:timetrap/1 function has been
	    introduced, which makes it possible to set/reset
	    timetraps during test execution. Also, a ct:sleep/1
	    function is now available, which takes the timetrap
	    parameters into account when calculating the time to
	    suspend the process.</p>
          <p>
	    Own Id: OTP-8693</p>
        </item>
        <item>
          <p>
	    A new run_test start option, event_handler_init, has been
	    added that takes a start argument which gets passed to
	    the init function of the event handler.</p>
          <p>
	    Own Id: OTP-8694</p>
        </item>
      </list>
    </section>

</section>

<section><title>Common_Test 1.4.7</title>

    <section><title>Fixed Bugs and Malfunctions</title>
      <list>
        <item>
          <p>
	    The auto compilation feature of Common Test did not
	    recognize if a header file included in a test suite was
	    modified (if the dir start flag/option was used). This
	    has been fixed.</p>
          <p>
	    Own Id: OTP-8396 Aux Id: seq11488, OTP-8311 </p>
        </item>
      </list>
    </section>


    <section><title>Improvements and New Features</title>
      <list>
        <item>
          <p>
	    The tc_status value in the Config list for a test case
	    that has failed because of a timetrap timeout, has
	    changed from {tc_status,timeout} to
	    {tc_status,timetrap_timeout}.</p>
          <p>
	    Own Id: OTP-8302</p>
        </item>
        <item>
	    <p>The documentation is now possible to build in an open
	    source environment after a number of bugs are fixed and
	    some features are added in the documentation build
	    process. </p>
	    <p>- The arity calculation is updated.</p>
	    <p>- The module prefix used in the function names for
	    bif's are removed in the generated links so the links
	    will look like
	    "http://www.erlang.org/doc/man/erlang.html#append_element-2"
	    instead of
	    "http://www.erlang.org/doc/man/erlang.html#erlang:append_element-2".</p>
	    <p>- Enhanced the menu positioning in the html
	    documentation when a new page is loaded.</p>
	    <p>- A number of corrections in the generation of man
	    pages (thanks to Sergei Golovan)</p>
	    <p>- The legal notice is taken from the xml book file so
	    OTP's build process can be used for non OTP
	    applications.</p>
          <p>
	    Own Id: OTP-8343</p>
        </item>
        <item>
          <p>
	    It is now possible to include the <c>ct.hrl</c> using the
	    -include_lib directive. (Thanks to Fred Hebert.)</p>
          <p>
	    Own Id: OTP-8379</p>
        </item>
        <item>
          <p>
	    The telnet client in Common Test sent [IAC,DO,NOP] to the
	    server in attempt to keep the connection alive. This is
	    not a valid sequence according to the standard, and some
	    telnet servers would terminate the connection because of
	    it. The client has been changed to send [IAC,NOP] every
	    10 secs instead, which should be a valid sequence. The
	    client does not negotiate this type of "keep alive"
	    message with the server, and if it causes problems, the
	    user may disable the keep alive feature by adding
	    {keep_alive,false} to the telnet configuration data for
	    the server/connection. Please see the ct_telnet and
	    unix_telnet manual pages for details.</p>
          <p>
	    Own Id: OTP-8450 Aux Id: OTP-8311 </p>
        </item>
      </list>
    </section>

</section>

<section><title>Common_Test 1.4.6</title>

    <section><title>Fixed Bugs and Malfunctions</title>
      <list>
        <item>
          <p>
	    If the init_per_testcase/2 function fails, the test case
	    now gets marked and counted as auto skipped, not user
	    skipped (which would previously happen).</p>
          <p>
	    Own Id: OTP-8289</p>
        </item>
      </list>
    </section>


    <section><title>Improvements and New Features</title>
      <list>
        <item>
          <p>
	    The documentation is now built with open source tools
	    (xsltproc and fop) that exists on most platforms. One
	    visible change is that the frames are removed.</p>
          <p>
	    Own Id: OTP-8201</p>
        </item>
        <item>
          <p>
	    For a failed test case, the tc_done event is supposed to
	    report info on the form {failed,Error}. Only Error was
	    reported, however, which has now been fixed.</p>
          <p>
	    Own Id: OTP-8235 Aux Id: seq-11414 </p>
        </item>
        <item>
          <p>
	    It is now possible to fail a test case from the
	    end_per_testcase/2 function, by returning {fail,Reason}.</p>
          <p>
	    Own Id: OTP-8284</p>
        </item>
        <item>
          <p>
	    It is now possible to fail a test case by having the
	    end_tc/3 framework function return {fail,Reason} for the
	    test case.</p>
          <p>
	    Own Id: OTP-8285</p>
        </item>
        <item>
          <p>
	    The test_server framework API (e.g. the end_tc/3
	    function) has been modified. See the test_server_ctrl
	    documentation for details.</p>
          <p>
	    Own Id: OTP-8286 Aux Id: OTP-8285, OTP-8287 </p>
        </item>
        <item>
          <p>
	    Various updates of the test events have been implemented.
	    The data field for some events, such as tc_done and
	    tc_auto_skip has been modified to make pattern matching
	    on the data easier and more consistent. Also the order in
	    which some events are received has been altered. E.g. the
	    tc_auto_skip event for a test case now comes after the
	    tc_done for the failed configuration function (not
	    before) which makes more sense. Note that no new events
	    have been added and that the event record remains
	    unchanged.</p>
          <p>
	    Own Id: OTP-8287 Aux Id: OTP-8235 </p>
        </item>
        <item>
          <p>
	    The marquee used for test names on the all_runs.html page
	    has been removed on request. Note that the test name
	    field has the full text string in a title tag, which is
	    displayed when hovering the mouse pointer over it (i.e.
	    if the web browser supports title tags).</p>
          <p>
	    Own Id: OTP-8288</p>
        </item>
        <item>
          <p>
	    It is now possible to refresh the top level index files
	    in an arbitrary log directory by specifying a
	    {refresh_logs,LogDir} tuple in the ct:run_test/1 options
	    list. Also the -refresh_logs flag for the run_test script
	    has been extended to take an optional LogDir argument,
	    i.e. -refresh_logs [LogDir]. If no LogDir is specified,
	    current working directory is assumed, unless the log
	    directory is set with the -logdir flag.</p>
          <p>
	    Own Id: OTP-8290</p>
        </item>
        <item>
          <p>
	    It was previously required that test suites were located
	    under a test object (or OTP application) sub-directory
	    named "test" (or under a directory named
	    "&lt;testobject&gt;_test"). This has been changed so that
	    Common Test now looks for suites primarily in a test
	    sub-directory only if the directory exists. Otherwise it
	    will assume the suites are stored in the same directory
	    the user specifies with e.g. the 'dir' start flag/option.</p>
          <p>
	    Own Id: OTP-8294</p>
        </item>
      </list>
    </section>

</section>

<section><title>Common_Test 1.4.5</title>

    <section><title>Fixed Bugs and Malfunctions</title>
      <list>
        <item>
          <p>
	    The Common Test logger process crashed if a test case in
	    a sequence (declared with sequences/0) failed. This fault
	    has been corrected.</p>
          <p>
	    Own Id: OTP-8089 Aux Id: seq11334 </p>
        </item>
      </list>
    </section>


    <section><title>Improvements and New Features</title>
      <list>
        <item>
          <p>
	    Various updates and fixes in Common Test and Test Server.</p>
          <p>
	    Own Id: OTP-8045 Aux Id: OTP-8089,OTP-8105,OTP-8163 </p>
        </item>
        <item>
          <p>
	    Errors in coverage data collection and analysis were
	    difficult to detect. The logging has been improved so
	    that more information about e.g. imported and missing
	    modules is printed to the html log files.</p>
          <p>
	    Own Id: OTP-8163 Aux Id: seq11374 </p>
        </item>
        <item>
          <p>
	    The Common Test HTML overview pages have been improved.
	    It is now possible to see if a test case has been skipped
	    explicitly or because a configuration function has
	    failed. Also, the history page (all_runs.html) now has
	    scrolling text displaying the test names. The old format
	    (showing names as a truncated string) can still be
	    generated by means of the flag/option 'basic_html'.</p>
          <p>
	    Own Id: OTP-8177</p>
        </item>
      </list>
    </section>

</section>

<section><title>Common_Test 1.4.2</title>

    <section><title>Improvements and New Features</title>
      <list>
        <item>
          <p>
	    Various corrections and improvements of Common Test and
	    Test Server.</p>
          <p>
	    Own Id: OTP-7981</p>
        </item>
      </list>
    </section>

</section>

<section><title>Common_Test 1.4.1</title>

    <section><title>Improvements and New Features</title>
      <list>
        <item>
          <p>
	    Minor updates and corrections.</p>
          <p>
	    Own Id: OTP-7897</p>
        </item>
      </list>
    </section>

</section>

<section><title>Common_Test 1.4</title>

    <section><title>Improvements and New Features</title>
      <list>
        <item>
          <p>
	    A support client module for SSH and SFTP, ct_ssh, has
	    been introduced in Common Test.</p>
          <p>
	    Own Id: OTP-7838</p>
        </item>
        <item>
          <p>
	    Test case groups have been introduced. With this feature
	    it's possible to execute groups (possibly nested) of test
	    cases, each group wrapped with a call to function
	    init_per_group/2 and end_per_group/2. Group definitions
	    are done by means of the new call-back function groups/0,
	    which should return a list of definitions. A group
	    definition contains a name tag, a list of properties and
	    a list of test cases (including possible nested group
	    definitions). The properties make it possible to execute
	    test cases in parallel, in sequence and in shuffled
	    order. It is also possible to repeat test cases according
	    to different criteria. The properties can be combined,
	    making it possible to e.g. repeat a conf case a certain
	    number of times and execute the test cases in different
	    (random) order every time. Available properties are:
	    parallel, sequence, shuffle, repeat, repeat_until_all_ok,
	    repeat_until_any_ok, repeat_until_any_fail and
	    repeat_until_all_fail. Please see the Common Test User's
	    Guide for details.</p>
          <p>
	    Own Id: OTP-7839 Aux Id: OTP-7511 </p>
        </item>
        <item>
          <p>
	    It is now possible to use DES3 encrypted configuration
	    files with Common Test.</p>
          <p>
	    Own Id: OTP-7842 Aux Id: OTP-7838 </p>
        </item>
        <item>
          <p>
	    In previous versions of Common Test, only one FTP
	    connection could be opened per configuration target name.
	    This has been updated so that multiple connections may be
	    opened. The possibility to use named connections is still
	    supported.</p>
          <p>
	    Own Id: OTP-7853 Aux Id: OTP-7838 </p>
        </item>
        <item>
          <p>
	    The Erlang mode for Emacs has been updated with new and
	    modified skeletons for Common Test and TS. Syntax for
	    test case groups in Common Test (and conf cases with
	    properties in TS) has been added and a new minimal Common
	    Test suite skeleton has been introduced.</p>
          <p>
	    Own Id: OTP-7856</p>
        </item>
      </list>
    </section>

</section>

<section><title>Common_Test 1.3.6</title>

    <section><title>Fixed Bugs and Malfunctions</title>
      <list>
        <item>
          <p>
            When running a test which includes all suites in a test
            directory, if the auto compilation would fail for one
            suite, all following suites would be excluded from the
            test. This was an unwanted behaviour and has been
            corrected. Now all suites will always be compiled and
            only the failing ones excluded from the test (and logged
            as missing).</p>
          <p>
            Own Id: OTP-7750 Aux Id: OTP-7803 </p>
        </item>
        <item>
          <p>
            The step functionality in Common Test (based on
            interaction with Debugger) was broken. This has been
            fixed, and some new step features have also been added.
            Please see the Common Test User's Guide for details.</p>
          <p>
            Own Id: OTP-7800 Aux Id: seq11106 </p>
        </item>
      </list>
    </section>


    <section><title>Improvements and New Features</title>
      <list>
        <item>
          <p>
            It is now possible for the user to specify include
            directories that Common Test will pass along to the
            compiler when suite and help modules are being compiled
            (which Common Test performs automatically before running
            tests).</p>
          <p>
            Own Id: OTP-7803 Aux Id: OTP-7750 </p>
        </item>
      </list>
    </section>

</section>

<section><title>Common_Test 1.3.5</title>

    <section><title>Fixed Bugs and Malfunctions</title>
      <list>
        <item>
          <p>
            If the Erlang runtime system was started without access
            to an erlang shell (e.g. -noshell), compilation errors
            would cause a crash in the Common Test application.
            Without access to a shell, Common Test cannot prompt the
            user to choose to continue or abort the test session, but
            must assume that the session should proceed.</p>
          <p>
            Own Id: OTP-7749 Aux Id: seq11175, seq11180 </p>
        </item>
      </list>
    </section>


    <section><title>Improvements and New Features</title>
      <list>
        <item>
          <p>
            It is now possible for the Common Test user to disable
            the auto-compile feature. This is done by specifying the
            run_test flag -no_auto_compile, or the ct:run_test/1
            option {auto_compile,false}.</p>
          <p>
            Own Id: OTP-7663</p>
        </item>
        <item>
          <p>
            A new function, ct:get_config/3, has been added to Common
            Test that makes it possible to - if a particular config
            variable has been defined in multiple config files -
            return all matching values for the variable. The order of
            the elements in the returned list is the same as the
            specified order of the config files.</p>
          <p>
            Own Id: OTP-7758 Aux Id: seq11158 </p>
        </item>
        <item>
          <p>
            Because a telnet connection was always identified by a
            config variable alias, it was impossible to open multiple
            connections using the same telnet host data entry in the
            config file. This limitation has been removed by making
            it possible to associate a connection with handle value
            only (i.e. multiple connections may be opened using the
            same config variable). See ct_telnet:open/4 for details.</p>
          <p>
            Own Id: OTP-7781</p>
        </item>
        <item>
          <p>
            A new syntax for defining default config data values has
            been introduced. In previous versions of Common Test, to
            define and access a default value for a config variable
            (in the suite info- or test case info function), an alias
            name had to be used. With the new syntax you may define
            default values without reference to aliases, like this:
            {default_config,VarName,DefaultValue}. Please see the
            User's Guide for more info.</p>
          <p>
            Own Id: OTP-7782</p>
        </item>
        <item>
          <p>
            In previous versions of Common Test, whenever a config
            variable got associated with a name (by means of a
            require statement), the config variable name was replaced
            with the new name. This introduced unwanted dependencies
            between test cases (e.g. if one test case would introduce
            a new name, the following test cases could no longer
            access the config data by means of the original
            variable). This functionality has now been updated so
            that when new names are introduced with require, they
            become aliases (references) instead of replacements.
            Hence, config data elements can always, at any time, be
            accessed by means of the original config variable names.</p>
          <p>
            Own Id: OTP-7783</p>
        </item>
      </list>
    </section>

</section>

<section><title>Common_Test 1.3.4</title>

    <section><title>Improvements and New Features</title>
      <list>
        <item>
          <p>
	    Common Test now uses the re application instead of the
	    previous rx driver to perform regular expression matching
	    on telnet strings. Since re works on all supported
	    operating systems, it is now possible to run telnet
	    sessions also on platforms such as e.g. Windows (which
	    was not the case with the previous rx driver). Note that
	    the rx driver is obsolete from now on, and will be
	    removed from Common Test after OTP R12B.</p>
          <p>
	    Own Id: OTP-7528</p>
        </item>
      </list>
    </section>

</section>

<section><title>Common_Test 1.3.3</title>

    <section><title>Improvements and New Features</title>
      <list>
        <item>
          <p>
	    Various updates and improvements, plus some minor bug
	    fixes, have been implemented in Common Test and Test
	    Server.</p>
          <p>
	    Own Id: OTP-7112</p>
        </item>
        <item>
          <p>
	    It is now possible, by means of the new function
	    ct:abort_current_testcase/1 or
	    test_server_ctrl:abort_current_testcase/1, to abort the
	    currently executing test case.</p>
          <p>
	    Own Id: OTP-7518 Aux Id: OTP-7112 </p>
        </item>
      </list>
    </section>

</section>

<section><title>Common_Test 1.3.2</title>

    <section><title>Improvements and New Features</title>
      <list>
        <item>
          <p>
	    The configure test of the rx lib in Common Test was not
	    performed during the general OTP application
	    configuration phase. This made e.g. autoconf impossible.
	    This has been changed to correspond with the normal OTP
	    build procedure.</p>
          <p>
	    Own Id: OTP-7379</p>
        </item>
      </list>
    </section>

</section>

<section><title>Common_Test 1.3.1</title>

    <section><title>Improvements and New Features</title>
      <list>
        <item>
          <p>
	    The rx library, included with common_test, failed to
	    build on on some architectures because the -fPIC compiler
	    option was missing.</p>
          <p>
	    Own Id: OTP-7111</p>
        </item>
      </list>
    </section>

</section>

  <section><title>common_test 1.3.0</title>
  </section>
</chapter><|MERGE_RESOLUTION|>--- conflicted
+++ resolved
@@ -4,11 +4,7 @@
 <chapter>
   <header>
     <copyright>
-<<<<<<< HEAD
       <year>2004</year><year>2022</year>
-=======
-      <year>2004</year><year>2021</year>
->>>>>>> 6edaed6e
       <holder>Ericsson AB. All Rights Reserved.</holder>
     </copyright>
     <legalnotice>
@@ -37,17 +33,12 @@
     <file>notes.xml</file>
     </header>
 
-<<<<<<< HEAD
 <section><title>Common_Test 1.23.2</title>
-=======
-<section><title>Common_Test 1.22.1.1</title>
->>>>>>> 6edaed6e
-
-    <section><title>Fixed Bugs and Malfunctions</title>
-      <list>
-        <item>
-          <p>
-<<<<<<< HEAD
+
+    <section><title>Fixed Bugs and Malfunctions</title>
+      <list>
+        <item>
+          <p>
 	    Fix starting of peer nodes on old releases when the
 	    compile server was active and the current Erlang
 	    installation contained non-latin1 characters in its path.</p>
@@ -140,12 +131,22 @@
 	    greatly for test runs with many test cases.</p>
           <p>
 	    Own Id: OTP-17882 Aux Id: PR-5581 </p>
-=======
+        </item>
+      </list>
+    </section>
+
+</section>
+
+<section><title>Common_Test 1.22.1.1</title>
+
+    <section><title>Fixed Bugs and Malfunctions</title>
+      <list>
+        <item>
+          <p>
 	    Change timeout to infinity for gen_server calls in
 	    cth_log_redirect</p>
           <p>
 	    Own Id: OTP-18363 Aux Id: ERIERL-879 </p>
->>>>>>> 6edaed6e
         </item>
       </list>
     </section>
@@ -302,7 +303,6 @@
 
 </section>
 
-<<<<<<< HEAD
 <section><title>Common_Test 1.20.2.3</title>
 
     <section><title>Fixed Bugs and Malfunctions</title>
@@ -318,8 +318,6 @@
 
 </section>
 
-=======
->>>>>>> 6edaed6e
 <section><title>Common_Test 1.20.2.2</title>
 
     <section><title>Fixed Bugs and Malfunctions</title>
@@ -395,11 +393,7 @@
         <item>
           <p>
 	    A race condition could cause ct_netconfc:open/* to return
-<<<<<<< HEAD
 	    a dysfunctional handle, resulting in errors when invoking
-=======
-	    a disfunctional handle, resulting in errors when invoking
->>>>>>> 6edaed6e
 	    other api functions on it, and making it impossible to
 	    establish a new connection to the server in question.
 	    Similar symptoms were possible with open/* in modules
@@ -490,7 +484,6 @@
 
 </section>
 
-<<<<<<< HEAD
 <section><title>Common_Test 1.18.2.2</title>
 
     <section><title>Fixed Bugs and Malfunctions</title>
@@ -506,8 +499,6 @@
 
 </section>
 
-=======
->>>>>>> 6edaed6e
 <section><title>Common_Test 1.18.2.1</title>
 
     <section><title>Fixed Bugs and Malfunctions</title>
