--- conflicted
+++ resolved
@@ -502,25 +502,15 @@
 		    shell = true, config = Config,
 		    event_handlers = EvHandlers,
 		    ct_hooks = CTHooks,
-<<<<<<< HEAD
+		    logopts = LogOpts,
 		    enable_builtin_hooks = EnableBuiltinHooks,
 		    logdir = LogDir, testspecs = Specs}, _Args) ->
     %% label - used by ct_logs
     application:set_env(common_test, test_label, Label),
 
-=======
-		    logdir = LogDir,
-		    logopts = LogOpts,
-		    testspecs = Specs}, _Args) ->
-    %% label - used by ct_logs
-    application:set_env(common_test, test_label, Label),
-
     %% profile - used in ct_util
     application:set_env(common_test, profile, Profile),
 
-    InstallOpts = [{config,Config},{event_handler,EvHandlers},
-		   {ct_hooks, CTHooks}],
->>>>>>> 1a42cde6
     if Config == [] ->
 	    ok;
        true ->
@@ -912,8 +902,10 @@
 	    application:set_env(common_test, include, AllInclude),
 
 	    Opts1 = Opts#opts{label = Label,
+			      profile = Profile,
 			      cover = Cover,
 			      logdir = which(logdir, LogDir),
+			      logopts = AllLogOpts,
 			      config = AllConfig,
 			      event_handlers = AllEvHs,
 			      include = AllInclude,
@@ -927,22 +919,6 @@
 	    case check_and_install_configfiles(AllConfig,Opts1#opts.logdir,
 					       Opts1) of
 		ok ->
-<<<<<<< HEAD
-
-=======
-		    Opts1 = Opts#opts{label = Label,
-				      profile = Profile,
-				      cover = Cover,
-				      logdir = which(logdir, LogDir),
-				      logopts = AllLogOpts,
-				      config = AllConfig,
-				      event_handlers = AllEvHs,
-				      include = AllInclude,
-				      testspecs = AbsSpecs,
-				      multiply_timetraps = MultTT,
-				      scale_timetraps = ScaleTT,
-				      ct_hooks = AllCTHooks},
->>>>>>> 1a42cde6
 		    {Run,Skip} = ct_testspec:prepare_tests(TS, node()),
 		    reformat_result(catch do_run(Run, Skip, Opts1, StartOpts));
 		{error,GCFReason} ->
