--- conflicted
+++ resolved
@@ -34,11 +34,8 @@
 		   profile=[],
 		   logdir=["."],
 		   logopts=[],
-<<<<<<< HEAD
 		   basic_html=[],
-=======
 		   verbosity=[],
->>>>>>> b337ca61
 		   cover=[],
 		   config=[],
 		   userconfig=[],
