%%
%% %CopyrightBegin%
%%
%% Copyright Ericsson AB 1996-2015. All Rights Reserved.
%%
%% Licensed under the Apache License, Version 2.0 (the "License");
%% you may not use this file except in compliance with the License.
%% You may obtain a copy of the License at
%%
%%     http://www.apache.org/licenses/LICENSE-2.0
%%
%% Unless required by applicable law or agreed to in writing, software
%% distributed under the License is distributed on an "AS IS" BASIS,
%% WITHOUT WARRANTIES OR CONDITIONS OF ANY KIND, either express or implied.
%% See the License for the specific language governing permissions and
%% limitations under the License.
%%
%% %CopyrightEnd%
%%
-module(code_SUITE).

-include_lib("common_test/include/ct.hrl").

-export([all/0, suite/0,groups/0,init_per_group/2,end_per_group/2]).
-export([set_path/1, get_path/1, add_path/1, add_paths/1, del_path/1,
	 replace_path/1, load_file/1, load_abs/1, ensure_loaded/1,
	 delete/1, purge/1, purge_many_exits/1, soft_purge/1, is_loaded/1,
	 all_loaded/1,
	 load_binary/1, dir_req/1, object_code/1, set_path_file/1,
	 upgrade/1,
	 sticky_dir/1, pa_pz_option/1, add_del_path/1,
	 dir_disappeared/1, ext_mod_dep/1, clash/1,
	 where_is_file/1,
	 purge_stacktrace/1, mult_lib_roots/1, bad_erl_libs/1,
	 code_archive/1, code_archive2/1, on_load/1, on_load_binary/1,
	 on_load_embedded/1, on_load_errors/1, big_boot_embedded/1,
	 native_early_modules/1, get_mode/1]).

-export([init_per_testcase/2, end_per_testcase/2,
	 init_per_suite/1, end_per_suite/1]).

%% error_logger
-export([init/1,
	 handle_event/2, handle_call/2, handle_info/2,
	 terminate/2]).

-export([compile_load/4]).

suite() ->
    [{ct_hooks,[ts_install_cth]},
     {timetrap,{minutes,5}}].

all() ->
    [set_path, get_path, add_path, add_paths, del_path,
     replace_path, load_file, load_abs, ensure_loaded,
     delete, purge, purge_many_exits, soft_purge, is_loaded, all_loaded,
     load_binary, dir_req, object_code, set_path_file,
     upgrade,
     sticky_dir, pa_pz_option, add_del_path, dir_disappeared,
     ext_mod_dep, clash, where_is_file,
     purge_stacktrace, mult_lib_roots,
     bad_erl_libs, code_archive, code_archive2, on_load,
     on_load_binary, on_load_embedded, on_load_errors,
     big_boot_embedded, native_early_modules, get_mode].

groups() ->
    [].

init_per_group(_GroupName, Config) ->
	Config.

end_per_group(_GroupName, Config) ->
	Config.

init_per_suite(Config) ->
    %% The compiler will no longer create a Beam file if
    %% the module name does not match the filename, so
    %% we must compile to a binary and write the Beam file
    %% ourselves.
    Dir = filename:dirname(code:which(?MODULE)),
    File = filename:join(Dir, "code_a_test"),
    {ok,code_b_test,Code} = compile:file(File, [binary]),
    ok = file:write_file(File++".beam", Code),
    Config.

end_per_suite(Config) ->
    Config.

init_per_testcase(big_boot_embedded, Config) ->
    case catch crypto:start() of
	ok ->
	    init_per_testcase(do_big_boot_embedded, Config);
	_Else ->
	    {skip, "Needs crypto!"}
    end;
init_per_testcase(_Func, Config) ->
    P = code:get_path(),
    [{code_path, P}|Config].

end_per_testcase(TC, Config) when TC == mult_lib_roots;
				  TC == big_boot_embedded ->
    {ok, HostName} = inet:gethostname(),
    NodeName = list_to_atom(atom_to_list(TC)++"@"++HostName),
    test_server:stop_node(NodeName),
    end_per_testcase(Config);
end_per_testcase(_Func, Config) ->
    end_per_testcase(Config).

end_per_testcase(Config) ->
    code:purge(code_b_test),
    P=proplists:get_value(code_path, Config),
    true=code:set_path(P),
    P=code:get_path(),
    ok.

set_path(Config) when is_list(Config) ->
    P = code:get_path(),
    NonExDir = filename:join(proplists:get_value(priv_dir, Config), test_server:temp_name("hej")),
    {'EXIT',_} = (catch code:set_path({a})),
    {error, bad_directory} = (catch code:set_path([{a}])),
    {error, bad_directory} = code:set_path(NonExDir),
    P = code:get_path(), % still the same path.
    true = code:set_path(P), % set the same path again.
    P = code:get_path(), % still the same path.
    LibDir = code:lib_dir(),
    true = code:set_path([LibDir | P]),
    [LibDir | P] = code:get_path(),
    true = code:set_path([LibDir]),
    [LibDir] = code:get_path(),
    ok.

get_path(Config) when is_list(Config) ->
    P = code:get_path(),
    %% test that all directories are strings (lists).
    [] = lists:filter(fun
	    (Dir) when is_list(Dir) -> false;
	    (_) -> true
	end, P),
    ok.

add_path(Config) when is_list(Config) ->
    P = code:get_path(),
    {'EXIT',_} = (catch code:add_path({})),
    {'EXIT',_} = (catch code:add_patha({})),
    {'EXIT',_} = (catch code:add_pathz({})),
    {error, bad_directory} = code:add_path("xyz"),
    {error, bad_directory} = code:add_patha("xyz"),
    {error, bad_directory} = code:add_pathz("xyz"),
    LibDir = code:lib_dir(),
    true = code:add_path(LibDir),
    LibDir = lists:last(code:get_path()),
    code:set_path(P),
    true = code:add_pathz(LibDir),
    LibDir = lists:last(code:get_path()),
    code:set_path(P),
    true = code:add_patha(LibDir),
    [LibDir|_] = code:get_path(),
    code:set_path(P),
    ok.

add_paths(Config) when is_list(Config) ->
    P = code:get_path(),
    ok = code:add_paths([{}]),
    ok = code:add_pathsa([{}]),
    ok = code:add_pathsz([{}]),
    ok = code:add_paths(["xyz"]),
    ok = code:add_pathsa(["xyz"]),
    ok = code:add_pathsz(["xyz"]),
    P = code:get_path(), % check that no directory is added.

    LibDir = code:lib_dir(),
    ok = code:add_paths([LibDir]),
    LibDir = lists:last(code:get_path()),
    code:set_path(P),
    ok = code:add_pathsz([LibDir]),
    LibDir = lists:last(code:get_path()),
    code:set_path(P),
    ok = code:add_pathsa([LibDir]),
    [LibDir|P] = code:get_path(),
    code:set_path(P),

    RootDir = code:root_dir(),
    Res = P ++ [LibDir, RootDir],
    ok = code:add_paths([LibDir, RootDir]),
    Res = code:get_path(),
    code:set_path(P),
    ok = code:add_pathsz([LibDir, RootDir]),
    Res = code:get_path(),
    code:set_path(P),
    ok = code:add_pathsa([LibDir, RootDir]),
    [RootDir, LibDir|P] = code:get_path(),
    code:set_path(P),

    ok = code:add_paths([LibDir, "xyz"]),
    Res1 = P ++ [LibDir],
    Res1 = code:get_path(),
    code:set_path(P),
    ok = code:add_pathsz([LibDir, "xyz"]),
    Res1 = code:get_path(),
    code:set_path(P),
    ok = code:add_pathsa([LibDir, "xyz"]),
    [LibDir|P] = code:get_path(),
    code:set_path(P),
    ok.

del_path(Config) when is_list(Config) ->
    P = code:get_path(),
    try
	del_path_1(P)
    after
	code:set_path(P)
    end.

del_path_1(P) ->
    io:format("Initial code:get_path()=~p~n",[P]),
    {'EXIT',_} = (catch code:del_path(3)),
    false = code:del_path(my_dummy_name),
    false = code:del_path("/kdlk/my_dummy_dir"),
    Dir = filename:join([code:lib_dir(kernel),"ebin"]),
    io:format("kernel dir: ~p~n",[Dir]),

    true = code:del_path(kernel),
    NewP = code:get_path(),
    io:format("Path after removing 'kernel':~p~n",[NewP]),
    ReferenceP = lists:delete(Dir,P),
    io:format("Reference path:~p~n",[ReferenceP]),
    NewP = ReferenceP, % check that dir is deleted
    code:set_path(P),

    %% An superfluous "/" should also work.
    true = code:del_path("kernel/"),
    NewP = ReferenceP,			   % check that dir is deleted
    code:set_path(P),

    true = code:del_path(Dir),
    NewP1 = code:get_path(),
    NewP1 = lists:delete(Dir,P), % check that dir is deleted
    ok.

replace_path(Config) when is_list(Config) ->
    PrivDir = proplists:get_value(priv_dir, Config),
    P = code:get_path(),
    {'EXIT',_} = (catch code:replace_path(3,"")),
    {error, bad_name} = code:replace_path(dummy_name,""),
    {error, bad_name} = code:replace_path(kernel,
						"/kdlk/my_dummy_dir"),
    {error, bad_directory} = code:replace_path(kernel,
						     "/kdlk/kernel-1.2"),
    P = code:get_path(), % Check that path is not changed.

    ok = file:set_cwd(PrivDir),

    %% Replace an existing application.

    file:make_dir("./kernel-2.11"),
    {ok, Cwd} = file:get_cwd(),
    NewDir = Cwd ++ "/kernel-2.11",
    true = code:replace_path(kernel, NewDir),
    NewDir = code:lib_dir(kernel),
    true = code:set_path(P),			%Reset path
    ok = file:del_dir("./kernel-2.11"),

    %% Add a completly new application.

    NewAppName = 'blurf_blarfer',
    NewAppDir = filename:join(Cwd, atom_to_list(NewAppName) ++ "-6.33.1"),
    ok = file:make_dir(NewAppDir),
    true = code:replace_path(NewAppName, NewAppDir),
    NewAppDir = code:lib_dir(NewAppName),
    NewAppDir = lists:last(code:get_path()),
    true = code:set_path(P),			%Reset path
    ok = file:del_dir(NewAppDir),

    ok.

%% OTP-3977.
dir_disappeared(Config) when is_list(Config) ->
    PrivDir = proplists:get_value(priv_dir, Config),
    Dir = filename:join(PrivDir, "temp"),
    ok = file:make_dir(Dir),
    true = code:add_path(Dir),
    ok = file:del_dir(Dir),
    non_existing = code:which(bubbelskrammel),
    ok.

load_file(Config) when is_list(Config) ->
    {error, nofile} = code:load_file(duuuumy_mod),
    {error, badfile} = code:load_file(code_a_test),
    {'EXIT', _} = (catch code:load_file(123)),
    {module, code_b_test} = code:load_file(code_b_test),
    TestDir = test_dir(),
    code:stick_dir(TestDir),
    {error, sticky_directory} = code:load_file(code_b_test),
    code:unstick_dir(TestDir),
    ok.

test_dir() ->
    filename:dirname(code:which(?MODULE)).

load_abs(Config) when is_list(Config) ->
    TestDir = test_dir(),
    {error, nofile} = code:load_abs(TestDir ++ "/duuuumy_mod"),
    {error, badfile} = code:load_abs(TestDir ++ "/code_a_test"),
    {'EXIT', _} = (catch code:load_abs({})),
    {'EXIT', _} = (catch code:load_abs("Non-latin-имя-файла")),
    {module, code_b_test} = code:load_abs(TestDir ++ "/code_b_test"),
    code:stick_dir(TestDir),
    {error, sticky_directory} = code:load_abs(TestDir ++ "/code_b_test"),
    code:unstick_dir(TestDir),
    ok.

ensure_loaded(Config) when is_list(Config) ->
    {module, lists} = code:ensure_loaded(lists),
    case init:get_argument(mode) of
	{ok, [["embedded"]]} ->
	    {error, embedded} = code:ensure_loaded(code_b_test),
	    {error, badarg} = code:ensure_loaded(34),
	    ok;
	_ ->
	    {error, nofile} = code:ensure_loaded(duuuumy_mod),
	    {error, badfile} = code:ensure_loaded(code_a_test),
	    {'EXIT', _} = (catch code:ensure_loaded(34)),
	    {module, code_b_test} = code:ensure_loaded(code_b_test),
	    {module, code_b_test} = code:ensure_loaded(code_b_test),
	    ok
    end.

delete(Config) when is_list(Config) ->
    OldFlag = process_flag(trap_exit, true),
    code:purge(code_b_test),
    Pid = code_b_test:do_spawn(),
    true = code:delete(code_b_test),
    {'EXIT',_} = (catch code:delete(122)),
    false = code_b_test:check_exit(Pid),
    false = code:delete(code_b_test),
    false = code_b_test:check_exit(Pid),
    exit(Pid,kill),
    true = code_b_test:check_exit(Pid),
    false = code:delete(code_b_test),
    code:purge(code_b_test),
    process_flag(trap_exit, OldFlag),
    ok.

purge(Config) when is_list(Config) ->
    OldFlag = process_flag(trap_exit, true),
    code:purge(code_b_test),
    {'EXIT',_} = (catch code:purge({})),
    false = code:purge(code_b_test),
    Pid = code_b_test:do_spawn(),
    true = code:delete(code_b_test),
    false = code_b_test:check_exit(Pid),
    true = code:purge(code_b_test),
    true = code_b_test:check_exit(Pid),
    process_flag(trap_exit, OldFlag),
    ok.

purge_many_exits(Config) when is_list(Config) ->
    OldFlag = process_flag(trap_exit, true),

    code:purge(code_b_test),
    {'EXIT',_} = (catch code:purge({})),

    CodePurgeF = fun(M, Exp) -> Exp = code:purge(M) end,
    purge_many_exits_do(CodePurgeF),

    %% Let's repeat test for erlang:purge_module as it does the same thing
    %% now in erts-8.0 (except for return value).
    ErlangPurgeF = fun(M, _Exp) -> erlang:purge_module(M) end,
    purge_many_exits_do(ErlangPurgeF),

    process_flag(trap_exit, OldFlag),
    ok.


purge_many_exits_do(PurgeF) ->
    false = code:purge(code_b_test),
    TPids = lists:map(fun (_) ->
			      {code_b_test:do_spawn(),
			       spawn_link(fun () ->
						  receive
						  after infinity -> ok
						  end
					  end)}
			 end,
			 lists:seq(1, 1000)),
    %% Give them time to start...
    receive after 1000 -> ok end,
    true = code:delete(code_b_test),
    lists:foreach(fun ({Pid1, Pid2}) ->
			  true = erlang:is_process_alive(Pid1),
			  false = code_b_test:check_exit(Pid1),
			  true = erlang:is_process_alive(Pid2)
		  end, TPids),
    PurgeF(code_b_test, true),
    lists:foreach(fun ({Pid1, Pid2}) ->
			  false = erlang:is_process_alive(Pid1),
			  true = code_b_test:check_exit(Pid1),
			  true = erlang:is_process_alive(Pid2),
			  exit(Pid2, kill)
		  end, TPids),
    lists:foreach(fun ({_Pid1, Pid2}) ->
			  receive {'EXIT', Pid2, _} -> ok end
		  end, TPids).


soft_purge(Config) when is_list(Config) ->
    OldFlag = process_flag(trap_exit, true),
    code:purge(code_b_test),
    {'EXIT',_} = (catch code:soft_purge(23)),
    true = code:soft_purge(code_b_test),
    Pid = code_b_test:do_spawn(),
    true = code:delete(code_b_test),
    false = code_b_test:check_exit(Pid),
    false = code:soft_purge(code_b_test),
    false = code_b_test:check_exit(Pid),
    exit(Pid,kill),
    true = code_b_test:check_exit(Pid),
    true = code:soft_purge(code_b_test),
    process_flag(trap_exit, OldFlag),
    ok.

is_loaded(Config) when is_list(Config) ->
    code:purge(code_b_test),
    code:delete(code_b_test),
    false = code:is_loaded(duuuuuumy_mod),
    {'EXIT',_} = (catch code:is_loaded(23)),
    {file, preloaded} = code:is_loaded(init),
    TestDir = test_dir(),
    {module, code_b_test} = code:load_abs(TestDir ++ "/code_b_test"),
    {file, _Loaded} = code:is_loaded(code_b_test),
    code:purge(code_b_test),
    code:delete(code_b_test),
    ok.

all_loaded(Config) when is_list(Config) ->
    case test_server:is_cover() of
	true -> {skip,"Cover is running"};
	false -> all_loaded_1()
    end.

all_loaded_1() ->
    Preloaded = [{M,preloaded} || M <- lists:sort(erlang:pre_loaded())],

    Loaded0 = lists:sort(code:all_loaded()),
    all_unique(Loaded0),
    Loaded1 = lists:keysort(2, Loaded0),
    Loaded2 = match_and_remove(Preloaded, Loaded1),

    ObjExt = code:objfile_extension(),
    [] = lists:filter(fun
	    ({Mod,AbsName}) when is_atom(Mod), is_list(AbsName) ->
		Mod =/= list_to_atom(filename:basename(AbsName, ObjExt));
	    (_) -> true
	end, Loaded2),
    ok.

match_and_remove([], List) -> List;
match_and_remove([X|T1], [X|T2]) -> match_and_remove(T1, T2).

all_unique([]) -> ok;
all_unique([_]) -> ok;
all_unique([{X,_}|[{Y,_}|_]=T]) when X < Y -> all_unique(T).

load_binary(Config) when is_list(Config) ->
    TestDir = test_dir(),
    File = TestDir ++ "/code_b_test" ++ code:objfile_extension(),
    {ok,Bin} = file:read_file(File),
    {'EXIT',_} = (catch code:load_binary(12, File, Bin)),
    {'EXIT',_} = (catch code:load_binary(code_b_test, 12, Bin)),
    {'EXIT',_} = (catch code:load_binary(code_b_test, File, 12)),
    {module, code_b_test} = code:load_binary(code_b_test, File, Bin),
    code:stick_dir(TestDir),
    {error, sticky_directory} = code:load_binary(code_b_test, File, Bin),
    code:unstick_dir(TestDir),
    code:purge(code_b_test),
    code:delete(code_b_test),
    ok.

upgrade(Config) ->
    DataDir = proplists:get_value(data_dir, Config),

    %%T = [beam, hipe],
    T = [beam],

    [upgrade_do(DataDir, Client, U1, U2, O1, O2)
     || Client<-T, U1<-T, U2<-T, O1<-T, O2<-T],

    ok.

upgrade_do(DataDir, Client, U1, U2, O1, O2) ->
    compile_load(upgrade_client, DataDir, undefined, Client),
    upgrade_client:run(DataDir, U1, U2, O1, O2),
    ok.

compile_load(Mod, Dir, Ver, CodeType) ->
    Version = case Ver of
	undefined ->
	    io:format("Compiling '~p' as ~p\n", [Mod, CodeType]),
	    [];
	_ ->
	    io:format("Compiling version ~p of '~p' as ~p\n",
		[Ver, Mod, CodeType]),
	    [{d,list_to_atom("VERSION_" ++ integer_to_list(Ver))}]
    end,
    Target = case CodeType of
	beam -> [];
	hipe -> [native]
    end,
    CompOpts = [binary, report] ++ Target ++ Version,

    Src = filename:join(Dir, atom_to_list(Mod) ++ ".erl"),
    {ok,Mod,Code} = compile:file(Src, CompOpts),
    ObjFile = filename:basename(Src,".erl") ++ ".beam",
    {module,Mod} = code:load_binary(Mod, ObjFile, Code),
    ok.

dir_req(Config) when is_list(Config) ->
    {ok,[[Root0]]} = init:get_argument(root),
    Root = filename:join([Root0]),	% Normalised form.
    Root = code:root_dir(),
    LibDir = Root ++ "/lib",
    LibDir = code:lib_dir(),
    code:compiler_dir(),
    {error, bad_name} = code:lib_dir(duuumy),
    KernLib = code:lib_dir(kernel),
    Priv = KernLib ++ "/priv",
    Priv = code:priv_dir(kernel),
    {error, bad_name} = code:priv_dir(duuumy),
    ok.

object_code(Config) when is_list(Config) ->
    TestDir = test_dir(),
    P = code:get_path(),
    P = code:get_path(),
    code:add_path(TestDir),
    {module, code_b_test} = code:load_abs(TestDir ++ "/code_b_test"),
    LoadedFile = filename:absname(TestDir ++ "/code_b_test" ++
				  code:objfile_extension()),
    case code:get_object_code(code_b_test) of
	      {code_b_test,Bin,LoadedFile} when is_binary(Bin) ->
		  ok
	  end,
    code:purge(code_b_test),
    code:delete(code_b_test),
    error = code:get_object_code(dddddddduuuuuuumy),
    {'EXIT',_} = (catch code:get_object_code(23)),
    code:set_path(P),
    P=code:get_path(),
    ok.

%% Test that set_path does not accept
%% files as pathnames (known previous bug)
set_path_file(Config) when is_list(Config) ->
    File=filename:join(proplists:get_value(priv_dir, Config), "testfil"),
    ok=file:write_file(File, list_to_binary("lite data")),
    {error, bad_directory}=code:set_path([File]).

%% Test that a module with the same name as a module in
%% a sticky directory cannot be loaded.
sticky_dir(Config) when is_list(Config) ->
    Pa = filename:dirname(code:which(?MODULE)),
    {ok,Node} = test_server:start_node(sticky_dir, slave, [{args,"-pa "++Pa}]),
    Mods = [code,lists,erlang,init],
    OutDir = filename:join(proplists:get_value(priv_dir, Config), sticky_dir),
    _ = file:make_dir(OutDir),
    Ret = rpc:call(Node, erlang, apply,
		   [fun sticky_compiler/2,[Mods,OutDir]]),
    case Ret of
	[] ->
	    ok;
	Other ->
	    io:format("~p\n", [Other]),
	    ct:fail(failed)
    end,
    test_server:stop_node(Node),
    ok.

sticky_compiler(Files, PrivDir) ->
    code:add_patha(PrivDir),
    Rets = [do_sticky_compile(F, PrivDir) || F <- Files],
    [R || R <- Rets, R =/= ok].

do_sticky_compile(Mod, Dir) ->
    %% Make sure that the module is loaded. A module being sticky
    %% only prevents it from begin reloaded, not from being loaded
    %% from the wrong place to begin with.
    Mod = Mod:module_info(module),
    File = filename:append(Dir, atom_to_list(Mod)),
    Src = io_lib:format("-module(~s).\n"
			"-export([test/1]).\n"
			"test(me) -> fail.\n", [Mod]),
    ok = file:write_file(File++".erl", Src),
    case c:c(File, [{outdir,Dir}]) of
	{ok,Module} ->
	    Module:test(me);
	{error,sticky_directory} ->
	    ok
    end.

%% Test that the -pa and -pz options work as expected.
pa_pz_option(Config) when is_list(Config) ->
    DDir = proplists:get_value(data_dir,Config),
    PaDir = filename:join(DDir,"pa"),
    PzDir = filename:join(DDir,"pz"),
    {ok, Node}=test_server:start_node(pa_pz1, slave,
	[{args,
		"-pa " ++ PaDir
		++ " -pz " ++ PzDir}]),
    Ret=rpc:call(Node, code, get_path, []),
    [PaDir|Paths] = Ret,
    [PzDir|_] = lists:reverse(Paths),
    test_server:stop_node(Node),
    {ok, Node2}=test_server:start_node(pa_pz2, slave,
	[{args,
		"-mode embedded " ++ "-pa "
		++ PaDir ++ " -pz " ++ PzDir}]),
    Ret2=rpc:call(Node2, code, get_path, []),
    [PaDir|Paths2] = Ret2,
    [PzDir|_] = lists:reverse(Paths2),
    test_server:stop_node(Node2).

%% add_path, del_path should not cause priv_dir(App) to fail.
add_del_path(Config) when is_list(Config) ->
    DDir = proplists:get_value(data_dir,Config),
    Dir1 = filename:join(DDir,"dummy_app-1.0/ebin"),
    Dir2 = filename:join(DDir,"dummy_app-2.0/ebin"),
    code:add_patha(Dir1),
    PrivDir1 = filename:join(DDir,"dummy_app-1.0/priv"),
    PrivDir1 = code:priv_dir(dummy_app),
    code:add_path(Dir2), % put last in path
    PrivDir1 = code:priv_dir(dummy_app),
    code:del_path(Dir2),
    PrivDir1 = code:priv_dir(dummy_app),
    ok.


clash(Config) when is_list(Config) ->
    DDir = proplists:get_value(data_dir,Config)++"clash/",
    P = code:get_path(),

    %% test non-clashing entries

    true = code:add_path(DDir++"foobar-0.1/ebin"),
    true = code:add_path(DDir++"zork-0.8/ebin"),
    ct:capture_start(),
    ok = code:clash(),
    ct:capture_stop(),
    [OKMsg|_] = ct:capture_get(),
    true = lists:prefix("** Found 0 name clashes", OKMsg),
    true = code:set_path(P),

    %% test clashing entries

    true = code:add_path(DDir++"foobar-0.1/ebin"),
    true = code:add_path(DDir++"foobar-0.1.ez/foobar-0.1/ebin"),
    ct:capture_start(),
    ok = code:clash(),
    ct:capture_stop(),
    [ClashMsg|_] = ct:capture_get(),
    {match, [" hides "]} = re:run(ClashMsg, "\\*\\* .*( hides ).*",
					[{capture,all_but_first,list}]),
    true = code:set_path(P),

    %% test "Bad path can't read"

    Priv = proplists:get_value(priv_dir, Config),
    TmpEzFile = Priv++"foobar-0.tmp.ez",
    {ok, _} = file:copy(DDir++"foobar-0.1.ez", TmpEzFile),
    true = code:add_path(TmpEzFile++"/foobar-0.1/ebin"),
    case os:type() of
        {win32,_} ->
	    %% The file wont be deleted on windows until it's closed, why we
	    %% need to rename instead.
	    ok = file:rename(TmpEzFile,TmpEzFile++".moved");
	 _ ->
    	    ok = file:delete(TmpEzFile)
    end,
    ct:capture_start(),
    ok = code:clash(),
    ct:capture_stop(),
    [BadPathMsg|_] = ct:capture_get(),
    true = lists:prefix("** Bad path can't read", BadPathMsg),
    true = code:set_path(P),
    file:delete(TmpEzFile++".moved"), %% Only effect on windows
    ok.

%% Every module that the code_server uses should be preloaded,
%% this test case verifies that.
ext_mod_dep(Config) when is_list(Config) ->
    xref:start(s),
    xref:set_default(s, [{verbose,false},{warnings,false},
			 {builtins,true},{recurse,true}]),
    xref:set_library_path(s, code:get_path()),
    xref:add_directory(s, filename:join(code:lib_dir(kernel),"ebin")),
    xref:add_directory(s, filename:join(code:lib_dir(stdlib),"ebin")),
    case catch ext_mod_dep2() of
	{'EXIT', Reason} ->
	    xref:stop(s),
	    exit(Reason);
	Else ->
    	    xref:stop(s),
	    case Else of
		ok -> ok;
		_ -> ct:fail(Else)
	    end
    end.

ext_mod_dep2() ->
    Exports0 = code_server:module_info(exports) --
	[{module_info,0},{module_info,1}],
    Exports = [{code_server,M,A} || {M,A} <- Exports0],
    case analyse(Exports, [], [], 0) of
	{_Visited,0} ->
	    ok;
	{_Visited,ErrCnt} ->
	    {not_verified,ErrCnt}
    end.

analyse([], [], Visited, ErrCnt) ->
    {Visited,ErrCnt};
analyse([], [This={M,F,A}|Path], Visited, ErrCnt0) ->
    %% The code_server has been granted to use the following modules,
    %% These modules should be loaded by code.erl before
    %% the code_server is started.
    OK = [erlang, os, prim_file, erl_prim_loader, init, ets,
	  code_server, lists, lists_sort, unicode, binary, filename,
	  gb_sets, gb_trees, hipe_unified_loader, hipe_bifs,
	  erts_code_purger,
	  prim_zip, zlib],
    ErrCnt1 =
	case lists:member(M, OK) or erlang:is_builtin(M,F,A) of
	    true ->
		0;
	    false ->
		check_funs(This, Path)
	end,
    {Visited, ErrCnt1+ErrCnt0};
analyse([MFA|R], Path, Visited0, ErrCnt0) ->
    case lists:member(MFA,Visited0) of
	false ->
	    {Visited,ErrCnt1} = analyse2(MFA, Path, Visited0),
	    analyse(R, Path, Visited, ErrCnt1+ErrCnt0);
	true ->
	    analyse(R, Path, Visited0, ErrCnt0)
    end.

analyse2(MFA = {'$M_EXPR',_, _}, Path, Visited0) ->
    analyse([], [MFA|Path], Visited0, 0);
analyse2(MFA={_,_,_}, Path, Visited0) ->
    {ok, FL} = xref:analyze(s,{call,MFA}),
    analyse(FL, [MFA|Path], my_usort([MFA|Visited0]), 0).

%%%% We need to check these manually...
%% fun's are ok as long as they are defined locally.
check_funs({'$M_EXPR','$F_EXPR',_},
	   [{unicode,characters_to_binary_int,3},
	    {unicode,characters_to_binary,3},
	    {filename,filename_string_to_binary,1}|_]) -> 0;
check_funs({'$M_EXPR','$F_EXPR',_},
	   [{unicode,ml_map,3},
	    {unicode,characters_to_binary_int,3},
	    {unicode,characters_to_binary,3},
	    {filename,filename_string_to_binary,1}|_]) -> 0;
check_funs({'$M_EXPR','$F_EXPR',_},
	   [{unicode,do_o_binary2,2},
	    {unicode,do_o_binary,2},
	    {unicode,o_trans,1},
	    {unicode,characters_to_binary_int,3},
	    {unicode,characters_to_binary,3},
	    {filename,filename_string_to_binary,1}|_]) -> 0;
check_funs({'$M_EXPR','$F_EXPR',_},
	   [{code_server,do_mod_call,4},
	    {code_server,handle_call,3}|_]) -> 0;
check_funs({'$M_EXPR','$F_EXPR',_},
	   [{lists,flatmap,2},
	    {lists,concat,1},
	    {code_server,load_abs,4},
	    {code_server,handle_call,3},
	    {code_server,loop,1}|_]) -> 0;
check_funs({'$M_EXPR','$F_EXPR',_},
	   [{lists,foreach,2},
	    {code_server,stick_dir,3},
	    {code_server,handle_call,3},
	    {code_server,loop,1}|_]) -> 0;
check_funs({'$M_EXPR','$F_EXPR',1},
	   [{lists,all,2},
	    {code_server,is_numstr,1},
	    {code_server,is_vsn,1},
	    {code_server,vsn_to_num,1},
	    {code_server,create_bundle,2},
	    {code_server,choose_bundles,1},
	    {code_server,make_path,2},
	    {code_server,get_user_lib_dirs_1,1},
	    {code_server,get_user_lib_dirs,0},
	    {code_server,init,3},
	    {code_server,start_link,1}]) -> 0;
check_funs({'$M_EXPR','$F_EXPR',1},
	   [{lists,filter,2},
	    {code_server,try_archive_subdirs,3}|_]) -> 0;
check_funs({'$M_EXPR','$F_EXPR',_},
	   [{erlang,apply,2},
	    {erlang,spawn_link,1},
	    {code_server,start_link,1}]) -> 0;
check_funs({'$M_EXPR','$F_EXPR',_},
	   [{erlang,spawn_link,1},{code_server,start_link,1}]) -> 0;
check_funs({'$M_EXPR',module_info,1},
	   [{hipe_unified_loader,patch_to_emu_step1,1} | _]) -> 0;
check_funs({'$M_EXPR','$F_EXPR',2},
	   [{hipe_unified_loader,write_words,3} | _]) -> 0;
check_funs({'$M_EXPR','$F_EXPR',2},
	   [{hipe_unified_loader,patch_label_or_labels,4} | _]) -> 0;
check_funs({'$M_EXPR','$F_EXPR',2},
	   [{hipe_unified_loader,sort_and_write,5} | _]) -> 0;
check_funs({'$M_EXPR','$F_EXPR',2},
	   [{lists,foldl,3},
	    {hipe_unified_loader,sort_and_write,5} | _]) -> 0;
check_funs({'$M_EXPR','$F_EXPR',1},
	   [{lists,foreach,2},
	    {hipe_unified_loader,patch_consts,3} | _]) -> 0;
check_funs({'$M_EXPR','$F_EXPR',1},
	   [{lists,foreach,2},
	    {hipe_unified_loader,mark_referred_from,1},
	    {hipe_unified_loader,get_refs_from,2}| _]) -> 0;
check_funs({'$M_EXPR',warning_msg,2},
	   [{code_server,finish_on_load_report,2} | _]) -> 0;
check_funs({'$M_EXPR','$F_EXPR',1},
	   [{code_server,run,2}|_]) -> 0;
%% This is cheating! /raimo
%%
%% check_funs(This = {M,_,_}, Path) ->
%%     case catch atom_to_list(M) of
%% 	[$h,$i,$p,$e | _] ->
%% 	    io:format("hipe_module_ignored(~p, ~p)~n", [This, Path]),
%% 	    0;
%% 	_ ->
%% 	    io:format("not_verified(~p, ~p)~n", [This, Path]),
%% 	    1
%%     end;
check_funs(This, Path) ->
    io:format("not_verified(~p, ~p)~n", [This, Path]),
    1.

my_usort(List) ->
    lists:reverse(uniq(lists:sort(List),[])).

uniq([],A) ->
    A;
uniq([H|T],[]) ->
    uniq(T,[H]);
uniq([H|T],[H|_]=A) ->
    uniq(T,A);
uniq([H|T],A) ->
    uniq(T,[H|A]).


where_is_file(Config) when is_list(Config) ->
    {T,KernelBeamFile} = timer:tc(code, where_is_file, ["kernel.beam"]),
    io:format("Load time: ~w ms~n", [T]),
    KernelEbinDir = filename:dirname(KernelBeamFile),
    AppFile = filename:join(KernelEbinDir, "kernel.app"),
    AppFile = code:where_is_file("kernel.app"),
    non_existing = code:where_is_file("kernel"), % no such file
    ok.

%% Test that stacktrace is deleted when purging a referred module.
purge_stacktrace(Config) when is_list(Config) ->
    code:purge(code_b_test),
    try code_b_test:call(fun(b) -> ok end, a)
    catch
	error:function_clause ->
	    code:load_file(code_b_test),
	    case erlang:get_stacktrace() of
		      [{?MODULE,_,[a],_},
		       {code_b_test,call,2,_},
		       {?MODULE,purge_stacktrace,1,_}|_] ->
			  false = code:purge(code_b_test),
			  [] = erlang:get_stacktrace()
		  end
    end,
    try code_b_test:call(nofun, 2)
    catch
	error:function_clause ->
	    code:load_file(code_b_test),
	    case erlang:get_stacktrace() of
		      [{code_b_test,call,[nofun,2],_},
		       {?MODULE,purge_stacktrace,1,_}|_] ->
			  false = code:purge(code_b_test),
			  [] = erlang:get_stacktrace()
		  end
    end,
    Args = [erlang,error,[badarg]],
    try code_b_test:call(erlang, error, [badarg,Args])
    catch
	error:badarg ->
	    code:load_file(code_b_test),
	    case erlang:get_stacktrace() of
		      [{code_b_test,call,Args,_},
		       {?MODULE,purge_stacktrace,1,_}|_] ->
			  false = code:purge(code_b_test),
			  [] = erlang:get_stacktrace()
		  end
    end,
    ok.

mult_lib_roots(Config) when is_list(Config) ->
    DataDir = filename:join(proplists:get_value(data_dir, Config), "mult_lib_roots"),
    mult_lib_compile(DataDir, "my_dummy_app-b/ebin/lists"),
    mult_lib_compile(DataDir,
			   "my_dummy_app-c/ebin/code_SUITE_mult_root_module"),

    %% Set up ERL_LIBS and start a slave node.
    ErlLibs = filename:join(DataDir, "first_root") ++ mult_lib_sep() ++
	filename:join(DataDir, "second_root"),

    {ok,Node} =
	test_server:start_node(mult_lib_roots, slave,
		      [{args,"-env ERL_LIBS "++ErlLibs}]),

    Path0 = rpc:call(Node, code, get_path, []),
    ["."|Path1] = Path0,
    [Kernel|Path2] = Path1,
    [Stdlib|Path3] = Path2,
    mult_lib_verify_lib(Kernel, "kernel"),
    mult_lib_verify_lib(Stdlib, "stdlib"),
    [Lib1,Lib2,Lib3,Lib4,Lib5|Path] = Path3,


    ["first_root/my_dummy_app-a/ebin",
     "first_root/my_dummy_app-b/ebin",
     "first_root/my_dummy_app-c/ebin",
     "second_root/my_dummy_app-d/ebin",
     "second_root/my_dummy_app-e/ebin"] =
	[mult_lib_remove_prefix(E, DataDir) ||
	    E <- lists:sort([Lib1,Lib2,Lib3,Lib4,Lib5])],
    io:format("~p\n", [Path]),

    true = rpc:call(Node, code_SUITE_mult_root_module, works_fine, []),

    ok.

mult_lib_compile(Root, Last) ->
    Mod = list_to_atom(filename:basename(Last)),
    Name = filename:join([Root,"first_root",Last]),
    Dir = filename:dirname(Name),
    {ok,Mod} = compile:file(Name, [report,{outdir,Dir}]),
    ok.

mult_lib_sep() ->
    case os:type() of
	{win32,_} -> ";";
	_ -> ":"
    end.

mult_lib_verify_lib(Path, Expected) ->
    Dir = filename:basename(filename:dirname(Path)),
    true = lists:prefix(Expected, Dir).

mult_lib_remove_prefix([H|T1], [H|T2]) ->
    mult_lib_remove_prefix(T1, T2);
mult_lib_remove_prefix([$/|T], []) -> T.

bad_erl_libs(Config) when is_list(Config) ->
    {ok,Node} =
	test_server:start_node(bad_erl_libs, slave, []),
    Code = rpc:call(Node,code,get_path,[]),
    test_server:stop_node(Node),

    {ok,Node2} =
	test_server:start_node(bad_erl_libs, slave,
			       [{args,"-env ERL_LIBS /no/such/dir"}]),
    Code2 = rpc:call(Node,code,get_path,[]),
    test_server:stop_node(Node2),

    %% Test that code path is not affected by the faulty ERL_LIBS
<<<<<<< HEAD
    Code = Code2,

=======
    Code == Code2,
>>>>>>> 0ba20cd6
    ok.

%%%%%%%%%%%%%%%%%%%%%%%%%%%%%%%%%%%%%%%%%%%%%%%%%%%%%%%%%%%%%%%%%%%%%%%%%%%%%%%%

%% Create an archive file containing an application and make use of it.

code_archive(Config) when is_list(Config) ->
    do_code_archive(Config, "code_archive_libs", false).

code_archive2(Config) when is_list(Config) ->
    do_code_archive(Config, "code_archive_libs2", true).

do_code_archive(Config, Root, StripVsn) when is_list(Config) ->
    %% Copy the orig files to priv_dir
    DataDir = proplists:get_value(data_dir, Config),
    PrivDir = proplists:get_value(priv_dir, Config),
    App = code_archive_dict,
    VsnBase = atom_to_list(App) ++ "-1.0",
    Base =
	case StripVsn of
	    true  -> atom_to_list(App);
	    false -> VsnBase
	end,
    Ext = init:archive_extension(),
    RootDir = filename:join([PrivDir, Root]),
    ok = file:make_dir(RootDir),
    Archive = filename:join([RootDir, VsnBase ++ Ext]),
    {ok, _} = zip:create(Archive, [VsnBase],
			       [{compress, []}, {cwd, DataDir}]),
    {ok, _} = zip:extract(Archive, [{cwd, PrivDir}]),

    case StripVsn of
	true ->
	    ok = file:rename(filename:join([PrivDir, VsnBase]),
				   filename:join([PrivDir, Base]));
	false ->
	    ok
    end,

    io:format("DEBUG: ~p\n", [?LINE]),
    %% Compile the code
    ok = compile_app(PrivDir, Base),

    %% Create the archive
    ok = file:delete(Archive),
    {ok, _} = zip:create(Archive, [Base],
			       [{compress, []}, {cwd, PrivDir}]),

    %% Set up ERL_LIBS and start a slave node.
    {ok, Node} =
	test_server:start_node(code_archive, slave,
		      [{args,"-env ERL_LIBS " ++ RootDir}]),
    CodePath = rpc:call(Node, code, get_path, []),
    AppEbin = filename:join([Archive, Base, "ebin"]),
    io:format("AppEbin: ~p\n", [AppEbin]),
    io:format("CodePath: ~p\n", [CodePath]),
    io:format("Archive: ~p\n", [erl_prim_loader:read_file_info(Archive)]),
    true = lists:member(AppEbin, CodePath),

    %% Start the app
    ok = rpc:call(Node, application, start, [App]),

    %% Access the app priv dir
    AppPrivDir = rpc:call(Node, code, priv_dir, [App]),
    AppPrivFile = filename:join([AppPrivDir, "code_archive.txt"]),
    io:format("AppPrivFile: ~p\n", [AppPrivFile]),
    {ok, _Bin, _Path} =
	rpc:call(Node, erl_prim_loader, get_file, [AppPrivFile]),

    %% Use the app
    Tab = code_archive_tab,
    Key = foo,
    Val = bar,
    {ok, _Pid} =  rpc:call(Node, App, new, [Tab]),
    error =  rpc:call(Node, App, find, [Tab, Key]),
    ok =  rpc:call(Node, App, store, [Tab, Key, Val]),
    {ok, Val} =  rpc:call(Node, App, find, [Tab, Key]),
    ok =  rpc:call(Node, App, erase, [Tab, Key]),
    error =  rpc:call(Node, App, find, [Tab, Key]),
    ok =  rpc:call(Node, App, erase, [Tab]),

    test_server:stop_node(Node),
    ok.

compile_app(TopDir, AppName) ->
    AppDir = filename:join([TopDir, AppName]),
    SrcDir = filename:join([AppDir, "src"]),
    OutDir = filename:join([AppDir, "ebin"]),
    {ok, Files} = file:list_dir(SrcDir),
    compile_files(Files, SrcDir, OutDir).

compile_files([File | Files], SrcDir, OutDir) ->
    case filename:extension(File) of
	".erl" ->
	    AbsFile = filename:join([SrcDir, File]),
	    case compile:file(AbsFile, [{outdir, OutDir}]) of
		{ok, _Mod} ->
		    compile_files(Files, SrcDir, OutDir);
		Error ->
		    {compilation_error, AbsFile, OutDir, Error}
	    end;
	_ ->
	    compile_files(Files, SrcDir, OutDir)
    end;
compile_files([], _, _) ->
    ok.

%% Test that a boot file with (almost) all of OTP can be used to start an
%% embeddedd system.
big_boot_embedded(Config) when is_list(Config) ->
    {BootArg,AppsInBoot} = create_big_boot(Config),
    {ok, Node} =
	test_server:start_node(big_boot_embedded, slave,
		      [{args,"-boot "++BootArg++" -mode embedded"}]),
    RemoteNodeApps =
	[ {X,Y} || {X,_,Y} <-
		       rpc:call(Node,application,loaded_applications,[]) ],
    true = lists:sort(AppsInBoot) =:=  lists:sort(RemoteNodeApps),
    ok.

on_load(Config) when is_list(Config) ->
    Master = on_load_test_case_process,

    Data = filename:join([proplists:get_value(data_dir, Config),"on_load"]),
    ok = file:set_cwd(Data),
    up_to_date = make:all([{d,'MASTER',Master}]),

    %% Register a name for this process.
    register(Master, self()),

    {_,Ref} = spawn_monitor(fun() ->
					  exit(on_load_a:data())
				  end),
    receive
	{on_load_a,start} -> ok
    end,
    receive
	{on_load_b,start} -> ok
    end,
    receive
	{on_load_c,PidC} -> ok
    end,

    Refs = on_load_massive_spawn(lists:seq(1, 50)),
    receive after 7 -> ok end,

    PidC ! go,

    KernelLibDir = code:lib_dir(kernel),
    receive
	{on_load_c,done} -> ok
    end,
    receive
	{on_load_b,done} -> ok
    end,
    receive
	{on_load_a,KernelLibDir} -> ok
    end,

    receive
	{'DOWN',Ref,process,_,Res} ->
	    [a,b,c] = Res
    end,

    on_load_wait_for_all(Refs),
    receive
	Any ->
	    ct:fail({unexpected,Any})
    after 10 ->
	    ok
    end.

on_load_massive_spawn([_|T]) ->
    {_,Ra} = spawn_monitor(fun() -> [a,b,c] = on_load_a:data() end),
    {_,Rb} = spawn_monitor(fun() -> [b,c] = on_load_b:data() end),
    {_,Rc} = spawn_monitor(fun() -> [c] = on_load_c:data() end),
    [Ra,Rb,Rc|on_load_massive_spawn(T)];
on_load_massive_spawn([]) -> [].

on_load_wait_for_all([Ref|T]) ->
    receive
	{'DOWN',Ref,process,_,normal} ->
	    on_load_wait_for_all(T)
    end;
on_load_wait_for_all([]) -> ok.

on_load_binary(_) ->
    Master = on_load_binary_test_case_process,
    register(Master, self()),

    %% Construct, compile and pretty-print.
    Mod = on_load_binary,
    File = atom_to_list(Mod) ++ ".erl",
    Forms = [{attribute,1,file,{File,1}},
	     {attribute,1,module,Mod},
	     {attribute,2,export,[{ok,0}]},
	     {attribute,3,on_load,{init,0}},
	     {function,5,init,0,
	      [{clause,5,[],[],
		[{op,6,'!',
		  {atom,6,Master},
		  {tuple,6,[{atom,6,Mod},{call,6,{atom,6,self},[]}]}},
		 {'receive',7,[{clause,8,[{atom,8,go}],[],[{atom,8,ok}]}]}]}]},
	     {function,11,ok,0,[{clause,11,[],[],[{atom,11,true}]}]}],
    Forms1 = erl_parse:new_anno(Forms),
    {ok,Mod,Bin} = compile:forms(Forms1, [report]),
    [io:put_chars(erl_pp:form(F)) || F <- Forms1],

    {Pid1,Ref1} = spawn_monitor(fun() ->
					code:load_binary(Mod, File, Bin),
					true = on_load_binary:ok()
				end),
    receive {Mod,OnLoadPid} -> ok end,
    {Pid2,Ref2} = spawn_monitor(fun() ->
					true = on_load_binary:ok()
				end),
    erlang:yield(),
    OnLoadPid ! go,
    receive {'DOWN',Ref1,process,Pid1,Exit1} -> ok end,
    receive {'DOWN',Ref2,process,Pid2,Exit2} -> ok end,
    normal = Exit1,
    normal = Exit2,
    true = code:delete(on_load_binary),
    false = code:purge(on_load_binary),
    ok.

on_load_embedded(Config) when is_list(Config) ->
    try
	on_load_embedded_1(Config)
    catch
	throw:{skip,_}=Skip ->
	    Skip
    end.

on_load_embedded_1(Config) ->
    DataDir = proplists:get_value(data_dir, Config),

    %% Link the on_load_app application into the lib directory.
    LibRoot = code:lib_dir(),
    LinkName = filename:join(LibRoot, "on_load_app-1.0"),
    OnLoadApp = filename:join(DataDir, "on_load_app-1.0"),
    del_link(LinkName),
    io:format("LinkName :~p, OnLoadApp: ~p~n",[LinkName,OnLoadApp]),
    case file:make_symlink(OnLoadApp, LinkName) of
	{error,enotsup} ->
	    throw({skip,"Support for symlinks required"});
	ok -> ok
    end,

    %% Compile the code.
    OnLoadAppEbin = filename:join(LinkName, "ebin"),
    {ok,_ } = compile:file(filename:join([OnLoadApp,"src",
						"on_load_embedded"]),
				 [{outdir,OnLoadAppEbin}]),

    %% Create and compile a boot file.
    true = code:add_pathz(OnLoadAppEbin),
    Options = case is_source_dir() of
		  true -> [local];
		  false -> []
	      end,
    BootScript = create_boot(Config, Options),
    true = code:del_path(OnLoadAppEbin),

    %% Start the node and check that the on_load function was run.
    {ok,Node} = start_node(on_load_embedded,
				 "-mode embedded -boot " ++ BootScript),
    ok = rpc:call(Node, on_load_embedded, status, []),

    %% Clean up.
    stop_node(Node),
    ok = del_link(LinkName).

del_link(LinkName) ->
   case file:delete(LinkName) of
       {error,eperm} ->
             file:del_dir(LinkName);
       Other ->
       	     Other
   end.

create_boot(Config, Options) ->
    {ok, OldDir} = file:get_cwd(),
    {LatestDir,LatestName} = create_script(Config),
    ok = file:set_cwd(LatestDir),
    ok = systools:make_script(LatestName, Options),
    ok = file:set_cwd(OldDir),
    filename:join(LatestDir, LatestName).

create_script(Config) ->
    PrivDir = proplists:get_value(priv_dir, Config),
    Name = PrivDir ++ "on_load_test",
    Apps = application_controller:which_applications(),
    {value,{_,_,KernelVer}} = lists:keysearch(kernel, 1, Apps),
    {value,{_,_,StdlibVer}} = lists:keysearch(stdlib, 1, Apps),
    {ok,Fd} = file:open(Name ++ ".rel", [write]),
    io:format(Fd,
		    "{release, {\"Test release 3\", \"P2A\"}, \n"
		    " {erts, \"9.42\"}, \n"
		    " [{kernel, \"~s\"}, {stdlib, \"~s\"},"
		    " {on_load_app, \"1.0\"}]}.\n",
		    [KernelVer,StdlibVer]),
    file:close(Fd),
    {filename:dirname(Name),filename:basename(Name)}.

create_big_boot(Config) ->
    {ok, OldDir} = file:get_cwd(),
    {Options,Local} = case is_source_dir() of
				true -> {[no_module_tests,local],true};
				_ -> {[no_module_tests],false}
			    end,
    {LatestDir,LatestName,Apps} = create_big_script(Config,Local),
    ok = file:set_cwd(LatestDir),
    ok = systools:make_script(LatestName, Options),
    ok = file:set_cwd(OldDir),
    {filename:join(LatestDir, LatestName),Apps}.

%% The following apps cannot be loaded.
%% hipe .app references (or can reference) files that have no
%% corresponding beam file (if hipe is not enabled).
filter_app("hipe",_) -> false;

%% Dialyzer and typer depends on hipe
filter_app("dialyzer",_) -> false;
filter_app("typer",_) -> false;

%% Orber requires explicit configuration
filter_app("orber",_) -> false;

%% cos* depends on orber
filter_app("cos"++_,_) -> false;

%% ic has a mod instruction in the app file but no corresponding start
%% function
filter_app("ic",_) -> false;

%% Netconf has some dependency that I really do not understand (maybe
%% like orber)
filter_app("netconf",_) -> false;

%% Safe has the same kind of error in the .app file as ic
filter_app("safe",_) -> false;

%% Comte cannot be started in the "usual" way
filter_app("comte",_) -> false;

%% OS_mon does not find its port program when running cerl
filter_app("os_mon",true) -> false;

%% erts is not a "real" app either =/
filter_app("erts",_) -> false;

%% Other apps should be OK.
filter_app(_,_) -> true.

create_big_script(Config,Local) ->
    PrivDir = proplists:get_value(priv_dir, Config),
    Name = filename:join(PrivDir,"full_script_test"),
    InitialApplications=application:loaded_applications(),
    %% Applications left loaded by the application suite, unload them!
    UnloadFix=[app0,app1,app2,group_leader,app_start_error],
    [application:unload(Leftover) ||
	      Leftover <- UnloadFix,
	      lists:keymember(Leftover,1,InitialApplications) ],
    %% Now we should have only "real" applications...
    [application:load(list_to_atom(Y))
	|| {match,[Y]} <- [re:run(X,code:lib_dir()++"/"++"([^/-]*).*/ebin",
		[{capture,[1],list},unicode]) ||
	    X <- code:get_path()],filter_app(Y,Local)],
    Apps = [ {N,V} || {N,_,V} <- application:loaded_applications()],
    {ok,Fd} = file:open(Name ++ ".rel", [write]),
    io:format(Fd,
		    "{release, {\"Test release 3\", \"P2A\"}, \n"
		    " {erts, \"9.42\"}, \n"
		    " ~p}.\n",
		    [Apps]),
    file:close(Fd),
    NewlyLoaded =
	application:loaded_applications() -- InitialApplications,
    [ application:unload(N) || {N,_,_} <- NewlyLoaded],
    {filename:dirname(Name),filename:basename(Name),Apps}.

is_source_dir() ->
    filename:basename(code:lib_dir(kernel)) =:= "kernel" andalso
	filename:basename(code:lib_dir(stdlib)) =:= "stdlib".

on_load_errors(Config) when is_list(Config) ->
    Master = on_load_error_test_case_process,
    register(Master, self()),

    Data = filename:join([proplists:get_value(data_dir, Config),"on_load_errors"]),
    ok = file:set_cwd(Data),
    up_to_date = make:all([{d,'MASTER',Master}]),

    do_on_load_error(an_atom),

    error_logger:add_report_handler(?MODULE, self()),

    do_on_load_error({something,terrible,is,wrong}),
    receive
	Any1 ->
	    {_, "The on_load function"++_,
		   [on_load_error,
		    {something,terrible,is,wrong},_]} = Any1
    end,

    do_on_load_error(fail),		%Cause exception.
    receive
	Any2 ->
	    {_, "The on_load function"++_,
		   [on_load_error,{failed,[_|_]},_]} = Any2
    end,

    %% There should be no more messages.
    receive
	Unexpected ->
	    ct:fail({unexpected,Unexpected})
    after 10 ->
	    ok
    end,

    %% Make sure that the code loading functions return the correct
    %% error code.
    Simple = simple_on_load_error,
    SimpleList = atom_to_list(Simple),
    {error,on_load_failure} = code:load_file(Simple),
    {error,on_load_failure} = code:ensure_loaded(Simple),
    {ok,SimpleCode} = file:read_file("simple_on_load_error.beam"),
    {error,on_load_failure} = code:load_binary(Simple, "", SimpleCode),
    {error,on_load_failure} = code:load_abs(SimpleList),
    {error,on_load_failure} = code:load_abs(SimpleList, Simple),

    ok.

do_on_load_error(ReturnValue) ->
    {_,Ref} = spawn_monitor(fun() ->
					  exit(on_load_error:main())
				  end),
    receive {on_load_error,ErrorPid} -> ok end,
    ErrorPid ! ReturnValue,
    receive
	{'DOWN',Ref,process,_,Exit} ->
	    {undef,[{on_load_error,main,[],_}|_]} = Exit
    end.

%% Test that the native code of early loaded modules is loaded.
native_early_modules(Config) when is_list(Config) ->
    case erlang:system_info(hipe_architecture) of
	undefined ->
	    {skip,"Native code support is not enabled"};
	Architecture ->
	    native_early_modules_1(Architecture)
    end.

native_early_modules_1(Architecture) ->
    {lists, ListsBinary, _ListsFilename} = code:get_object_code(lists),
    ChunkName = hipe_unified_loader:chunk_name(Architecture),
    NativeChunk = beam_lib:chunks(ListsBinary, [ChunkName]),
    IsHipeCompiled = case NativeChunk of
        {ok,{_,[{_,Bin}]}} when is_binary(Bin) -> true;
        {error, beam_lib, _} -> false
    end,
    case IsHipeCompiled of
        false ->
	    {skip,"OTP apparently not configured with --enable-native-libs"};
        true ->
	    true = lists:all(fun code:is_module_native/1,
		[ets,file,filename,gb_sets,gb_trees,
		    %%hipe_unified_loader, no_native as workaround
		    lists,os]),
            ok
    end.

%% Test that the mode of the code server is properly retrieved.
get_mode(Config) when is_list(Config) ->
    interactive = code:get_mode().

%%-----------------------------------------------------------------
%% error_logger handler.
%% (Copied from stdlib/test/proc_lib_SUITE.erl.)
%%-----------------------------------------------------------------
init(Tester) ->
    {ok, Tester}.

handle_event({warning_msg, _GL, Msg}, Tester) ->
    Tester ! Msg,
    {ok, Tester};
handle_event(_Event, State) ->
    {ok, State}.

handle_info(_, State) ->
    {ok, State}.

handle_call(_Query, State) -> {ok, {error, bad_query}, State}.

terminate(_Reason, State) ->
    State.

%%%
%%% Common utility functions.
%%%

start_node(Name, Param) ->
    test_server:start_node(Name, slave, [{args, Param}]).

stop_node(Node) ->
    test_server:stop_node(Node).<|MERGE_RESOLUTION|>--- conflicted
+++ resolved
@@ -972,12 +972,8 @@
     test_server:stop_node(Node2),
 
     %% Test that code path is not affected by the faulty ERL_LIBS
-<<<<<<< HEAD
     Code = Code2,
 
-=======
-    Code == Code2,
->>>>>>> 0ba20cd6
     ok.
 
 %%%%%%%%%%%%%%%%%%%%%%%%%%%%%%%%%%%%%%%%%%%%%%%%%%%%%%%%%%%%%%%%%%%%%%%%%%%%%%%%
