--- conflicted
+++ resolved
@@ -78,12 +78,8 @@
 
          otp_18323_opts_processing/1,
          otp_18323_open/1,
-<<<<<<< HEAD
+         otp_19332/1,
          otp_19357_open_with_ipv6_option/1
-=======
-         otp_19332/1
->>>>>>> bbcd8400
-
 	]).
 
 -include_lib("kernel/src/inet_int.hrl").
@@ -158,12 +154,7 @@
      {group, socket_monitor},
      otp_17492,
      {group, sockaddr},
-<<<<<<< HEAD
-     {group, otp18323},
-     otp_19357_open_with_ipv6_option
-=======
      {group, tickets}
->>>>>>> bbcd8400
     ].
 
 recv_and_send_opts_cases() ->
@@ -204,7 +195,8 @@
 tickets_cases() ->
     [
      {group, otp18323},
-     {group, otp19332}
+     {group, otp19332},
+     otp_19357_open_with_ipv6_option
     ].
 
 otp18323_cases() ->
@@ -3276,60 +3268,6 @@
 
 %%%%%%%%%%%%%%%%%%%%%%%%%%%%%%%%%%%%%%%%%%%%%%%%%%%%%%%%%%%%%%%%%%%%%%%%%%%
 
-<<<<<<< HEAD
-otp_19357_open_with_ipv6_option(Config) when is_list(Config) ->
-    ct:timetrap(?MINS(1)),
-    Cond = fun() ->
-                   ?P("cond check: do we support socket"),
-                   case ?LIB:is_socket_supported() of
-                       true ->
-                           ?P("cond check: do we support ipv6"),
-                           ?LIB:has_support_ipv6();
-                       false ->
-                           ?SKIPT("SOCKET not supported")
-                   end
-           end,
-    Pre  = fun() ->
-                   {ok, Addr} = ?LIB:which_local_addr(inet6),
-                   #{local_addr => Addr}
-           end,
-    Case = fun(State) -> do_otp_19357_open_with_ipv6_option(State) end,
-    Post = fun(_) -> ok end,
-    ?TC_TRY(?FUNCTION_NAME, Cond, Pre, Case, Post).
-
-do_otp_19357_open_with_ipv6_option(#{local_addr := Addr}) ->
-    %% First without specifying the (bind) address:
-    TryOpen = fun(No, Opts) ->
-                      try gen_udp:open(0, Opts) of
-                          {ok, Sock} ->
-                              ?P("success ~w", [No]),
-                              (catch gen_udp:close(Sock));
-                          {error, Reason} ->
-                              ?P("FAILED open socket ~w: "
-                                 "~n   ~p", [No, Reason]),
-                              exit({Reason, No})
-                      catch
-                          C:E ->
-                              ?P("CATCHED open socket ~w: "
-                                 "~n   Error Class: ~p"
-                                 "~n   Error:       ~p"
-                                 "~n   ~p", [No, C, E]),
-                              exit({C, E, No, Opts})
-                      end
-              end,
-    ?P("try wo address (1)"),
-    TryOpen(1, [{inet_backend, socket},
-                binary,
-                inet6, {ipv6_v6only, true},
-                {reuseaddr, true}]),
-
-    ?P("try w address (2)"),
-    TryOpen(2, [{inet_backend, socket},
-                binary,
-                inet6, {ipv6_v6only, true},
-                {ip, Addr},
-                {reuseaddr, true}]),
-=======
 %% On some linux platforms, mostly in "docker"-like environments,
 %% send *can* block. This, I think, mostly depends the value of
 %% system config *net.unix.max_dgram_qlen*. On Docker this can
@@ -3368,13 +3306,10 @@
     ?P("begin"),
 
     0 = do_otp_19332_test(Sock),
->>>>>>> bbcd8400
 
     ?P("done"),
     ok.
 
-<<<<<<< HEAD
-=======
 do_otp_19332_test(S) ->
     do_otp_19332_test(S, 100000, #{}, 0).
 
@@ -3406,7 +3341,65 @@
             do_otp_19332_test(S, N-1, Errs2, NumR)
     end.
     
->>>>>>> bbcd8400
+
+%%%%%%%%%%%%%%%%%%%%%%%%%%%%%%%%%%%%%%%%%%%%%%%%%%%%%%%%%%%%%%%%%%%%%%%%%%%
+
+otp_19357_open_with_ipv6_option(Config) when is_list(Config) ->
+    ct:timetrap(?MINS(1)),
+    Cond = fun() ->
+                   ?P("cond check: do we support socket"),
+                   case ?LIB:is_socket_supported() of
+                       true ->
+                           ?P("cond check: do we support ipv6"),
+                           ?LIB:has_support_ipv6();
+                       false ->
+                           ?SKIPT("SOCKET not supported")
+                   end
+           end,
+    Pre  = fun() ->
+                   {ok, Addr} = ?LIB:which_local_addr(inet6),
+                   #{local_addr => Addr}
+           end,
+    Case = fun(State) -> do_otp_19357_open_with_ipv6_option(State) end,
+    Post = fun(_) -> ok end,
+    ?TC_TRY(?FUNCTION_NAME, Cond, Pre, Case, Post).
+
+do_otp_19357_open_with_ipv6_option(#{local_addr := Addr}) ->
+    %% First without specifying the (bind) address:
+    TryOpen = fun(No, Opts) ->
+                      try gen_udp:open(0, Opts) of
+                          {ok, Sock} ->
+                              ?P("success ~w", [No]),
+                              (catch gen_udp:close(Sock));
+                          {error, Reason} ->
+                              ?P("FAILED open socket ~w: "
+                                 "~n   ~p", [No, Reason]),
+                              exit({Reason, No})
+                      catch
+                          C:E ->
+                              ?P("CATCHED open socket ~w: "
+                                 "~n   Error Class: ~p"
+                                 "~n   Error:       ~p"
+                                 "~n   ~p", [No, C, E]),
+                              exit({C, E, No, Opts})
+                      end
+              end,
+    ?P("try wo address (1)"),
+    TryOpen(1, [{inet_backend, socket},
+                binary,
+                inet6, {ipv6_v6only, true},
+                {reuseaddr, true}]),
+
+    ?P("try w address (2)"),
+    TryOpen(2, [{inet_backend, socket},
+                binary,
+                inet6, {ipv6_v6only, true},
+                {ip, Addr},
+                {reuseaddr, true}]),
+
+    ?P("done"),
+    ok.
+
 
 %%%%%%%%%%%%%%%%%%%%%%%%%%%%%%%%%%%%%%%%%%%%%%%%%%%%%%%%%%%%%%%%%%%%%%%%%%%
 
