--- conflicted
+++ resolved
@@ -136,11 +136,7 @@
 	     re_register_name, name_exit, external_nodes, many_nodes,
 	     sync_0, global_groups_change, register_1, both_known_1,
 	     lost_unregister, mass_death, garbage_messages,
-<<<<<<< HEAD
-             lost_connection, lost_connection2
-=======
              lost_connection, lost_connection2, global_disconnect
->>>>>>> d8f636f6
             ]
     end.
 
@@ -168,8 +164,9 @@
 -define(nodes_tag, '$global_nodes').
 -define(registered, proplists:get_value(registered, Config)).
 
-<<<<<<< HEAD
 init_per_testcase(Case, Config0) when is_atom(Case) andalso is_list(Config0) ->
+    start_node_tracker(Config0),
+
     ?P("init_per_testcase -> entry with"
        "~n   Config:   ~p"
        "~n   Nodes:    ~p"
@@ -180,12 +177,6 @@
     ok = gen_server:call(global_name_server,
                          high_level_trace_start,
                          infinity),
-=======
-init_per_testcase(Case, Config) when is_atom(Case), is_list(Config) ->
-    start_node_tracker(Config),
->>>>>>> d8f636f6
-
-    ok = gen_server:call(global_name_server, high_level_trace_start,infinity),
 
     Config1 = [{?TESTCASE, Case}, {registered, registered()} | Config0],
 
@@ -217,17 +208,13 @@
 		      {"Removed", InitRegistered -- Registered}],
 	N =/= []],
 
-<<<<<<< HEAD
     ?P("end_per_testcase -> done with"
        "~n   Nodes:    ~p"
        "~n   Links:    ~p"
        "~n   Monitors: ~p",
        [erlang:nodes(), pi(links), pi(monitors)]),
 
-    ok.
-=======
     stop_node_tracker(Config). %% Needs to be last and produce return value...
->>>>>>> d8f636f6
 
 %%% General comments:
 %%% One source of problems with failing tests can be that the nodes from the
@@ -4321,7 +4308,7 @@
 
     wait_for_ready_net(Config),
 
-    ok = rfcall(
+    ok = erpc:call(
            H2,
            fun () ->
                    lists:foreach(fun (Node) ->
@@ -4331,19 +4318,19 @@
 
     lists:foreach(
       fun (Node) ->
-              AllGNodes = rfcall(
+              AllGNodes = erpc:call(
                             H1,
                             fun () ->
-                                    rfcall(
+                                    erpc:call(
                                       Node,
                                       fun () ->
                                               lists:sort([node()|nodes()])
                                       end)
                             end),
-              HNodes = rfcall(
+              HNodes = erpc:call(
                          H1,
                          fun () ->
-                                 rfcall(
+                                 erpc:call(
                                    Node,
                                    fun () ->
                                            lists:sort(nodes(hidden))
@@ -4368,19 +4355,19 @@
 
     lists:foreach(
       fun (Node) ->
-              OtherGNodes = rfcall(
+              OtherGNodes = erpc:call(
                               H1,
                               fun () ->
-                                      rfcall(
+                                      erpc:call(
                                         Node,
                                         fun () ->
                                                 lists:sort([node()|nodes()])
                                         end)
                               end),
-              HNodes = rfcall(
+              HNodes = erpc:call(
                          H1,
                          fun () ->
-                                 rfcall(
+                                 erpc:call(
                                    Node,
                                    fun () ->
                                            lists:sort(nodes(hidden))
