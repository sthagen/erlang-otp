--- conflicted
+++ resolved
@@ -5151,13 +5151,9 @@
 do_bidirectional_traffic(_Config) ->
     ?P("begin"),
     Workers = erlang:system_info(schedulers_online) * 2,
-<<<<<<< HEAD
-    Payload = rand:bytes(32),
-=======
     ?P("Use ~w workers", [Workers]),
     Payload = crypto:strong_rand_bytes(32),
     ?P("create listen socket"),
->>>>>>> 9f3ad5bb
     {ok, LSock} = gen_tcp:listen(0, [binary, {packet, 0}, {active, false}, {reuseaddr, true}]),
     %% get all sockets to know failing ends
     {ok, Port} = inet:port(LSock),
