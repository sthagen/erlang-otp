--- conflicted
+++ resolved
@@ -8731,8 +8731,7 @@
         spawn_link(
           fun () ->
                   erlang:process_flag(trap_exit, true),
-<<<<<<< HEAD
-                  ?P("exchange:client -> connect"),
+                  ?P("~w(client) -> try connect", [?FUNCTION_NAME]),
                   %% Should we have some error handling here?
                   %% That is, what does it mean if we fail to connect?
                   %% After all the test case is about bidirectional traffic,
@@ -8752,17 +8751,6 @@
                                  [Reason]),
                               exit({skip, Reason})
                       end,
-                  ?P("exchange:client -> connected: ~p"
-=======
-                  ?P("~w(client) -> try connect", [?FUNCTION_NAME]),
-                  {ok, Client} =
-                      ?CONNECT(Config,
-                               Addr,
-                               Port,
-                               [binary,
-                                {ip, Addr}, {packet, 0}, {active, ActiveN}]),
-                  ?P("~w(client) -> connected: ~p"
->>>>>>> 1c428f24
                      "~n      PeerName: ~p"
                      "~n      SockName: ~p",
                      [?FUNCTION_NAME,
@@ -8772,8 +8760,7 @@
                   send_recv_loop(undefined,
                                  Client, Payload, Control, ActiveN)
           end),
-<<<<<<< HEAD
-    ?P("exchange -> accept"),
+    ?P("~w -> try accept", [?FUNCTION_NAME]),
     Socket = case gen_tcp:accept(LSock) of
                  {ok, AS} ->
                      AS;
@@ -8785,12 +8772,7 @@
                         [AReason, socket:info(LSock)]),
                      exit({accept, AReason})
              end,
-    ?P("exchange -> accepted: ~p"
-=======
-    ?P("~w -> try accept", [?FUNCTION_NAME]),
-    {ok, Socket} = gen_tcp:accept(LSock),
     ?P("~w -> accepted: ~p"
->>>>>>> 1c428f24
        "~n      PeerName: ~p"
        "~n      SockName: ~p",
        [?FUNCTION_NAME,
@@ -8908,7 +8890,8 @@
                  Control, ActiveN);
 
         {'EXIT', ClientPid, Reason} ->
-            ?P("[~w,recv] received unexpected exit message from client"
+            ?P("~w(~w,recv) received unexpected exit message from client"
+               "~n      Reason:            ~p"
                "~n   when:"
                "~n      Total received:    ~w"
                "~n      Total iterations:  ~w"
@@ -8917,7 +8900,8 @@
                "~n      PeerName:          ~p"
                "~n      SockName:          ~p"
                "~n      Socket Info:       ~p",
-               [get(role),
+               [?FUNCTION_NAME, get(role),
+                Reason,
                 Total, TotIter, TotAct,
                 Socket, oki(inet:peername(Socket)), oki(inet:sockname(Socket)),
                 (catch inet:info(Socket))]),
@@ -8926,7 +8910,7 @@
             Control ! {error, Socket, Reason};
 
         Other ->
-            ?P("~w(~w,recv) -> received unexpected message"
+            ?P("~w(~w,recv) received unexpected message"
                "~n      Msg:               ~p"
                "~n   when:"
                "~n      Client Pid:        ~p"
