%%
%% %CopyrightBegin%
%%
%% Copyright Ericsson AB 1996-2016. All Rights Reserved.
%%
%% Licensed under the Apache License, Version 2.0 (the "License");
%% you may not use this file except in compliance with the License.
%% You may obtain a copy of the License at
%%
%%     http://www.apache.org/licenses/LICENSE-2.0
%%
%% Unless required by applicable law or agreed to in writing, software
%% distributed under the License is distributed on an "AS IS" BASIS,
%% WITHOUT WARRANTIES OR CONDITIONS OF ANY KIND, either express or implied.
%% See the License for the specific language governing permissions and
%% limitations under the License.
%%
%% %CopyrightEnd%
%%
-module(heart_SUITE).

-include_lib("common_test/include/ct.hrl").

-export([all/0, suite/0,groups/0,init_per_suite/1, end_per_suite/1, 
	 init_per_group/2,end_per_group/2, start/1, restart/1, 
	 reboot/1,
	 node_start_immediately_after_crash/1,
	 node_start_soon_after_crash/1,
	 set_cmd/1, clear_cmd/1, get_cmd/1,
	 callback_api/1,
         options_api/1,
	 dont_drop/1, kill_pid/1, heart_no_kill/1]).

-export([init_per_testcase/2, end_per_testcase/2]).

-export([start_heart_stress/1, mangle/1, suicide_by_heart/0, non_suicide_by_heart/0]).

-define(DEFAULT_TIMEOUT_SECS, 120).

-define(UNIQ_NODE_NAME,
  list_to_atom(?MODULE_STRING ++ "__" ++
               atom_to_list(?FUNCTION_NAME) ++ "_" ++
	       integer_to_list(erlang:unique_integer([positive])))).

init_per_testcase(_Func, Config) ->
    Config.

end_per_testcase(_Func, _Config) ->
    Nodes = nodes(),
    lists:foreach(fun(X) ->
		NNam = list_to_atom(hd(string:tokens(atom_to_list(X),"@"))),
		case NNam of
		    heart_test ->
			ct:pal(?HI_VERBOSITY, "WARNING: Killed ~p~n", [X]),
			rpc:cast(X, erlang, halt, []);
		    _ ->
			ok
		end
	end, Nodes).

%%-----------------------------------------------------------------
%% Test suite for heart.
%% Should be started in a CC view with:
%% erl -sname master -rsh ctrsh
%%-----------------------------------------------------------------
suite() ->
    [{ct_hooks,[ts_install_cth]},
     {timetrap,{minutes,2}}].

all() -> [
	start, restart, reboot,
	node_start_immediately_after_crash,
	node_start_soon_after_crash,
	set_cmd, clear_cmd, get_cmd,
	callback_api,
        options_api,
	kill_pid,
        heart_no_kill
    ].

groups() -> 
    [].

init_per_group(_GroupName, Config) ->
    Config.

end_per_group(_GroupName, Config) ->
    Config.


init_per_suite(Config) when is_list(Config) ->
    case os:type() of
	{win32, windows} ->
	    {skipped, "No use to run on Windows 95/98"};
	_ ->
	    ignore_cores:init(Config)
    end.
end_per_suite(Config) when is_list(Config) ->
    ignore_cores:fini(Config).


start_check(Type, Name) ->
    start_check(Type, Name, []).
start_check(Type, Name, Envs) ->
    Args = case test_server:os_type() of
	{win32,_} ->
	    "+t50000 -heart " ++ env_encode([{"HEART_COMMAND", no_reboot}|Envs]);
	_ ->
	    "+t50000 -heart " ++ env_encode(Envs)
    end,
    {ok, Node} = case Type of
	loose ->
	    loose_node:start(Name, Args, ?DEFAULT_TIMEOUT_SECS);
	_ ->
	    test_server:start_node(Name, Type, [{args, Args}])
    end,
    erlang:monitor_node(Node, true),
    case rpc:call(Node, erlang, whereis, [heart]) of
	Pid when is_pid(Pid) ->
	    ok;
	_ ->
	    ct:fail(heart_not_started)
    end,
    {ok, Node}.

start(Config) when is_list(Config) ->
    {ok, Node} = start_check(slave, ?UNIQ_NODE_NAME),
    rpc:call(Node, init, reboot, []),
    receive
	{nodedown, Node} -> ok
    after 2000 -> ct:fail(node_not_closed)
    end,
    timer:sleep(5000),
    case net_adm:ping(Node) of
	pang ->
	    ok;
	_ -> 
	    ct:fail(node_rebooted)
    end,
    test_server:stop_node(Node).

%% Also test fixed bug in R1B (it was not possible to
%% do init:stop/0 on a restarted system before)
%% Slave executes erlang:halt() on master nodedown.
%% Therefore the slave process has to be killed
%% before restart.

%% restart
%% Purpose:
%%   Check that a node is up and running after a init:restart/0
restart(Config) when is_list(Config) ->
    {ok, Node} = start_check(loose, ?UNIQ_NODE_NAME),
    rpc:call(Node, init, restart, []),
    receive
	{nodedown, Node} ->
	    ok
    after 5000 ->
	    ct:fail(node_not_closed)
    end,
    timer:sleep(5000),
    node_check_up_down(Node, 2000),
    loose_node:stop(Node).

%% reboot
%% Purpose:
%%   Check that a node is up and running after a init:reboot/0
reboot(Config) when is_list(Config) ->
    {ok, Node} = start_check(slave, ?UNIQ_NODE_NAME),

    ok = rpc:call(Node, heart, set_cmd,
			[atom_to_list(lib:progname()) ++ 
			 " -noshell -heart " ++ name(Node) ++ "&"]),
    rpc:call(Node, init, reboot, []),
    receive
	{nodedown, Node} ->
	    ok
    after 2000 ->
	    ct:fail(node_not_closed)
    end,
    timer:sleep(5000),
    node_check_up_down(Node, 2000),
    ok.

%% node_start_immediately_after_crash
%% Purpose:
%%   Check that a node is up and running after a crash.
%%   This test exhausts the atom table on the remote node.
%%   ERL_CRASH_DUMP_SECONDS=0 will force beam not to dump an erl_crash.dump.
%% May currently dump core in beam debug build due to lock-order violation
%% This should be removed when a non-lockad information retriever is implemented
%% for crash dumps
node_start_immediately_after_crash(Config) when is_list(Config) ->
    Config2 = ignore_cores:setup(?MODULE, node_start_immediately_after_crash, Config, true),
    try
	node_start_immediately_after_crash_test(Config2)
    after
	ignore_cores:restore(Config2)
    end.
 

node_start_immediately_after_crash_test(Config) when is_list(Config) ->
    {ok, Node} = start_check(loose, ?UNIQ_NODE_NAME,
			     [{"ERL_CRASH_DUMP_SECONDS", "0"}]),

    ok = rpc:call(Node, heart, set_cmd,
	[atom_to_list(lib:progname()) ++
	    " -noshell -heart " ++ name(Node) ++ "&"]),

    Mod  = exhaust_atoms,

    Code = generate(Mod, [], [
	    "do() -> "
	    "  Set = lists:seq($a,$z), "
	    "  [ list_to_atom([A,B,C,D,E]) || "
	    "  A <- Set, B <- Set, C <- Set, E <- Set, D <- Set ]."
	]),

    %% crash it with atom exhaustion
    rpc:call(Node, erlang, load_module, [Mod, Code]),
    rpc:cast(Node, Mod, do, []),

    T0 = now(),

    receive {nodedown, Node} ->
	    io:format("Took ~.2f s. for node to go down~n", [timer:now_diff(now(), T0)/1000000]),
	    ok
    %% timeout is very liberal here. nodedown is received in about 1 s. on linux (palantir)
    %% and in about 10 s. on solaris (carcharoth)
    after (15000*test_server:timetrap_scale_factor()) -> ct:fail(node_not_closed)
    end,
    timer:sleep(3000),
    node_check_up_down(Node, 2000),
    loose_node:stop(Node).

%% node_start_soon_after_crash
%% Purpose:
%%   Check that a node is up and running after a crash.
%%   This test exhausts the atom table on the remote node.
%%   ERL_CRASH_DUMP_SECONDS=10 will force beam
%%   to only dump an erl_crash.dump for 10 seconds.
%% May currently dump core in beam debug build due to lock-order violation
%% This should be removed when a non-lockad information retriever is implemented
%% for crash dumps
node_start_soon_after_crash(Config) when is_list(Config) ->
    Config2 = ignore_cores:setup(?MODULE, node_start_soon_after_crash, Config, true),
    try
	node_start_soon_after_crash_test(Config2)
    after
	ignore_cores:restore(Config2)
    end.
 
node_start_soon_after_crash_test(Config) when is_list(Config) ->
    {ok, Node} = start_check(loose, ?UNIQ_NODE_NAME,
			     [{"ERL_CRASH_DUMP_SECONDS", "10"}]),

    ok = rpc:call(Node, heart, set_cmd,
	[atom_to_list(lib:progname()) ++
	    " -noshell -heart " ++ name(Node) ++ "&"]),

    Mod  = exhaust_atoms,

    Code = generate(Mod, [], [
	    "do() -> "
	    "  Set = lists:seq($a,$z), "
	    "  [ list_to_atom([A,B,C,D,E]) || "
	    "  A <- Set, B <- Set, C <- Set, E <- Set, D <- Set ]."
	]),

    %% crash it with atom exhaustion
    rpc:call(Node, erlang, load_module, [Mod, Code]),
    rpc:cast(Node, Mod, do, []),

    receive {nodedown, Node} -> ok
    after (15000*test_server:timetrap_scale_factor()) -> ct:fail(node_not_closed)
    end,
    timer:sleep(20000),
    node_check_up_down(Node, 15000),
    loose_node:stop(Node).


node_check_up_down(Node, Tmo) ->
    case net_adm:ping(Node) of
	pong ->
	    erlang:monitor_node(Node, true),
	    rpc:call(Node, init, reboot, []),
	    receive
		{nodedown, Node} -> ok
	    after Tmo ->
		    ct:fail(node_not_closed2)
	    end;
	_ ->
	    ct:fail(node_not_rebooted)
    end.

%% Only tests bad command, correct behaviour is tested in reboot/1.
set_cmd(Config) when is_list(Config) ->
    {ok, Node} = start_check(slave, ?UNIQ_NODE_NAME),
    Cmd = wrong_atom,
    {error, {bad_cmd, Cmd}} = rpc:call(Node, heart, set_cmd, [Cmd]),
    Cmd1 = lists:duplicate(2047, $a),
    {error, {bad_cmd, Cmd1}} = rpc:call(Node, heart, set_cmd, [Cmd1]),
    Cmd2 = lists:duplicate(28, $a),
    ok = rpc:call(Node, heart, set_cmd, [Cmd2]),
    Cmd3 = lists:duplicate(2000, $a),
    ok = rpc:call(Node, heart, set_cmd, [Cmd3]),
    stop_node(Node),
    ok.

clear_cmd(Config) when is_list(Config) ->
    {ok, Node} = start_check(slave, ?UNIQ_NODE_NAME),
    ok = rpc:call(Node, heart, set_cmd,
			[atom_to_list(lib:progname()) ++
			 " -noshell -heart " ++ name(Node) ++ "&"]),
    rpc:call(Node, init, reboot, []),
    receive
	{nodedown, Node} ->
	    ok
    after 2000 ->
	    ct:fail(node_not_closed)
    end,
    timer:sleep(5000),
    case net_adm:ping(Node) of
	pong ->
	    erlang:monitor_node(Node, true);
	_ ->
	    ct:fail(node_not_rebooted)
    end,
    ok = rpc:call(Node, heart, set_cmd,
			["erl -noshell -heart " ++ name(Node) ++ "&"]),
    ok = rpc:call(Node, heart, clear_cmd, []),
    rpc:call(Node, init, reboot, []),
    receive
	{nodedown, Node} ->
	    ok
    after 2000 ->
	    ct:fail(node_not_closed)
    end,
    timer:sleep(5000),
    case net_adm:ping(Node) of
	pang ->
	    ok;
	_ ->
	    ct:fail(node_rebooted)
    end,
    ok.

get_cmd(Config) when is_list(Config) ->
<<<<<<< HEAD
    {ok, Node} = start_check(slave, ?UNIQ_NODE_NAME),
    Cmd = "test",
    ok  = rpc:call(Node, heart, set_cmd, [Cmd]),
    {ok, Cmd} = rpc:call(Node, heart, get_cmd, []),
=======
    {ok, Node} = start_check(slave, heart_test),

    ShortCmd = "test",
    ok  = rpc:call(Node, heart, set_cmd, [ShortCmd]),
    {ok, ShortCmd} = rpc:call(Node, heart, get_cmd, []),

    %% This would hang prior to OTP-15024 being fixed.
    LongCmd = [$a || _ <- lists:seq(1, 160)],
    ok  = rpc:call(Node, heart, set_cmd, [LongCmd]),
    {ok, LongCmd} = rpc:call(Node, heart, get_cmd, []),

>>>>>>> 05b1c13e
    stop_node(Node),
    ok.

callback_api(Config) when is_list(Config) ->
    {ok, Node} = start_check(slave, ?UNIQ_NODE_NAME),
    none = rpc:call(Node, heart, get_callback, []),
    M0 = self(),
    F0 = ok,
    {error, {bad_callback, {M0,F0}}} = rpc:call(Node, heart, set_callback, [M0,F0]),
    none = rpc:call(Node, heart, get_callback, []),
    M1 = lists:duplicate(28, $a),
    F1 = lists:duplicate(28, $b),
    {error, {bad_callback, {M1,F1}}} = rpc:call(Node, heart, set_callback, [M1,F1]),
    none = rpc:call(Node, heart, get_callback, []),

    M2 = heart_check_module,
    F2 = cb_ok,
    F3 = cb_error,
    Code0 = generate(M2, [], [
	    atom_to_list(F2) ++ "() -> ok.",
            atom_to_list(F3) ++ "() -> exit(\"callback_error (as intended)\")."
	]),
    {module, M2} = rpc:call(Node, erlang, load_module, [M2, Code0]),
    ok = rpc:call(Node, M2, F2, []),
    ok = rpc:call(Node, heart, set_callback, [M2,F2]),
    {ok, {M2,F2}} = rpc:call(Node, heart, get_callback, []),
    ok = rpc:call(Node, heart, clear_callback, []),
    none = rpc:call(Node, heart, get_callback, []),
    ok = rpc:call(Node, heart, set_callback, [M2,F2]),
    {ok, {M2,F2}} = rpc:call(Node, heart, get_callback, []),
    ok = rpc:call(Node, heart, set_callback, [M2,F3]),
    receive {nodedown, Node} -> ok
    after 5000 -> ct:fail(node_not_killed)
    end,
    stop_node(Node),
    ok.

options_api(Config) when is_list(Config) ->
    {ok, Node} = start_check(slave, ?UNIQ_NODE_NAME),
    none = rpc:call(Node, heart, get_options, []),
    M0 = self(),
    F0 = ok,
    {error, {bad_options, {M0,F0}}} = rpc:call(Node, heart, set_options, [{M0,F0}]),
    none = rpc:call(Node, heart, get_options, []),
    Ls = lists:duplicate(28, $b),
    {error, {bad_options, Ls}} = rpc:call(Node, heart, set_options, [Ls]),
    none = rpc:call(Node, heart, get_options, []),

    ok = rpc:call(Node, heart, set_options, [[check_schedulers]]),
    {ok, [check_schedulers]} = rpc:call(Node, heart, get_options, []),
    ok = rpc:call(Node, heart, set_options, [[]]),
    none = rpc:call(Node, heart, get_options, []),

    ok = rpc:call(Node, heart, set_options, [[check_schedulers]]),
    {ok, [check_schedulers]} = rpc:call(Node, heart, get_options, []),
    {error, {bad_options, Ls}} = rpc:call(Node, heart, set_options, [Ls]),
    {ok, [check_schedulers]} = rpc:call(Node, heart, get_options, []),

    receive after 3000 -> ok end, %% wait 3 secs

    ok = rpc:call(Node, heart, set_options, [[]]),
    none = rpc:call(Node, heart, get_options, []),
    stop_node(Node),
    ok.


%%% Removed as it may crash epmd/distribution in colourful
%%% ways. While we ARE finding out WHY, it would
%%% be nice for others to be able to run the kernel test suite
%%% without "exploding machines", so that's why I removed it for now.

%% Tests that the heart command does not get dropped when
%% set just before halt on very high I/O load..
dont_drop(Config) when is_list(Config) ->
    %%% Have to do it some times to make it happen...
    [ok,ok,ok,ok,ok,ok,ok,ok,ok,ok] = do_dont_drop(Config,10),
    ok.

do_dont_drop(_,0) -> [];
do_dont_drop(Config,N) ->
    %% Name of first slave node
    NN1 = atom_to_list(?MODULE) ++ "slave_1",
    %% Name of node started by heart on failure
    NN2 = atom_to_list(?MODULE) ++ "slave_2",
    %% Name of node started by heart on success
    NN3 = atom_to_list(?MODULE) ++ "slave_3",
    Host = hd(tl(string:tokens(atom_to_list(node()),"@"))),
    %% The initial heart command
    FirstCmd = erl() ++ name(NN2 ++ "@" ++ Host),
    %% Separated the parameters to start_node_run for clarity...
    Name = list_to_atom(NN1),
    Env = [{"HEART_COMMAND", FirstCmd}],
    Func = "start_heart_stress",
    Arg = NN3 ++ "@" ++ Host ++ " " ++
	filename:join(proplists:get_value(data_dir, Config), "simple_echo"),
    start_node_run(Name,Env,Func,Arg),
    case wait_for_any_of(list_to_atom(NN2 ++ "@" ++ Host),
	    list_to_atom(NN3 ++ "@" ++ Host)) of
	2 ->
	    [ok | do_dont_drop(Config,N-1)];
	_ ->
	    false
    end.

wait_for_any_of(N1,N2) ->
    wait_for_any_of(N1,N2,45).

wait_for_any_of(_N1,_N2,0) ->
    false;

wait_for_any_of(N1,N2,Times) ->
    receive after 1000 -> ok end,
    case net_adm:ping(N1) of
	pang ->
	    case net_adm:ping(N2) of
		pang ->
		    wait_for_any_of(N1,N2,Times - 1);
		pong ->
		    rpc:call(N2,init,stop,[]),
		    2
	    end;
	pong ->
	    rpc:call(N1,init,stop,[]),
	    1
    end.


%% Tests that heart kills the old erlang node before executing
%% heart command.
kill_pid(Config) when is_list(Config) ->
    ok = do_kill_pid(Config).

do_kill_pid(_Config) ->
    Name = ?UNIQ_NODE_NAME,
    Env = [{"HEART_COMMAND", "nickeNyfikenFarEttJobb"}],
    {ok,Node} = start_node_run(Name,Env,suicide_by_heart,[]),
    ok = wait_for_node(Node,15),
    erlang:monitor_node(Node, true),
    receive {nodedown,Node} -> ok
    after 30000 ->
	    false
    end.


heart_no_kill(suite) ->
    [];
heart_no_kill(doc) ->
    ["Tests that heart doesn't kill the old erlang node when ",
     "HEART_NO_KILL is set."];
heart_no_kill(Config) when is_list(Config) ->
    ok = do_no_kill(Config).

do_no_kill(_Config) ->
    Name = heart_test,
    {ok,Node} = start_node_run(Name,[],non_suicide_by_heart,[]),
    io:format("Node is ~p~n", [Node]),
    ok = wait_for_node(Node,15),
    io:format("wait_for_node is ~p~n", [ok]),
    erlang:monitor_node(Node, true),
    receive {nodedown,Node} -> false
    after 30000 ->
	    io:format("Node didn't die..\n"),
	    rpc:call(Node,init,stop,[]),
	    io:format("done init:stop..\n"),
	    ok
    end.

wait_for_node(_,0) ->
    false;
wait_for_node(Node,N) ->
    receive after 1000 -> ok end,
    case net_adm:ping(Node) of
	pong -> ok;
	pang -> wait_for_node(Node,N-1)
    end.

erl() ->	   
    case os:type() of
	{win32,_} -> "werl ";
	_ -> "erl "
    end.
    
name(Node) when is_list(Node) -> name(Node,[]);
name(Node) when is_atom(Node) -> name(atom_to_list(Node),[]).

name([$@|Node], Name) ->
    case lists:member($., Node) of
	true ->
	    "-name " ++ lists:reverse(Name);
	_ ->
	    "-sname " ++ lists:reverse(Name)
    end;
name([H|T], Name) ->
    name(T, [H|Name]).


enc(A) when is_atom(A) -> atom_to_list(A);
enc(A) when is_binary(A) -> binary_to_list(A);
enc(A) when is_list(A) -> A.

env_encode([]) -> [];
env_encode([{X,Y}|T]) ->
    "-env " ++ enc(X) ++ " \"" ++ enc(Y) ++ "\" " ++ env_encode(T).

%%%
%%% Starts a node and runs a function in this
%%% module.
%%% Name is the node name as either atom or string,
%%% Env is a list of Tuples containing name-value pairs.
%%% Function is the function to run in this module
%%% Argument is the argument(s) to send through erl -s
%%%
start_node_run(Name, Env, Function, Argument) -> 
    PA = filename:dirname(code:which(?MODULE)),
    Params = "-heart " ++ env_encode(Env) ++ " -pa " ++ PA ++
	" -s " ++
	enc(?MODULE) ++ " " ++ enc(Function) ++ " " ++
	enc(Argument),
    start_node(Name, Params).

start_node(Name, Param) ->
    test_server:start_node(Name, slave, [{args, Param}]).

stop_node(Node) ->
    test_server:stop_node(Node).


%%% This code is run in a slave node to ensure that 
%%% A heart command really gets set syncronously 
%%% and cannot get "dropped".

send_to(_,_,0) ->
    ok;
send_to(Port,D,N) ->
    Port ! {self(),{command,D}},
    send_to(Port,D,N-1).

receive_from(_,_,0) ->
    ok;

receive_from(Port,D,N) ->
    receive
	{Port, {data,{eol,_Data}}} ->
	    receive_from(Port,D,N-1);
	X ->
	    io:format("Got garbage ~p~n",[X])
    end.

mangle(PP) when is_list(PP) ->
    Port = open_port({spawn,PP},[{line,100}]),
    mangle(Port);

mangle(Port) ->
    send_to(Port, "ABCDEFGHIJ" ++ io_lib:nl(),1),
    receive_from(Port,"ABCDEFGHIJ",1),
    mangle(Port).



explode(0,_) ->
    ok;
explode(N,PP) ->
    spawn(?MODULE,mangle,[PP]),
    explode(N-1,PP).

start_heart_stress([NewName,PortProgram]) ->
    explode(10,atom_to_list(PortProgram)),
    NewCmd = erl() ++ name(NewName), 
    %%io:format("~p~n",[NewCmd]),
    receive
    after 10000 ->
	    heart:set_cmd(NewCmd),
	    halt()
    end.

suicide_by_heart() ->
    %%io:format("Suicide starting...~n"),
    open_port({spawn,"heart -ht 11 -pid "++os:getpid()},[{packet,2}]),
    receive X -> X end,
    %% Just hang and wait for heart to timeout
    receive
	{makaronipudding} ->
	    sallad
    end.

non_suicide_by_heart() ->
    P = open_port({spawn,"heart -ht 11 -pid "++os:getpid()},
                  [exit_status, {env, [{"HEART_NO_KILL", "TRUE"}]},
                   {packet,2}]),
    receive X -> X end,
    %% Just hang and wait for heart to timeout
    receive
	{P,{exit_status,_}} ->
	    ok
    after
	20000 ->
	    exit(timeout)
    end.


%% generate a module from binary
generate(Module, Attributes, FunStrings) ->
    FunForms = function_forms(FunStrings),
    Forms    = [
	{attribute,a(1),module,Module},
	{attribute,a(2),export,[FA || {FA,_} <- FunForms]}
    ] ++ [{attribute, a(3), A, V}|| {A, V} <- Attributes] ++
    [ Function || {_, Function} <- FunForms],
    {ok, Module, Bin} = compile:forms(Forms),
    Bin.

a(L) ->
    erl_anno:new(L).

function_forms([]) -> [];
function_forms([S|Ss]) ->
    {ok, Ts,_} = erl_scan:string(S),
    {ok, Form} = erl_parse:parse_form(Ts),
    Fun   = element(3, Form),
    Arity = element(4, Form),
    [{{Fun,Arity}, Form}|function_forms(Ss)].<|MERGE_RESOLUTION|>--- conflicted
+++ resolved
@@ -345,13 +345,7 @@
     ok.
 
 get_cmd(Config) when is_list(Config) ->
-<<<<<<< HEAD
     {ok, Node} = start_check(slave, ?UNIQ_NODE_NAME),
-    Cmd = "test",
-    ok  = rpc:call(Node, heart, set_cmd, [Cmd]),
-    {ok, Cmd} = rpc:call(Node, heart, get_cmd, []),
-=======
-    {ok, Node} = start_check(slave, heart_test),
 
     ShortCmd = "test",
     ok  = rpc:call(Node, heart, set_cmd, [ShortCmd]),
@@ -362,7 +356,6 @@
     ok  = rpc:call(Node, heart, set_cmd, [LongCmd]),
     {ok, LongCmd} = rpc:call(Node, heart, get_cmd, []),
 
->>>>>>> 05b1c13e
     stop_node(Node),
     ok.
 
