--- conflicted
+++ resolved
@@ -51,15 +51,10 @@
 all() -> 
     [get_arguments, get_argument, boot_var,
      many_restarts, restart_with_mode,
-<<<<<<< HEAD
-     get_plain_arguments, restart, stop_status, get_status, script_id,
+     get_plain_arguments, init_group_history_deadlock,
+     restart, stop_status, get_status, script_id,
      dot_erlang, unknown_module, {group, boot},
      dash_S, dash_extra, dash_run, dash_s].
-=======
-     get_plain_arguments, init_group_history_deadlock,
-     restart, stop_status, get_status, script_id,
-     dot_erlang, unknown_module, {group, boot}].
->>>>>>> ec91a1fa
 
 groups() -> 
     [{boot, [], [boot1, boot2]}].
