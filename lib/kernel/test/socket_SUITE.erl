%%
%% %CopyrightBegin%
%% 
%% Copyright Ericsson AB 2018-2024. All Rights Reserved.
%% 
%% Licensed under the Apache License, Version 2.0 (the "License");
%% you may not use this file except in compliance with the License.
%% You may obtain a copy of the License at
%%
%%     http://www.apache.org/licenses/LICENSE-2.0
%%
%% Unless required by applicable law or agreed to in writing, software
%% distributed under the License is distributed on an "AS IS" BASIS,
%% WITHOUT WARRANTIES OR CONDITIONS OF ANY KIND, either express or implied.
%% See the License for the specific language governing permissions and
%% limitations under the License.
%% 
%% %CopyrightEnd%
%%

%% There are some environment variables that can be used to "manipulate"
%% the test suite: 
%%
%% Variable that controls which 'groups' are to run (with default values)
%%
%%         ESOCK_TEST_REG:         include
%%         ESOCK_TEST_MON:         include
%%         ESOCK_TEST_IOCTL:       include
%%         ESOCK_TEST_SOCK_CLOSE:  include
%%         ESOCK_TEST_TICKETS:     include
%%
%% Variable that controls "verbosity" of the test case(s):
%%
%%         ESOCK_TEST_QUIET: true (default) | false
%%

%% Run the entire test suite: 
%% ts:run(kernel, socket_SUITE, [batch]).
%%
%% Run a specific group:
%% ts:run(kernel, socket_SUITE, {group, foo}, [batch]).
%%
%% Run a specific test case:
%% ts:run(kernel, socket_SUITE, foo, [batch]).
%%
%% (cd /mnt/c/$LOCAL_TESTS/26/kernel_test/ && $ERL_TOP/bin/win32/erl.exe -sname kernel-26-tester -pa c:$LOCAL_TESTS/26/test_server)
%% application:set_env(kernel, test_inet_backends, true).
%% S = fun() -> ts:run(kernel, socket_SUITE, [batch]) end.
%% S = fun(SUITE) -> ts:run(kernel, SUITE, [batch]) end.
%% S = fun() -> ct:run_test([{suite, socket_SUITE}]) end.
%% S = fun(SUITE) -> ct:run_test([{suite, SUITE}]) end.
%% G = fun(GROUP) -> ts:run(kernel, socket_SUITE, {group, GROUP}, [batch]) end.
%% G = fun(SUITE, GROUP) -> ts:run(kernel, SUITE, {group, GROUP}, [batch]) end.
%% G = fun(GROUP) -> ct:run_test([{suite, socket_SUITE}, {group, GROUP}]) end.
%% G = fun(SUITE, GROUP) -> ct:run_test([{suite, SUITE}, {group, GROUP}]) end.
%% T = fun(TC) -> ts:run(kernel, socket_SUITE, TC, [batch]) end.
%% T = fun(TC) -> ct:run_test([{suite, socket_SUITE}, {testcase, TC}]) end.
%% T = fun(S, TC) -> ct:run_test([{suite, S}, {testcase, TC}]) end.
%% T = fun(S, G, TC) -> ct:run_test([{suite, S}, {group, G}, {testcase, TC}]) end.
%%
%% Some official info about AF_UNIX
%% https://devblogs.microsoft.com/commandline/windowswsl-interop-with-af_unix/



-module(socket_SUITE).

-include_lib("common_test/include/ct.hrl").
-include_lib("common_test/include/ct_event.hrl").
-include("socket_test_evaluator.hrl").
-include("kernel_test_lib.hrl").

%% Suite exports
-export([suite/0, all/0, groups/0]).
-export([init_per_suite/1,    end_per_suite/1,
         init_per_group/2,    end_per_group/2,
         init_per_testcase/2, end_per_testcase/2]).

%% Test cases
-export([
         %% Socket Registry
         reg_s_single_open_and_close_and_count/1,
         reg_s_optional_open_and_close_and_count/1,


         %% Socket Monitor
         monitor_simple_open_and_close/1,
	 monitor_simple_open_and_exit/1,
	 monitor_simple_open_and_demon_and_close/1,
	 monitor_open_and_close_multi_socks/1,
	 monitor_open_and_exit_multi_socks/1,
	 monitor_open_and_demon_and_close_multi_socks/1,
	 monitor_open_and_close_multi_mon/1,
	 monitor_open_and_exit_multi_mon/1,
	 monitor_open_and_close_multi_socks_and_mon/1,
	 monitor_open_and_exit_multi_socks_and_mon/1,
	 monitor_closed_socket/1,

         %% *** Socket Closure ***
         sc_cpe_socket_cleanup_tcp4/1,
         sc_cpe_socket_cleanup_tcp6/1,
         sc_cpe_socket_cleanup_tcpL/1,
         sc_cpe_socket_cleanup_udp4/1,
         sc_cpe_socket_cleanup_udp6/1,
         sc_cpe_socket_cleanup_udpL/1,

         sc_lc_recv_response_tcp4/1,
         sc_lc_recv_response_tcp6/1,
         sc_lc_recv_response_tcpL/1,
         sc_lc_recvfrom_response_udp4/1,
         sc_lc_recvfrom_response_udp6/1,
         sc_lc_recvfrom_response_udpL/1,
         sc_lc_recvmsg_response_tcp4/1,
         sc_lc_recvmsg_response_tcp6/1,
         sc_lc_recvmsg_response_tcpL/1,
         sc_lc_recvmsg_response_udp4/1,
         sc_lc_recvmsg_response_udp6/1,
         sc_lc_recvmsg_response_udpL/1,
         sc_lc_acceptor_response_tcp4/1,
         sc_lc_acceptor_response_tcp6/1,
         sc_lc_acceptor_response_tcpL/1,

         sc_rc_recv_response_tcp4/1,
         sc_rc_recv_response_tcp6/1,
         sc_rc_recv_response_tcpL/1,
         sc_rc_recvmsg_response_tcp4/1,
         sc_rc_recvmsg_response_tcp6/1,
         sc_rc_recvmsg_response_tcpL/1,

         sc_rs_recv_send_shutdown_receive_tcp4/1,
         sc_rs_recv_send_shutdown_receive_tcp6/1,
         sc_rs_recv_send_shutdown_receive_tcpL/1,
         sc_rs_recvmsg_send_shutdown_receive_tcp4/1,
         sc_rs_recvmsg_send_shutdown_receive_tcp6/1,
         sc_rs_recvmsg_send_shutdown_receive_tcpL/1,

         %% Socket IOCTL simple
         ioctl_simple1/1,
         ioctl_simple2/1,
         ioctl_nread/1,
         %% Socket IOCTL get requests
         ioctl_get_gifname/1,
         ioctl_get_gifindex/1,
         ioctl_get_gifaddr/1,
         ioctl_get_gifdstaddr/1,
         ioctl_get_gifbrdaddr/1,
         ioctl_get_gifnetmask/1,
         ioctl_get_gifmtu/1,
         ioctl_get_gifhwaddr/1,
         ioctl_get_giftxqlen/1,
         ioctl_get_gifflags/1,
         ioctl_get_gifmap/1,
         ioctl_tcp_info/1,
         %% ioctl_set_requests/1,

         %% Tickets
         otp16359_maccept_tcp4/1,
         otp16359_maccept_tcp6/1,
         otp16359_maccept_tcpL/1,
         otp18240_accept_mon_leak_tcp4/1,
         otp18240_accept_mon_leak_tcp6/1,
         otp18635/1,
         otp19063/1,
         otp19251/1
        ]).


%% Internal exports
%% -export([]).


%%%%%%%%%%%%%%%%%%%%%%%%%%%%%%%%%%%%%%%%%%%%%%%%%%%%%%%%%%%%%%%%%%%%%%%%%

-define(SLIB,       socket_test_lib).
-define(KLIB,       kernel_test_lib).
-define(LOGGER,     socket_test_logger).

-define(DATA,       <<"HOPPSAN">>). % Temporary
-define(FAIL(R),    exit(R)).


%%%%%%%%%%%%%%%%%%%%%%%%%%%%%%%%%%%%%%%%%%%%%%%%%%%%%%%%%%%%%%%%%%%%%%%%%

suite() ->
    [{ct_hooks, [ts_install_cth]},
     {timetrap, {minutes,1}}].

all() -> 
    Groups = [{reg,          "ESOCK_TEST_REG",        include},
              {monitor,      "ESOCK_TEST_MON",        include},
              {ioctl,        "ESOCK_TEST_IOCTL",      include},
	      {socket_close, "ESOCK_TEST_SOCK_CLOSE", include},
	      {tickets,      "ESOCK_TEST_TICKETS",    include}],
    [use_group(Group, Env, Default) || {Group, Env, Default} <- Groups].

use_group(_Group, undefined, exclude) ->
    [];
use_group(Group, undefined, _Default) ->
    [{group, Group}];
use_group(Group, Env, Default) ->
	case os:getenv(Env) of
	    false when (Default =:= include) ->
		[{group, Group}];
	    false ->
		[];
	    Val ->
		case list_to_atom(string:to_lower(Val)) of
		    Use when (Use =:= include) orelse 
			     (Use =:= enable) orelse 
			     (Use =:= true) ->
			[{group, Group}];
		    _ ->
			[]
		end
	end.
    

groups() -> 
    [{reg,                         [], reg_simple_cases()},

     {monitor,                     [], monitor_cases()},

     {socket_close,                [], socket_close_cases()},
     {sc_ctrl_proc_exit,           [], sc_cp_exit_cases()},
     {sc_local_close,              [], sc_lc_cases()},
     {sc_remote_close,             [], sc_rc_cases()},
     {sc_remote_shutdown,          [], sc_rs_cases()},

     {ioctl,                       [], ioctl_cases()},
     {ioctl_simple,                [], ioctl_simple_cases()},
     {ioctl_get,                   [], ioctl_get_cases()},
     {ioctl_set,                   [], ioctl_set_cases()},

     %% Ticket groups
     {tickets,                     [], tickets_cases()},
     {otp16359,                    [], otp16359_cases()},
     {otp18240,                    [], otp18240_cases()}
    ].
     
%% Socket Registry "simple" test cases
reg_simple_cases() ->
    [
     reg_s_single_open_and_close_and_count,
     reg_s_optional_open_and_close_and_count
    ].


%% Socket monitor test cases
monitor_cases() ->
    [
     monitor_simple_open_and_close,
     monitor_simple_open_and_exit,
     monitor_simple_open_and_demon_and_close,
     monitor_open_and_close_multi_socks,
     monitor_open_and_exit_multi_socks,
     monitor_open_and_demon_and_close_multi_socks,
     monitor_open_and_close_multi_mon,
     monitor_open_and_exit_multi_mon,
     monitor_open_and_close_multi_socks_and_mon,
     monitor_open_and_exit_multi_socks_and_mon,
     monitor_closed_socket
    ].


%% These cases tests what happens when the socket is closed/shutdown,
%% locally or remotely.
socket_close_cases() ->
    [
     {group, sc_ctrl_proc_exit},
     {group, sc_local_close},
     {group, sc_remote_close},
     {group, sc_remote_shutdown}
    ].

%% These cases are all about socket cleanup after the controlling process
%% exits *without* explicitly calling socket:close/1.
sc_cp_exit_cases() ->
    [
     sc_cpe_socket_cleanup_tcp4,
     sc_cpe_socket_cleanup_tcp6,
     sc_cpe_socket_cleanup_tcpL,
     sc_cpe_socket_cleanup_udp4,
     sc_cpe_socket_cleanup_udp6,
     sc_cpe_socket_cleanup_udpL
    ].

%% These cases tests what happens when the socket is closed locally.
sc_lc_cases() ->
    [
     sc_lc_recv_response_tcp4,
     sc_lc_recv_response_tcp6,
     sc_lc_recv_response_tcpL,

     sc_lc_recvfrom_response_udp4,
     sc_lc_recvfrom_response_udp6,
     sc_lc_recvfrom_response_udpL,

     sc_lc_recvmsg_response_tcp4,
     sc_lc_recvmsg_response_tcp6,
     sc_lc_recvmsg_response_tcpL,
     sc_lc_recvmsg_response_udp4,
     sc_lc_recvmsg_response_udp6,
     sc_lc_recvmsg_response_udpL,

     sc_lc_acceptor_response_tcp4,
     sc_lc_acceptor_response_tcp6,
     sc_lc_acceptor_response_tcpL
    ].

%% These cases tests what happens when the socket is closed remotely.
sc_rc_cases() ->
    [
     sc_rc_recv_response_tcp4,
     sc_rc_recv_response_tcp6,
     sc_rc_recv_response_tcpL,

     sc_rc_recvmsg_response_tcp4,
     sc_rc_recvmsg_response_tcp6,
     sc_rc_recvmsg_response_tcpL
    ].

%% These cases tests what happens when the socket is shutdown/closed remotely
%% after writing and reading is ongoing.
sc_rs_cases() ->
    [
     sc_rs_recv_send_shutdown_receive_tcp4,
     sc_rs_recv_send_shutdown_receive_tcp6,
     sc_rs_recv_send_shutdown_receive_tcpL,

     sc_rs_recvmsg_send_shutdown_receive_tcp4,
     sc_rs_recvmsg_send_shutdown_receive_tcp6,
     sc_rs_recvmsg_send_shutdown_receive_tcpL
    ].


ioctl_cases() ->
    [
     {group, ioctl_simple},
     {group, ioctl_get},
     {group, ioctl_set}
    ].


ioctl_simple_cases() ->
    [
     ioctl_simple1,
     ioctl_simple2,
     ioctl_nread
    ].


ioctl_get_cases() ->
    [
     ioctl_get_gifname,
     ioctl_get_gifindex,
     ioctl_get_gifaddr,
     ioctl_get_gifdstaddr,
     ioctl_get_gifbrdaddr,
     ioctl_get_gifnetmask,
     ioctl_get_gifmtu,
     ioctl_get_gifhwaddr,
     ioctl_get_giftxqlen,
     ioctl_get_gifflags,
     ioctl_get_gifmap,
     ioctl_tcp_info
    ].


ioctl_set_cases() ->
    [
    ].


tickets_cases() ->
    [
     {group, otp16359},
     {group, otp18240},
     otp18635,
     otp19063,
     otp19251
    ].

otp16359_cases() ->
    [
     otp16359_maccept_tcp4,
     otp16359_maccept_tcp6,
     otp16359_maccept_tcpL
    ].


otp18240_cases() ->
    [
     otp18240_accept_mon_leak_tcp4,
     otp18240_accept_mon_leak_tcp6
    ].


%%%%%%%%%%%%%%%%%%%%%%%%%%%%%%%%%%%%%%%%%%%%%%%%%%%%%%%%%%%%%%%%%%%%%%%%%

init_per_suite(Config0) ->
    ?P("init_per_suite -> entry with"
       "~n      Config: ~p"
       "~n      Nodes:  ~p", [Config0, erlang:nodes()]),
    
    try socket:info() of
        #{} ->
            case ?KLIB:init_per_suite(Config0) of
                {skip, _} = SKIP ->
                    SKIP;

                Config1 when is_list(Config1) ->

                    ?P("init_per_suite -> end when "
                       "~n      Config: ~p", [Config1]),

                    ?ENSURE_NOT_DOG_SLOW(Config1, 15),

                    %% We need a monitor on this node also
                    kernel_test_sys_monitor:start(),

                    socket:use_registry(false),
                    case quiet_mode(Config1) of
                        default ->
                            case ?LOGGER:start() of
                                ok ->
                                    Config1;
                                {error, Reason} ->
                                    ?P("init_per_suite -> "
                                       "Failed starting logger"
                                       "~n   Reason: ~p"
                                       "~n", [Reason]),
                                    {skip, "Failed starting logger"}
                            end;
                        Quiet ->
                            case ?LOGGER:start(Quiet) of
                                ok ->
                                    [{esock_test_quiet, Quiet} | Config1];
                                {error, Reason} ->
                                    ?P("init_per_suite -> "
                                       "Failed starting logger"
                                       "~n   Reason: ~p"
                                       "~n", [Reason]),
                                    {skip, "Failed starting logger"}
                            end
                    end
            end
    catch
        error : notsup ->
            {skip, "esock not supported"};
        error : undef ->
            {skip, "esock not configured"}
    end.

end_per_suite(Config0) ->

    ?P("end_per_suite -> entry with"
       "~n      Config: ~p"
       "~n      Nodes:  ~p", [Config0, erlang:nodes()]),

    %% Stop the local monitor
    kernel_test_sys_monitor:stop(),

    (catch ?LOGGER:stop()),

    Config1 = ?KLIB:end_per_suite(Config0),

    ?P("end_per_suite -> "
       "~n      Nodes: ~p", [erlang:nodes()]),

    Config1.


init_per_group(GroupName, Config)
  when (GroupName =:= sc_remote_close) orelse
       (GroupName =:= sc_remote_shutdown) ->
    io:format("init_per_group(~w) -> entry with"
              "~n   Config: ~p"
              "~n", [GroupName, Config]),
    %% Maybe we should skip the entire suite for this platform,
    %% but for now we just skip these groups, which seem to 
    %% have problems (node start).
    %% As stated elsewhere, its not really Fedora 16, but 
    %% the *really* slow VM that is the issue.
    try is_old_fedora16() of
        ok ->
            Config
    catch
        throw:{skip, _} = SKIP ->
            SKIP
    end;
init_per_group(GroupName, Config)
  when (GroupName =:= ioctl) ->
    io:format("init_per_group(~w) -> entry with"
              "~n   Config:"
              "~n      ~p"
              "~nwhen"
              "~n   Supported IOCtl Requests: "
              "~n~s"
              "~n   Supported IOCtl Flags: "
              "~n~s"
              "~n", [GroupName, Config,
                     format_ioctls(socket:supports(ioctl_requests), 6),
                     format_ioctls(socket:supports(ioctl_flags), 6)]),
    Config;
init_per_group(_GroupName, Config) ->
    Config.

end_per_group(_GroupName, Config) ->
    Config.

format_ioctls(Reqs, PrefixSz) ->
    Max = format_ioctls_max(Reqs),
    format_ioctls(Reqs, string:pad("", PrefixSz), Max).

format_ioctls_max(Reqs) ->
    format_ioctls_max(Reqs, 0).

format_ioctls_max([], Max) ->
    Max;
format_ioctls_max([{Req, _}|Reqs], Max) when is_atom(Req) ->
    ReqStr = atom_to_list(Req),
    case length(ReqStr)+1 of
        NewMax when (NewMax > Max) ->
            format_ioctls_max(Reqs, NewMax);
        _ ->
            format_ioctls_max(Reqs, Max)
    end.

format_ioctls(IOCtls, Prefix, Max) ->
    format_ioctls(IOCtls, Prefix, Max, []).

format_ioctls([], _Prefix, _Max, Acc) ->
    lists:flatten(lists:reverse(Acc));
format_ioctls([{Key, Sup}|IOCtls], Prefix, Max, Acc) ->
    format_ioctls(IOCtls, Prefix, Max,
                  [format_ioctl(Key, Sup, Prefix, Max) | Acc]).

format_ioctl(Key, Sup, Prefix, Max) ->
    KeyStr  = io_lib:format("~w:", [Key]),
    KeyStr2 = lists:flatten(string:pad(KeyStr, Max, trailing, " ")),
    lists:flatten(io_lib:format("~s~s ~w~n", [Prefix, KeyStr2, Sup])).


init_per_testcase(_TC, Config) ->
    io:format("init_per_testcase(~w) -> entry with"
              "~n   Config: ~p"
              "~n", [_TC, Config]),
    Config.

end_per_testcase(_TC, Config) ->
    Config.


quiet_mode(Config) ->
    case lists:keysearch(esock_test_quiet, 1, Config) of
        {value, {esock_test_quiet, Quiet}} ->
            Quiet;
        false ->
            case os:getenv("ESOCK_TEST_QUIET") of
                "true"  -> true;
                "false" -> false;
                _       -> default
            end
    end.


%%%%%%%%%%%%%%%%%%%%%%%%%%%%%%%%%%%%%%%%%%%%%%%%%%%%%%%%%%%%%%%%%%%%%%%%%
%%%%%%%%%%%%%%%%%%%%%%%%%%%%%%%%%%%%%%%%%%%%%%%%%%%%%%%%%%%%%%%%%%%%%%%%%
%%                                                                     %%
%%                             REGISTRY                                %%
%%                                                                     %%
%%%%%%%%%%%%%%%%%%%%%%%%%%%%%%%%%%%%%%%%%%%%%%%%%%%%%%%%%%%%%%%%%%%%%%%%%
%%%%%%%%%%%%%%%%%%%%%%%%%%%%%%%%%%%%%%%%%%%%%%%%%%%%%%%%%%%%%%%%%%%%%%%%%

%%%%%%%%%%%%%%%%%%%%%%%%%%%%%%%%%%%%%%%%%%%%%%%%%%%%%%%%%%%%%%%%%%%%%%%%%
%% We create a bunch of different sockets and ensure that the registry
%% has the correct info.

reg_s_single_open_and_close_and_count(_Config) when is_list(_Config) ->
    ?TT(?SECS(10)),
    tc_try(reg_s_single_open_and_close_and_count,
           fun() ->
                   ok = reg_s_single_open_and_close_and_count()
           end).


reg_s_single_open_and_close_and_count() ->
    socket:use_registry(true),

    {OS, _} = os:type(),

    %% We may have some sockets already existing.
    %% Make sure we dont count them when we test.
    Existing = socket:which_sockets(),
    N = length(Existing),
    SupportsIPV6 =
        case (catch has_support_ipv6()) of
            ok ->
                true;
            _ ->
                false
        end,
    SupportsLOCAL =
        case (catch has_support_unix_domain_socket()) of
            ok ->
                true;
            _ ->
                false
        end,
    SupportsSCTP =
        case (catch has_support_sctp()) of
            ok ->
                true;
            _ ->
                false
        end,
    InitSockInfos =
        [
         {inet, stream, tcp},
         {inet, dgram,  udp}
        ] ++
        case SupportsIPV6 of
            true ->
                [
                 {inet6, stream, tcp},
                 {inet6, dgram,  udp}
                ];
            false ->
                []
        end ++
        case SupportsLOCAL of
            true when (OS =/= win32) ->
                [
                 {local, stream, default},
                 {local, dgram,  default}
                ];
            true ->
                [
                 {local, stream, default}
                ];
            false ->
                []
        end ++
        [
         {inet, stream, tcp},
         {inet, dgram,  udp}
        ] ++
        case SupportsSCTP of
            true ->
                %% On some platforms this is not enough,
                %% we need to actually check this "by doing it"...
                ?P("test open sctp socket"),
                case socket:open(inet,
                                 seqpacket,
                                 sctp,
                                 #{use_registry => false}) of
                    {ok, S} ->
                        ?P("test open sctp socket: success"),
                        (catch socket:close(S)),
                        [
                         {inet, seqpacket, sctp},
                         {inet, seqpacket, sctp}
                        ];
                    {error, _} ->
                        ?P("test open sctp socket: failed"),
                        []
                end;
            false ->
                []
        end ++
        [
         {inet, stream, tcp},
         {inet, dgram,  udp}
        ] ++
        case SupportsSCTP andalso SupportsIPV6 of
            true ->
                %% On some platforms this is not enough,
                %% we need to actually check this "by doing it"...
                ?P("test open sctp socket"),
                case socket:open(inet6,
                                 seqpacket,
                                 sctp,
                                 #{use_registry => false}) of
                    {ok, S6} ->
                        ?P("test open sctp socket: success"),
                        (catch socket:close(S6)),
                        [
                         {inet6, seqpacket, sctp},
                         {inet6, seqpacket, sctp}
                        ];
                    {error, _} ->
                        ?P("test open sctp socket: failed"),
                        []
                end;
            false ->
                []
        end,

    i("open sockets"),
    Socks =
        [fun({Domain, Type, Proto}) ->
                 i("open socket: ~w, ~w, ~w", [Domain, Type, Proto]),
                 {ok, Sock} = socket:open(Domain, Type, Proto),
                 Sock
         end(InitSockInfo) || InitSockInfo <- InitSockInfos],

    ?SLEEP(1000),


    %% **** Total Number Of Sockets ****

    NumSocks1 = N + length(Socks),
    NumberOf1 = socket:number_of(),

    i("verify (total) number of sockets(1): ~w, ~w",
      [NumSocks1, NumberOf1]),
    case (NumSocks1 =:= NumberOf1) of
        true ->
            ok;
        false ->
            reg_si_fail(wrong_number_of_sockets1, {NumSocks1, NumberOf1})
    end,


    %% **** Number Of IPv4 TCP Sockets ****

    %% inet, stream, tcp
    SiNumTCP = reg_si_num(InitSockInfos, inet, stream, tcp),
    SrNumTCP = reg_sr_num(Existing, inet, stream, tcp),

    i("verify number of IPv4 TCP sockets: ~w, ~w", [SiNumTCP, SrNumTCP]),
    case (SiNumTCP =:= SrNumTCP) of
        true ->
            ok;
        false ->
            reg_si_fail(wrong_number_of_ipv4_tcp_sockets, {SiNumTCP, SrNumTCP})
    end,


    %% **** Number Of IPv4 UDP Sockets ****

    %% inet, dgram, udp
    SiNumUDP = reg_si_num(InitSockInfos, inet, dgram, udp),
    SrNumUDP = reg_sr_num(Existing, inet, dgram, udp),

    i("verify number of IPv4 UDP sockets: ~w, ~w", [SiNumUDP, SrNumUDP]),
    case (SiNumUDP =:= SrNumUDP) of
        true ->
            ok;
        false ->
            exit({wrong_number_of_ipv4_udp_sockets, SiNumUDP, SrNumUDP})
    end,


    %% **** Number Of IPv4 SCTP Sockets ****

    %% inet, seqpacket, sctp
    SiNumSCTP = reg_si_num(InitSockInfos, inet, seqpacket, sctp),
    SrNumSCTP = reg_sr_num(Existing, inet, seqpacket, sctp),

    i("verify number of IPv4 SCTP sockets: ~w, ~w", [SiNumSCTP, SrNumSCTP]),
    case (SiNumSCTP =:= SrNumSCTP) of
        true ->
            ok;
        false ->
            reg_si_fail(wrong_number_of_sctp_sockets, {SiNumSCTP, SrNumSCTP})
    end,


    %% **** Number Of IPv4 Sockets ****

    %% inet
    SiNumINET = reg_si_num(InitSockInfos, inet),
    SrNumINET = reg_sr_num(Existing, inet),

    i("verify number of IPv4 sockets: ~w, ~w", [SiNumINET, SrNumINET]),
    case (SiNumINET =:= SrNumINET) of
        true ->
            ok;
        false ->
            reg_si_fail(wrong_number_of_ipv4_sockets, {SiNumINET, SrNumINET})
    end,


    %% **** Number Of IPv6 Sockets ****

    %% inet6
    SiNumINET6 = reg_si_num(InitSockInfos, inet6),
    SrNumINET6 = reg_sr_num(Existing, inet6),

    i("verify number of IPv6 sockets: ~w, ~w", [SiNumINET6, SrNumINET6]),
    case (SiNumINET6 =:= SrNumINET6) of
        true ->
            ok;
        false ->
            reg_si_fail(wrong_number_of_ipv6_sockets, {SiNumINET6, SrNumINET6})
    end,


    %% **** Number Of Unix Domain Sockets Sockets ****

    %% local
    SiNumLOCAL = reg_si_num(InitSockInfos, local),
    SrNumLOCAL = reg_sr_num(Existing, local),

    i("verify number of Unix Domain Sockets sockets: ~w, ~w",
      [SiNumLOCAL, SrNumLOCAL]),
    case (SiNumLOCAL =:= SrNumLOCAL) of
        true ->
            ok;
        false ->
            reg_si_fail(wrong_number_of_local_sockets, {SiNumLOCAL, SrNumLOCAL})
    end,


    %% **** Close *all* Sockets then verify Number Of Sockets ****

    i("close sockets"),
    lists:foreach(fun(S) ->
                          i("close socket"),                          
                          ok = socket:close(S)
                  end, Socks),

    ?SLEEP(1000),

    NumberOf2 = socket:number_of(),

    i("verify number of sockets(2): ~w, ~w", [N, NumberOf2]),
    case (N =:= NumberOf2) of
        true ->
            ok;
        false ->
            reg_si_fail(wrong_number_of_sockets2, {N, NumberOf2})
    end,


    i("verify owner sockets (none)", []),
    Expected1 = [],
    case socket:which_sockets(self()) of
        Expected1 ->
            ok;
        Unexpected1 ->
            reg_si_fail(wrong_sockets_own1, {Expected1, Unexpected1})
    end,

    i("create some sockets", []),
    OwnSockets = lists:sort(
                   [fun({D, T})->
                            i("create ~w:~w socket", [D, T]),
                            {ok, OSocks} = socket:open(D, T, default),
                            OSocks
                    end(SockInfo) || SockInfo <-
                                         [{inet, dgram},
                                          {inet, dgram},
                                          {inet, stream},
                                          {inet, stream}]]),

    i("verify owner sockets (~w)", [length(OwnSockets)]),
    case lists:sort(socket:which_sockets(self())) of
        OwnSockets ->
            ok;
        Unexpected2 ->
            reg_si_fail(wrong_sockets_own2, {OwnSockets, Unexpected2})
    end,

    i("close (own) sockets"),
    lists:foreach(fun(S) ->
                          i("close socket"),                          
                          ok = socket:close(S)
                  end, OwnSockets),
    ?SLEEP(1000),

    i("verify number of sockets(2) (again)"),
    NumberOf2 = socket:number_of(),

    i("verify pre-existing sockets(2)", []),
    case socket:which_sockets() of
        Existing ->
            ok;
        OtherSockets ->
            reg_si_fail(wrong_sockets2, {Existing, OtherSockets})
    end,

    socket:use_registry(false),
    ok.


reg_si_fail(Reason, Extra) ->
    socket:use_registry(false),
    exit({Reason, Extra}).

reg_si_num(SocksInfo, Domain)
  when ((Domain =:= inet) orelse (Domain =:= inet6) orelse (Domain =:= local)) ->
    reg_si_num(SocksInfo, Domain, undefined, undefined);
reg_si_num(SocksInfo, Type)
  when ((Type =:= stream) orelse (Type =:= dgram) orelse (Type =:= seqpacket)) ->
    reg_si_num(SocksInfo, undefined, Type, undefined);
reg_si_num(SocksInfo, Proto)
  when ((Proto =:= sctp) orelse (Proto =:= tcp) orelse (Proto =:= udp)) ->
    reg_si_num(SocksInfo, undefined, undefined, Proto).

reg_si_num(SocksInfo, Domain, undefined, undefined) ->
    F = fun({D, _T, _P}) when (D =:= Domain) -> true;
           (_) -> false
        end,
    reg_si_num2(F, SocksInfo);
reg_si_num(SocksInfo, undefined, Type, undefined) ->
    F = fun({_D, T, _P}) when (T =:= Type) -> true;
           (_) -> false
        end,
    reg_si_num2(F, SocksInfo);
reg_si_num(SocksInfo, undefined, undefined, Proto) ->
    F = fun({_D, _T, P}) when (P =:= Proto) -> true;
           (_) -> false
        end,
    reg_si_num2(F, SocksInfo);
reg_si_num(SocksInfo, Domain, Type, Proto) ->
    F = fun({D, T, P}) when (D =:= Domain) andalso
                            (T =:= Type) andalso
                            (P =:= Proto) ->
                true;
           (_) ->
                false
        end,
    reg_si_num2(F, SocksInfo).

reg_si_num2(F, SocksInfo) ->
    length(lists:filter(F, SocksInfo)).


reg_sr_num(Existing, Domain)
  when ((Domain =:= inet) orelse (Domain =:= inet6)) ->
    length(socket:which_sockets(Domain) -- Existing);
reg_sr_num(Existing, Domain)
  when (Domain =:= local) ->
    reg_sr_num(Existing, Domain, undefined, undefined);
reg_sr_num(Existing, Type)
  when ((Type =:= stream) orelse (Type =:= dgram) orelse (Type =:= seqpacket)) ->
    length(socket:which_sockets(Type) -- Existing);
reg_sr_num(Existing, Proto)
  when ((Proto =:= sctp) orelse (Proto =:= tcp) orelse (Proto =:= udp)) ->
    length(socket:which_sockets(Proto) -- Existing).

reg_sr_num(Existing, Domain, undefined, undefined) ->
    F = fun(#{domain := D}) when (D =:= Domain) ->
                true;
           (_X) ->
                false
        end,
    reg_sr_num2(Existing, F);
reg_sr_num(Existing, Domain, Type, Proto) ->
    F = fun(#{domain   := D,
              type     := T,
              protocol := P}) when (D =:= Domain) andalso
                                   (T =:= Type) andalso
                                   (P =:= Proto) ->
                true;
           (_X) ->
                %% i("reg_sr_num -> not counting: "
                %%   "~n   ~p", [_X]),
                false
        end,
    reg_sr_num2(Existing, F).

reg_sr_num2(Existing, F) ->
    length(socket:which_sockets(F) -- Existing).



%%%%%%%%%%%%%%%%%%%%%%%%%%%%%%%%%%%%%%%%%%%%%%%%%%%%%%%%%%%%%%%%%%%%%%%%%
%% We create a bunch of different sockets and ensure that the registry
%% has the correct info.

reg_s_optional_open_and_close_and_count(_Config) when is_list(_Config) ->
    ?TT(?SECS(10)),
    tc_try(reg_s_optional_open_and_close_and_count,
           fun() ->
                   ok = reg_s_optional_open_and_close_and_count()
           end).


reg_s_optional_open_and_close_and_count() ->
    i("Make sure use of socket registry is enabled (regardless of default)"),
    socket:use_registry(true),
    #{use_registry := true} = socket:info(),

    i("get current socket base count"),
    Base = socket:number_of(),

    i("create a socket and ensure its counted"),
    {ok, S1} = socket:open(inet, dgram, udp),
    Base1 = Base + 1,
    case socket:number_of() of
        Base1 ->
            ok;
        Invalid1 -> 
            exit({wrong_number_of_sockets1, Invalid1, Base + 1})
    end,
    i("close the socket and ensure its counted (back to base)"),
    ok = socket:close(S1),
    case socket:number_of() of
        Base ->
            ok;
        Invalid2 -> 
            exit({wrong_number_of_sockets2, Invalid2, Base})
    end,

    i("create a socket with use_registry explicitly off "
      "and ensure its not counted"),
    {ok, S2} = socket:open(inet, dgram, udp, #{use_registry => false}),
    case socket:number_of() of
        Base ->
            ok;
        Invalid3 -> 
            exit({wrong_number_of_sockets3, Invalid3, Base})
    end,
    i("close the socket and ensure its not counted"),
    ok = socket:close(S2),
    case socket:number_of() of
        Base ->
            ok;
        Invalid4 -> 
            exit({wrong_number_of_sockets4, Invalid4, Base})
    end,

    i("Globally disable use of registry"),
    socket:use_registry(false),
    #{use_registry := false} = socket:info(),
    i("create a socket and ensure its not counted"),
    {ok, S3} = socket:open(inet, dgram, udp),
    case socket:number_of() of
        Base ->
            ok;
        Invalid5 -> 
            exit({wrong_number_of_sockets5, Invalid5, Base})
    end,
    i("close the socket and ensure its not counted"),
    ok = socket:close(S3),
    case socket:number_of() of
        Base ->
            ok;
        Invalid6 -> 
            exit({wrong_number_of_sockets6, Invalid6, Base})
    end,

    i("create a socket with use_registry explicitly on "
      "and ensure its counted"),
    {ok, S4} = socket:open(inet, dgram, udp, #{use_registry => true}),
    case socket:number_of() of
        Base1 ->
            ok;
        Invalid7 -> 
            exit({wrong_number_of_sockets7, Invalid7, Base + 1})
    end,
    i("close the socket and ensure counted (back to base)"),
    ok = socket:close(S4),
    case socket:number_of() of
        Base ->
            ok;
        Invalid8 -> 
            exit({wrong_number_of_sockets8, Invalid8, Base})
    end,

    socket:use_registry(false),
    i("done"),
    ok.



%%%%%%%%%%%%%%%%%%%%%%%%%%%%%%%%%%%%%%%%%%%%%%%%%%%%%%%%%%%%%%%%%%%%%%%%%
%%%%%%%%%%%%%%%%%%%%%%%%%%%%%%%%%%%%%%%%%%%%%%%%%%%%%%%%%%%%%%%%%%%%%%%%%
%%                                                                     %%
%%                       SOCKET MONITOR                                %%
%%                                                                     %%
%%%%%%%%%%%%%%%%%%%%%%%%%%%%%%%%%%%%%%%%%%%%%%%%%%%%%%%%%%%%%%%%%%%%%%%%%
%%%%%%%%%%%%%%%%%%%%%%%%%%%%%%%%%%%%%%%%%%%%%%%%%%%%%%%%%%%%%%%%%%%%%%%%%

%%%%%%%%%%%%%%%%%%%%%%%%%%%%%%%%%%%%%%%%%%%%%%%%%%%%%%%%%%%%%%%%%%%%%%%%%
%% Create one socket, monitor from a different process then close socket.
%% The process that did the monitor shall receive a socket DOWN.

monitor_simple_open_and_close(_Config) when is_list(_Config) ->
    ?TT(?SECS(10)),
    tc_try(monitor_simple_open_and_close,
           fun() ->
		   InitState = #{domain   => inet,
                                 type     => stream,
                                 protocol => tcp},
                   ok = mon_simple_open_and_close(InitState)
           end).


mon_simple_open_and_close(InitState) ->
    OwnerSeq =
        [
         %% *** Wait for start order part ***
         #{desc => "await start (from tester)",
           cmd  => fun(State) ->
                           Tester = ?SEV_AWAIT_START(),
                           {ok, State#{tester => Tester}}
                   end},
         #{desc => "monitor tester",
           cmd  => fun(#{tester := Tester} = _State) ->
                           _MRef = erlang:monitor(process, Tester),
                           ok
                   end},

         %% *** Init part ***
         #{desc => "create socket",
           cmd  => fun(#{domain   := Domain, 
                         type     := Type, 
                         protocol := Proto} = State) ->
                           case socket:open(Domain, Type, Proto) of
                               {ok, Sock} ->
                                   {ok, State#{sock => Sock}};
                               {error, _} = ERROR ->
                                   ERROR
                           end
                   end},
         #{desc => "announce ready (init)",
           cmd  => fun(#{tester := Tester, sock := Sock} = _State) ->
                           ?SEV_ANNOUNCE_READY(Tester, init, Sock),
                           ok
                   end},

         %% The actual test
         #{desc => "await continue (close)",
           cmd  => fun(#{tester := Tester}) ->
                           ?SEV_AWAIT_CONTINUE(Tester, tester, close)
                   end},

         #{desc => "close socket",
           cmd  => fun(#{sock := Sock} = State) ->
                           ok = socket:close(Sock),
			   {ok, maps:remove(sock, State)}
                   end},

         #{desc => "await terminate (from tester)",
           cmd  => fun(#{tester := Tester} = State) ->
                           case ?SEV_AWAIT_TERMINATE(Tester, tester) of
                               ok ->
                                   {ok, maps:remove(tester, State)};
                               {error, _} = ERROR ->
                                   ERROR
                           end
                   end},

         %% *** We are done ***
         ?SEV_FINISH_NORMAL
        ],

    TesterSeq =
        [
         %% *** Init part ***
         #{desc => "monitor owner",
           cmd  => fun(#{owner := Owner} = _State) ->
                           _MRef = erlang:monitor(process, Owner),
                           ok
                   end},
         #{desc => "order (owner) start",
           cmd  => fun(#{owner := Pid} = _State) ->
                           ?SEV_ANNOUNCE_START(Pid),
                           ok
                   end},
         #{desc => "await (owner) ready",
           cmd  => fun(#{owner := Pid} = State) ->
                           {ok, Sock} = ?SEV_AWAIT_READY(Pid, owner, init),
                           {ok, State#{sock => Sock}}
                   end},
         #{desc => "verify total number of monitors (=0)",
           cmd  => fun(_State) ->
			   0 = socket:number_of_monitors(),
			   ok
                   end},
         #{desc => "verify own number of monitors (=0)",
           cmd  => fun(_State) ->
			   0 = socket:number_of_monitors(self()),
			   ok
                   end},
         #{desc => "monitor socket - create two",
           cmd  => fun(#{sock := Sock} = State) ->
                           MRef1 = socket:monitor(Sock),
                           MRef2 = socket:monitor(Sock),
			   ?SEV_IPRINT("Monitor(s): "
				       "~n   1: ~p"
				       "~n   2: ~p", [MRef1, MRef2]),
			   {ok, State#{mon1 => MRef1, mon2 => MRef2}}
                   end},
         #{desc => "verify total number of monitors (=2)",
           cmd  => fun(_State) ->
			   2 = socket:number_of_monitors(),
			   ok
                   end},
         #{desc => "verify own number of monitors (=2)",
           cmd  => fun(_State) ->
			   2 = socket:number_of_monitors(self()),
			   ok
                   end},
         #{desc => "verify which monitors - (self) two",
           cmd  => fun(#{mon1 := MRef1,
			 mon2 := MRef2} = _State) ->
			   Mons = lists:sort([MRef1, MRef2]),
			   case lists:sort(socket:which_monitors(self())) of
			       Mons ->
				   ok;
			       SMons ->
				   ?SEV_EPRINT("Unexpected (self) monitors: "
					       "~n   Expected: ~p"
					       "~n   Actual:   ~p",
					       [Mons, SMons]),
				   {error, unexpected_monitors}
			   end
                   end},
         #{desc => "verify which monitors - (sock) two",
           cmd  => fun(#{sock := Sock,
			 mon1 := MRef1,
			 mon2 := MRef2} = _State) ->
			   Mons = lists:sort([MRef1, MRef2]),
			   case lists:sort(socket:which_monitors(Sock)) of
			       Mons ->
				   ok;
			       SMons ->
				   ?SEV_EPRINT("Unexpected (sock) monitors: "
					       "~n   Expected: ~p"
					       "~n   Actual:   ~p",
					       [Mons, SMons]),
				   {error, unexpected_monitors}
			   end
                   end},
         #{desc => "verify monitored by - only us",
           cmd  => fun(#{sock := Sock} = _State) ->
			   Self   = self(),
			   [Self] = socket:monitored_by(Sock),
			   ok
                   end},

         %% The actual test
         #{desc => "order owner to close",
           cmd  => fun(#{owner := Pid} = _State) ->
                           ?SEV_ANNOUNCE_CONTINUE(Pid, close),
                           ok
                   end},
         #{desc => "await socket down 1",
           cmd  => fun(#{sock := Sock,
			 mon1 := MRef} = State) ->
			   receive
			       {'DOWN', MRef, socket, Sock, Info} ->
				   ?SEV_IPRINT("received expected down: "
					       "~n      MRef:   ~p"
					       "~n      Socket: ~s"
					       "~n      Info:   ~p",
					       [MRef,
						socket:to_list(Sock),
						Info]),
				   {ok, maps:remove(mon1, State)}
			   after 5000 ->
				   ?SEV_EPRINT("socket down timeout"),
				   {error, timeout}
			   end
                   end},
         #{desc => "await socket down 2",
           cmd  => fun(#{sock := Sock,
			 mon2  := MRef} = State) ->
			   receive
			       {'DOWN', MRef, socket, Sock, Info} ->
				   ?SEV_IPRINT("received expected down: "
					       "~n      MRef:   ~p"
					       "~n      Socket: ~s"
					       "~n      Info:   ~p",
					       [MRef,
						socket:to_list(Sock),
						Info]),
				   {ok, maps:remove(mon2, State)}
			   after 5000 ->
				   ?SEV_EPRINT("socket down timeout"),
				   {error, timeout}
			   end
                   end},
         #{desc => "verify total number of monitors (=0)",
           cmd  => fun(_State) ->
			   0 = socket:number_of_monitors(),
			   ok
                   end},
         #{desc => "verify own number of monitors (=0)",
           cmd  => fun(_State) ->
			   0 = socket:number_of_monitors(self()),
			   ok
                   end},
         #{desc => "verify which monitors - only one",
           cmd  => fun(#{sock := Sock} = _State) ->
			   [] = socket:which_monitors(self()),
			   [] = socket:which_monitors(Sock),
			   ok
                   end},
         #{desc => "verify monitored by - none",
           cmd  => fun(#{sock := Sock} = _State) ->
			   [] = socket:monitored_by(Sock),
			   ok
                   end},

         %% Cleanup
         #{desc => "order (owner) terminate",
           cmd  => fun(#{owner := Pid} = _State) ->
                           ?SEV_ANNOUNCE_TERMINATE(Pid),
                           ok
                   end},

         #{desc => "await (owner) termination",
           cmd  => fun(#{owner := Pid} = _State) ->
                           case ?SEV_AWAIT_TERMINATION(Pid) of
                               ok ->
                                   ok;
                               {error, _} = ERROR ->
                                   ERROR
                           end
                   end},

         %% *** We are done ***
         ?SEV_FINISH_NORMAL
        ],

    i("start (socket) owner evaluator"),
    Owner = ?SEV_START("owner", OwnerSeq, InitState),

    i("start tester evaluator"),
    TesterInitState = #{owner => Owner#ev.pid},
    Tester = ?SEV_START("tester", TesterSeq, TesterInitState),

    i("await evaluator"),
    ok = ?SEV_AWAIT_FINISH([Owner, Tester]).


%%%%%%%%%%%%%%%%%%%%%%%%%%%%%%%%%%%%%%%%%%%%%%%%%%%%%%%%%%%%%%%%%%%%%%%%%
%% Create one socket, monitor from a different process then stop the
%% owner process.
%% The process that did the monitor shall receive a socket DOWN.

monitor_simple_open_and_exit(_Config) when is_list(_Config) ->
    ?TT(?SECS(10)),
    tc_try(monitor_simple_open_and_exit,
           fun() ->
		   InitState = #{domain   => inet,
                                 type     => stream,
                                 protocol => tcp},
                   ok = mon_simple_open_and_exit(InitState)
           end).


mon_simple_open_and_exit(InitState) ->
    OwnerSeq =
        [
         %% *** Wait for start order part ***
         #{desc => "await start (from tester)",
           cmd  => fun(State) ->
                           Tester = ?SEV_AWAIT_START(),
                           {ok, State#{tester => Tester}}
                   end},
         #{desc => "monitor tester",
           cmd  => fun(#{tester := Tester} = _State) ->
                           _MRef = erlang:monitor(process, Tester),
                           ok
                   end},

         %% *** Init part ***
         #{desc => "create socket",
           cmd  => fun(#{domain   := Domain, 
                         type     := Type, 
                         protocol := Proto} = State) ->
                           case socket:open(Domain, Type, Proto) of
                               {ok, Sock} ->
                                   {ok, State#{sock => Sock}};
                               {error, _} = ERROR ->
                                   ERROR
                           end
                   end},
         #{desc => "announce ready (init)",
           cmd  => fun(#{tester := Tester, sock := Sock} = _State) ->
                           ?SEV_ANNOUNCE_READY(Tester, init, Sock),
                           ok
                   end},

         %% The actual test
         #{desc => "await terminate (from tester)",
           cmd  => fun(#{tester := Tester} = State) ->
                           case ?SEV_AWAIT_TERMINATE(Tester, tester) of
                               ok ->
                                   {ok, maps:remove(tester, State)};
                               {error, _} = ERROR ->
                                   ERROR
                           end
                   end},

         %% *** We are done ***
         ?SEV_FINISH_NORMAL
        ],

    TesterSeq =
        [
         %% *** Init part ***
         #{desc => "monitor owner",
           cmd  => fun(#{owner := Owner} = _State) ->
                           _MRef = erlang:monitor(process, Owner),
                           ok
                   end},
         #{desc => "order (owner) start",
           cmd  => fun(#{owner := Pid} = _State) ->
                           ?SEV_ANNOUNCE_START(Pid),
                           ok
                   end},
         #{desc => "await (owner) ready",
           cmd  => fun(#{owner := Pid} = State) ->
                           {ok, Sock} = ?SEV_AWAIT_READY(Pid, owner, init),
                           {ok, State#{sock => Sock}}
                   end},
         #{desc => "verify total number of monitors (=0)",
           cmd  => fun(_State) ->
			   0 = socket:number_of_monitors(),
			   ok
                   end},
         #{desc => "verify own number of monitors (=0)",
           cmd  => fun(_State) ->
			   0 = socket:number_of_monitors(self()),
			   ok
                   end},
         #{desc => "monitor socket",
           cmd  => fun(#{sock := Sock} = State) ->
                           MRef = socket:monitor(Sock),
			   ?SEV_IPRINT("Monitor: ~p", [MRef]),
			   {ok, State#{mon => MRef}}
                   end},
         #{desc => "verify total number of monitors (=1)",
           cmd  => fun(_State) ->
			   1 = socket:number_of_monitors(),
			   ok
                   end},
         #{desc => "verify own number of monitors (=1)",
           cmd  => fun(_State) ->
			   1 = socket:number_of_monitors(self()),
			   ok
                   end},
         #{desc => "verify which monitors - only one",
           cmd  => fun(#{sock := Sock,
			 mon  := MRef} = _State) ->
			   [MRef] = socket:which_monitors(self()),
			   [MRef] = socket:which_monitors(Sock),
			   ok
                   end},
         #{desc => "verify monitored by - only us",
           cmd  => fun(#{sock := Sock} = _State) ->
			   Self   = self(),
			   [Self] = socket:monitored_by(Sock),
			   ok
                   end},

         %% The actual test
         #{desc => "order (owner) terminate",
           cmd  => fun(#{owner := Pid} = _State) ->
                           ?SEV_ANNOUNCE_TERMINATE(Pid),
                           ok
                   end},
         #{desc => "await (owner) termination",
           cmd  => fun(#{owner := Pid} = _State) ->
                           case ?SEV_AWAIT_TERMINATION(Pid) of
                               ok ->
                                   ok;
                               {error, _} = ERROR ->
                                   ERROR
                           end
                   end},

         #{desc => "await socket down",
           cmd  => fun(#{sock := Sock,
			 mon  := MRef} = _State) ->
			   receive
			       {'DOWN', MRef, socket, Sock, Info} ->
				   ?SEV_IPRINT("received expected down: "
					       "~n      MRef:   ~p"
					       "~n      Socket: ~p"
					       "~n      Info:   ~p",
					       [MRef, Sock, Info]),
				   ok
			   after 5000 ->
				   ?SEV_EPRINT("socket down timeout"),
				   {error, timeout}
			   end
                   end},
         #{desc => "verify total number of monitors (=0)",
           cmd  => fun(_State) ->
			   0 = socket:number_of_monitors(),
			   ok
                   end},
         #{desc => "verify own number of monitors (=0)",
           cmd  => fun(_State) ->
			   0 = socket:number_of_monitors(self()),
			   ok
                   end},
         #{desc => "verify which monitors - only one",
           cmd  => fun(#{sock := Sock} = _State) ->
			   [] = socket:which_monitors(self()),
			   [] = socket:which_monitors(Sock),
			   ok
                   end},
         #{desc => "verify monitored by - none",
           cmd  => fun(#{sock := Sock} = _State) ->
			   [] = socket:monitored_by(Sock),
			   ok
                   end},

         %% *** We are done ***
         ?SEV_FINISH_NORMAL
        ],

    i("start (socket) owner evaluator"),
    Owner = ?SEV_START("owner", OwnerSeq, InitState),

    i("start tester evaluator"),
    TesterInitState = #{owner => Owner#ev.pid},
    Tester = ?SEV_START("tester", TesterSeq, TesterInitState),

    i("await evaluator"),
    ok = ?SEV_AWAIT_FINISH([Owner, Tester]).


%%%%%%%%%%%%%%%%%%%%%%%%%%%%%%%%%%%%%%%%%%%%%%%%%%%%%%%%%%%%%%%%%%%%%%%%%
%% Create one socket, monitor from a different process, cancel_montor
%% (demonitor) and then close socket.
%% The process that did the monitor shall *not* receive a socket DOWN.

monitor_simple_open_and_demon_and_close(_Config) when is_list(_Config) ->
    ?TT(?SECS(10)),
    tc_try(monitor_simple_open_and_demon_and_close,
           fun() ->
		   InitState = #{domain   => inet,
                                 type     => stream,
                                 protocol => tcp},
                   ok = mon_simple_open_and_demon_and_close(InitState)
           end).


mon_simple_open_and_demon_and_close(InitState) ->
    OwnerSeq =
        [
         %% *** Wait for start order part ***
         #{desc => "await start (from tester)",
           cmd  => fun(State) ->
                           Tester = ?SEV_AWAIT_START(),
                           {ok, State#{tester => Tester}}
                   end},
         #{desc => "monitor tester",
           cmd  => fun(#{tester := Tester} = _State) ->
                           _MRef = erlang:monitor(process, Tester),
                           ok
                   end},

         %% *** Init part ***
         #{desc => "create socket",
           cmd  => fun(#{domain   := Domain, 
                         type     := Type, 
                         protocol := Proto} = State) ->
                           case socket:open(Domain, Type, Proto) of
                               {ok, Sock} ->
                                   {ok, State#{sock => Sock}};
                               {error, _} = ERROR ->
                                   ERROR
                           end
                   end},
         #{desc => "announce ready (init)",
           cmd  => fun(#{tester := Tester, sock := Sock} = _State) ->
                           ?SEV_ANNOUNCE_READY(Tester, init, Sock),
                           ok
                   end},

         %% The actual test
         #{desc => "await continue (close)",
           cmd  => fun(#{tester := Tester}) ->
                           ?SEV_AWAIT_CONTINUE(Tester, tester, close)
                   end},

         #{desc => "close socket",
           cmd  => fun(#{sock := Sock} = State) ->
                           ok = socket:close(Sock),
			   {ok, maps:remove(sock, State)}
                   end},

         #{desc => "await terminate (from tester)",
           cmd  => fun(#{tester := Tester} = State) ->
                           case ?SEV_AWAIT_TERMINATE(Tester, tester) of
                               ok ->
                                   {ok, maps:remove(tester, State)};
                               {error, _} = ERROR ->
                                   ERROR
                           end
                   end},

         %% *** We are done ***
         ?SEV_FINISH_NORMAL
        ],

    TesterSeq =
        [
         %% *** Init part ***
         #{desc => "monitor owner",
           cmd  => fun(#{owner := Owner} = _State) ->
                           _MRef = erlang:monitor(process, Owner),
                           ok
                   end},
         #{desc => "order (owner) start",
           cmd  => fun(#{owner := Pid} = _State) ->
                           ?SEV_ANNOUNCE_START(Pid),
                           ok
                   end},
         #{desc => "await (owner) ready",
           cmd  => fun(#{owner := Pid} = State) ->
                           {ok, Sock} = ?SEV_AWAIT_READY(Pid, owner, init),
                           {ok, State#{sock => Sock}}
                   end},
         #{desc => "verify total number of monitors (=0)",
           cmd  => fun(_State) ->
			   0 = socket:number_of_monitors(),
			   ok
                   end},
         #{desc => "verify own number of monitors (=0)",
           cmd  => fun(_State) ->
			   0 = socket:number_of_monitors(self()),
			   ok
                   end},
         #{desc => "monitor socket",
           cmd  => fun(#{sock := Sock} = State) ->
                           MRef = socket:monitor(Sock),
			   ?SEV_IPRINT("Monitor: ~p", [MRef]),
			   {ok, State#{mon => MRef}}
                   end},
         #{desc => "verify total number of monitors (=1)",
           cmd  => fun(_State) ->
			   1 = socket:number_of_monitors(),
			   ok
                   end},
         #{desc => "verify own number of monitors (=1)",
           cmd  => fun(_State) ->
			   1 = socket:number_of_monitors(self()),
			   ok
                   end},

         %% The actual test
         #{desc => "demonitor socket",
           cmd  => fun(#{mon := MRef} = State) ->
                           true = socket:cancel_monitor(MRef),
			   {ok, maps:remove(mon, State)}
                   end},

	 #{desc => "verify total number of monitors (=0)",
	   cmd  => fun(_State) ->
			   0 = socket:number_of_monitors(),
			   ok
		   end},
	 #{desc => "verify own number of monitors (=0)",
	   cmd  => fun(_State) ->
			   0 = socket:number_of_monitors(self()),
			   ok
		   end},

         #{desc => "order owner to close",
           cmd  => fun(#{owner := Pid} = _State) ->
                           ?SEV_ANNOUNCE_CONTINUE(Pid, close),
                           ok
                   end},

         #{desc => "await socket down",
           cmd  => fun(#{sock := Sock} = _State) ->
			   receive
			       {'DOWN', MRef, socket, Sock, Info} ->
				   ?SEV_EPRINT("received UNEXPECTED down: "
					       "~n      MRef:   ~p"
					       "~n      Socket: ~p"
					       "~n      Info:   ~p",
					       [MRef, Sock, Info]),
				   {error, unexpected_down}
			   after 5000 ->
				   ?SEV_IPRINT("expected socket down timeout"),
				   ok
			   end
                   end},

         %% Cleanup
         #{desc => "order (owner) terminate",
           cmd  => fun(#{owner := Pid} = _State) ->
                           ?SEV_ANNOUNCE_TERMINATE(Pid),
                           ok
                   end},

         #{desc => "await (owner) termination",
           cmd  => fun(#{owner := Pid} = _State) ->
                           case ?SEV_AWAIT_TERMINATION(Pid) of
                               ok ->
                                   ok;
                               {error, _} = ERROR ->
                                   ERROR
                           end
                   end},

         %% *** We are done ***
         ?SEV_FINISH_NORMAL
        ],

    i("start (socket) owner evaluator"),
    Owner = ?SEV_START("owner", OwnerSeq, InitState),

    i("start tester evaluator"),
    TesterInitState = #{owner => Owner#ev.pid},
    Tester = ?SEV_START("tester", TesterSeq, TesterInitState),

    i("await evaluator"),
    ok = ?SEV_AWAIT_FINISH([Owner, Tester]).


%%%%%%%%%%%%%%%%%%%%%%%%%%%%%%%%%%%%%%%%%%%%%%%%%%%%%%%%%%%%%%%%%%%%%%%%%
%% Create several sockets, monitor from a different process then close
%% socket. The process that did the monitor shall receive a socket DOWN.

monitor_open_and_close_multi_socks(_Config) when is_list(_Config) ->
    ?TT(?SECS(10)),
    tc_try(monitor_open_and_close_multi_socks,
           fun() ->
		   InitState = #{domain   => inet,
                                 type     => stream,
                                 protocol => tcp},
                   ok = mon_open_and_close_multi_socks(InitState)
           end).


mon_open_and_close_multi_socks(InitState) ->
    OwnerSeq =
        [
         %% *** Wait for start order part ***
         #{desc => "await start (from tester)",
           cmd  => fun(State) ->
                           Tester = ?SEV_AWAIT_START(),
                           {ok, State#{tester => Tester}}
                   end},
         #{desc => "monitor tester",
           cmd  => fun(#{tester := Tester} = _State) ->
                           _MRef = erlang:monitor(process, Tester),
                           ok
                   end},

         %% *** Init part ***
         #{desc => "create socket 1",
           cmd  => fun(#{domain   := Domain, 
                         type     := Type, 
                         protocol := Proto} = State) ->
                           case socket:open(Domain, Type, Proto) of
                               {ok, Sock} ->
                                   {ok, State#{sock1 => Sock}};
                               {error, _} = ERROR ->
                                   ERROR
                           end
                   end},
         #{desc => "create socket 2",
           cmd  => fun(#{domain   := Domain, 
                         type     := Type, 
                         protocol := Proto} = State) ->
                           case socket:open(Domain, Type, Proto) of
                               {ok, Sock} ->
                                   {ok, State#{sock2 => Sock}};
                               {error, _} = ERROR ->
                                   ERROR
                           end
                   end},
         #{desc => "create socket 3",
           cmd  => fun(#{domain   := Domain, 
                         type     := Type, 
                         protocol := Proto} = State) ->
                           case socket:open(Domain, Type, Proto) of
                               {ok, Sock} ->
                                   {ok, State#{sock3 => Sock}};
                               {error, _} = ERROR ->
                                   ERROR
                           end
                   end},
         #{desc => "create socket 4",
           cmd  => fun(#{domain   := Domain, 
                         type     := Type, 
                         protocol := Proto} = State) ->
                           case socket:open(Domain, Type, Proto) of
                               {ok, Sock} ->
                                   {ok, State#{sock4 => Sock}};
                               {error, _} = ERROR ->
                                   ERROR
                           end
                   end},
         #{desc => "create socket 5",
           cmd  => fun(#{domain   := Domain, 
                         type     := Type, 
                         protocol := Proto} = State) ->
                           case socket:open(Domain, Type, Proto) of
                               {ok, Sock} ->
                                   {ok, State#{sock5 => Sock}};
                               {error, _} = ERROR ->
                                   ERROR
                           end
                   end},
         #{desc => "announce ready (init)",
           cmd  => fun(#{tester := Tester,
			 sock1  := Sock1,
			 sock2  := Sock2,
			 sock3  := Sock3,
			 sock4  := Sock4,
			 sock5  := Sock5} = _State) ->
			   Socks = [Sock1, Sock2, Sock3, Sock4, Sock5],
                           ?SEV_ANNOUNCE_READY(Tester, init, Socks),
                           ok
                   end},

         %% The actual test
         #{desc => "await continue (close1)",
           cmd  => fun(#{tester := Tester}) ->
                           ?SEV_AWAIT_CONTINUE(Tester, tester, close1)
                   end},
         #{desc => "close socket 1",
           cmd  => fun(#{sock1 := Sock} = State) ->
                           ok = socket:close(Sock),
			   {ok, maps:remove(sock1, State)}
                   end},

         #{desc => "await continue (close2)",
           cmd  => fun(#{tester := Tester}) ->
                           ?SEV_AWAIT_CONTINUE(Tester, tester, close2)
                   end},
         #{desc => "close socket 2",
           cmd  => fun(#{sock2 := Sock} = State) ->
                           ok = socket:close(Sock),
			   {ok, maps:remove(sock2, State)}
                   end},

         #{desc => "await continue (close3)",
           cmd  => fun(#{tester := Tester}) ->
                           ?SEV_AWAIT_CONTINUE(Tester, tester, close3)
                   end},
         #{desc => "close socket 3",
           cmd  => fun(#{sock3 := Sock} = State) ->
                           ok = socket:close(Sock),
			   {ok, maps:remove(sock3, State)}
                   end},

         #{desc => "await continue (close4)",
           cmd  => fun(#{tester := Tester}) ->
                           ?SEV_AWAIT_CONTINUE(Tester, tester, close4)
                   end},
         #{desc => "close socket 4",
           cmd  => fun(#{sock4 := Sock} = State) ->
                           ok = socket:close(Sock),
			   {ok, maps:remove(sock4, State)}
                   end},

         #{desc => "await continue (close5)",
           cmd  => fun(#{tester := Tester}) ->
                           ?SEV_AWAIT_CONTINUE(Tester, tester, close5)
                   end},
         #{desc => "close socket 5",
           cmd  => fun(#{sock5 := Sock} = State) ->
                           ok = socket:close(Sock),
			   {ok, maps:remove(sock5, State)}
                   end},

         #{desc => "await terminate (from tester)",
           cmd  => fun(#{tester := Tester} = State) ->
                           case ?SEV_AWAIT_TERMINATE(Tester, tester) of
                               ok ->
                                   {ok, maps:remove(tester, State)};
                               {error, _} = ERROR ->
                                   ERROR
                           end
                   end},

         %% *** We are done ***
         ?SEV_FINISH_NORMAL
        ],

    TesterSeq =
        [
         %% *** Init part ***
         #{desc => "monitor owner",
           cmd  => fun(#{owner := Owner} = _State) ->
                           _MRef = erlang:monitor(process, Owner),
                           ok
                   end},
         #{desc => "order (owner) start",
           cmd  => fun(#{owner := Pid} = _State) ->
                           ?SEV_ANNOUNCE_START(Pid),
                           ok
                   end},
         #{desc => "await (owner) ready",
           cmd  => fun(#{owner := Pid} = State) ->
                           {ok, [Sock1, Sock2, Sock3, Sock4, Sock5]} =
			       ?SEV_AWAIT_READY(Pid, owner, init),
                           {ok, State#{sock1 => Sock1,
				       sock2 => Sock2,
				       sock3 => Sock3,
				       sock4 => Sock4,
				       sock5 => Sock5}}
                   end},
         #{desc => "verify total number of monitors (=0)",
           cmd  => fun(_State) ->
			   0 = socket:number_of_monitors(),
			   ok
                   end},
         #{desc => "verify own number of monitors (=0)",
           cmd  => fun(_State) ->
			   0 = socket:number_of_monitors(self()),
			   ok
                   end},
         #{desc => "monitor socket",
           cmd  => fun(#{sock1 := Sock1,
			 sock2 := Sock2,
			 sock3 := Sock3,
			 sock4 := Sock4,
			 sock5 := Sock5} = State) ->
                           MRef1 = socket:monitor(Sock1),
                           MRef2 = socket:monitor(Sock2),
                           MRef3 = socket:monitor(Sock3),
                           MRef4 = socket:monitor(Sock4),
                           MRef5 = socket:monitor(Sock5),
			   ?SEV_IPRINT("Monitors:"
				       "~n   1: ~p"
				       "~n   2: ~p"
				       "~n   3: ~p"
				       "~n   4: ~p"
				       "~n   5: ~p",
				       [MRef1, MRef2, MRef3, MRef4, MRef5]),
			   {ok, State#{mon1 => MRef1,
				       mon2 => MRef2,
				       mon3 => MRef3,
				       mon4 => MRef4,
				       mon5 => MRef5}}
                   end},
         #{desc => "verify total number of monitors (=5)",
           cmd  => fun(_State) ->
			   5 = socket:number_of_monitors(),
			   ok
                   end},
         #{desc => "verify own number of monitors (=5)",
           cmd  => fun(_State) ->
			   5 = socket:number_of_monitors(self()),
			   ok
                   end},

         %% The actual test
         #{desc => "order owner to close socket 1",
           cmd  => fun(#{owner := Pid} = _State) ->
                           ?SEV_ANNOUNCE_CONTINUE(Pid, close1),
                           ok
                   end},
         #{desc => "await socket 1 down",
           cmd  => fun(#{sock1 := Sock,
			 mon1  := MRef} = State) ->
			   receive
			       {'DOWN', MRef, socket, Sock, Info} ->
				   ?SEV_IPRINT("received expected down: "
					       "~n      MRef:   ~p"
					       "~n      Socket: ~s"
					       "~n      Info:   ~p",
					       [MRef,
						socket:to_list(Sock),
						Info]),
				   State2 = maps:remove(sock1, State),
				   State3 = maps:remove(mon1,  State2),
				   {ok, State3}
			   after 5000 ->
				   ?SEV_EPRINT("socket down timeout"),
				   {error, timeout}
			   end
                   end},
         #{desc => "verify total number of monitors (=4)",
           cmd  => fun(_State) ->
			   4 = socket:number_of_monitors(),
			   ok
                   end},
         #{desc => "verify own number of monitors (=4)",
           cmd  => fun(_State) ->
			   4 = socket:number_of_monitors(self()),
			   ok
                   end},

         #{desc => "order owner to close socket 2",
           cmd  => fun(#{owner := Pid} = _State) ->
                           ?SEV_ANNOUNCE_CONTINUE(Pid, close2),
                           ok
                   end},
         #{desc => "await socket 2 down",
           cmd  => fun(#{sock2 := Sock,
			 mon2  := MRef} = State) ->
			   receive
			       {'DOWN', MRef, socket, Sock, Info} ->
				   ?SEV_IPRINT("received expected down: "
					       "~n      MRef:   ~p"
					       "~n      Socket: ~s"
					       "~n      Info:   ~p",
					       [MRef,
						socket:to_list(Sock),
						Info]),
				   State2 = maps:remove(sock2, State),
				   State3 = maps:remove(mon2,  State2),
				   {ok, State3}
			   after 5000 ->
				   ?SEV_EPRINT("socket down timeout"),
				   {error, timeout}
			   end
                   end},
         #{desc => "verify total number of monitors (=3)",
           cmd  => fun(_State) ->
			   3 = socket:number_of_monitors(),
			   ok
                   end},
         #{desc => "verify own number of monitors (=3)",
           cmd  => fun(_State) ->
			   3 = socket:number_of_monitors(self()),
			   ok
                   end},

         #{desc => "order owner to close socket 3",
           cmd  => fun(#{owner := Pid} = _State) ->
                           ?SEV_ANNOUNCE_CONTINUE(Pid, close3),
                           ok
                   end},
         #{desc => "await socket 3 down",
           cmd  => fun(#{sock3 := Sock,
			 mon3  := MRef} = State) ->
			   receive
			       {'DOWN', MRef, socket, Sock, Info} ->
				   ?SEV_IPRINT("received expected down: "
					       "~n      MRef:   ~p"
					       "~n      Socket: ~s"
					       "~n      Info:   ~p",
					       [MRef,
						socket:to_list(Sock),
						Info]),
				   State2 = maps:remove(sock3, State),
				   State3 = maps:remove(mon3,  State2),
				   {ok, State3}
			   after 5000 ->
				   ?SEV_EPRINT("socket down timeout"),
				   {error, timeout}
			   end
                   end},
         #{desc => "verify total number of monitors (=2)",
           cmd  => fun(_State) ->
			   2 = socket:number_of_monitors(),
			   ok
                   end},
         #{desc => "verify own number of monitors (=2)",
           cmd  => fun(_State) ->
			   2 = socket:number_of_monitors(self()),
			   ok
                   end},

         #{desc => "order owner to close socket 4",
           cmd  => fun(#{owner := Pid} = _State) ->
                           ?SEV_ANNOUNCE_CONTINUE(Pid, close4),
                           ok
                   end},
         #{desc => "await socket 4 down",
           cmd  => fun(#{sock4 := Sock,
			 mon4  := MRef} = State) ->
			   receive
			       {'DOWN', MRef, socket, Sock, Info} ->
				   ?SEV_IPRINT("received expected down: "
					       "~n      MRef:   ~p"
					       "~n      Socket: ~p"
					       "~n      Info:   ~p",
					       [MRef, Sock, Info]),
				   State2 = maps:remove(sock4, State),
				   State3 = maps:remove(mon4,  State2),
				   {ok, State3}
			   after 5000 ->
				   ?SEV_EPRINT("socket down timeout"),
				   {error, timeout}
			   end
                   end},
         #{desc => "verify total number of monitors (=1)",
           cmd  => fun(_State) ->
			   1 = socket:number_of_monitors(),
			   ok
                   end},
         #{desc => "verify own number of monitors (=1)",
           cmd  => fun(_State) ->
			   1 = socket:number_of_monitors(self()),
			   ok
                   end},

         #{desc => "order owner to close socket 5",
           cmd  => fun(#{owner := Pid} = _State) ->
                           ?SEV_ANNOUNCE_CONTINUE(Pid, close5),
                           ok
                   end},
         #{desc => "await socket 5 down",
           cmd  => fun(#{sock5 := Sock,
			 mon5  := MRef} = State) ->
			   receive
			       {'DOWN', MRef, socket, Sock, Info} ->
				   ?SEV_IPRINT("received expected down: "
					       "~n      MRef:   ~p"
					       "~n      Socket: ~p"
					       "~n      Info:   ~p",
					       [MRef, Sock, Info]),
				   State2 = maps:remove(sock5, State),
				   State3 = maps:remove(mon5,  State2),
				   {ok, State3}
			   after 5000 ->
				   ?SEV_EPRINT("socket down timeout"),
				   {error, timeout}
			   end
                   end},
         #{desc => "verify total number of monitors (=0)",
           cmd  => fun(_State) ->
			   0 = socket:number_of_monitors(),
			   ok
                   end},
         #{desc => "verify own number of monitors (=0)",
           cmd  => fun(_State) ->
			   0 = socket:number_of_monitors(self()),
			   ok
                   end},

         %% Cleanup
         #{desc => "order (owner) terminate",
           cmd  => fun(#{owner := Pid} = _State) ->
                           ?SEV_ANNOUNCE_TERMINATE(Pid),
                           ok
                   end},

         #{desc => "await (owner) termination",
           cmd  => fun(#{owner := Pid} = _State) ->
                           case ?SEV_AWAIT_TERMINATION(Pid) of
                               ok ->
                                   ok;
                               {error, _} = ERROR ->
                                   ERROR
                           end
                   end},

         %% *** We are done ***
         ?SEV_FINISH_NORMAL
        ],

    i("start (socket) owner evaluator"),
    Owner = ?SEV_START("owner", OwnerSeq, InitState),

    i("start tester evaluator"),
    TesterInitState = #{owner => Owner#ev.pid},
    Tester = ?SEV_START("tester", TesterSeq, TesterInitState),

    i("await evaluator"),
    ok = ?SEV_AWAIT_FINISH([Owner, Tester]).


%%%%%%%%%%%%%%%%%%%%%%%%%%%%%%%%%%%%%%%%%%%%%%%%%%%%%%%%%%%%%%%%%%%%%%%%%
%% Create several sockets, monitor from a different process then exit
%% the owner process.
%% The process that did the monitor shall receive a socket DOWN.

monitor_open_and_exit_multi_socks(_Config) when is_list(_Config) ->
    ?TT(?SECS(10)),
    tc_try(monitor_open_and_exit_multi_socks,
           fun() ->
		   InitState = #{domain   => inet,
                                 type     => stream,
                                 protocol => tcp},
                   ok = mon_open_and_exit_multi_socks(InitState)
           end).


mon_open_and_exit_multi_socks(InitState) ->
    OwnerSeq =
        [
         %% *** Wait for start order part ***
         #{desc => "await start (from tester)",
           cmd  => fun(State) ->
                           Tester = ?SEV_AWAIT_START(),
                           {ok, State#{tester => Tester}}
                   end},
         #{desc => "monitor tester",
           cmd  => fun(#{tester := Tester} = _State) ->
                           _MRef = erlang:monitor(process, Tester),
                           ok
                   end},

         %% *** Init part ***
         #{desc => "create socket 1",
           cmd  => fun(#{domain   := Domain, 
                         type     := Type, 
                         protocol := Proto} = State) ->
                           case socket:open(Domain, Type, Proto) of
                               {ok, Sock} ->
                                   {ok, State#{sock1 => Sock}};
                               {error, _} = ERROR ->
                                   ERROR
                           end
                   end},
         #{desc => "create socket 2",
           cmd  => fun(#{domain   := Domain, 
                         type     := Type, 
                         protocol := Proto} = State) ->
                           case socket:open(Domain, Type, Proto) of
                               {ok, Sock} ->
                                   {ok, State#{sock2 => Sock}};
                               {error, _} = ERROR ->
                                   ERROR
                           end
                   end},
         #{desc => "create socket 3",
           cmd  => fun(#{domain   := Domain, 
                         type     := Type, 
                         protocol := Proto} = State) ->
                           case socket:open(Domain, Type, Proto) of
                               {ok, Sock} ->
                                   {ok, State#{sock3 => Sock}};
                               {error, _} = ERROR ->
                                   ERROR
                           end
                   end},
         #{desc => "create socket 4",
           cmd  => fun(#{domain   := Domain, 
                         type     := Type, 
                         protocol := Proto} = State) ->
                           case socket:open(Domain, Type, Proto) of
                               {ok, Sock} ->
                                   {ok, State#{sock4 => Sock}};
                               {error, _} = ERROR ->
                                   ERROR
                           end
                   end},
         #{desc => "create socket 5",
           cmd  => fun(#{domain   := Domain, 
                         type     := Type, 
                         protocol := Proto} = State) ->
                           case socket:open(Domain, Type, Proto) of
                               {ok, Sock} ->
                                   {ok, State#{sock5 => Sock}};
                               {error, _} = ERROR ->
                                   ERROR
                           end
                   end},
         #{desc => "announce ready (init)",
           cmd  => fun(#{tester := Tester,
			 sock1  := Sock1,
			 sock2  := Sock2,
			 sock3  := Sock3,
			 sock4  := Sock4,
			 sock5  := Sock5} = _State) ->
			   Socks = [Sock1, Sock2, Sock3, Sock4, Sock5],
                           ?SEV_ANNOUNCE_READY(Tester, init, Socks),
                           ok
                   end},


         %% The actual test
         #{desc => "await terminate (from tester)",
           cmd  => fun(#{tester := Tester} = State) ->
                           case ?SEV_AWAIT_TERMINATE(Tester, tester) of
                               ok ->
                                   {ok, maps:remove(tester, State)};
                               {error, _} = ERROR ->
                                   ERROR
                           end
                   end},

         %% *** We are done ***
         ?SEV_FINISH_NORMAL
        ],

    TesterSeq =
        [
         %% *** Init part ***
         #{desc => "monitor owner",
           cmd  => fun(#{owner := Owner} = _State) ->
                           _MRef = erlang:monitor(process, Owner),
                           ok
                   end},
         #{desc => "order (owner) start",
           cmd  => fun(#{owner := Pid} = _State) ->
                           ?SEV_ANNOUNCE_START(Pid),
                           ok
                   end},
         #{desc => "await (owner) ready",
           cmd  => fun(#{owner := Pid} = State) ->
                           {ok, [Sock1, Sock2, Sock3, Sock4, Sock5]} =
			       ?SEV_AWAIT_READY(Pid, owner, init),
                           {ok, State#{sock1 => Sock1,
				       sock2 => Sock2,
				       sock3 => Sock3,
				       sock4 => Sock4,
				       sock5 => Sock5}}
                   end},
         #{desc => "verify total number of monitors (=0)",
           cmd  => fun(_State) ->
			   0 = socket:number_of_monitors(),
			   ok
                   end},
         #{desc => "verify own number of monitors (=0)",
           cmd  => fun(_State) ->
			   0 = socket:number_of_monitors(self()),
			   ok
                   end},
         #{desc => "monitor socket",
           cmd  => fun(#{sock1 := Sock1,
			 sock2 := Sock2,
			 sock3 := Sock3,
			 sock4 := Sock4,
			 sock5 := Sock5} = State) ->
                           MRef1 = socket:monitor(Sock1),
                           MRef2 = socket:monitor(Sock2),
                           MRef3 = socket:monitor(Sock3),
                           MRef4 = socket:monitor(Sock4),
                           MRef5 = socket:monitor(Sock5),
			   ?SEV_IPRINT("Monitors:"
				       "~n   1: ~p"
				       "~n   2: ~p"
				       "~n   3: ~p"
				       "~n   4: ~p"
				       "~n   5: ~p",
				       [MRef1, MRef2, MRef3, MRef4, MRef5]),
			   {ok, State#{mon1 => MRef1,
				       mon2 => MRef2,
				       mon3 => MRef3,
				       mon4 => MRef4,
				       mon5 => MRef5}}
                   end},
         #{desc => "verify total number of monitors (=5)",
           cmd  => fun(_State) ->
			   5 = socket:number_of_monitors(),
			   ok
                   end},
         #{desc => "verify own number of monitors (=5)",
           cmd  => fun(_State) ->
			   5 = socket:number_of_monitors(self()),
			   ok
                   end},

         %% The actual test
         #{desc => "order (owner) terminate",
           cmd  => fun(#{owner := Pid} = _State) ->
                           ?SEV_ANNOUNCE_TERMINATE(Pid),
                           ok
                   end},

         #{desc => "await (owner) termination",
           cmd  => fun(#{owner := Pid} = _State) ->
                           case ?SEV_AWAIT_TERMINATION(Pid) of
                               ok ->
                                   ok;
                               {error, _} = ERROR ->
                                   ERROR
                           end
                   end},

         #{desc => "await socket 1 down",
           cmd  => fun(#{sock1 := Sock,
			 mon1  := MRef} = State) ->
			   receive
			       {'DOWN', MRef, socket, Sock, Info} ->
				   ?SEV_IPRINT("received expected down: "
					       "~n      MRef:   ~p"
					       "~n      Socket: ~p"
					       "~n      Info:   ~p",
					       [MRef, Sock, Info]),
				   State2 = maps:remove(sock1, State),
				   State3 = maps:remove(mon1,  State2),
				   {ok, State3}
			   after 5000 ->
				   ?SEV_EPRINT("socket down timeout"),
				   {error, timeout}
			   end
                   end},
         #{desc => "await socket 2 down",
           cmd  => fun(#{sock2 := Sock,
			 mon2  := MRef} = State) ->
			   receive
			       {'DOWN', MRef, socket, Sock, Info} ->
				   ?SEV_IPRINT("received expected down: "
					       "~n      MRef:   ~p"
					       "~n      Socket: ~p"
					       "~n      Info:   ~p",
					       [MRef, Sock, Info]),
				   State2 = maps:remove(sock2, State),
				   State3 = maps:remove(mon2,  State2),
				   {ok, State3}
			   after 5000 ->
				   ?SEV_EPRINT("socket down timeout"),
				   {error, timeout}
			   end
                   end},
         #{desc => "await socket 3 down",
           cmd  => fun(#{sock3 := Sock,
			 mon3  := MRef} = State) ->
			   receive
			       {'DOWN', MRef, socket, Sock, Info} ->
				   ?SEV_IPRINT("received expected down: "
					       "~n      MRef:   ~p"
					       "~n      Socket: ~p"
					       "~n      Info:   ~p",
					       [MRef, Sock, Info]),
				   State2 = maps:remove(sock3, State),
				   State3 = maps:remove(mon3,  State2),
				   {ok, State3}
			   after 5000 ->
				   ?SEV_EPRINT("socket down timeout"),
				   {error, timeout}
			   end
                   end},
         #{desc => "await socket 4 down",
           cmd  => fun(#{sock4 := Sock,
			 mon4  := MRef} = State) ->
			   receive
			       {'DOWN', MRef, socket, Sock, Info} ->
				   ?SEV_IPRINT("received expected down: "
					       "~n      MRef:   ~p"
					       "~n      Socket: ~p"
					       "~n      Info:   ~p",
					       [MRef, Sock, Info]),
				   State2 = maps:remove(sock4, State),
				   State3 = maps:remove(mon4,  State2),
				   {ok, State3}
			   after 5000 ->
				   ?SEV_EPRINT("socket down timeout"),
				   {error, timeout}
			   end
                   end},
         #{desc => "await socket 5 down",
           cmd  => fun(#{sock5 := Sock,
			 mon5  := MRef} = State) ->
			   receive
			       {'DOWN', MRef, socket, Sock, Info} ->
				   ?SEV_IPRINT("received expected down: "
					       "~n      MRef:   ~p"
					       "~n      Socket: ~p"
					       "~n      Info:   ~p",
					       [MRef, Sock, Info]),
				   State2 = maps:remove(sock5, State),
				   State3 = maps:remove(mon5,  State2),
				   {ok, State3}
			   after 5000 ->
				   ?SEV_EPRINT("socket down timeout"),
				   {error, timeout}
			   end
                   end},
         #{desc => "verify total number of monitors (=0)",
           cmd  => fun(_State) ->
			   0 = socket:number_of_monitors(),
			   ok
                   end},
         #{desc => "verify own number of monitors (=0)",
           cmd  => fun(_State) ->
			   0 = socket:number_of_monitors(self()),
			   ok
                   end},

         %% *** We are done ***
         ?SEV_FINISH_NORMAL
        ],

    i("start (socket) owner evaluator"),
    Owner = ?SEV_START("owner", OwnerSeq, InitState),

    i("start tester evaluator"),
    TesterInitState = #{owner => Owner#ev.pid},
    Tester = ?SEV_START("tester", TesterSeq, TesterInitState),

    i("await evaluator"),
    ok = ?SEV_AWAIT_FINISH([Owner, Tester]).


%%%%%%%%%%%%%%%%%%%%%%%%%%%%%%%%%%%%%%%%%%%%%%%%%%%%%%%%%%%%%%%%%%%%%%%%%
%% Create several sockets, monitor from a different process, demonitor
%% two of them then close socket.
%% The process that did the monitor shall receive a socket DOWN for
%% the sockets that are still monitored.

monitor_open_and_demon_and_close_multi_socks(_Config) when is_list(_Config) ->
    ?TT(?SECS(10)),
    tc_try(monitor_open_and_demon_and_close_multi_socks,
           fun() ->
		   InitState = #{domain   => inet,
                                 type     => stream,
                                 protocol => tcp},
                   ok = mon_open_and_demon_and_close_multi_socks(InitState)
           end).


mon_open_and_demon_and_close_multi_socks(InitState) ->
    OwnerSeq =
        [
         %% *** Wait for start order part ***
         #{desc => "await start (from tester)",
           cmd  => fun(State) ->
                           Tester = ?SEV_AWAIT_START(),
                           {ok, State#{tester => Tester}}
                   end},
         #{desc => "monitor tester",
           cmd  => fun(#{tester := Tester} = _State) ->
                           _MRef = erlang:monitor(process, Tester),
                           ok
                   end},

         %% *** Init part ***
         #{desc => "create socket 1",
           cmd  => fun(#{domain   := Domain, 
                         type     := Type, 
                         protocol := Proto} = State) ->
                           case socket:open(Domain, Type, Proto) of
                               {ok, Sock} ->
                                   {ok, State#{sock1 => Sock}};
                               {error, _} = ERROR ->
                                   ERROR
                           end
                   end},
         #{desc => "create socket 2",
           cmd  => fun(#{domain   := Domain, 
                         type     := Type, 
                         protocol := Proto} = State) ->
                           case socket:open(Domain, Type, Proto) of
                               {ok, Sock} ->
                                   {ok, State#{sock2 => Sock}};
                               {error, _} = ERROR ->
                                   ERROR
                           end
                   end},
         #{desc => "create socket 3",
           cmd  => fun(#{domain   := Domain, 
                         type     := Type, 
                         protocol := Proto} = State) ->
                           case socket:open(Domain, Type, Proto) of
                               {ok, Sock} ->
                                   {ok, State#{sock3 => Sock}};
                               {error, _} = ERROR ->
                                   ERROR
                           end
                   end},
         #{desc => "create socket 4",
           cmd  => fun(#{domain   := Domain, 
                         type     := Type, 
                         protocol := Proto} = State) ->
                           case socket:open(Domain, Type, Proto) of
                               {ok, Sock} ->
                                   {ok, State#{sock4 => Sock}};
                               {error, _} = ERROR ->
                                   ERROR
                           end
                   end},
         #{desc => "create socket 5",
           cmd  => fun(#{domain   := Domain, 
                         type     := Type, 
                         protocol := Proto} = State) ->
                           case socket:open(Domain, Type, Proto) of
                               {ok, Sock} ->
                                   {ok, State#{sock5 => Sock}};
                               {error, _} = ERROR ->
                                   ERROR
                           end
                   end},
         #{desc => "announce ready (init)",
           cmd  => fun(#{tester := Tester,
			 sock1  := Sock1,
			 sock2  := Sock2,
			 sock3  := Sock3,
			 sock4  := Sock4,
			 sock5  := Sock5} = _State) ->
			   Socks = [Sock1, Sock2, Sock3, Sock4, Sock5],
                           ?SEV_ANNOUNCE_READY(Tester, init, Socks),
                           ok
                   end},

         %% The actual test
         #{desc => "await continue (close1)",
           cmd  => fun(#{tester := Tester}) ->
                           ?SEV_AWAIT_CONTINUE(Tester, tester, close1)
                   end},
         #{desc => "close socket 1",
           cmd  => fun(#{sock1 := Sock} = State) ->
                           ok = socket:close(Sock),
			   {ok, maps:remove(sock1, State)}
                   end},

         #{desc => "await continue (close3)",
           cmd  => fun(#{tester := Tester}) ->
                           ?SEV_AWAIT_CONTINUE(Tester, tester, close3)
                   end},
         #{desc => "close socket 3",
           cmd  => fun(#{sock3 := Sock} = State) ->
                           ok = socket:close(Sock),
			   {ok, maps:remove(sock3, State)}
                   end},

         #{desc => "await continue (close5)",
           cmd  => fun(#{tester := Tester}) ->
                           ?SEV_AWAIT_CONTINUE(Tester, tester, close5)
                   end},
         #{desc => "close socket 5",
           cmd  => fun(#{sock5 := Sock} = State) ->
                           ok = socket:close(Sock),
			   {ok, maps:remove(sock5, State)}
                   end},

         #{desc => "await terminate (from tester)",
           cmd  => fun(#{tester := Tester} = State) ->
                           case ?SEV_AWAIT_TERMINATE(Tester, tester) of
                               ok ->
                                   {ok, maps:remove(tester, State)};
                               {error, _} = ERROR ->
                                   ERROR
                           end
                   end},

         %% *** We are done ***
         ?SEV_FINISH_NORMAL
        ],

    TesterSeq =
        [
         %% *** Init part ***
         #{desc => "monitor owner",
           cmd  => fun(#{owner := Owner} = _State) ->
                           _MRef = erlang:monitor(process, Owner),
                           ok
                   end},
         #{desc => "order (owner) start",
           cmd  => fun(#{owner := Pid} = _State) ->
                           ?SEV_ANNOUNCE_START(Pid),
                           ok
                   end},
         #{desc => "await (owner) ready",
           cmd  => fun(#{owner := Pid} = State) ->
                           {ok, [Sock1, Sock2, Sock3, Sock4, Sock5]} =
			       ?SEV_AWAIT_READY(Pid, owner, init),
                           {ok, State#{sock1 => Sock1,
				       sock2 => Sock2,
				       sock3 => Sock3,
				       sock4 => Sock4,
				       sock5 => Sock5}}
                   end},
         #{desc => "verify total number of monitors (=0)",
           cmd  => fun(_State) ->
			   0 = socket:number_of_monitors(),
			   ok
                   end},
         #{desc => "verify own number of monitors (=0)",
           cmd  => fun(_State) ->
			   0 = socket:number_of_monitors(self()),
			   ok
                   end},
         #{desc => "monitor socket",
           cmd  => fun(#{sock1 := Sock1,
			 sock2 := Sock2,
			 sock3 := Sock3,
			 sock4 := Sock4,
			 sock5 := Sock5} = State) ->
                           MRef1 = socket:monitor(Sock1),
                           MRef2 = socket:monitor(Sock2),
                           MRef3 = socket:monitor(Sock3),
                           MRef4 = socket:monitor(Sock4),
                           MRef5 = socket:monitor(Sock5),
			   ?SEV_IPRINT("Monitors:"
				       "~n   1: ~p"
				       "~n   2: ~p"
				       "~n   3: ~p"
				       "~n   4: ~p"
				       "~n   5: ~p",
				       [MRef1, MRef2, MRef3, MRef4, MRef5]),
			   {ok, State#{mon1 => MRef1,
				       mon2 => MRef2,
				       mon3 => MRef3,
				       mon4 => MRef4,
				       mon5 => MRef5}}
                   end},
         #{desc => "verify total number of monitors (=5)",
           cmd  => fun(_State) ->
			   5 = socket:number_of_monitors(),
			   ok
                   end},
         #{desc => "verify own number of monitors (=5)",
           cmd  => fun(_State) ->
			   5 = socket:number_of_monitors(self()),
			   ok
                   end},

         %% The actual test
         #{desc => "demonitor socket(s)",
           cmd  => fun(#{mon2 := MRef2,
			 mon4 := MRef4} = State) ->
                           true = socket:cancel_monitor(MRef2),
                           true = socket:cancel_monitor(MRef4),
			   ?SEV_IPRINT("cancel socket monitor 2 and 4"),
			   State2 = maps:remove(mon2,  State),
			   State3 = maps:remove(sock2, State2),
			   State4 = maps:remove(mon4,  State3),
			   State5 = maps:remove(sock4, State4),
			   {ok, State5}
                   end},
         #{desc => "verify total number of monitors (=3)",
           cmd  => fun(_State) ->
			   3 = socket:number_of_monitors(),
			   ok
                   end},
         #{desc => "verify own number of monitors (=3)",
           cmd  => fun(_State) ->
			   3 = socket:number_of_monitors(self()),
			   ok
                   end},
         #{desc => "order owner to close socket 1",
           cmd  => fun(#{owner := Pid} = _State) ->
                           ?SEV_ANNOUNCE_CONTINUE(Pid, close1),
                           ok
                   end},
         #{desc => "await socket 1 down",
           cmd  => fun(#{sock1 := Sock,
			 mon1  := MRef} = State) ->
			   receive
			       {'DOWN', MRef, socket, Sock, Info} ->
				   ?SEV_IPRINT("received expected down: "
					       "~n      MRef:   ~p"
					       "~n      Socket: ~p"
					       "~n      Info:   ~p",
					       [MRef, Sock, Info]),
				   State2 = maps:remove(sock1, State),
				   State3 = maps:remove(mon1,  State2),
				   {ok, State3}
			   after 5000 ->
				   ?SEV_EPRINT("socket down timeout"),
				   {error, timeout}
			   end
                   end},
         #{desc => "verify total number of monitors (=2)",
           cmd  => fun(_State) ->
			   2 = socket:number_of_monitors(),
			   ok
                   end},
         #{desc => "verify own number of monitors (=2)",
           cmd  => fun(_State) ->
			   2 = socket:number_of_monitors(self()),
			   ok
                   end},

         #{desc => "order owner to close socket 3",
           cmd  => fun(#{owner := Pid} = _State) ->
                           ?SEV_ANNOUNCE_CONTINUE(Pid, close3),
                           ok
                   end},
         #{desc => "await socket 3 down",
           cmd  => fun(#{sock3 := Sock,
			 mon3  := MRef} = State) ->
			   receive
			       {'DOWN', MRef, socket, Sock, Info} ->
				   ?SEV_IPRINT("received expected down: "
					       "~n      MRef:   ~p"
					       "~n      Socket: ~p"
					       "~n      Info:   ~p",
					       [MRef, Sock, Info]),
				   State2 = maps:remove(sock3, State),
				   State3 = maps:remove(mon3,  State2),
				   {ok, State3}
			   after 5000 ->
				   ?SEV_EPRINT("socket down timeout"),
				   {error, timeout}
			   end
                   end},
         #{desc => "verify total number of monitors (=1)",
           cmd  => fun(_State) ->
			   1 = socket:number_of_monitors(),
			   ok
                   end},
         #{desc => "verify own number of monitors (=1)",
           cmd  => fun(_State) ->
			   1 = socket:number_of_monitors(self()),
			   ok
                   end},

         #{desc => "order owner to close socket 5",
           cmd  => fun(#{owner := Pid} = _State) ->
                           ?SEV_ANNOUNCE_CONTINUE(Pid, close5),
                           ok
                   end},
         #{desc => "await socket 5 down",
           cmd  => fun(#{sock5 := Sock,
			 mon5  := MRef} = State) ->
			   receive
			       {'DOWN', MRef, socket, Sock, Info} ->
				   ?SEV_IPRINT("received expected down: "
					       "~n      MRef:   ~p"
					       "~n      Socket: ~p"
					       "~n      Info:   ~p",
					       [MRef, Sock, Info]),
				   State2 = maps:remove(sock5, State),
				   State3 = maps:remove(mon5,  State2),
				   {ok, State3}
			   after 5000 ->
				   ?SEV_EPRINT("socket down timeout"),
				   {error, timeout}
			   end
                   end},
         #{desc => "verify total number of monitors (=0)",
           cmd  => fun(_State) ->
			   0 = socket:number_of_monitors(),
			   ok
                   end},
         #{desc => "verify own number of monitors (=0)",
           cmd  => fun(_State) ->
			   0 = socket:number_of_monitors(self()),
			   ok
                   end},

         %% Cleanup
         #{desc => "order (owner) terminate",
           cmd  => fun(#{owner := Pid} = _State) ->
                           ?SEV_ANNOUNCE_TERMINATE(Pid),
                           ok
                   end},

         #{desc => "await (owner) termination",
           cmd  => fun(#{owner := Pid} = _State) ->
                           case ?SEV_AWAIT_TERMINATION(Pid) of
                               ok ->
                                   ok;
                               {error, _} = ERROR ->
                                   ERROR
                           end
                   end},

         %% *** We are done ***
         ?SEV_FINISH_NORMAL
        ],

    i("start (socket) owner evaluator"),
    Owner = ?SEV_START("owner", OwnerSeq, InitState),

    i("start tester evaluator"),
    TesterInitState = #{owner => Owner#ev.pid},
    Tester = ?SEV_START("tester", TesterSeq, TesterInitState),

    i("await evaluator"),
    ok = ?SEV_AWAIT_FINISH([Owner, Tester]).


%%%%%%%%%%%%%%%%%%%%%%%%%%%%%%%%%%%%%%%%%%%%%%%%%%%%%%%%%%%%%%%%%%%%%%%%%
%% Create one socket (by 'owner' process), monitor from several different
%% processes, then close socket (from 'owner').
%% The processes that did the monitor shall receive a socket DOWN.

monitor_open_and_close_multi_mon(_Config) when is_list(_Config) ->
    ?TT(?SECS(10)),
    tc_try(monitor_open_and_close_multi_mon,
           fun() ->
		   InitState = #{domain   => inet,
                                 type     => stream,
                                 protocol => tcp},
                   ok = mon_open_and_close_multi_mon(InitState)
           end).


mon_open_and_close_multi_mon(InitState) ->
    OwnerSeq =
        [
         %% *** Wait for start order part ***
         #{desc => "await start (from tester)",
           cmd  => fun(State) ->
                           Tester = ?SEV_AWAIT_START(),
                           {ok, State#{tester => Tester}}
                   end},
         #{desc => "monitor tester",
           cmd  => fun(#{tester := Tester} = _State) ->
                           _MRef = erlang:monitor(process, Tester),
                           ok
                   end},

         %% *** Init part ***
         #{desc => "create socket",
           cmd  => fun(#{domain   := Domain, 
                         type     := Type, 
                         protocol := Proto} = State) ->
                           case socket:open(Domain, Type, Proto) of
                               {ok, Sock} ->
                                   {ok, State#{sock => Sock}};
                               {error, _} = ERROR ->
                                   ERROR
                           end
                   end},
         #{desc => "announce ready (init)",
           cmd  => fun(#{tester := Tester, sock := Sock} = _State) ->
                           ?SEV_ANNOUNCE_READY(Tester, init, Sock),
                           ok
                   end},

         %% The actual test
         #{desc => "await continue (close)",
           cmd  => fun(#{tester := Tester}) ->
                           ?SEV_AWAIT_CONTINUE(Tester, tester, close)
                   end},

         #{desc => "close socket",
           cmd  => fun(#{sock := Sock} = State) ->
                           ok = socket:close(Sock),
			   {ok, maps:remove(sock, State)}
                   end},


         #{desc => "await terminate (from tester)",
           cmd  => fun(#{tester := Tester} = State) ->
                           case ?SEV_AWAIT_TERMINATE(Tester, tester) of
                               ok ->
                                   {ok, maps:remove(tester, State)};
                               {error, _} = ERROR ->
                                   ERROR
                           end
                   end},

         %% *** We are done ***
         ?SEV_FINISH_NORMAL
        ],


    ClientSeq =
        [
         %% *** Wait for start order part ***
         #{desc => "await start (from tester)",
           cmd  => fun(State) ->
                           Tester = ?SEV_AWAIT_START(),
                           {ok, State#{tester => Tester}}
                   end},
         #{desc => "monitor tester",
           cmd  => fun(#{tester := Tester} = _State) ->
                           _MRef = erlang:monitor(process, Tester),
                           ok
                   end},

         %% *** Init part ***
         #{desc => "announce ready (init)",
           cmd  => fun(#{tester := Tester} = _State) ->
                           ?SEV_ANNOUNCE_READY(Tester, init),
                           ok
                   end},
         #{desc => "await continue (socket)",
           cmd  => fun(#{tester := Tester} = State) ->
                           {ok, Sock} =
			       ?SEV_AWAIT_CONTINUE(Tester, tester, socket),
			   ?SEV_IPRINT("Socket: ~p", [Sock]),
			   {ok, State#{sock => Sock}}
                   end},


         %% The actual test
         #{desc => "await continue (monitor)",
           cmd  => fun(#{tester := Tester}) ->
                           ?SEV_AWAIT_CONTINUE(Tester, tester, monitor)
                   end},
         #{desc => "verify own number of monitors (=0)",
           cmd  => fun(_State) ->
			   0 = socket:number_of_monitors(self()),
			   ok
                   end},
         #{desc => "monitor socket",
           cmd  => fun(#{sock := Sock} = State) ->
                           MRef = socket:monitor(Sock),
			   ?SEV_IPRINT("Monitor: ~p", [MRef]),
			   {ok, State#{mon => MRef}}
                   end},
         #{desc => "verify own number of monitors (=1)",
           cmd  => fun(_State) ->
			   1 = socket:number_of_monitors(self()),
			   ok
                   end},

         #{desc => "announce ready (monitor)",
           cmd  => fun(#{tester := Tester}) ->
                           ?SEV_ANNOUNCE_READY(Tester, monitor),
                           ok
                   end},

         #{desc => "await continue (down)",
           cmd  => fun(#{tester := Tester}) ->
                           ?SEV_AWAIT_CONTINUE(Tester, tester, down)
                   end},

         #{desc => "await socket down",
           cmd  => fun(#{sock := Sock,
			 mon  := MRef} = State) ->
			   receive
			       {'DOWN', MRef, socket, Sock, Info} ->
				   ?SEV_IPRINT("received expected down: "
					       "~n      MRef:   ~p"
					       "~n      Socket: ~p"
					       "~n      Info:   ~p",
					       [MRef, Sock, Info]),
				   State2 = maps:remove(mon, State),
				   State3 = maps:remove(sock, State2),
				   {ok, State3}
			   after 5000 ->
				   ?SEV_EPRINT("socket down timeout"),
				   {error, timeout}
			   end
                   end},
         #{desc => "verify own number of monitors (=0)",
           cmd  => fun(_State) ->
			   0 = socket:number_of_monitors(self()),
			   ok
                   end},

         #{desc => "announce ready (down)",
           cmd  => fun(#{tester := Tester}) ->
                           ?SEV_ANNOUNCE_READY(Tester, down),
                           ok
                   end},


         #{desc => "await terminate (from tester)",
           cmd  => fun(#{tester := Tester} = State) ->
                           case ?SEV_AWAIT_TERMINATE(Tester, tester) of
                               ok ->
                                   {ok, maps:remove(tester, State)};
                               {error, _} = ERROR ->
                                   ERROR
                           end
                   end},

         %% *** We are done ***
         ?SEV_FINISH_NORMAL
        ],

    TesterSeq =
        [
         %% *** Init part ***
         #{desc => "monitor 'owner'",
           cmd  => fun(#{owner := Owner} = _State) ->
                           _MRef = erlang:monitor(process, Owner),
                           ok
                   end},
         #{desc => "order (owner) start",
           cmd  => fun(#{owner := Pid} = _State) ->
                           ?SEV_ANNOUNCE_START(Pid),
                           ok
                   end},
         #{desc => "await (owner) ready",
           cmd  => fun(#{owner := Pid} = State) ->
                           {ok, Sock} = ?SEV_AWAIT_READY(Pid, owner, init),
                           {ok, State#{sock => Sock}}
                   end},

         #{desc => "monitor 'client 1'",
           cmd  => fun(#{client1 := Pid} = _State) ->
                           _MRef = erlang:monitor(process, Pid),
                           ok
                   end},
         #{desc => "order (client 1) start",
           cmd  => fun(#{client1 := Pid} = _State) ->
                           ?SEV_ANNOUNCE_START(Pid),
                           ok
                   end},
         #{desc => "await (client 1) ready",
           cmd  => fun(#{client1 := Pid} = _State) ->
                           ok = ?SEV_AWAIT_READY(Pid, client1, init)
                   end},
         #{desc => "send socket to client 1",
           cmd  => fun(#{client1 := Pid, sock := Sock} = _State) ->
                           ?SEV_ANNOUNCE_CONTINUE(Pid, socket, Sock),
                           ok
                   end},

         #{desc => "monitor 'client 2'",
           cmd  => fun(#{client2 := Pid} = _State) ->
                           _MRef = erlang:monitor(process, Pid),
                           ok
                   end},
         #{desc => "order (client 2) start",
           cmd  => fun(#{client2 := Pid} = _State) ->
                           ?SEV_ANNOUNCE_START(Pid),
                           ok
                   end},
         #{desc => "await (client 2) ready",
           cmd  => fun(#{client2 := Pid} = _State) ->
                           ok = ?SEV_AWAIT_READY(Pid, client2, init)
                   end},
         #{desc => "send socket to client 2",
           cmd  => fun(#{client2 := Pid, sock := Sock} = _State) ->
                           ?SEV_ANNOUNCE_CONTINUE(Pid, socket, Sock),
                           ok
                   end},

         #{desc => "monitor 'client 3'",
           cmd  => fun(#{client3 := Pid} = _State) ->
                           _MRef = erlang:monitor(process, Pid),
                           ok
                   end},
         #{desc => "order (client 3) start",
           cmd  => fun(#{client3 := Pid} = _State) ->
                           ?SEV_ANNOUNCE_START(Pid),
                           ok
                   end},
         #{desc => "await (client 3) ready",
           cmd  => fun(#{client3 := Pid} = _State) ->
                           ok = ?SEV_AWAIT_READY(Pid, client3, init)
                   end},
         #{desc => "send socket to client 3",
           cmd  => fun(#{client3 := Pid, sock := Sock} = _State) ->
                           ?SEV_ANNOUNCE_CONTINUE(Pid, socket, Sock),
                           ok
                   end},

         #{desc => "monitor 'client 4'",
           cmd  => fun(#{client4 := Pid} = _State) ->
                           _MRef = erlang:monitor(process, Pid),
                           ok
                   end},
         #{desc => "order (client 4) start",
           cmd  => fun(#{client4 := Pid} = _State) ->
                           ?SEV_ANNOUNCE_START(Pid),
                           ok
                   end},
         #{desc => "await (client 4) ready",
           cmd  => fun(#{client4 := Pid} = _State) ->
                           ok = ?SEV_AWAIT_READY(Pid, client4, init)
                   end},
         #{desc => "send socket to client 4",
           cmd  => fun(#{client4 := Pid, sock := Sock} = _State) ->
                           ?SEV_ANNOUNCE_CONTINUE(Pid, socket, Sock),
                           ok
                   end},

         #{desc => "monitor 'client 5'",
           cmd  => fun(#{client5 := Pid} = _State) ->
                           _MRef = erlang:monitor(process, Pid),
                           ok
                   end},
         #{desc => "order (client 5) start",
           cmd  => fun(#{client5 := Pid} = _State) ->
                           ?SEV_ANNOUNCE_START(Pid),
                           ok
                   end},
         #{desc => "await (client 5) ready",
           cmd  => fun(#{client5 := Pid} = _State) ->
                           ok = ?SEV_AWAIT_READY(Pid, client5, init)
                   end},
         #{desc => "send socket to client 5",
           cmd  => fun(#{client5 := Pid, sock := Sock} = _State) ->
                           ?SEV_ANNOUNCE_CONTINUE(Pid, socket, Sock),
                           ok
                   end},


         %% The actual test
         #{desc => "verify total number of monitors (=0)",
           cmd  => fun(_State) ->
			   0 = socket:number_of_monitors(),
			   ok
                   end},

         #{desc => "order client 1 to monitor",
           cmd  => fun(#{client1 := Pid} = _State) ->
                           ?SEV_ANNOUNCE_CONTINUE(Pid, monitor),
                           ok
                   end},
         #{desc => "await (client 1) ready",
           cmd  => fun(#{client1 := Pid} = _State) ->
                           ok = ?SEV_AWAIT_READY(Pid, client1, monitor)
                   end},
         #{desc => "verify total number of monitors (=1)",
           cmd  => fun(_State) ->
			   1 = socket:number_of_monitors(),
			   ok
                   end},

         #{desc => "order client 2 to monitor",
           cmd  => fun(#{client2 := Pid} = _State) ->
                           ?SEV_ANNOUNCE_CONTINUE(Pid, monitor),
                           ok
                   end},
         #{desc => "await (client 2) ready",
           cmd  => fun(#{client2 := Pid} = _State) ->
                           ok = ?SEV_AWAIT_READY(Pid, client2, monitor)
                   end},
         #{desc => "verify total number of monitors (=2)",
           cmd  => fun(_State) ->
			   2 = socket:number_of_monitors(),
			   ok
                   end},

         #{desc => "order client 3 to monitor",
           cmd  => fun(#{client3 := Pid} = _State) ->
                           ?SEV_ANNOUNCE_CONTINUE(Pid, monitor),
                           ok
                   end},
         #{desc => "await (client 3) ready",
           cmd  => fun(#{client3 := Pid} = _State) ->
                           ok = ?SEV_AWAIT_READY(Pid, client3, monitor)
                   end},
         #{desc => "verify total number of monitors (=3)",
           cmd  => fun(_State) ->
			   3 = socket:number_of_monitors(),
			   ok
                   end},

         #{desc => "order client 4 to monitor",
           cmd  => fun(#{client4 := Pid} = _State) ->
                           ?SEV_ANNOUNCE_CONTINUE(Pid, monitor),
                           ok
                   end},
         #{desc => "await (client 4) ready",
           cmd  => fun(#{client4 := Pid} = _State) ->
                           ok = ?SEV_AWAIT_READY(Pid, client4, monitor)
                   end},
         #{desc => "verify total number of monitors (=4)",
           cmd  => fun(_State) ->
			   4 = socket:number_of_monitors(),
			   ok
                   end},

         #{desc => "order client 5 to monitor",
           cmd  => fun(#{client5 := Pid} = _State) ->
                           ?SEV_ANNOUNCE_CONTINUE(Pid, monitor),
                           ok
                   end},
         #{desc => "await (client 5) ready",
           cmd  => fun(#{client5 := Pid} = _State) ->
                           ok = ?SEV_AWAIT_READY(Pid, client5, monitor)
                   end},
         #{desc => "verify total number of monitors (=5)",
           cmd  => fun(_State) ->
			   5 = socket:number_of_monitors(),
			   ok
                   end},
         #{desc => "verify monitored by - none",
           cmd  => fun(#{sock    := Sock,
			 client1 := Pid1,
			 client2 := Pid2,
			 client3 := Pid3,
			 client4 := Pid4,
			 client5 := Pid5} = _State) ->
			   Clients = lists:sort([Pid1, Pid2, Pid3, Pid4, Pid5]),
			   case lists:sort(socket:monitored_by(Sock)) of
			       Clients ->
				   ok;
			       SClients ->
				   ?SEV_EPRINT("Unexpected clients: "
					       "~n   Expected: ~p"
					       "~n   Actual:   ~p",
					       [Clients, SClients]),
				   {error, unexpected_clients}
			   end
                   end},

         #{desc => "order client 1 to await down",
           cmd  => fun(#{client1 := Pid} = _State) ->
                           ?SEV_ANNOUNCE_CONTINUE(Pid, down),
                           ok
                   end},
         #{desc => "order client 2 to await down",
           cmd  => fun(#{client2 := Pid} = _State) ->
                           ?SEV_ANNOUNCE_CONTINUE(Pid, down),
                           ok
                   end},
         #{desc => "order client 3 to await down",
           cmd  => fun(#{client3 := Pid} = _State) ->
                           ?SEV_ANNOUNCE_CONTINUE(Pid, down),
                           ok
                   end},
         #{desc => "order client 4 to await down",
           cmd  => fun(#{client4 := Pid} = _State) ->
                           ?SEV_ANNOUNCE_CONTINUE(Pid, down),
                           ok
                   end},
         #{desc => "order client 5 to await down",
           cmd  => fun(#{client5 := Pid} = _State) ->
                           ?SEV_ANNOUNCE_CONTINUE(Pid, down),
                           ok
                   end},

         #{desc => "order owner to close",
           cmd  => fun(#{owner := Pid} = _State) ->
                           ?SEV_ANNOUNCE_CONTINUE(Pid, close),
                           ok
                   end},

         #{desc => "await (client 1) down received",
           cmd  => fun(#{client1 := Pid} = _State) ->
                           ok = ?SEV_AWAIT_READY(Pid, client1, down)
                   end},
         #{desc => "await (client 2) down received",
           cmd  => fun(#{client2 := Pid} = _State) ->
                           ok = ?SEV_AWAIT_READY(Pid, client2, down)
                   end},
         #{desc => "await (client 3) down received",
           cmd  => fun(#{client3 := Pid} = _State) ->
                           ok = ?SEV_AWAIT_READY(Pid, client3, down)
                   end},
         #{desc => "await (client 4) down received",
           cmd  => fun(#{client4 := Pid} = _State) ->
                           ok = ?SEV_AWAIT_READY(Pid, client4, down)
                   end},
         #{desc => "await (client 5) down received",
           cmd  => fun(#{client5 := Pid} = _State) ->
                           ok = ?SEV_AWAIT_READY(Pid, client5, down)
                   end},
         #{desc => "verify total number of monitors (=0)",
           cmd  => fun(_State) ->
			   0 = socket:number_of_monitors(),
			   ok
                   end},

         %% Cleanup
         #{desc => "order (owner) terminate",
           cmd  => fun(#{owner := Pid} = _State) ->
                           ?SEV_ANNOUNCE_TERMINATE(Pid),
                           ok
                   end},
         #{desc => "await (owner) termination",
           cmd  => fun(#{owner := Pid} = State) ->
                           case ?SEV_AWAIT_TERMINATION(Pid) of
                               ok ->
                                   {ok, maps:remove(owner, State)};
                               {error, _} = ERROR ->
                                   ERROR
                           end
                   end},

         #{desc => "order (client 1) terminate",
           cmd  => fun(#{client1 := Pid} = _State) ->
                           ?SEV_ANNOUNCE_TERMINATE(Pid),
                           ok
                   end},
         #{desc => "await (client 1) termination",
           cmd  => fun(#{client1 := Pid} = State) ->
                           case ?SEV_AWAIT_TERMINATION(Pid) of
                               ok ->
                                   {ok, maps:remove(client1, State)};
                               {error, _} = ERROR ->
                                   ERROR
                           end
                   end},

         #{desc => "order (client 2) terminate",
           cmd  => fun(#{client2 := Pid} = _State) ->
                           ?SEV_ANNOUNCE_TERMINATE(Pid),
                           ok
                   end},
         #{desc => "await (client 2) termination",
           cmd  => fun(#{client2 := Pid} = State) ->
                           case ?SEV_AWAIT_TERMINATION(Pid) of
                               ok ->
                                   {ok, maps:remove(client2, State)};
                               {error, _} = ERROR ->
                                   ERROR
                           end
                   end},

         #{desc => "order (client 3) terminate",
           cmd  => fun(#{client3 := Pid} = _State) ->
                           ?SEV_ANNOUNCE_TERMINATE(Pid),
                           ok
                   end},
         #{desc => "await (client 3) termination",
           cmd  => fun(#{client3 := Pid} = State) ->
                           case ?SEV_AWAIT_TERMINATION(Pid) of
                               ok ->
                                   {ok, maps:remove(client3, State)};
                               {error, _} = ERROR ->
                                   ERROR
                           end
                   end},

         #{desc => "order (client 4) terminate",
           cmd  => fun(#{client4 := Pid} = _State) ->
                           ?SEV_ANNOUNCE_TERMINATE(Pid),
                           ok
                   end},
         #{desc => "await (client 4) termination",
           cmd  => fun(#{client4 := Pid} = State) ->
                           case ?SEV_AWAIT_TERMINATION(Pid) of
                               ok ->
                                   {ok, maps:remove(client4, State)};
                               {error, _} = ERROR ->
                                   ERROR
                           end
                   end},

         #{desc => "order (client 5) terminate",
           cmd  => fun(#{client5 := Pid} = _State) ->
                           ?SEV_ANNOUNCE_TERMINATE(Pid),
                           ok
                   end},
         #{desc => "await (client 5) termination",
           cmd  => fun(#{client5 := Pid} = State) ->
                           case ?SEV_AWAIT_TERMINATION(Pid) of
                               ok ->
                                   {ok, maps:remove(client5, State)};
                               {error, _} = ERROR ->
                                   ERROR
                           end
                   end},

         %% *** We are done ***
         ?SEV_FINISH_NORMAL
        ],

    i("start (socket) owner evaluator"),
    Owner = ?SEV_START("owner", OwnerSeq, InitState),

    i("start client 1 evaluator"),
    Client1 = ?SEV_START("client-1", ClientSeq, InitState),

    i("start client 2 evaluator"),
    Client2 = ?SEV_START("client-2", ClientSeq, InitState),

    i("start client 3 evaluator"),
    Client3 = ?SEV_START("client-3", ClientSeq, InitState),

    i("start client 4 evaluator"),
    Client4 = ?SEV_START("client-4", ClientSeq, InitState),

    i("start client 5 evaluator"),
    Client5 = ?SEV_START("client-5", ClientSeq, InitState),

    i("start tester evaluator"),
    TesterInitState = #{owner   => Owner#ev.pid,
			client1 => Client1#ev.pid,
			client2 => Client2#ev.pid,
			client3 => Client3#ev.pid,
			client4 => Client4#ev.pid,
			client5 => Client5#ev.pid},
    Tester = ?SEV_START("tester", TesterSeq, TesterInitState),

    i("await evaluator"),
    ok = ?SEV_AWAIT_FINISH([Owner, Tester]).


%%%%%%%%%%%%%%%%%%%%%%%%%%%%%%%%%%%%%%%%%%%%%%%%%%%%%%%%%%%%%%%%%%%%%%%%%
%% Create one socket (by 'owner' process), monitor from several different
%% processes, then close socket (from 'owner').
%% The processes that did the monitor shall receive a socket DOWN.

monitor_open_and_exit_multi_mon(_Config) when is_list(_Config) ->
    ?TT(?SECS(10)),
    tc_try(monitor_open_and_exit_multi_mon,
           fun() ->
		   InitState = #{domain   => inet,
                                 type     => stream,
                                 protocol => tcp},
                   ok = mon_open_and_exit_multi_mon(InitState)
           end).


mon_open_and_exit_multi_mon(InitState) ->
    OwnerSeq =
        [
         %% *** Wait for start order part ***
         #{desc => "await start (from tester)",
           cmd  => fun(State) ->
                           Tester = ?SEV_AWAIT_START(),
                           {ok, State#{tester => Tester}}
                   end},
         #{desc => "monitor tester",
           cmd  => fun(#{tester := Tester} = _State) ->
                           _MRef = erlang:monitor(process, Tester),
                           ok
                   end},

         %% *** Init part ***
         #{desc => "create socket",
           cmd  => fun(#{domain   := Domain, 
                         type     := Type, 
                         protocol := Proto} = State) ->
                           case socket:open(Domain, Type, Proto) of
                               {ok, Sock} ->
                                   {ok, State#{sock => Sock}};
                               {error, _} = ERROR ->
                                   ERROR
                           end
                   end},
         #{desc => "announce ready (init)",
           cmd  => fun(#{tester := Tester, sock := Sock} = _State) ->
                           ?SEV_ANNOUNCE_READY(Tester, init, Sock),
                           ok
                   end},

         %% The actual test
         #{desc => "await terminate (from tester)",
           cmd  => fun(#{tester := Tester} = State) ->
                           case ?SEV_AWAIT_TERMINATE(Tester, tester) of
                               ok ->
                                   {ok, maps:remove(tester, State)};
                               {error, _} = ERROR ->
                                   ERROR
                           end
                   end},

         %% *** We are done ***
         ?SEV_FINISH_NORMAL
        ],


    ClientSeq =
        [
         %% *** Wait for start order part ***
         #{desc => "await start (from tester)",
           cmd  => fun(State) ->
                           Tester = ?SEV_AWAIT_START(),
                           {ok, State#{tester => Tester}}
                   end},
         #{desc => "monitor tester",
           cmd  => fun(#{tester := Tester} = _State) ->
                           _MRef = erlang:monitor(process, Tester),
                           ok
                   end},

         %% *** Init part ***
         #{desc => "announce ready (init)",
           cmd  => fun(#{tester := Tester} = _State) ->
                           ?SEV_ANNOUNCE_READY(Tester, init),
                           ok
                   end},
         #{desc => "await continue (socket)",
           cmd  => fun(#{tester := Tester} = State) ->
                           {ok, Sock} =
			       ?SEV_AWAIT_CONTINUE(Tester, tester, socket),
			   ?SEV_IPRINT("Socket: ~p", [Sock]),
			   {ok, State#{sock => Sock}}
                   end},


         %% The actual test
         #{desc => "await continue (monitor)",
           cmd  => fun(#{tester := Tester}) ->
                           ?SEV_AWAIT_CONTINUE(Tester, tester, monitor)
                   end},
         #{desc => "verify own number of monitors (=0)",
           cmd  => fun(_State) ->
			   0 = socket:number_of_monitors(self()),
			   ok
                   end},
         #{desc => "monitor socket",
           cmd  => fun(#{sock := Sock} = State) ->
                           MRef = socket:monitor(Sock),
			   ?SEV_IPRINT("Monitor: ~p", [MRef]),
			   {ok, State#{mon => MRef}}
                   end},
         #{desc => "verify own number of monitors (=1)",
           cmd  => fun(_State) ->
			   1 = socket:number_of_monitors(self()),
			   ok
                   end},

         #{desc => "announce ready (monitor)",
           cmd  => fun(#{tester := Tester}) ->
                           ?SEV_ANNOUNCE_READY(Tester, monitor),
                           ok
                   end},

         #{desc => "await continue (down)",
           cmd  => fun(#{tester := Tester}) ->
                           ?SEV_AWAIT_CONTINUE(Tester, tester, down)
                   end},

         #{desc => "await socket down",
           cmd  => fun(#{sock := Sock,
			 mon  := MRef} = State) ->
			   receive
			       {'DOWN', MRef, socket, Sock, Info} ->
				   ?SEV_IPRINT("received expected down: "
					       "~n      MRef:   ~p"
					       "~n      Socket: ~p"
					       "~n      Info:   ~p",
					       [MRef, Sock, Info]),
				   State2 = maps:remove(mon, State),
				   State3 = maps:remove(sock, State2),
				   {ok, State3}
			   after 5000 ->
				   ?SEV_EPRINT("socket down timeout"),
				   {error, timeout}
			   end
                   end},
         #{desc => "verify own number of monitors (=0)",
           cmd  => fun(_State) ->
			   0 = socket:number_of_monitors(self()),
			   ok
                   end},

         #{desc => "announce ready (down)",
           cmd  => fun(#{tester := Tester}) ->
                           ?SEV_ANNOUNCE_READY(Tester, down),
                           ok
                   end},


         #{desc => "await terminate (from tester)",
           cmd  => fun(#{tester := Tester} = State) ->
                           case ?SEV_AWAIT_TERMINATE(Tester, tester) of
                               ok ->
                                   {ok, maps:remove(tester, State)};
                               {error, _} = ERROR ->
                                   ERROR
                           end
                   end},

         %% *** We are done ***
         ?SEV_FINISH_NORMAL
        ],

    TesterSeq =
        [
         %% *** Init part ***
         #{desc => "monitor 'owner'",
           cmd  => fun(#{owner := Owner} = _State) ->
                           _MRef = erlang:monitor(process, Owner),
                           ok
                   end},
         #{desc => "order (owner) start",
           cmd  => fun(#{owner := Pid} = _State) ->
                           ?SEV_ANNOUNCE_START(Pid),
                           ok
                   end},
         #{desc => "await (owner) ready",
           cmd  => fun(#{owner := Pid} = State) ->
                           {ok, Sock} = ?SEV_AWAIT_READY(Pid, owner, init),
                           {ok, State#{sock => Sock}}
                   end},

         #{desc => "monitor 'client 1'",
           cmd  => fun(#{client1 := Pid} = _State) ->
                           _MRef = erlang:monitor(process, Pid),
                           ok
                   end},
         #{desc => "order (client 1) start",
           cmd  => fun(#{client1 := Pid} = _State) ->
                           ?SEV_ANNOUNCE_START(Pid),
                           ok
                   end},
         #{desc => "await (client 1) ready",
           cmd  => fun(#{client1 := Pid} = _State) ->
                           ok = ?SEV_AWAIT_READY(Pid, client1, init)
                   end},
         #{desc => "send socket to client 1",
           cmd  => fun(#{client1 := Pid, sock := Sock} = _State) ->
                           ?SEV_ANNOUNCE_CONTINUE(Pid, socket, Sock),
                           ok
                   end},

         #{desc => "monitor 'client 2'",
           cmd  => fun(#{client2 := Pid} = _State) ->
                           _MRef = erlang:monitor(process, Pid),
                           ok
                   end},
         #{desc => "order (client 2) start",
           cmd  => fun(#{client2 := Pid} = _State) ->
                           ?SEV_ANNOUNCE_START(Pid),
                           ok
                   end},
         #{desc => "await (client 2) ready",
           cmd  => fun(#{client2 := Pid} = _State) ->
                           ok = ?SEV_AWAIT_READY(Pid, client2, init)
                   end},
         #{desc => "send socket to client 2",
           cmd  => fun(#{client2 := Pid, sock := Sock} = _State) ->
                           ?SEV_ANNOUNCE_CONTINUE(Pid, socket, Sock),
                           ok
                   end},

         #{desc => "monitor 'client 3'",
           cmd  => fun(#{client3 := Pid} = _State) ->
                           _MRef = erlang:monitor(process, Pid),
                           ok
                   end},
         #{desc => "order (client 3) start",
           cmd  => fun(#{client3 := Pid} = _State) ->
                           ?SEV_ANNOUNCE_START(Pid),
                           ok
                   end},
         #{desc => "await (client 3) ready",
           cmd  => fun(#{client3 := Pid} = _State) ->
                           ok = ?SEV_AWAIT_READY(Pid, client3, init)
                   end},
         #{desc => "send socket to client 3",
           cmd  => fun(#{client3 := Pid, sock := Sock} = _State) ->
                           ?SEV_ANNOUNCE_CONTINUE(Pid, socket, Sock),
                           ok
                   end},

         #{desc => "monitor 'client 4'",
           cmd  => fun(#{client4 := Pid} = _State) ->
                           _MRef = erlang:monitor(process, Pid),
                           ok
                   end},
         #{desc => "order (client 4) start",
           cmd  => fun(#{client4 := Pid} = _State) ->
                           ?SEV_ANNOUNCE_START(Pid),
                           ok
                   end},
         #{desc => "await (client 4) ready",
           cmd  => fun(#{client4 := Pid} = _State) ->
                           ok = ?SEV_AWAIT_READY(Pid, client4, init)
                   end},
         #{desc => "send socket to client 4",
           cmd  => fun(#{client4 := Pid, sock := Sock} = _State) ->
                           ?SEV_ANNOUNCE_CONTINUE(Pid, socket, Sock),
                           ok
                   end},

         #{desc => "monitor 'client 5'",
           cmd  => fun(#{client5 := Pid} = _State) ->
                           _MRef = erlang:monitor(process, Pid),
                           ok
                   end},
         #{desc => "order (client 5) start",
           cmd  => fun(#{client5 := Pid} = _State) ->
                           ?SEV_ANNOUNCE_START(Pid),
                           ok
                   end},
         #{desc => "await (client 5) ready",
           cmd  => fun(#{client5 := Pid} = _State) ->
                           ok = ?SEV_AWAIT_READY(Pid, client5, init)
                   end},
         #{desc => "send socket to client 5",
           cmd  => fun(#{client5 := Pid, sock := Sock} = _State) ->
                           ?SEV_ANNOUNCE_CONTINUE(Pid, socket, Sock),
                           ok
                   end},


         %% The actual test
         #{desc => "verify total number of monitors (=0)",
           cmd  => fun(_State) ->
			   0 = socket:number_of_monitors(),
			   ok
                   end},

         #{desc => "order client 1 to monitor",
           cmd  => fun(#{client1 := Pid} = _State) ->
                           ?SEV_ANNOUNCE_CONTINUE(Pid, monitor),
                           ok
                   end},
         #{desc => "await (client 1) ready",
           cmd  => fun(#{client1 := Pid} = _State) ->
                           ok = ?SEV_AWAIT_READY(Pid, client1, monitor)
                   end},
         #{desc => "verify total number of monitors (=1)",
           cmd  => fun(_State) ->
			   1 = socket:number_of_monitors(),
			   ok
                   end},

         #{desc => "order client 2 to monitor",
           cmd  => fun(#{client2 := Pid} = _State) ->
                           ?SEV_ANNOUNCE_CONTINUE(Pid, monitor),
                           ok
                   end},
         #{desc => "await (client 2) ready",
           cmd  => fun(#{client2 := Pid} = _State) ->
                           ok = ?SEV_AWAIT_READY(Pid, client2, monitor)
                   end},
         #{desc => "verify total number of monitors (=2)",
           cmd  => fun(_State) ->
			   2 = socket:number_of_monitors(),
			   ok
                   end},

         #{desc => "order client 3 to monitor",
           cmd  => fun(#{client3 := Pid} = _State) ->
                           ?SEV_ANNOUNCE_CONTINUE(Pid, monitor),
                           ok
                   end},
         #{desc => "await (client 3) ready",
           cmd  => fun(#{client3 := Pid} = _State) ->
                           ok = ?SEV_AWAIT_READY(Pid, client3, monitor)
                   end},
         #{desc => "verify total number of monitors (=3)",
           cmd  => fun(_State) ->
			   3 = socket:number_of_monitors(),
			   ok
                   end},

         #{desc => "order client 4 to monitor",
           cmd  => fun(#{client4 := Pid} = _State) ->
                           ?SEV_ANNOUNCE_CONTINUE(Pid, monitor),
                           ok
                   end},
         #{desc => "await (client 4) ready",
           cmd  => fun(#{client4 := Pid} = _State) ->
                           ok = ?SEV_AWAIT_READY(Pid, client4, monitor)
                   end},
         #{desc => "verify total number of monitors (=4)",
           cmd  => fun(_State) ->
			   4 = socket:number_of_monitors(),
			   ok
                   end},

         #{desc => "order client 5 to monitor",
           cmd  => fun(#{client5 := Pid} = _State) ->
                           ?SEV_ANNOUNCE_CONTINUE(Pid, monitor),
                           ok
                   end},
         #{desc => "await (client 5) ready",
           cmd  => fun(#{client5 := Pid} = _State) ->
                           ok = ?SEV_AWAIT_READY(Pid, client5, monitor)
                   end},
         #{desc => "verify total number of monitors (=5)",
           cmd  => fun(_State) ->
			   5 = socket:number_of_monitors(),
			   ok
                   end},

         #{desc => "order client 1 to await down",
           cmd  => fun(#{client1 := Pid} = _State) ->
                           ?SEV_ANNOUNCE_CONTINUE(Pid, down),
                           ok
                   end},
         #{desc => "order client 2 to await down",
           cmd  => fun(#{client2 := Pid} = _State) ->
                           ?SEV_ANNOUNCE_CONTINUE(Pid, down),
                           ok
                   end},
         #{desc => "order client 3 to await down",
           cmd  => fun(#{client3 := Pid} = _State) ->
                           ?SEV_ANNOUNCE_CONTINUE(Pid, down),
                           ok
                   end},
         #{desc => "order client 4 to await down",
           cmd  => fun(#{client4 := Pid} = _State) ->
                           ?SEV_ANNOUNCE_CONTINUE(Pid, down),
                           ok
                   end},
         #{desc => "order client 5 to await down",
           cmd  => fun(#{client5 := Pid} = _State) ->
                           ?SEV_ANNOUNCE_CONTINUE(Pid, down),
                           ok
                   end},


         #{desc => "order (owner) terminate",
           cmd  => fun(#{owner := Pid} = _State) ->
                           ?SEV_ANNOUNCE_TERMINATE(Pid),
                           ok
                   end},
         #{desc => "await (owner) termination",
           cmd  => fun(#{owner := Pid} = State) ->
                           case ?SEV_AWAIT_TERMINATION(Pid) of
                               ok ->
                                   {ok, maps:remove(owner, State)};
                               {error, _} = ERROR ->
                                   ERROR
                           end
                   end},

         #{desc => "await (client 1) down received",
           cmd  => fun(#{client1 := Pid} = _State) ->
                           ok = ?SEV_AWAIT_READY(Pid, client1, down)
                   end},
         #{desc => "await (client 2) down received",
           cmd  => fun(#{client2 := Pid} = _State) ->
                           ok = ?SEV_AWAIT_READY(Pid, client2, down)
                   end},
         #{desc => "await (client 3) down received",
           cmd  => fun(#{client3 := Pid} = _State) ->
                           ok = ?SEV_AWAIT_READY(Pid, client3, down)
                   end},
         #{desc => "await (client 4) down received",
           cmd  => fun(#{client4 := Pid} = _State) ->
                           ok = ?SEV_AWAIT_READY(Pid, client4, down)
                   end},
         #{desc => "await (client 5) down received",
           cmd  => fun(#{client5 := Pid} = _State) ->
                           ok = ?SEV_AWAIT_READY(Pid, client5, down)
                   end},
         #{desc => "verify own number of monitors (=0)",
           cmd  => fun(_State) ->
			   0 = socket:number_of_monitors(self()),
			   ok
                   end},

         %% Cleanup
         #{desc => "order (client 1) terminate",
           cmd  => fun(#{client1 := Pid} = _State) ->
                           ?SEV_ANNOUNCE_TERMINATE(Pid),
                           ok
                   end},
         #{desc => "await (client 1) termination",
           cmd  => fun(#{client1 := Pid} = State) ->
                           case ?SEV_AWAIT_TERMINATION(Pid) of
                               ok ->
                                   {ok, maps:remove(client1, State)};
                               {error, _} = ERROR ->
                                   ERROR
                           end
                   end},

         #{desc => "order (client 2) terminate",
           cmd  => fun(#{client2 := Pid} = _State) ->
                           ?SEV_ANNOUNCE_TERMINATE(Pid),
                           ok
                   end},
         #{desc => "await (client 2) termination",
           cmd  => fun(#{client2 := Pid} = State) ->
                           case ?SEV_AWAIT_TERMINATION(Pid) of
                               ok ->
                                   {ok, maps:remove(client2, State)};
                               {error, _} = ERROR ->
                                   ERROR
                           end
                   end},

         #{desc => "order (client 3) terminate",
           cmd  => fun(#{client3 := Pid} = _State) ->
                           ?SEV_ANNOUNCE_TERMINATE(Pid),
                           ok
                   end},
         #{desc => "await (client 3) termination",
           cmd  => fun(#{client3 := Pid} = State) ->
                           case ?SEV_AWAIT_TERMINATION(Pid) of
                               ok ->
                                   {ok, maps:remove(client3, State)};
                               {error, _} = ERROR ->
                                   ERROR
                           end
                   end},

         #{desc => "order (client 4) terminate",
           cmd  => fun(#{client4 := Pid} = _State) ->
                           ?SEV_ANNOUNCE_TERMINATE(Pid),
                           ok
                   end},
         #{desc => "await (client 4) termination",
           cmd  => fun(#{client4 := Pid} = State) ->
                           case ?SEV_AWAIT_TERMINATION(Pid) of
                               ok ->
                                   {ok, maps:remove(client4, State)};
                               {error, _} = ERROR ->
                                   ERROR
                           end
                   end},

         #{desc => "order (client 5) terminate",
           cmd  => fun(#{client5 := Pid} = _State) ->
                           ?SEV_ANNOUNCE_TERMINATE(Pid),
                           ok
                   end},
         #{desc => "await (client 5) termination",
           cmd  => fun(#{client5 := Pid} = State) ->
                           case ?SEV_AWAIT_TERMINATION(Pid) of
                               ok ->
                                   {ok, maps:remove(client5, State)};
                               {error, _} = ERROR ->
                                   ERROR
                           end
                   end},

         %% *** We are done ***
         ?SEV_FINISH_NORMAL
        ],

    i("start (socket) owner evaluator"),
    Owner = ?SEV_START("owner", OwnerSeq, InitState),

    i("start client 1 evaluator"),
    Client1 = ?SEV_START("client-1", ClientSeq, InitState),

    i("start client 2 evaluator"),
    Client2 = ?SEV_START("client-2", ClientSeq, InitState),

    i("start client 3 evaluator"),
    Client3 = ?SEV_START("client-3", ClientSeq, InitState),

    i("start client 4 evaluator"),
    Client4 = ?SEV_START("client-4", ClientSeq, InitState),

    i("start client 5 evaluator"),
    Client5 = ?SEV_START("client-5", ClientSeq, InitState),

    i("start tester evaluator"),
    TesterInitState = #{owner   => Owner#ev.pid,
			client1 => Client1#ev.pid,
			client2 => Client2#ev.pid,
			client3 => Client3#ev.pid,
			client4 => Client4#ev.pid,
			client5 => Client5#ev.pid},
    Tester = ?SEV_START("tester", TesterSeq, TesterInitState),

    i("await evaluator"),
    ok = ?SEV_AWAIT_FINISH([Owner, Tester]).


%%%%%%%%%%%%%%%%%%%%%%%%%%%%%%%%%%%%%%%%%%%%%%%%%%%%%%%%%%%%%%%%%%%%%%%%%
%% Create several sockets (by 'owner' process), monitor each from several
%% different processes, then close each socket (from 'owner').
%% The processes that did the monitor shall receive one socket DOWN for
%% each socket.

monitor_open_and_close_multi_socks_and_mon(Config) when is_list(Config) ->
    ?TT(?SECS(30)),
    tc_try(?FUNCTION_NAME,
           fun() ->
                   FactorKey = kernel_factor,
                   case lists:keysearch(FactorKey, 1, Config) of
                       {value, {FactorKey, Factor}} when (Factor > 15) ->
                           skip("Very slow machine");
                       _ ->
                           ok
                   end
           end,
           fun() ->
		   InitState = #{domain   => inet,
                                 type     => stream,
                                 protocol => tcp},
                   ok = mon_open_and_close_multi_socks_and_mon(InitState)
           end).


mon_open_and_close_multi_socks_and_mon(InitState) ->
    OwnerSeq =
        [
         %% *** Wait for start order part ***
         #{desc => "await start (from tester)",
           cmd  => fun(State) ->
                           Tester = ?SEV_AWAIT_START(),
                           {ok, State#{tester => Tester}}
                   end},
         #{desc => "monitor tester",
           cmd  => fun(#{tester := Tester} = _State) ->
                           _MRef = erlang:monitor(process, Tester),
                           ok
                   end},

         %% *** Init part ***
         #{desc => "create socket 1",
           cmd  => fun(#{domain   := Domain, 
                         type     := Type, 
                         protocol := Proto} = State) ->
                           case socket:open(Domain, Type, Proto) of
                               {ok, Sock} ->
                                   {ok, State#{sock1 => Sock}};
                               {error, _} = ERROR ->
                                   ERROR
                           end
                   end},
         #{desc => "create socket 2",
           cmd  => fun(#{domain   := Domain, 
                         type     := Type, 
                         protocol := Proto} = State) ->
                           case socket:open(Domain, Type, Proto) of
                               {ok, Sock} ->
                                   {ok, State#{sock2 => Sock}};
                               {error, _} = ERROR ->
                                   ERROR
                           end
                   end},
         #{desc => "create socket 3",
           cmd  => fun(#{domain   := Domain, 
                         type     := Type, 
                         protocol := Proto} = State) ->
                           case socket:open(Domain, Type, Proto) of
                               {ok, Sock} ->
                                   {ok, State#{sock3 => Sock}};
                               {error, _} = ERROR ->
                                   ERROR
                           end
                   end},
         #{desc => "create socket 4",
           cmd  => fun(#{domain   := Domain, 
                         type     := Type, 
                         protocol := Proto} = State) ->
                           case socket:open(Domain, Type, Proto) of
                               {ok, Sock} ->
                                   {ok, State#{sock4 => Sock}};
                               {error, _} = ERROR ->
                                   ERROR
                           end
                   end},
         #{desc => "create socket 5",
           cmd  => fun(#{domain   := Domain, 
                         type     := Type, 
                         protocol := Proto} = State) ->
                           case socket:open(Domain, Type, Proto) of
                               {ok, Sock} ->
                                   {ok, State#{sock5 => Sock}};
                               {error, _} = ERROR ->
                                   ERROR
                           end
                   end},
         #{desc => "announce ready (init)",
           cmd  => fun(#{tester := Tester,
			 sock1  := Sock1,
			 sock2  := Sock2,
			 sock3  := Sock3,
			 sock4  := Sock4,
			 sock5  := Sock5} = _State) ->
			   Socks = [Sock1, Sock2, Sock3, Sock4, Sock5],
                           ?SEV_ANNOUNCE_READY(Tester, init, Socks),
                           ok
                   end},

         %% The actual test
         #{desc => "await continue (close1)",
           cmd  => fun(#{tester := Tester}) ->
                           ?SEV_AWAIT_CONTINUE(Tester, tester, close1)
                   end},
         #{desc => "close socket 1",
           cmd  => fun(#{sock1 := Sock} = State) ->
                           ok = socket:close(Sock),
			   {ok, maps:remove(sock1, State)}
                   end},

         #{desc => "await continue (close2)",
           cmd  => fun(#{tester := Tester}) ->
                           ?SEV_AWAIT_CONTINUE(Tester, tester, close2)
                   end},
         #{desc => "close socket 2",
           cmd  => fun(#{sock2 := Sock} = State) ->
                           ok = socket:close(Sock),
			   {ok, maps:remove(sock2, State)}
                   end},

         #{desc => "await continue (close3)",
           cmd  => fun(#{tester := Tester}) ->
                           ?SEV_AWAIT_CONTINUE(Tester, tester, close3)
                   end},
         #{desc => "close socket 3",
           cmd  => fun(#{sock3 := Sock} = State) ->
                           ok = socket:close(Sock),
			   {ok, maps:remove(sock3, State)}
                   end},

         #{desc => "await continue (close4)",
           cmd  => fun(#{tester := Tester}) ->
                           ?SEV_AWAIT_CONTINUE(Tester, tester, close4)
                   end},
         #{desc => "close socket 4",
           cmd  => fun(#{sock4 := Sock} = State) ->
                           ok = socket:close(Sock),
			   {ok, maps:remove(sock4, State)}
                   end},

         #{desc => "await continue (close5)",
           cmd  => fun(#{tester := Tester}) ->
                           ?SEV_AWAIT_CONTINUE(Tester, tester, close5)
                   end},
         #{desc => "close socket 5",
           cmd  => fun(#{sock5 := Sock} = State) ->
                           ok = socket:close(Sock),
			   {ok, maps:remove(sock5, State)}
                   end},


         #{desc => "await terminate (from tester)",
           cmd  => fun(#{tester := Tester} = State) ->
                           case ?SEV_AWAIT_TERMINATE(Tester, tester) of
                               ok ->
                                   {ok, maps:remove(tester, State)};
                               {error, _} = ERROR ->
                                   ERROR
                           end
                   end},

         %% *** We are done ***
         ?SEV_FINISH_NORMAL
        ],


    ClientSeq =
        [
         %% *** Wait for start order part ***
         #{desc => "await start (from tester)",
           cmd  => fun(State) ->
                           Tester = ?SEV_AWAIT_START(),
                           {ok, State#{tester => Tester}}
                   end},
         #{desc => "monitor tester",
           cmd  => fun(#{tester := Tester} = _State) ->
                           _MRef = erlang:monitor(process, Tester),
                           ok
                   end},

         %% *** Init part ***
         #{desc => "announce ready (init)",
           cmd  => fun(#{tester := Tester} = _State) ->
                           ?SEV_ANNOUNCE_READY(Tester, init),
                           ok
                   end},
         #{desc => "await continue (socket)",
           cmd  => fun(#{tester := Tester} = State) ->
                           {ok, [Sock1, Sock2, Sock3, Sock4, Sock5]} =
			       ?SEV_AWAIT_CONTINUE(Tester, tester, socket),
			   ?SEV_IPRINT("Sockets: "
				       "~n   1: ~p"
				       "~n   2: ~p"
				       "~n   3: ~p"
				       "~n   4: ~p"
				       "~n   5: ~p",
				       [Sock1, Sock2, Sock3, Sock4, Sock5]),
			   {ok, State#{sock1 => Sock1,
				       sock2 => Sock2,
				       sock3 => Sock3,
				       sock4 => Sock4,
				       sock5 => Sock5}}
                   end},


         %% The actual test
         #{desc => "await continue (monitor)",
           cmd  => fun(#{tester := Tester}) ->
                           ?SEV_AWAIT_CONTINUE(Tester, tester, monitor)
                   end},

         #{desc => "verify own number of monitors (=0)",
           cmd  => fun(_State) ->
			   0 = socket:number_of_monitors(self()),
			   ok
                   end},
         #{desc => "monitor socket",
           cmd  => fun(#{sock1 := Sock1,
			 sock2 := Sock2,
			 sock3 := Sock3,
			 sock4 := Sock4,
			 sock5 := Sock5} = State) ->
                           MRef1 = socket:monitor(Sock1),
                           MRef2 = socket:monitor(Sock2),
                           MRef3 = socket:monitor(Sock3),
                           MRef4 = socket:monitor(Sock4),
                           MRef5 = socket:monitor(Sock5),
			   ?SEV_IPRINT("Monitors: "
				       "~n   1: ~p"
				       "~n   2: ~p"
				       "~n   3: ~p"
				       "~n   4: ~p"
				       "~n   5: ~p",
				       [MRef1, MRef2, MRef3, MRef4, MRef5]),
			   {ok, State#{mon1 => MRef1,
				       mon2 => MRef2,
				       mon3 => MRef3,
				       mon4 => MRef4,
				       mon5 => MRef5}}
                   end},
         #{desc => "verify own number of monitors (=5)",
           cmd  => fun(_State) ->
			   5 = socket:number_of_monitors(self()),
			   ok
                   end},

         #{desc => "announce ready (monitor)",
           cmd  => fun(#{tester := Tester}) ->
                           ?SEV_ANNOUNCE_READY(Tester, monitor),
                           ok
                   end},

         #{desc => "await continue (down)",
           cmd  => fun(#{tester := Tester}) ->
                           ?SEV_AWAIT_CONTINUE(Tester, tester, down)
                   end},

         #{desc => "await socket 1 down",
           cmd  => fun(#{sock1 := Sock,
			 mon1  := MRef} = State) ->
			   receive
			       {'DOWN', MRef, socket, Sock, Info} ->
				   ?SEV_IPRINT("received expected down: "
					       "~n      MRef:   ~p"
					       "~n      Socket: ~p"
					       "~n      Info:   ~p",
					       [MRef, Sock, Info]),
				   State2 = maps:remove(mon1, State),
				   State3 = maps:remove(sock1, State2),
				   {ok, State3}
			   after 5000 ->
				   ?SEV_EPRINT("socket down timeout"),
				   {error, timeout}
			   end
                   end},
         #{desc => "announce ready (down)",
           cmd  => fun(#{tester := Tester}) ->
                           ?SEV_ANNOUNCE_READY(Tester, down),
                           ok
                   end},

         #{desc => "await socket 2 down",
           cmd  => fun(#{sock2 := Sock,
			 mon2  := MRef} = State) ->
			   receive
			       {'DOWN', MRef, socket, Sock, Info} ->
				   ?SEV_IPRINT("received expected down: "
					       "~n      MRef:   ~p"
					       "~n      Socket: ~p"
					       "~n      Info:   ~p",
					       [MRef, Sock, Info]),
				   State2 = maps:remove(mon2, State),
				   State3 = maps:remove(sock2, State2),
				   {ok, State3}
			   after 5000 ->
				   ?SEV_EPRINT("socket down timeout"),
				   {error, timeout}
			   end
                   end},
         #{desc => "announce ready (down)",
           cmd  => fun(#{tester := Tester}) ->
                           ?SEV_ANNOUNCE_READY(Tester, down),
                           ok
                   end},

         #{desc => "await socket 3 down",
           cmd  => fun(#{sock3 := Sock,
			 mon3  := MRef} = State) ->
			   receive
			       {'DOWN', MRef, socket, Sock, Info} ->
				   ?SEV_IPRINT("received expected down: "
					       "~n      MRef:   ~p"
					       "~n      Socket: ~p"
					       "~n      Info:   ~p",
					       [MRef, Sock, Info]),
				   State2 = maps:remove(mon3, State),
				   State3 = maps:remove(sock3, State2),
				   {ok, State3}
			   after 5000 ->
				   ?SEV_EPRINT("socket down timeout"),
				   {error, timeout}
			   end
                   end},
         #{desc => "announce ready (down)",
           cmd  => fun(#{tester := Tester}) ->
                           ?SEV_ANNOUNCE_READY(Tester, down),
                           ok
                   end},

         #{desc => "await socket 4 down",
           cmd  => fun(#{sock4 := Sock,
			 mon4  := MRef} = State) ->
			   receive
			       {'DOWN', MRef, socket, Sock, Info} ->
				   ?SEV_IPRINT("received expected down: "
					       "~n      MRef:   ~p"
					       "~n      Socket: ~p"
					       "~n      Info:   ~p",
					       [MRef, Sock, Info]),
				   State2 = maps:remove(mon4, State),
				   State3 = maps:remove(sock4, State2),
				   {ok, State3}
			   after 5000 ->
				   ?SEV_EPRINT("socket down timeout"),
				   {error, timeout}
			   end
                   end},
         #{desc => "announce ready (down)",
           cmd  => fun(#{tester := Tester}) ->
                           ?SEV_ANNOUNCE_READY(Tester, down),
                           ok
                   end},

         #{desc => "await socket 5 down",
           cmd  => fun(#{sock5 := Sock,
			 mon5  := MRef} = State) ->
			   receive
			       {'DOWN', MRef, socket, Sock, Info} ->
				   ?SEV_IPRINT("received expected down: "
					       "~n      MRef:   ~p"
					       "~n      Socket: ~p"
					       "~n      Info:   ~p",
					       [MRef, Sock, Info]),
				   State2 = maps:remove(mon5, State),
				   State3 = maps:remove(sock5, State2),
				   {ok, State3}
			   after 5000 ->
				   ?SEV_EPRINT("socket down timeout"),
				   {error, timeout}
			   end
                   end},
         #{desc => "announce ready (down)",
           cmd  => fun(#{tester := Tester}) ->
                           ?SEV_ANNOUNCE_READY(Tester, down),
                           ok
                   end},
         #{desc => "verify own number of monitors (=0)",
           cmd  => fun(_State) ->
			   0 = socket:number_of_monitors(self()),
			   ok
                   end},


         #{desc => "await terminate (from tester)",
           cmd  => fun(#{tester := Tester} = State) ->
                           case ?SEV_AWAIT_TERMINATE(Tester, tester) of
                               ok ->
                                   {ok, maps:remove(tester, State)};
                               {error, _} = ERROR ->
                                   ERROR
                           end
                   end},

         %% *** We are done ***
         ?SEV_FINISH_NORMAL
        ],

    TesterSeq =
        [
         %% *** Init part ***
         #{desc => "monitor 'owner'",
           cmd  => fun(#{owner := Owner} = _State) ->
                           _MRef = erlang:monitor(process, Owner),
                           ok
                   end},
         #{desc => "order (owner) start",
           cmd  => fun(#{owner := Pid} = _State) ->
                           ?SEV_ANNOUNCE_START(Pid),
                           ok
                   end},
         #{desc => "await (owner) ready",
           cmd  => fun(#{owner := Pid} = State) ->
                           {ok, [Sock1, Sock2, Sock3, Sock4, Sock5]} =
			       ?SEV_AWAIT_READY(Pid, owner, init),
                           {ok, State#{sock1 => Sock1,
				       sock2 => Sock2,
				       sock3 => Sock3,
				       sock4 => Sock4,
				       sock5 => Sock5}}
                   end},

         #{desc => "monitor 'client 1'",
           cmd  => fun(#{client1 := Pid} = _State) ->
                           _MRef = erlang:monitor(process, Pid),
                           ok
                   end},
         #{desc => "order (client 1) start",
           cmd  => fun(#{client1 := Pid} = _State) ->
                           ?SEV_ANNOUNCE_START(Pid),
                           ok
                   end},
         #{desc => "await (client 1) ready",
           cmd  => fun(#{client1 := Pid} = _State) ->
                           ok = ?SEV_AWAIT_READY(Pid, client1, init)
                   end},
         #{desc => "send socket to client 1",
           cmd  => fun(#{client1 := Pid,
			 sock1   := Sock1,
			 sock2   := Sock2,
			 sock3   := Sock3,
			 sock4   := Sock4,
			 sock5   := Sock5} = _State) ->
			   Socks = [Sock1, Sock2, Sock3, Sock4, Sock5],
                           ?SEV_ANNOUNCE_CONTINUE(Pid, socket, Socks),
                           ok
                   end},

         #{desc => "monitor 'client 2'",
           cmd  => fun(#{client2 := Pid} = _State) ->
                           _MRef = erlang:monitor(process, Pid),
                           ok
                   end},
         #{desc => "order (client 2) start",
           cmd  => fun(#{client2 := Pid} = _State) ->
                           ?SEV_ANNOUNCE_START(Pid),
                           ok
                   end},
         #{desc => "await (client 2) ready",
           cmd  => fun(#{client2 := Pid} = _State) ->
                           ok = ?SEV_AWAIT_READY(Pid, client2, init)
                   end},
         #{desc => "send socket to client 2",
           cmd  => fun(#{client2 := Pid,
			 sock1   := Sock1,
			 sock2   := Sock2,
			 sock3   := Sock3,
			 sock4   := Sock4,
			 sock5   := Sock5} = _State) ->
			   Socks = [Sock1, Sock2, Sock3, Sock4, Sock5],
                           ?SEV_ANNOUNCE_CONTINUE(Pid, socket, Socks),
                           ok
                   end},

         #{desc => "monitor 'client 3'",
           cmd  => fun(#{client3 := Pid} = _State) ->
                           _MRef = erlang:monitor(process, Pid),
                           ok
                   end},
         #{desc => "order (client 3) start",
           cmd  => fun(#{client3 := Pid} = _State) ->
                           ?SEV_ANNOUNCE_START(Pid),
                           ok
                   end},
         #{desc => "await (client 3) ready",
           cmd  => fun(#{client3 := Pid} = _State) ->
                           ok = ?SEV_AWAIT_READY(Pid, client3, init)
                   end},
         #{desc => "send socket to client 3",
           cmd  => fun(#{client3 := Pid,
			 sock1   := Sock1,
			 sock2   := Sock2,
			 sock3   := Sock3,
			 sock4   := Sock4,
			 sock5   := Sock5} = _State) ->
			   Socks = [Sock1, Sock2, Sock3, Sock4, Sock5],
                           ?SEV_ANNOUNCE_CONTINUE(Pid, socket, Socks),
                           ok
                   end},

         #{desc => "monitor 'client 4'",
           cmd  => fun(#{client4 := Pid} = _State) ->
                           _MRef = erlang:monitor(process, Pid),
                           ok
                   end},
         #{desc => "order (client 4) start",
           cmd  => fun(#{client4 := Pid} = _State) ->
                           ?SEV_ANNOUNCE_START(Pid),
                           ok
                   end},
         #{desc => "await (client 4) ready",
           cmd  => fun(#{client4 := Pid} = _State) ->
                           ok = ?SEV_AWAIT_READY(Pid, client4, init)
                   end},
         #{desc => "send socket to client 4",
           cmd  => fun(#{client4 := Pid,
			 sock1   := Sock1,
			 sock2   := Sock2,
			 sock3   := Sock3,
			 sock4   := Sock4,
			 sock5   := Sock5} = _State) ->
			   Socks = [Sock1, Sock2, Sock3, Sock4, Sock5],
                           ?SEV_ANNOUNCE_CONTINUE(Pid, socket, Socks),
                           ok
                   end},

         #{desc => "monitor 'client 5'",
           cmd  => fun(#{client5 := Pid} = _State) ->
                           _MRef = erlang:monitor(process, Pid),
                           ok
                   end},
         #{desc => "order (client 5) start",
           cmd  => fun(#{client5 := Pid} = _State) ->
                           ?SEV_ANNOUNCE_START(Pid),
                           ok
                   end},
         #{desc => "await (client 5) ready",
           cmd  => fun(#{client5 := Pid} = _State) ->
                           ok = ?SEV_AWAIT_READY(Pid, client5, init)
                   end},
         #{desc => "send socket to client 5",
           cmd  => fun(#{client5 := Pid,
			 sock1   := Sock1,
			 sock2   := Sock2,
			 sock3   := Sock3,
			 sock4   := Sock4,
			 sock5   := Sock5} = _State) ->
			   Socks = [Sock1, Sock2, Sock3, Sock4, Sock5],
                           ?SEV_ANNOUNCE_CONTINUE(Pid, socket, Socks),
                           ok
                   end},


         %% The actual test
         #{desc => "verify total number of monitors (=0)",
           cmd  => fun(_State) ->
			   0 = socket:number_of_monitors(),
			   ok
                   end},

         #{desc => "order client 1 to monitor",
           cmd  => fun(#{client1 := Pid} = _State) ->
                           ?SEV_ANNOUNCE_CONTINUE(Pid, monitor),
                           ok
                   end},
         #{desc => "await (client 1) ready",
           cmd  => fun(#{client1 := Pid} = _State) ->
                           ok = ?SEV_AWAIT_READY(Pid, client1, monitor)
                   end},
         #{desc => "verify total number of monitors (=1*5)",
           cmd  => fun(_State) ->
			   1*5 = socket:number_of_monitors(),
			   ok
                   end},

         #{desc => "order client 2 to monitor",
           cmd  => fun(#{client2 := Pid} = _State) ->
                           ?SEV_ANNOUNCE_CONTINUE(Pid, monitor),
                           ok
                   end},
         #{desc => "await (client 2) ready",
           cmd  => fun(#{client2 := Pid} = _State) ->
                           ok = ?SEV_AWAIT_READY(Pid, client2, monitor)
                   end},
         #{desc => "verify total number of monitors (=2*5)",
           cmd  => fun(_State) ->
			   2*5 = socket:number_of_monitors(),
			   ok
                   end},

         #{desc => "order client 3 to monitor",
           cmd  => fun(#{client3 := Pid} = _State) ->
                           ?SEV_ANNOUNCE_CONTINUE(Pid, monitor),
                           ok
                   end},
         #{desc => "await (client 3) ready",
           cmd  => fun(#{client3 := Pid} = _State) ->
                           ok = ?SEV_AWAIT_READY(Pid, client3, monitor)
                   end},
         #{desc => "verify total number of monitors (=3*5)",
           cmd  => fun(_State) ->
			   3*5 = socket:number_of_monitors(),
			   ok
                   end},

         #{desc => "order client 4 to monitor",
           cmd  => fun(#{client4 := Pid} = _State) ->
                           ?SEV_ANNOUNCE_CONTINUE(Pid, monitor),
                           ok
                   end},
         #{desc => "await (client 4) ready",
           cmd  => fun(#{client4 := Pid} = _State) ->
                           ok = ?SEV_AWAIT_READY(Pid, client4, monitor)
                   end},
         #{desc => "verify total number of monitors (=4*5)",
           cmd  => fun(_State) ->
			   4*5 = socket:number_of_monitors(),
			   ok
                   end},

         #{desc => "order client 5 to monitor",
           cmd  => fun(#{client5 := Pid} = _State) ->
                           ?SEV_ANNOUNCE_CONTINUE(Pid, monitor),
                           ok
                   end},
         #{desc => "await (client 5) ready",
           cmd  => fun(#{client5 := Pid} = _State) ->
                           ok = ?SEV_AWAIT_READY(Pid, client5, monitor)
                   end},
         #{desc => "verify total number of monitors (=5*5)",
           cmd  => fun(_State) ->
			   5*5 = socket:number_of_monitors(),
			   ok
                   end},

         #{desc => "order client 1 to await down",
           cmd  => fun(#{client1 := Pid} = _State) ->
                           ?SEV_ANNOUNCE_CONTINUE(Pid, down),
                           ok
                   end},
         #{desc => "order client 2 to await down",
           cmd  => fun(#{client2 := Pid} = _State) ->
                           ?SEV_ANNOUNCE_CONTINUE(Pid, down),
                           ok
                   end},
         #{desc => "order client 3 to await down",
           cmd  => fun(#{client3 := Pid} = _State) ->
                           ?SEV_ANNOUNCE_CONTINUE(Pid, down),
                           ok
                   end},
         #{desc => "order client 4 to await down",
           cmd  => fun(#{client4 := Pid} = _State) ->
                           ?SEV_ANNOUNCE_CONTINUE(Pid, down),
                           ok
                   end},
         #{desc => "order client 5 to await down",
           cmd  => fun(#{client5 := Pid} = _State) ->
                           ?SEV_ANNOUNCE_CONTINUE(Pid, down),
                           ok
                   end},

	 ?SEV_SLEEP(?SECS(1)),

         #{desc => "order owner to close socket 1",
           cmd  => fun(#{owner := Pid} = _State) ->
                           ?SEV_ANNOUNCE_CONTINUE(Pid, close1),
                           ok
                   end},
         #{desc => "await (client 1) down received",
           cmd  => fun(#{client1 := Pid} = _State) ->
                           ok = ?SEV_AWAIT_READY(Pid, client1, down)
                   end},
         #{desc => "await (client 2) down received",
           cmd  => fun(#{client2 := Pid} = _State) ->
                           ok = ?SEV_AWAIT_READY(Pid, client2, down)
                   end},
         #{desc => "await (client 3) down received",
           cmd  => fun(#{client3 := Pid} = _State) ->
                           ok = ?SEV_AWAIT_READY(Pid, client3, down)
                   end},
         #{desc => "await (client 4) down received",
           cmd  => fun(#{client4 := Pid} = _State) ->
                           ok = ?SEV_AWAIT_READY(Pid, client4, down)
                   end},
         #{desc => "await (client 5) down received",
           cmd  => fun(#{client5 := Pid} = _State) ->
                           ok = ?SEV_AWAIT_READY(Pid, client5, down)
                   end},
         #{desc => "verify total number of monitors (=5*4)",
           cmd  => fun(_State) ->
			   5*4 = socket:number_of_monitors(),
			   ok
                   end},

	 ?SEV_SLEEP(?SECS(1)),

         #{desc => "order owner to close socket 2",
           cmd  => fun(#{owner := Pid} = _State) ->
                           ?SEV_ANNOUNCE_CONTINUE(Pid, close2),
                           ok
                   end},
         #{desc => "await (client 1) down received",
           cmd  => fun(#{client1 := Pid} = _State) ->
                           ok = ?SEV_AWAIT_READY(Pid, client1, down)
                   end},
         #{desc => "await (client 2) down received",
           cmd  => fun(#{client2 := Pid} = _State) ->
                           ok = ?SEV_AWAIT_READY(Pid, client2, down)
                   end},
         #{desc => "await (client 3) down received",
           cmd  => fun(#{client3 := Pid} = _State) ->
                           ok = ?SEV_AWAIT_READY(Pid, client3, down)
                   end},
         #{desc => "await (client 4) down received",
           cmd  => fun(#{client4 := Pid} = _State) ->
                           ok = ?SEV_AWAIT_READY(Pid, client4, down)
                   end},
         #{desc => "await (client 5) down received",
           cmd  => fun(#{client5 := Pid} = _State) ->
                           ok = ?SEV_AWAIT_READY(Pid, client5, down)
                   end},
         #{desc => "verify total number of monitors (=5*3)",
           cmd  => fun(_State) ->
			   5*3 = socket:number_of_monitors(),
			   ok
                   end},

	 ?SEV_SLEEP(?SECS(1)),

         #{desc => "order owner to close socket 3",
           cmd  => fun(#{owner := Pid} = _State) ->
                           ?SEV_ANNOUNCE_CONTINUE(Pid, close3),
                           ok
                   end},
         #{desc => "await (client 1) down received",
           cmd  => fun(#{client1 := Pid} = _State) ->
                           ok = ?SEV_AWAIT_READY(Pid, client1, down)
                   end},
         #{desc => "await (client 2) down received",
           cmd  => fun(#{client2 := Pid} = _State) ->
                           ok = ?SEV_AWAIT_READY(Pid, client2, down)
                   end},
         #{desc => "await (client 3) down received",
           cmd  => fun(#{client3 := Pid} = _State) ->
                           ok = ?SEV_AWAIT_READY(Pid, client3, down)
                   end},
         #{desc => "await (client 4) down received",
           cmd  => fun(#{client4 := Pid} = _State) ->
                           ok = ?SEV_AWAIT_READY(Pid, client4, down)
                   end},
         #{desc => "await (client 5) down received",
           cmd  => fun(#{client5 := Pid} = _State) ->
                           ok = ?SEV_AWAIT_READY(Pid, client5, down)
                   end},
         #{desc => "verify total number of monitors (=5*2)",
           cmd  => fun(_State) ->
			   5*2 = socket:number_of_monitors(),
			   ok
                   end},

	 ?SEV_SLEEP(?SECS(1)),

         #{desc => "order owner to close socket 4",
           cmd  => fun(#{owner := Pid} = _State) ->
                           ?SEV_ANNOUNCE_CONTINUE(Pid, close4),
                           ok
                   end},
         #{desc => "await (client 1) down received",
           cmd  => fun(#{client1 := Pid} = _State) ->
                           ok = ?SEV_AWAIT_READY(Pid, client1, down)
                   end},
         #{desc => "await (client 2) down received",
           cmd  => fun(#{client2 := Pid} = _State) ->
                           ok = ?SEV_AWAIT_READY(Pid, client2, down)
                   end},
         #{desc => "await (client 3) down received",
           cmd  => fun(#{client3 := Pid} = _State) ->
                           ok = ?SEV_AWAIT_READY(Pid, client3, down)
                   end},
         #{desc => "await (client 4) down received",
           cmd  => fun(#{client4 := Pid} = _State) ->
                           ok = ?SEV_AWAIT_READY(Pid, client4, down)
                   end},
         #{desc => "await (client 5) down received",
           cmd  => fun(#{client5 := Pid} = _State) ->
                           ok = ?SEV_AWAIT_READY(Pid, client5, down)
                   end},
         #{desc => "verify total number of monitors (=5*1)",
           cmd  => fun(_State) ->
			   5*1 = socket:number_of_monitors(),
			   ok
                   end},

	 ?SEV_SLEEP(?SECS(1)),

         #{desc => "order owner to close socket 5",
           cmd  => fun(#{owner := Pid} = _State) ->
                           ?SEV_ANNOUNCE_CONTINUE(Pid, close5),
                           ok
                   end},
         #{desc => "await (client 1) down received",
           cmd  => fun(#{client1 := Pid} = _State) ->
                           ok = ?SEV_AWAIT_READY(Pid, client1, down)
                   end},
         #{desc => "await (client 2) down received",
           cmd  => fun(#{client2 := Pid} = _State) ->
                           ok = ?SEV_AWAIT_READY(Pid, client2, down)
                   end},
         #{desc => "await (client 3) down received",
           cmd  => fun(#{client3 := Pid} = _State) ->
                           ok = ?SEV_AWAIT_READY(Pid, client3, down)
                   end},
         #{desc => "await (client 4) down received",
           cmd  => fun(#{client4 := Pid} = _State) ->
                           ok = ?SEV_AWAIT_READY(Pid, client4, down)
                   end},
         #{desc => "await (client 5) down received",
           cmd  => fun(#{client5 := Pid} = _State) ->
                           ok = ?SEV_AWAIT_READY(Pid, client5, down)
                   end},
         #{desc => "verify total number of monitors (=0)",
           cmd  => fun(_State) ->
			   0 = socket:number_of_monitors(),
			   ok
                   end},

	 ?SEV_SLEEP(?SECS(1)),

         %% Cleanup
         #{desc => "order (owner) terminate",
           cmd  => fun(#{owner := Pid} = _State) ->
                           ?SEV_ANNOUNCE_TERMINATE(Pid),
                           ok
                   end},
         #{desc => "await (owner) termination",
           cmd  => fun(#{owner := Pid} = State) ->
                           case ?SEV_AWAIT_TERMINATION(Pid) of
                               ok ->
                                   {ok, maps:remove(owner, State)};
                               {error, _} = ERROR ->
                                   ERROR
                           end
                   end},

         #{desc => "order (client 1) terminate",
           cmd  => fun(#{client1 := Pid} = _State) ->
                           ?SEV_ANNOUNCE_TERMINATE(Pid),
                           ok
                   end},
         #{desc => "await (client 1) termination",
           cmd  => fun(#{client1 := Pid} = State) ->
                           case ?SEV_AWAIT_TERMINATION(Pid) of
                               ok ->
                                   {ok, maps:remove(client1, State)};
                               {error, _} = ERROR ->
                                   ERROR
                           end
                   end},

         #{desc => "order (client 2) terminate",
           cmd  => fun(#{client2 := Pid} = _State) ->
                           ?SEV_ANNOUNCE_TERMINATE(Pid),
                           ok
                   end},
         #{desc => "await (client 2) termination",
           cmd  => fun(#{client2 := Pid} = State) ->
                           case ?SEV_AWAIT_TERMINATION(Pid) of
                               ok ->
                                   {ok, maps:remove(client2, State)};
                               {error, _} = ERROR ->
                                   ERROR
                           end
                   end},

         #{desc => "order (client 3) terminate",
           cmd  => fun(#{client3 := Pid} = _State) ->
                           ?SEV_ANNOUNCE_TERMINATE(Pid),
                           ok
                   end},
         #{desc => "await (client 3) termination",
           cmd  => fun(#{client3 := Pid} = State) ->
                           case ?SEV_AWAIT_TERMINATION(Pid) of
                               ok ->
                                   {ok, maps:remove(client3, State)};
                               {error, _} = ERROR ->
                                   ERROR
                           end
                   end},

         #{desc => "order (client 4) terminate",
           cmd  => fun(#{client4 := Pid} = _State) ->
                           ?SEV_ANNOUNCE_TERMINATE(Pid),
                           ok
                   end},
         #{desc => "await (client 4) termination",
           cmd  => fun(#{client4 := Pid} = State) ->
                           case ?SEV_AWAIT_TERMINATION(Pid) of
                               ok ->
                                   {ok, maps:remove(client4, State)};
                               {error, _} = ERROR ->
                                   ERROR
                           end
                   end},

         #{desc => "order (client 5) terminate",
           cmd  => fun(#{client5 := Pid} = _State) ->
                           ?SEV_ANNOUNCE_TERMINATE(Pid),
                           ok
                   end},
         #{desc => "await (client 5) termination",
           cmd  => fun(#{client5 := Pid} = State) ->
                           case ?SEV_AWAIT_TERMINATION(Pid) of
                               ok ->
                                   {ok, maps:remove(client5, State)};
                               {error, _} = ERROR ->
                                   ERROR
                           end
                   end},

         %% *** We are done ***
         ?SEV_FINISH_NORMAL
        ],

    i("start (socket) owner evaluator"),
    Owner = ?SEV_START("owner", OwnerSeq, InitState),

    i("start client 1 evaluator"),
    Client1 = ?SEV_START("client-1", ClientSeq, InitState),

    i("start client 2 evaluator"),
    Client2 = ?SEV_START("client-2", ClientSeq, InitState),

    i("start client 3 evaluator"),
    Client3 = ?SEV_START("client-3", ClientSeq, InitState),

    i("start client 4 evaluator"),
    Client4 = ?SEV_START("client-4", ClientSeq, InitState),

    i("start client 5 evaluator"),
    Client5 = ?SEV_START("client-5", ClientSeq, InitState),

    i("start tester evaluator"),
    TesterInitState = #{owner   => Owner#ev.pid,
			client1 => Client1#ev.pid,
			client2 => Client2#ev.pid,
			client3 => Client3#ev.pid,
			client4 => Client4#ev.pid,
			client5 => Client5#ev.pid},
    Tester = ?SEV_START("tester", TesterSeq, TesterInitState),

    i("await evaluator"),
    ok = ?SEV_AWAIT_FINISH([Owner, Tester]).


%%%%%%%%%%%%%%%%%%%%%%%%%%%%%%%%%%%%%%%%%%%%%%%%%%%%%%%%%%%%%%%%%%%%%%%%%
%% Create several sockets (by 'owner' process), monitor each from several
%% different processes, then exit the owner.
%% The processes that did the monitor shall receive one socket DOWN for
%% each socket.

monitor_open_and_exit_multi_socks_and_mon(Config) when is_list(Config) ->
    ?TT(?SECS(10)),
    tc_try(?FUNCTION_NAME,
           fun() ->
                   FactorKey = kernel_factor,
                   case lists:keysearch(FactorKey, 1, Config) of
                       {value, {FactorKey, Factor}} when (Factor > 15) ->
                           skip("Very slow machine");
                       _ ->
                           ok
                   end
           end,
           fun() ->
		   InitState = #{domain   => inet,
                                 type     => stream,
                                 protocol => tcp},
                   ok = mon_open_and_exit_multi_socks_and_mon(InitState)
           end).


mon_open_and_exit_multi_socks_and_mon(InitState) ->
    OwnerSeq =
        [
         %% *** Wait for start order part ***
         #{desc => "await start (from tester)",
           cmd  => fun(State) ->
                           Tester = ?SEV_AWAIT_START(),
                           {ok, State#{tester => Tester}}
                   end},
         #{desc => "monitor tester",
           cmd  => fun(#{tester := Tester} = _State) ->
                           _MRef = erlang:monitor(process, Tester),
                           ok
                   end},

         %% *** Init part ***
         #{desc => "create socket 1",
           cmd  => fun(#{domain   := Domain, 
                         type     := Type, 
                         protocol := Proto} = State) ->
                           case socket:open(Domain, Type, Proto) of
                               {ok, Sock} ->
                                   {ok, State#{sock1 => Sock}};
                               {error, _} = ERROR ->
                                   ERROR
                           end
                   end},
         #{desc => "create socket 2",
           cmd  => fun(#{domain   := Domain, 
                         type     := Type, 
                         protocol := Proto} = State) ->
                           case socket:open(Domain, Type, Proto) of
                               {ok, Sock} ->
                                   {ok, State#{sock2 => Sock}};
                               {error, _} = ERROR ->
                                   ERROR
                           end
                   end},
         #{desc => "create socket 3",
           cmd  => fun(#{domain   := Domain, 
                         type     := Type, 
                         protocol := Proto} = State) ->
                           case socket:open(Domain, Type, Proto) of
                               {ok, Sock} ->
                                   {ok, State#{sock3 => Sock}};
                               {error, _} = ERROR ->
                                   ERROR
                           end
                   end},
         #{desc => "create socket 4",
           cmd  => fun(#{domain   := Domain, 
                         type     := Type, 
                         protocol := Proto} = State) ->
                           case socket:open(Domain, Type, Proto) of
                               {ok, Sock} ->
                                   {ok, State#{sock4 => Sock}};
                               {error, _} = ERROR ->
                                   ERROR
                           end
                   end},
         #{desc => "create socket 5",
           cmd  => fun(#{domain   := Domain, 
                         type     := Type, 
                         protocol := Proto} = State) ->
                           case socket:open(Domain, Type, Proto) of
                               {ok, Sock} ->
                                   {ok, State#{sock5 => Sock}};
                               {error, _} = ERROR ->
                                   ERROR
                           end
                   end},
         #{desc => "announce ready (init)",
           cmd  => fun(#{tester := Tester,
			 sock1  := Sock1,
			 sock2  := Sock2,
			 sock3  := Sock3,
			 sock4  := Sock4,
			 sock5  := Sock5} = _State) ->
			   Socks = [Sock1, Sock2, Sock3, Sock4, Sock5],
                           ?SEV_ANNOUNCE_READY(Tester, init, Socks),
                           ok
                   end},

         %% The actual test
         #{desc => "await terminate (from tester)",
           cmd  => fun(#{tester := Tester} = State) ->
                           case ?SEV_AWAIT_TERMINATE(Tester, tester) of
                               ok ->
                                   {ok, maps:remove(tester, State)};
                               {error, _} = ERROR ->
                                   ERROR
                           end
                   end},

         %% *** We are done ***
         ?SEV_FINISH_NORMAL
        ],


    ClientSeq =
        [
         %% *** Wait for start order part ***
         #{desc => "await start (from tester)",
           cmd  => fun(State) ->
                           Tester = ?SEV_AWAIT_START(),
                           {ok, State#{tester => Tester}}
                   end},
         #{desc => "monitor tester",
           cmd  => fun(#{tester := Tester} = _State) ->
                           _MRef = erlang:monitor(process, Tester),
                           ok
                   end},

         %% *** Init part ***
         #{desc => "announce ready (init)",
           cmd  => fun(#{tester := Tester} = _State) ->
                           ?SEV_ANNOUNCE_READY(Tester, init),
                           ok
                   end},
         #{desc => "await continue (socket)",
           cmd  => fun(#{tester := Tester} = State) ->
                           {ok, [Sock1, Sock2, Sock3, Sock4, Sock5]} =
			       ?SEV_AWAIT_CONTINUE(Tester, tester, socket),
			   ?SEV_IPRINT("Sockets: "
				       "~n   1: ~p"
				       "~n   2: ~p"
				       "~n   3: ~p"
				       "~n   4: ~p"
				       "~n   5: ~p",
				       [Sock1, Sock2, Sock3, Sock4, Sock5]),
			   {ok, State#{sock1 => Sock1,
				       sock2 => Sock2,
				       sock3 => Sock3,
				       sock4 => Sock4,
				       sock5 => Sock5}}
                   end},


         %% The actual test
         #{desc => "await continue (monitor)",
           cmd  => fun(#{tester := Tester}) ->
                           ?SEV_AWAIT_CONTINUE(Tester, tester, monitor)
                   end},

         #{desc => "verify own number of monitors (=0)",
           cmd  => fun(_State) ->
			   0 = socket:number_of_monitors(self()),
			   ok
                   end},
         #{desc => "monitor socket",
           cmd  => fun(#{sock1 := Sock1,
			 sock2 := Sock2,
			 sock3 := Sock3,
			 sock4 := Sock4,
			 sock5 := Sock5} = State) ->
                           MRef1 = socket:monitor(Sock1),
                           MRef2 = socket:monitor(Sock2),
                           MRef3 = socket:monitor(Sock3),
                           MRef4 = socket:monitor(Sock4),
                           MRef5 = socket:monitor(Sock5),
			   ?SEV_IPRINT("Monitors: "
				       "~n   1: ~p"
				       "~n   2: ~p"
				       "~n   3: ~p"
				       "~n   4: ~p"
				       "~n   5: ~p",
				       [MRef1, MRef2, MRef3, MRef4, MRef5]),
			   {ok, State#{mon1 => MRef1,
				       mon2 => MRef2,
				       mon3 => MRef3,
				       mon4 => MRef4,
				       mon5 => MRef5}}
                   end},
         #{desc => "verify own number of monitors (=5)",
           cmd  => fun(_State) ->
			   5 = socket:number_of_monitors(self()),
			   ok
                   end},
         #{desc => "announce ready (monitor)",
           cmd  => fun(#{tester := Tester}) ->
                           ?SEV_ANNOUNCE_READY(Tester, monitor),
                           ok
                   end},

         #{desc => "await continue (down)",
           cmd  => fun(#{tester := Tester}) ->
                           ?SEV_AWAIT_CONTINUE(Tester, tester, down)
                   end},

         #{desc => "await socket 1 down",
           cmd  => fun(#{sock1 := Sock,
			 mon1  := MRef} = State) ->
			   receive
			       {'DOWN', MRef, socket, Sock, Info} ->
				   ?SEV_IPRINT("received expected down: "
					       "~n      MRef:   ~p"
					       "~n      Socket: ~p"
					       "~n      Info:   ~p",
					       [MRef, Sock, Info]),
				   State2 = maps:remove(mon1, State),
				   State3 = maps:remove(sock1, State2),
				   {ok, State3}
			   after 5000 ->
				   ?SEV_EPRINT("socket down timeout"),
				   {error, timeout}
			   end
                   end},

         #{desc => "await socket 2 down",
           cmd  => fun(#{sock2 := Sock,
			 mon2  := MRef} = State) ->
			   receive
			       {'DOWN', MRef, socket, Sock, Info} ->
				   ?SEV_IPRINT("received expected down: "
					       "~n      MRef:   ~p"
					       "~n      Socket: ~p"
					       "~n      Info:   ~p",
					       [MRef, Sock, Info]),
				   State2 = maps:remove(mon2, State),
				   State3 = maps:remove(sock2, State2),
				   {ok, State3}
			   after 5000 ->
				   ?SEV_EPRINT("socket down timeout"),
				   {error, timeout}
			   end
                   end},

         #{desc => "await socket 3 down",
           cmd  => fun(#{sock3 := Sock,
			 mon3  := MRef} = State) ->
			   receive
			       {'DOWN', MRef, socket, Sock, Info} ->
				   ?SEV_IPRINT("received expected down: "
					       "~n      MRef:   ~p"
					       "~n      Socket: ~p"
					       "~n      Info:   ~p",
					       [MRef, Sock, Info]),
				   State2 = maps:remove(mon3, State),
				   State3 = maps:remove(sock3, State2),
				   {ok, State3}
			   after 5000 ->
				   ?SEV_EPRINT("socket down timeout"),
				   {error, timeout}
			   end
                   end},

         #{desc => "await socket 4 down",
           cmd  => fun(#{sock4 := Sock,
			 mon4  := MRef} = State) ->
			   receive
			       {'DOWN', MRef, socket, Sock, Info} ->
				   ?SEV_IPRINT("received expected down: "
					       "~n      MRef:   ~p"
					       "~n      Socket: ~p"
					       "~n      Info:   ~p",
					       [MRef, Sock, Info]),
				   State2 = maps:remove(mon4, State),
				   State3 = maps:remove(sock4, State2),
				   {ok, State3}
			   after 5000 ->
				   ?SEV_EPRINT("socket down timeout"),
				   {error, timeout}
			   end
                   end},

         #{desc => "await socket 5 down",
           cmd  => fun(#{sock5 := Sock,
			 mon5  := MRef} = State) ->
			   receive
			       {'DOWN', MRef, socket, Sock, Info} ->
				   ?SEV_IPRINT("received expected down: "
					       "~n      MRef:   ~p"
					       "~n      Socket: ~p"
					       "~n      Info:   ~p",
					       [MRef, Sock, Info]),
				   State2 = maps:remove(mon5, State),
				   State3 = maps:remove(sock5, State2),
				   {ok, State3}
			   after 5000 ->
				   ?SEV_EPRINT("socket down timeout"),
				   {error, timeout}
			   end
                   end},
         #{desc => "verify own number of monitors (=0)",
           cmd  => fun(_State) ->
			   0 = socket:number_of_monitors(self()),
			   ok
                   end},
         #{desc => "announce ready (down)",
           cmd  => fun(#{tester := Tester}) ->
                           ?SEV_ANNOUNCE_READY(Tester, down),
                           ok
                   end},


         #{desc => "await terminate (from tester)",
           cmd  => fun(#{tester := Tester} = State) ->
                           case ?SEV_AWAIT_TERMINATE(Tester, tester) of
                               ok ->
                                   {ok, maps:remove(tester, State)};
                               {error, _} = ERROR ->
                                   ERROR
                           end
                   end},

         %% *** We are done ***
         ?SEV_FINISH_NORMAL
        ],

    TesterSeq =
        [
         %% *** Init part ***
         #{desc => "monitor 'owner'",
           cmd  => fun(#{owner := Owner} = _State) ->
                           _MRef = erlang:monitor(process, Owner),
                           ok
                   end},
         #{desc => "order (owner) start",
           cmd  => fun(#{owner := Pid} = _State) ->
                           ?SEV_ANNOUNCE_START(Pid),
                           ok
                   end},
         #{desc => "await (owner) ready",
           cmd  => fun(#{owner := Pid} = State) ->
                           {ok, [Sock1, Sock2, Sock3, Sock4, Sock5]} =
			       ?SEV_AWAIT_READY(Pid, owner, init),
                           {ok, State#{sock1 => Sock1,
				       sock2 => Sock2,
				       sock3 => Sock3,
				       sock4 => Sock4,
				       sock5 => Sock5}}
                   end},

         #{desc => "monitor 'client 1'",
           cmd  => fun(#{client1 := Pid} = _State) ->
                           _MRef = erlang:monitor(process, Pid),
                           ok
                   end},
         #{desc => "order (client 1) start",
           cmd  => fun(#{client1 := Pid} = _State) ->
                           ?SEV_ANNOUNCE_START(Pid),
                           ok
                   end},
         #{desc => "await (client 1) ready",
           cmd  => fun(#{client1 := Pid} = _State) ->
                           ok = ?SEV_AWAIT_READY(Pid, client1, init)
                   end},
         #{desc => "send socket to client 1",
           cmd  => fun(#{client1 := Pid,
			 sock1   := Sock1,
			 sock2   := Sock2,
			 sock3   := Sock3,
			 sock4   := Sock4,
			 sock5   := Sock5} = _State) ->
			   Socks = [Sock1, Sock2, Sock3, Sock4, Sock5],
                           ?SEV_ANNOUNCE_CONTINUE(Pid, socket, Socks),
                           ok
                   end},

         #{desc => "monitor 'client 2'",
           cmd  => fun(#{client2 := Pid} = _State) ->
                           _MRef = erlang:monitor(process, Pid),
                           ok
                   end},
         #{desc => "order (client 2) start",
           cmd  => fun(#{client2 := Pid} = _State) ->
                           ?SEV_ANNOUNCE_START(Pid),
                           ok
                   end},
         #{desc => "await (client 2) ready",
           cmd  => fun(#{client2 := Pid} = _State) ->
                           ok = ?SEV_AWAIT_READY(Pid, client2, init)
                   end},
         #{desc => "send socket to client 2",
           cmd  => fun(#{client2 := Pid,
			 sock1   := Sock1,
			 sock2   := Sock2,
			 sock3   := Sock3,
			 sock4   := Sock4,
			 sock5   := Sock5} = _State) ->
			   Socks = [Sock1, Sock2, Sock3, Sock4, Sock5],
                           ?SEV_ANNOUNCE_CONTINUE(Pid, socket, Socks),
                           ok
                   end},

         #{desc => "monitor 'client 3'",
           cmd  => fun(#{client3 := Pid} = _State) ->
                           _MRef = erlang:monitor(process, Pid),
                           ok
                   end},
         #{desc => "order (client 3) start",
           cmd  => fun(#{client3 := Pid} = _State) ->
                           ?SEV_ANNOUNCE_START(Pid),
                           ok
                   end},
         #{desc => "await (client 3) ready",
           cmd  => fun(#{client3 := Pid} = _State) ->
                           ok = ?SEV_AWAIT_READY(Pid, client3, init)
                   end},
         #{desc => "send socket to client 3",
           cmd  => fun(#{client3 := Pid,
			 sock1   := Sock1,
			 sock2   := Sock2,
			 sock3   := Sock3,
			 sock4   := Sock4,
			 sock5   := Sock5} = _State) ->
			   Socks = [Sock1, Sock2, Sock3, Sock4, Sock5],
                           ?SEV_ANNOUNCE_CONTINUE(Pid, socket, Socks),
                           ok
                   end},

         #{desc => "monitor 'client 4'",
           cmd  => fun(#{client4 := Pid} = _State) ->
                           _MRef = erlang:monitor(process, Pid),
                           ok
                   end},
         #{desc => "order (client 4) start",
           cmd  => fun(#{client4 := Pid} = _State) ->
                           ?SEV_ANNOUNCE_START(Pid),
                           ok
                   end},
         #{desc => "await (client 4) ready",
           cmd  => fun(#{client4 := Pid} = _State) ->
                           ok = ?SEV_AWAIT_READY(Pid, client4, init)
                   end},
         #{desc => "send socket to client 4",
           cmd  => fun(#{client4 := Pid,
			 sock1   := Sock1,
			 sock2   := Sock2,
			 sock3   := Sock3,
			 sock4   := Sock4,
			 sock5   := Sock5} = _State) ->
			   Socks = [Sock1, Sock2, Sock3, Sock4, Sock5],
                           ?SEV_ANNOUNCE_CONTINUE(Pid, socket, Socks),
                           ok
                   end},

         #{desc => "monitor 'client 5'",
           cmd  => fun(#{client5 := Pid} = _State) ->
                           _MRef = erlang:monitor(process, Pid),
                           ok
                   end},
         #{desc => "order (client 5) start",
           cmd  => fun(#{client5 := Pid} = _State) ->
                           ?SEV_ANNOUNCE_START(Pid),
                           ok
                   end},
         #{desc => "await (client 5) ready",
           cmd  => fun(#{client5 := Pid} = _State) ->
                           ok = ?SEV_AWAIT_READY(Pid, client5, init)
                   end},
         #{desc => "send socket to client 5",
           cmd  => fun(#{client5 := Pid,
			 sock1   := Sock1,
			 sock2   := Sock2,
			 sock3   := Sock3,
			 sock4   := Sock4,
			 sock5   := Sock5} = _State) ->
			   Socks = [Sock1, Sock2, Sock3, Sock4, Sock5],
                           ?SEV_ANNOUNCE_CONTINUE(Pid, socket, Socks),
                           ok
                   end},


         %% The actual test
	 #{desc => "verify total number of monitors (=0)",
           cmd  => fun(_State) ->
			   0 = socket:number_of_monitors(),
			   ok
                   end},

         #{desc => "order client 1 to monitor",
           cmd  => fun(#{client1 := Pid} = _State) ->
                           ?SEV_ANNOUNCE_CONTINUE(Pid, monitor),
                           ok
                   end},
         #{desc => "await (client 1) ready",
           cmd  => fun(#{client1 := Pid} = _State) ->
                           ok = ?SEV_AWAIT_READY(Pid, client1, monitor)
                   end},
	 #{desc => "verify total number of monitors (=1*5)",
           cmd  => fun(_State) ->
			   1*5 = socket:number_of_monitors(),
			   ok
                   end},

         #{desc => "order client 2 to monitor",
           cmd  => fun(#{client2 := Pid} = _State) ->
                           ?SEV_ANNOUNCE_CONTINUE(Pid, monitor),
                           ok
                   end},
         #{desc => "await (client 2) ready",
           cmd  => fun(#{client2 := Pid} = _State) ->
                           ok = ?SEV_AWAIT_READY(Pid, client2, monitor)
                   end},
	 #{desc => "verify total number of monitors (=2*5)",
           cmd  => fun(_State) ->
			   2*5 = socket:number_of_monitors(),
			   ok
                   end},

         #{desc => "order client 3 to monitor",
           cmd  => fun(#{client3 := Pid} = _State) ->
                           ?SEV_ANNOUNCE_CONTINUE(Pid, monitor),
                           ok
                   end},
         #{desc => "await (client 3) ready",
           cmd  => fun(#{client3 := Pid} = _State) ->
                           ok = ?SEV_AWAIT_READY(Pid, client3, monitor)
                   end},
	 #{desc => "verify total number of monitors (=3*5)",
           cmd  => fun(_State) ->
			   3*5 = socket:number_of_monitors(),
			   ok
                   end},

         #{desc => "order client 4 to monitor",
           cmd  => fun(#{client4 := Pid} = _State) ->
                           ?SEV_ANNOUNCE_CONTINUE(Pid, monitor),
                           ok
                   end},
         #{desc => "await (client 4) ready",
           cmd  => fun(#{client4 := Pid} = _State) ->
                           ok = ?SEV_AWAIT_READY(Pid, client4, monitor)
                   end},
	 #{desc => "verify total number of monitors (=4*5)",
           cmd  => fun(_State) ->
			   4*5 = socket:number_of_monitors(),
			   ok
                   end},

         #{desc => "order client 5 to monitor",
           cmd  => fun(#{client5 := Pid} = _State) ->
                           ?SEV_ANNOUNCE_CONTINUE(Pid, monitor),
                           ok
                   end},
         #{desc => "await (client 5) ready",
           cmd  => fun(#{client5 := Pid} = _State) ->
                           ok = ?SEV_AWAIT_READY(Pid, client5, monitor)
                   end},
	 #{desc => "verify total number of monitors (=5*5)",
           cmd  => fun(_State) ->
			   5*5 = socket:number_of_monitors(),
			   ok
                   end},

         #{desc => "order client 1 to await down",
           cmd  => fun(#{client1 := Pid} = _State) ->
                           ?SEV_ANNOUNCE_CONTINUE(Pid, down),
                           ok
                   end},
         #{desc => "order client 2 to await down",
           cmd  => fun(#{client2 := Pid} = _State) ->
                           ?SEV_ANNOUNCE_CONTINUE(Pid, down),
                           ok
                   end},
         #{desc => "order client 3 to await down",
           cmd  => fun(#{client3 := Pid} = _State) ->
                           ?SEV_ANNOUNCE_CONTINUE(Pid, down),
                           ok
                   end},
         #{desc => "order client 4 to await down",
           cmd  => fun(#{client4 := Pid} = _State) ->
                           ?SEV_ANNOUNCE_CONTINUE(Pid, down),
                           ok
                   end},
         #{desc => "order client 5 to await down",
           cmd  => fun(#{client5 := Pid} = _State) ->
                           ?SEV_ANNOUNCE_CONTINUE(Pid, down),
                           ok
                   end},

	 ?SEV_SLEEP(?SECS(1)),

         #{desc => "order (owner) terminate",
           cmd  => fun(#{owner := Pid} = _State) ->
                           ?SEV_ANNOUNCE_TERMINATE(Pid),
                           ok
                   end},
         #{desc => "await (owner) termination",
           cmd  => fun(#{owner := Pid} = State) ->
                           case ?SEV_AWAIT_TERMINATION(Pid) of
                               ok ->
                                   {ok, maps:remove(owner, State)};
                               {error, _} = ERROR ->
                                   ERROR
                           end
                   end},

         #{desc => "await (client 1) ready",
           cmd  => fun(#{client1 := Pid} = _State) ->
                           ok = ?SEV_AWAIT_READY(Pid, client1, down)
                   end},
         #{desc => "await (client 2) ready",
           cmd  => fun(#{client2 := Pid} = _State) ->
                           ok = ?SEV_AWAIT_READY(Pid, client2, down)
                   end},
         #{desc => "await (client 3) ready",
           cmd  => fun(#{client3 := Pid} = _State) ->
                           ok = ?SEV_AWAIT_READY(Pid, client3, down)
                   end},
         #{desc => "await (client 4) ready",
           cmd  => fun(#{client4 := Pid} = _State) ->
                           ok = ?SEV_AWAIT_READY(Pid, client4, down)
                   end},
         #{desc => "await (client 5) ready",
           cmd  => fun(#{client5 := Pid} = _State) ->
                           ok = ?SEV_AWAIT_READY(Pid, client5, down)
                   end},

	 #{desc => "verify total number of monitors (=0)",
           cmd  => fun(_State) ->
			   0 = socket:number_of_monitors(),
			   ok
                   end},

	 ?SEV_SLEEP(?SECS(1)),

         %% Cleanup
         #{desc => "order (client 1) terminate",
           cmd  => fun(#{client1 := Pid} = _State) ->
                           ?SEV_ANNOUNCE_TERMINATE(Pid),
                           ok
                   end},
         #{desc => "await (client 1) termination",
           cmd  => fun(#{client1 := Pid} = State) ->
                           case ?SEV_AWAIT_TERMINATION(Pid) of
                               ok ->
                                   {ok, maps:remove(client1, State)};
                               {error, _} = ERROR ->
                                   ERROR
                           end
                   end},

         #{desc => "order (client 2) terminate",
           cmd  => fun(#{client2 := Pid} = _State) ->
                           ?SEV_ANNOUNCE_TERMINATE(Pid),
                           ok
                   end},
         #{desc => "await (client 2) termination",
           cmd  => fun(#{client2 := Pid} = State) ->
                           case ?SEV_AWAIT_TERMINATION(Pid) of
                               ok ->
                                   {ok, maps:remove(client2, State)};
                               {error, _} = ERROR ->
                                   ERROR
                           end
                   end},

         #{desc => "order (client 3) terminate",
           cmd  => fun(#{client3 := Pid} = _State) ->
                           ?SEV_ANNOUNCE_TERMINATE(Pid),
                           ok
                   end},
         #{desc => "await (client 3) termination",
           cmd  => fun(#{client3 := Pid} = State) ->
                           case ?SEV_AWAIT_TERMINATION(Pid) of
                               ok ->
                                   {ok, maps:remove(client3, State)};
                               {error, _} = ERROR ->
                                   ERROR
                           end
                   end},

         #{desc => "order (client 4) terminate",
           cmd  => fun(#{client4 := Pid} = _State) ->
                           ?SEV_ANNOUNCE_TERMINATE(Pid),
                           ok
                   end},
         #{desc => "await (client 4) termination",
           cmd  => fun(#{client4 := Pid} = State) ->
                           case ?SEV_AWAIT_TERMINATION(Pid) of
                               ok ->
                                   {ok, maps:remove(client4, State)};
                               {error, _} = ERROR ->
                                   ERROR
                           end
                   end},

         #{desc => "order (client 5) terminate",
           cmd  => fun(#{client5 := Pid} = _State) ->
                           ?SEV_ANNOUNCE_TERMINATE(Pid),
                           ok
                   end},
         #{desc => "await (client 5) termination",
           cmd  => fun(#{client5 := Pid} = State) ->
                           case ?SEV_AWAIT_TERMINATION(Pid) of
                               ok ->
                                   {ok, maps:remove(client5, State)};
                               {error, _} = ERROR ->
                                   ERROR
                           end
                   end},

         %% *** We are done ***
         ?SEV_FINISH_NORMAL
        ],

    i("start (socket) owner evaluator"),
    Owner = ?SEV_START("owner", OwnerSeq, InitState),

    i("start client 1 evaluator"),
    Client1 = ?SEV_START("client-1", ClientSeq, InitState),

    i("start client 2 evaluator"),
    Client2 = ?SEV_START("client-2", ClientSeq, InitState),

    i("start client 3 evaluator"),
    Client3 = ?SEV_START("client-3", ClientSeq, InitState),

    i("start client 4 evaluator"),
    Client4 = ?SEV_START("client-4", ClientSeq, InitState),

    i("start client 5 evaluator"),
    Client5 = ?SEV_START("client-5", ClientSeq, InitState),

    i("start tester evaluator"),
    TesterInitState = #{owner   => Owner#ev.pid,
			client1 => Client1#ev.pid,
			client2 => Client2#ev.pid,
			client3 => Client3#ev.pid,
			client4 => Client4#ev.pid,
			client5 => Client5#ev.pid},
    Tester = ?SEV_START("tester", TesterSeq, TesterInitState),

    i("await evaluator"),
    ok = ?SEV_AWAIT_FINISH([Owner, Tester]).



%%%%%%%%%%%%%%%%%%%%%%%%%%%%%%%%%%%%%%%%%%%%%%%%%%%%%%%%%%%%%%%%%%%%%%%%%
%% Create several sockets (by 'owner' process), monitor each from several
%% different processes, then exit the owner.
%% The processes that did the monitor shall receive one socket DOWN for
%% each socket.

monitor_closed_socket(_Config) when is_list(_Config) ->
    ?TT(?SECS(5)),
    tc_try(monitor_closed_socket,
           fun() ->
		   InitState = #{domain   => inet,
                                 type     => stream,
                                 protocol => tcp},
                   ok = mon_closed_socket(InitState)
           end).


mon_closed_socket(InitState) ->
    OwnerSeq =
        [
         %% *** Wait for start order part ***
         #{desc => "await start (from tester)",
           cmd  => fun(State) ->
                           Tester = ?SEV_AWAIT_START(),
                           {ok, State#{tester => Tester}}
                   end},
         #{desc => "monitor tester",
           cmd  => fun(#{tester := Tester} = _State) ->
                           _MRef = erlang:monitor(process, Tester),
                           ok
                   end},

         %% *** Init part ***
         #{desc => "create socket",
           cmd  => fun(#{domain   := Domain, 
                         type     := Type, 
                         protocol := Proto} = State) ->
                           case socket:open(Domain, Type, Proto) of
                               {ok, Sock} ->
                                   {ok, State#{sock => Sock}};
                               {error, _} = ERROR ->
                                   ERROR
                           end
                   end},
         #{desc => "announce ready (init)",
           cmd  => fun(#{tester := Tester,
			 sock   := Sock} = State) ->
                           ?SEV_ANNOUNCE_READY(Tester, init, Sock),
                           (catch socket:close(Sock)),
                           {ok, maps:remove(sock, State)}
                   end},

         %% The actual test
         #{desc => "await terminate (from tester)",
           cmd  => fun(#{tester := Tester} = State) ->
                           case ?SEV_AWAIT_TERMINATE(Tester, tester) of
                               ok ->
                                   {ok, maps:remove(tester, State)};
                               {error, _} = ERROR ->
                                   ERROR
                           end
                   end},

         %% *** We are done ***
         ?SEV_FINISH_NORMAL
        ],


    ClientSeq =
        [
         %% *** Wait for start order part ***
         #{desc => "await start (from tester)",
           cmd  => fun(State) ->
                           Tester = ?SEV_AWAIT_START(),
                           {ok, State#{tester => Tester}}
                   end},
         #{desc => "monitor tester",
           cmd  => fun(#{tester := Tester} = _State) ->
                           _MRef = erlang:monitor(process, Tester),
                           ok
                   end},

         %% *** Init part ***
         #{desc => "announce ready (init)",
           cmd  => fun(#{tester := Tester} = _State) ->
                           ?SEV_ANNOUNCE_READY(Tester, init),
                           ok
                   end},
         #{desc => "await continue (socket)",
           cmd  => fun(#{tester := Tester} = State) ->
                           {ok, Sock} =
                               ?SEV_AWAIT_CONTINUE(Tester, tester, socket),
			   ?SEV_IPRINT("Socket: "
				       "~n      ~p", [Sock]),
			   {ok, State#{sock => Sock}}
                   end},


         %% The actual test
         #{desc => "await continue (monitor)",
           cmd  => fun(#{tester := Tester}) ->
                           ?SEV_AWAIT_CONTINUE(Tester, tester, monitor)
                   end},

         #{desc => "monitor socket",
           cmd  => fun(#{sock := Sock} = State) ->
                           MRef = socket:monitor(Sock),
			   ?SEV_IPRINT("Monitors: "
				       "~n      ~p", [MRef]),
			   {ok, State#{mon => MRef}}
                   end},
         
         #{desc => "announce ready (monitor)",
           cmd  => fun(#{tester := Tester}) ->
                           ?SEV_ANNOUNCE_READY(Tester, monitor),
                           ok
                   end},

         #{desc => "await continue (down)",
           cmd  => fun(#{tester := Tester}) ->
                           ?SEV_AWAIT_CONTINUE(Tester, tester, down)
                   end},

         #{desc => "await socket down",
           cmd  => fun(#{sock := Sock,
			 mon  := MRef} = State) ->
			   receive
			       {'DOWN', MRef, socket, Sock, Info} ->
				   ?SEV_IPRINT("received expected down: "
					       "~n      MRef:   ~p"
					       "~n      Socket: ~p"
					       "~n      Info:   ~p",
					       [MRef, Sock, Info]),
				   State2 = maps:remove(mon,  State),
				   State3 = maps:remove(sock, State2),
				   {ok, State3}
			   after 1000 ->
				   ?SEV_EPRINT("socket down timeout"),
				   {error, timeout}
			   end
                   end},

         #{desc => "announce ready (down)",
           cmd  => fun(#{tester := Tester}) ->
                           ?SEV_ANNOUNCE_READY(Tester, down),
                           ok
                   end},


         #{desc => "await terminate (from tester)",
           cmd  => fun(#{tester := Tester} = State) ->
                           case ?SEV_AWAIT_TERMINATE(Tester, tester) of
                               ok ->
                                   {ok, maps:remove(tester, State)};
                               {error, _} = ERROR ->
                                   ERROR
                           end
                   end},

         %% *** We are done ***
         ?SEV_FINISH_NORMAL
        ],

    TesterSeq =
        [
         %% *** Init part ***
         #{desc => "monitor 'owner'",
           cmd  => fun(#{owner := Owner} = _State) ->
                           _MRef = erlang:monitor(process, Owner),
                           ok
                   end},
         #{desc => "order (owner) start",
           cmd  => fun(#{owner := Pid} = _State) ->
                           ?SEV_ANNOUNCE_START(Pid),
                           ok
                   end},
         #{desc => "await (owner) ready",
           cmd  => fun(#{owner := Pid} = State) ->
                           {ok, Sock} = ?SEV_AWAIT_READY(Pid, owner, init),
                           {ok, State#{sock => Sock}}
                   end},

         #{desc => "monitor client",
           cmd  => fun(#{client := Pid} = _State) ->
                           _MRef = erlang:monitor(process, Pid),
                           ok
                   end},
         #{desc => "order client start",
           cmd  => fun(#{client := Pid} = _State) ->
                           ?SEV_ANNOUNCE_START(Pid),
                           ok
                   end},
         #{desc => "await client ready",
           cmd  => fun(#{client := Pid} = _State) ->
                           ok = ?SEV_AWAIT_READY(Pid, client, init)
                   end},
         #{desc => "send socket to client",
           cmd  => fun(#{client := Pid,
			 sock   := Sock} = _State) ->
                           ?SEV_ANNOUNCE_CONTINUE(Pid, socket, Sock),
                           ok
                   end},

         %% The actual test
         %% There is no way we can actually know that the "system"
         %% does not create *any* sockets...
         #{desc => "order client to monitor",
           cmd  => fun(#{client := Pid} = _State) ->
                           ?SEV_ANNOUNCE_CONTINUE(Pid, monitor),
                           ok
                   end},
         #{desc => "await client ready",
           cmd  => fun(#{client := Pid} = _State) ->
                           ok = ?SEV_AWAIT_READY(Pid, client, monitor)
                   end},

         #{desc => "order client to await down",
           cmd  => fun(#{client := Pid} = _State) ->
                           ?SEV_ANNOUNCE_CONTINUE(Pid, down),
                           ok
                   end},

	 ?SEV_SLEEP(?SECS(1)),

         #{desc => "order (owner) terminate",
           cmd  => fun(#{owner := Pid} = _State) ->
                           ?SEV_ANNOUNCE_TERMINATE(Pid),
                           ok
                   end},
         #{desc => "await (owner) termination",
           cmd  => fun(#{owner := Pid} = State) ->
                           case ?SEV_AWAIT_TERMINATION(Pid) of
                               ok ->
                                   {ok, maps:remove(owner, State)};
                               {error, _} = ERROR ->
                                   ERROR
                           end
                   end},

         #{desc => "await client ready",
           cmd  => fun(#{client := Pid} = _State) ->
                           ok = ?SEV_AWAIT_READY(Pid, client, down)
                   end},

	 #{desc => "verify total number of monitors (=0)",
           cmd  => fun(_State) ->
			   0 = socket:number_of_monitors(),
			   ok
                   end},

	 ?SEV_SLEEP(?SECS(1)),

         %% Cleanup
         #{desc => "order client terminate",
           cmd  => fun(#{client := Pid} = _State) ->
                           ?SEV_ANNOUNCE_TERMINATE(Pid),
                           ok
                   end},
         #{desc => "await client termination",
           cmd  => fun(#{client := Pid} = State) ->
                           case ?SEV_AWAIT_TERMINATION(Pid) of
                               ok ->
                                   {ok, maps:remove(client, State)};
                               {error, _} = ERROR ->
                                   ERROR
                           end
                   end},

         %% *** We are done ***
         ?SEV_FINISH_NORMAL
        ],

    i("start (socket) owner evaluator"),
    Owner = ?SEV_START("owner", OwnerSeq, InitState),

    i("start client  evaluator"),
    Client = ?SEV_START("client", ClientSeq, InitState),

    i("start tester evaluator"),
    TesterInitState = #{owner  => Owner#ev.pid,
			client => Client#ev.pid},
    Tester = ?SEV_START("tester", TesterSeq, TesterInitState),

    i("await evaluator"),
    ok = ?SEV_AWAIT_FINISH([Owner, Client, Tester]).



%%%%%%%%%%%%%%%%%%%%%%%%%%%%%%%%%%%%%%%%%%%%%%%%%%%%%%%%%%%%%%%%%%%%%%%%%
%%%%%%%%%%%%%%%%%%%%%%%%%%%%%%%%%%%%%%%%%%%%%%%%%%%%%%%%%%%%%%%%%%%%%%%%%
%%                                                                     %%
%%                         SOCKET CLOSURE                              %%
%%                                                                     %%
%%%%%%%%%%%%%%%%%%%%%%%%%%%%%%%%%%%%%%%%%%%%%%%%%%%%%%%%%%%%%%%%%%%%%%%%%
%%%%%%%%%%%%%%%%%%%%%%%%%%%%%%%%%%%%%%%%%%%%%%%%%%%%%%%%%%%%%%%%%%%%%%%%%

%%%%%%%%%%%%%%%%%%%%%%%%%%%%%%%%%%%%%%%%%%%%%%%%%%%%%%%%%%%%%%%%%%%%%%%%%
%% This test case is intended to test that the sockets are cleaned up
%% ("removed") when the controlling process terminates (without explicitly 
%% calling the close function). For a IPv4 TCP (stream) socket.

sc_cpe_socket_cleanup_tcp4(_Config) when is_list(_Config) ->
    ?TT(?SECS(30)),
    tc_try(sc_cpe_socket_cleanup_tcp4,
           fun() ->
                   InitState = #{domain   => inet,
                                 type     => stream,
                                 protocol => tcp},
                   ok = sc_cpe_socket_cleanup(InitState)
           end).


%%%%%%%%%%%%%%%%%%%%%%%%%%%%%%%%%%%%%%%%%%%%%%%%%%%%%%%%%%%%%%%%%%%%%%%%%
%% This test case is intended to test that the sockets are cleaned up
%% ("removed") when the controlling process terminates (without explicitly 
%% calling the close function). For a IPv6 TCP (stream) socket.

sc_cpe_socket_cleanup_tcp6(_Config) when is_list(_Config) ->
    ?TT(?SECS(30)),
    tc_try(sc_cpe_socket_cleanup_tcp6,
           fun() -> has_support_ipv6() end,
           fun() ->
                   InitState = #{domain   => inet6,
                                 type     => stream,
                                 protocol => tcp},
                   ok = sc_cpe_socket_cleanup(InitState)
           end).


%%%%%%%%%%%%%%%%%%%%%%%%%%%%%%%%%%%%%%%%%%%%%%%%%%%%%%%%%%%%%%%%%%%%%%%%%
%% This test case is intended to test that the sockets are cleaned up
%% ("removed") when the controlling process terminates (without explicitly 
%% calling the close function). For a Unix Domain (stream) socket (TCP).

sc_cpe_socket_cleanup_tcpL(_Config) when is_list(_Config) ->
    ?TT(?SECS(30)),
    tc_try(sc_cpe_socket_cleanup_tcpL,
           fun() -> has_support_unix_domain_socket() end,
           fun() ->
                   InitState = #{domain   => local,
                                 type     => stream,
                                 protocol => default},
                   ok = sc_cpe_socket_cleanup(InitState)
           end).


%%%%%%%%%%%%%%%%%%%%%%%%%%%%%%%%%%%%%%%%%%%%%%%%%%%%%%%%%%%%%%%%%%%%%%%%%
%% This test case is intended to test that the sockets are cleaned up
%% ("removed") when the controlling process terminates (without explicitly 
%% calling the close function). For a IPv4 UDP (dgram) socket.

sc_cpe_socket_cleanup_udp4(_Config) when is_list(_Config) ->
    ?TT(?SECS(30)),
    tc_try(sc_cpe_socket_cleanup_udp4,
           fun() -> has_support_ipv4() end,
           fun() ->
                   InitState = #{domain   => inet,
                                 type     => dgram,
                                 protocol => udp},
                   ok = sc_cpe_socket_cleanup(InitState)
           end).



%%%%%%%%%%%%%%%%%%%%%%%%%%%%%%%%%%%%%%%%%%%%%%%%%%%%%%%%%%%%%%%%%%%%%%%%%
%% This test case is intended to test that the sockets are cleaned up
%% (removed) when the controlling process terminates (without explicitly 
%% calling the close function). For a IPv6 UDP (dgram) socket.

sc_cpe_socket_cleanup_udp6(_Config) when is_list(_Config) ->
    ?TT(?SECS(30)),
    tc_try(sc_cpe_socket_cleanup_udp6,
           fun() -> has_support_ipv6() end,
           fun() ->
                   InitState = #{domain   => inet6,
                                 type     => dgram,
                                 protocol => udp},
                   ok = sc_cpe_socket_cleanup(InitState)
           end).


%%%%%%%%%%%%%%%%%%%%%%%%%%%%%%%%%%%%%%%%%%%%%%%%%%%%%%%%%%%%%%%%%%%%%%%%%
%% This test case is intended to test that the sockets are cleaned up
%% ("removed") when the controlling process terminates (without explicitly 
%% calling the close function). For a Unix Domain (dgram) socket (UDP).

sc_cpe_socket_cleanup_udpL(_Config) when is_list(_Config) ->
    ?TT(?SECS(30)),
    tc_try(sc_cpe_socket_cleanup_udpL,
           fun() ->
		   has_support_unix_domain_socket(),
		   is_not_windows()
	   end,
           fun() ->
                   InitState = #{domain   => local,
                                 type     => dgram,
                                 protocol => default},
                   ok = sc_cpe_socket_cleanup(InitState)
           end).



%%%%%%%%%%%%%%%%%%%%%%%%%%%%%%%%%%%%%%%%%%%%%%%%%%%%%%%%%%%%%%%%%%%%%%%%%

sc_cpe_socket_cleanup(InitState) ->
    OwnerSeq =
        [
         %% *** Wait for start order part ***
         #{desc => "await start (from tester)",
           cmd  => fun(State) ->
                           Tester = ?SEV_AWAIT_START(),
                           {ok, State#{tester => Tester}}
                   end},
         #{desc => "monitor tester",
           cmd  => fun(#{tester := Tester} = _State) ->
                           _MRef = erlang:monitor(process, Tester),
                           ok
                   end},

         %% *** Init part ***
         #{desc => "create socket",
           cmd  => fun(#{domain   := Domain, 
                         type     := Type, 
                         protocol := Proto} = State) ->
                           case socket:open(Domain, Type, Proto) of
                               {ok, Sock} ->
                                   {ok, State#{sock => Sock}};
                               {error, _} = ERROR ->
                                   ERROR
                           end
                   end},
         #{desc => "announce ready (init)",
           cmd  => fun(#{tester := Tester, sock := Sock} = _State) ->
                           ?SEV_ANNOUNCE_READY(Tester, init, Sock),
                           ok
                   end},

         %% *** The actual test ***
         %% We *intentionally* leave the socket "as is", no explicit close
         #{desc => "await terminate (from tester)",
           cmd  => fun(#{tester := Tester} = State) ->
                           case ?SEV_AWAIT_TERMINATE(Tester, tester) of
                               ok ->
                                   {ok, maps:remove(tester, State)};
                               {error, _} = ERROR ->
                                   ERROR
                           end
                   end},

         %% *** We are done ***
         ?SEV_FINISH_NORMAL
        ],

    TesterSeq =
        [
         %% *** Init part ***
         #{desc => "monitor owner",
           cmd  => fun(#{owner := Owner} = _State) ->
                           _MRef = erlang:monitor(process, Owner),
                           ok
                   end},
         #{desc => "order (owner) start",
           cmd  => fun(#{owner := Pid} = _State) ->
                           ?SEV_ANNOUNCE_START(Pid),
                           ok
                   end},
         #{desc => "await (owner) ready",
           cmd  => fun(#{owner := Pid} = State) ->
                           {ok, Sock} = ?SEV_AWAIT_READY(Pid, owner, init),
                           {ok, State#{sock => Sock}}
                   end},
         #{desc => "verify owner as controlling-process",
           cmd  => fun(#{owner := Pid, sock := Sock} = _State) ->
                           case socket:getopt(Sock, otp, controlling_process) of
                               {ok, Pid} ->
                                   ok;
                               {ok, Other} ->
                                   {error, {unexpected_owner, Other}};
                               {error, _} = ERROR ->
                                   ERROR
                           end
                   end},
         #{desc => "order (owner) terminate",
           cmd  => fun(#{owner := Pid} = _State) ->
                           ?SEV_ANNOUNCE_TERMINATE(Pid),
                           ok
                   end},
         #{desc => "await (owner) termination",
           cmd  => fun(#{owner := Pid} = _State) ->
                           case ?SEV_AWAIT_TERMINATION(Pid) of
                               ok ->
                                   ok;
                               {error, _} = ERROR ->
                                   ERROR
                           end
                   end},

         ?SEV_SLEEP(?SECS(5)),

         %% The reason we get closed, is that as long as there is a ref to 
         %% the resource (socket), then it will not be garbage collected.
         %% Note that its still a race that the nif has processed that the
         %% "controlling process" has terminated. There really is no 
         %% proper timeout for this, but the 5 seconds "should" be enough...
         %% We should really have some way to subscribe to socket events...
         #{desc => "verify no socket (closed)",
           cmd  => fun(#{owner := Pid, sock := Sock} = _State) ->
                           case socket:getopt(Sock, otp, controlling_process) of
                               {ok, OtherPid} ->
                                   {error, {unexpected_success, Pid, OtherPid}};
                               {error, closed} ->
                                   ok;
                               {error, Reason} ->
                                   ?SEV_IPRINT("expected failure: ~p", [Reason]),
                                   {error, {unexpected_failure, Reason}}
                           end
                   end},

         %% *** We are done ***
         ?SEV_FINISH_NORMAL
        ],

    i("start (socket) owner evaluator"),
    Owner = ?SEV_START("owner", OwnerSeq, InitState),

    i("start tester evaluator"),
    TesterInitState = #{owner => Owner#ev.pid},
    Tester = ?SEV_START("tester", TesterSeq, TesterInitState),

    i("await evaluator"),
    ok = ?SEV_AWAIT_FINISH([Owner, Tester]).



%%%%%%%%%%%%%%%%%%%%%%%%%%%%%%%%%%%%%%%%%%%%%%%%%%%%%%%%%%%%%%%%%%%%%%%%%
%% This test case is intended to test what happens when a socket is 
%% locally closed while a process is calling the recv function.
%% Socket is IPv4.
%% 
%% <KOLLA>
%% 
%% We should really have a similar test cases for when the controlling
%% process exits and there are other processes in recv, accept, and 
%% all the other functions.
%% 
%% </KOLLA>

sc_lc_recv_response_tcp4(_Config) when is_list(_Config) ->
    ?TT(?SECS(10)),
    tc_try(sc_lc_recv_response_tcp4,
           fun() -> has_support_ipv4() end,
           fun() ->
                   Recv      = fun(Sock) -> socket:recv(Sock) end,
                   InitState = #{domain   => inet,
                                 protocol => tcp,
                                 recv     => Recv},
                   ok = sc_lc_receive_response_tcp(InitState)
           end).


%%%%%%%%%%%%%%%%%%%%%%%%%%%%%%%%%%%%%%%%%%%%%%%%%%%%%%%%%%%%%%%%%%%%%%%%%
%% This test case is intended to test what happens when a socket is 
%% locally closed while the process is calling the recv function.
%% Socket is IPv6.

sc_lc_recv_response_tcp6(_Config) when is_list(_Config) ->
    ?TT(?SECS(10)),
    tc_try(sc_lc_recv_response_tcp6,
           fun() -> has_support_ipv6() end,
           fun() ->
                   Recv      = fun(Sock) -> socket:recv(Sock) end,
                   InitState = #{domain   => inet6,
                                 protocol => tcp,
                                 recv     => Recv},
                   ok = sc_lc_receive_response_tcp(InitState)
           end).


%%%%%%%%%%%%%%%%%%%%%%%%%%%%%%%%%%%%%%%%%%%%%%%%%%%%%%%%%%%%%%%%%%%%%%%%%
%% This test case is intended to test what happens when a socket is 
%% locally closed while the process is calling the recv function.
%% Socket is Unix Domain (stream) socket.

sc_lc_recv_response_tcpL(_Config) when is_list(_Config) ->
    ?TT(?SECS(10)),
    tc_try(sc_lc_recv_response_tcpL,
           fun() ->
		   has_support_unix_domain_socket()
	   end,
           fun() ->
                   Recv      = fun(Sock) -> socket:recv(Sock) end,
                   InitState = #{domain   => local,
                                 protocol => default,
                                 recv     => Recv},
                   ok = sc_lc_receive_response_tcp(InitState)
           end).


%%%%%%%%%%%%%%%%%%%%%%%%%%%%%%%%%%%%%%%%%%%%%%%%%%%%%%%%%%%%%%%%%%%%%%%%%

sc_lc_receive_response_tcp(InitState) ->
    %% This (acceptor) is the server that accepts connections.
    %% But it is also suppose to close the connection socket, 
    %% and trigger the read failure (=closed) for the handler process.
    AcceptorSeq =
        [
         %% *** Wait for start order part ***
         #{desc => "await start (from tester)",
           cmd  => fun(State) ->
                           Tester = ?SEV_AWAIT_START(),
                           {ok, State#{tester => Tester}}
                   end},
         #{desc => "monitor tester",
           cmd  => fun(#{tester := Tester} = _State) ->
                           _MRef = erlang:monitor(process, Tester),
                           ok
                   end},

         %% *** Init part ***
         #{desc => "which local address",
           cmd  => fun(#{domain := Domain} = State) ->
                           LSA = which_local_socket_addr(Domain),
                           {ok, State#{lsa => LSA}}
                   end},
         #{desc => "create (listen) socket",
           cmd  => fun(#{domain   := Domain, 
                         protocol := Proto} = State) ->
                           case socket:open(Domain, stream, Proto) of
                               {ok, Sock} ->
                                   {ok, State#{lsock => Sock}};
                               {error, _} = ERROR ->
                                   ERROR
                           end
                   end},
         #{desc => "bind to local address",
           cmd  => fun(#{domain := local,
                         lsock  := LSock,
                         lsa    := LSA} = _State) ->
                           ?SEV_IPRINT("bind to LSA: "
                                       "~n   ~p", [LSA]),
                           case socket:bind(LSock, LSA) of
                               ok ->
                                   ok; % We do not care about the port for local
                               {error, _} = ERROR ->
                                   ERROR
                           end;
                      (#{lsock := LSock,
                         lsa   := LSA} = State) ->
                           case sock_bind(LSock, LSA) of
                               ok ->
                                   Port = sock_port(LSock),
                                   ?SEV_IPRINT("bound to port: ~w", [Port]),
                                   {ok, State#{lport => Port}};
                               {error, _} = ERROR ->
                                   ERROR
                           end
                   end},
         #{desc => "make listen socket",
           cmd  => fun(#{lsock := LSock}) ->
                           socket:listen(LSock)
                   end},
         #{desc => "announce ready (init)",
           cmd  => fun(#{domain := local,
                         tester := Tester,
                         lsa    := #{path := Path}}) ->
                           ?SEV_ANNOUNCE_READY(Tester, init, Path),
                           ok;
                      (#{tester := Tester, lport := Port}) ->
                           ?SEV_ANNOUNCE_READY(Tester, init, Port),
                           ok
                   end},
                           
         %% The actual test
         #{desc => "await continue (accept)",
           cmd  => fun(#{tester := Tester} = State) ->
                           case ?SEV_AWAIT_CONTINUE(Tester, tester, accept) of
                               {ok, {H1, H2, H3}} ->
                                   {ok, State#{handler1 => H1,
                                               handler2 => H2,
                                               handler3 => H3}};
                               {error, _} = ERROR ->
                                   ERROR
                           end
                   end},
         #{desc => "await accept",
           cmd  => fun(#{lsock := LSock} = State) ->
                           case socket:accept(LSock) of
                               {ok, Sock} ->
                                   ?SEV_IPRINT("connection accepted: "
                                               "~n   ~p", [socket:sockname(Sock)]),
                                   {ok, State#{csock => Sock}};
                               {error, _} = ERROR ->
                                   ERROR
                           end
                   end},
         #{desc => "announce ready (accept)",
           cmd  => fun(#{tester := Tester}) ->
                           ?SEV_ANNOUNCE_READY(Tester, accept),
                           ok
                   end},
         #{desc => "transfer connection to handler 1",
           cmd  => fun(#{handler1 := Handler, csock := Sock}) ->
                           ?SEV_ANNOUNCE_CONTINUE(Handler, transfer, Sock),
                           ok
                   end},
         #{desc => "transfer connection to handler 2",
           cmd  => fun(#{handler2 := Handler, csock := Sock}) ->
                           ?SEV_ANNOUNCE_CONTINUE(Handler, transfer, Sock),
                           ok
                   end},
         #{desc => "transfer connection to handler 3",
           cmd  => fun(#{handler3 := Handler, csock := Sock}) ->
                           ?SEV_ANNOUNCE_CONTINUE(Handler, transfer, Sock),
                           ok
                   end},
         #{desc => "await continue (close)",
           cmd  => fun(#{tester := Tester} = _State) ->
                           ?SEV_AWAIT_CONTINUE(Tester, tester, close),
                           ok
                   end},
         #{desc => "close connection socket",
           cmd  => fun(#{csock := Sock} = State) ->
                           case socket:close(Sock) of
                               ok ->
                                   {ok, maps:remove(csock, State)};
                               {error, _} = ERROR ->
                                   ERROR
                           end
                   end},
         #{desc => "announce ready (close)",
           cmd  => fun(#{tester := Tester}) ->
                           ?SEV_ANNOUNCE_READY(Tester, close),
                           ok
                   end},

         %% *** Terminate ***
         #{desc => "await terminate",
           cmd  => fun(#{tester := Tester} = State) ->
                           case ?SEV_AWAIT_TERMINATE(Tester, tester) of
                               ok ->
                                   {ok, maps:remove(tester, State)};
                               {error, _} = ERROR ->
                                   ERROR
                           end
                   end},
         #{desc => "close listen socket",
           cmd  => fun(#{domain := local,
                         lsock  := Sock,
                         lsa    := #{path := Path}} = State) ->
                           ok = socket:close(Sock),
                           State1 =
                               unlink_path(Path,
                                           fun() ->maps:remove(lsa, State) end,
                                           fun() -> State end),
                           State2 = maps:remove(lsock, State1),
                           State3 = maps:remove(lport, State2),
                           {ok, State3};
                      (#{lsock := Sock} = State) ->
                           case socket:close(Sock) of
                               ok ->
                                   State1 = maps:remove(lsock, State),
                                   State2 = maps:remove(lport, State1),
                                   {ok, State2};
                               {error, _} = ERROR ->
                                   ERROR
                           end
                   end},

         %% *** We are done ***
         ?SEV_FINISH_NORMAL
        ],

    %% The point of this is to perform the recv for which
    %% we are testing the response.
    HandlerSeq =
        [
         %% *** Wait for start order part ***
         #{desc => "await start (from tester)",
           cmd  => fun(State) ->
                           {Tester, Acceptor} = ?SEV_AWAIT_START(),
                           {ok, State#{tester  => Tester, 
                                      acceptor => Acceptor}}
                   end},
         #{desc => "monitor tester",
           cmd  => fun(#{tester := Tester} = _State) ->
                           _MRef = erlang:monitor(process, Tester),
                           ok
                   end},
         #{desc => "monitor acceptor",
           cmd  => fun(#{acceptor := Acceptor} = _State) ->
                           _MRef = erlang:monitor(process, Acceptor),
                           ok
                   end},
         #{desc => "announce ready (init)",
           cmd  => fun(#{tester := Tester}) ->
                           ?SEV_ANNOUNCE_READY(Tester, init),
                           ok
                   end},

         %% The actual test
         #{desc => "await continue (transfer)",
           cmd  => fun(#{acceptor := Pid} = State) ->
                           case ?SEV_AWAIT_CONTINUE(Pid, acceptor, transfer) of
                               {ok, Sock} ->
                                   {ok, State#{sock => Sock}};
                               {error, _} = ERROR ->
                                   ERROR
                           end
                   end},
         #{desc => "announce ready (transfer)",
           cmd  => fun(#{tester := Tester}) ->
                           ?SEV_ANNOUNCE_READY(Tester, transfer),
                           ok
                   end},
         #{desc => "attempt recv (=> closed)",
           cmd  => fun(#{sock := Sock, recv := Recv} = State) ->
                           %% ok = socket:setopt(Sock, otp, debug, true),
                           case Recv(Sock) of
                               {ok, _Data} ->
                                   ?SEV_EPRINT("Unexpected data received"),
                                   {error, unexpected_success};
                               {error, closed} ->
                                   ?SEV_IPRINT("received expected 'closed' "
                                               "result"),
                                   State1 = maps:remove(sock, State),
                                   {ok, State1};
                               {error, Reason} = ERROR ->
                                   ?SEV_EPRINT("Unexpected read failure: "
                                               "~n   ~p", [Reason]),
                                   ERROR
                           end
                   end},
         #{desc => "announce ready (recv closed)",
           cmd  => fun(#{tester := Tester}) ->
                           ?SEV_ANNOUNCE_READY(Tester, recv_closed),
                           ok
                   end},

         %% *** Terminate ***
         #{desc => "await terminate",
           cmd  => fun(#{tester := Tester} = State) ->
                           case ?SEV_AWAIT_TERMINATE(Tester, tester) of
                               ok ->
                                   {ok, maps:remove(tester, State)};
                               {error, _} = ERROR ->
                                   ERROR
                           end
                   end},


         %% *** We are done ***
         ?SEV_FINISH_NORMAL
        ],

    %% The point of this is basically just to create the connection.
    ClientSeq =
        [
         %% *** Wait for start order part ***
         #{desc => "await start (from tester)",
           cmd  => fun(State) ->
                           Tester = ?SEV_AWAIT_START(),
                           {ok, State#{tester => Tester}}
                   end},
         #{desc => "monitor tester",
           cmd  => fun(#{tester := Tester} = _State) ->
                           _MRef = erlang:monitor(process, Tester),
                           ok
                   end},

         %% *** Init part ***
         #{desc => "which local address",
           cmd  => fun(#{domain := Domain} = State) ->
                           LSA = which_local_socket_addr(Domain),
                           {ok, State#{local_sa => LSA}}
                   end},
         #{desc => "create socket",
           cmd  => fun(#{domain   := Domain, 
                         protocol := Proto} = State) ->
                           case socket:open(Domain, stream, Proto) of
                               {ok, Sock} ->
                                   {ok, State#{sock => Sock}};
                               {error, _} = ERROR ->
                                   ERROR
                           end
                   end},
         #{desc => "bind socket to local address",
           cmd  => fun(#{sock := Sock, local_sa := LSA} = _State) ->
                           ?SEV_IPRINT("bind to LSA: "
                                       "~n   ~p", [LSA]),
                           case sock_bind(Sock, LSA) of
                               ok ->
                                   ok;
                               {error, _} = ERROR ->
                                   ERROR
                           end
                   end},
         #{desc => "announce ready (init)",
           cmd  => fun(#{tester := Tester} = _State) ->
                           ?SEV_ANNOUNCE_READY(Tester, init),
                           ok
                   end},

         %% The actual test
         #{desc => "await continue (connect)",
           cmd  => fun(#{domain := local = Domain,
                         tester := Tester} = State) ->
                           case ?SEV_AWAIT_CONTINUE(Tester, tester, connect) of
                               {ok, ServerPath} ->
                                   ?SEV_IPRINT("Server Path: "
                                               "~n   ~s", [ServerPath]),
                                   ServerSA = #{family => Domain,
                                                path   => ServerPath},
                                   {ok, State#{server_sa => ServerSA}};
                               {error, _} = ERROR ->
                                   ERROR
                           end;
                      (#{tester := Tester, local_sa := LSA} = State) ->
                           case ?SEV_AWAIT_CONTINUE(Tester, tester, connect) of
                               {ok, Port} ->
                                   ServerSA = LSA#{port => Port},
                                   {ok, State#{server_sa => ServerSA}};
                               {error, _} = ERROR ->
                                   ERROR
                           end
                   end},
         #{desc => "connect to server",
           cmd  => fun(#{sock := Sock, server_sa := ServerSA}) ->
                           socket:connect(Sock, ServerSA)
                   end},
         #{desc => "announce ready (connect)",
           cmd  => fun(#{tester := Tester} = _State) ->
                           ?SEV_ANNOUNCE_READY(Tester, connect),
                           ok
                   end},

         %% *** Terminate ***
         #{desc => "await terminate (from tester)",
           cmd  => fun(#{tester := Tester} = State) ->
                           case ?SEV_AWAIT_TERMINATE(Tester, tester) of
                               ok ->
                                   {ok, maps:remove(tester, State)};
                               {error, _} = ERROR ->
                                   ERROR
                           end                           
                   end},
         #{desc => "close socket",
           cmd  => fun(#{domain   := local,
                         sock     := Sock,
                         local_sa := #{path := Path}} = State) ->
                           sock_close(Sock),
                           State1 =
                               unlink_path(Path,
                                           fun() ->
                                                   maps:remove(local_sa, State)
                                           end,
                                           fun() -> State end),
                           {ok, maps:remove(sock, State1)};
                       (#{sock := Sock} = State) ->
                           sock_close(Sock),
                           {ok, maps:remove(sock, State)}
                   end},

         %% *** We are done ***
         ?SEV_FINISH_NORMAL
        ],

    TesterSeq =
        [
         %% *** Init part ***
         #{desc => "monitor acceptor",
           cmd  => fun(#{acceptor := Pid} = _State) ->
                           _MRef = erlang:monitor(process, Pid),
                           ok
                   end},
         #{desc => "monitor handler 1",
           cmd  => fun(#{handler1 := Pid} = _State) ->
                           _MRef = erlang:monitor(process, Pid),
                           ok
                   end},
         #{desc => "monitor handler 2",
           cmd  => fun(#{handler2 := Pid} = _State) ->
                           _MRef = erlang:monitor(process, Pid),
                           ok
                   end},
         #{desc => "monitor handler 3",
           cmd  => fun(#{handler3 := Pid} = _State) ->
                           _MRef = erlang:monitor(process, Pid),
                           ok
                   end},
         #{desc => "monitor client",
           cmd  => fun(#{client := Pid} = _State) ->
                           _MRef = erlang:monitor(process, Pid),
                           ok
                   end},

         %% Start the acceptor
         #{desc => "order acceptor start",
           cmd  => fun(#{acceptor := Pid} = _State) ->
                           ?SEV_ANNOUNCE_START(Pid),
                           ok
                   end},
         #{desc => "await acceptor ready (init)",
           cmd  => fun(#{acceptor := Pid} = State) ->
                           case ?SEV_AWAIT_READY(Pid, acceptor, init) of
                               {ok, PortOrPath} ->
                                   {ok, State#{server_info => PortOrPath}};
                               {error, _} = ERROR ->
                                   ERROR
                           end
                   end},

         %% Start the handler(s)
         #{desc => "order handler 1 start",
           cmd  => fun(#{acceptor := Acceptor, handler1 := Pid} = _State) ->
                           ?SEV_ANNOUNCE_START(Pid, Acceptor),
                           ok
                   end},
         #{desc => "await handler 1 ready (init)",
           cmd  => fun(#{handler1 := Pid} = _State) ->
                           ?SEV_AWAIT_READY(Pid, handler1, init)
                   end},
         #{desc => "order handler 2 start",
           cmd  => fun(#{acceptor := Acceptor, handler2 := Pid} = _State) ->
                           ?SEV_ANNOUNCE_START(Pid, Acceptor),
                           ok
                   end},
         #{desc => "await handler 2 ready (init)",
           cmd  => fun(#{handler2 := Pid} = _State) ->
                           ?SEV_AWAIT_READY(Pid, handler2, init)
                   end},
         #{desc => "order handler 3 start",
           cmd  => fun(#{acceptor := Acceptor, handler3 := Pid} = _State) ->
                           ?SEV_ANNOUNCE_START(Pid, Acceptor),
                           ok
                   end},
         #{desc => "await handler 3 ready (init)",
           cmd  => fun(#{handler3 := Pid} = _State) ->
                           ?SEV_AWAIT_READY(Pid, handler3, init)
                   end},

         %% Start the client
         #{desc => "order client start",
           cmd  => fun(#{client := Pid} = _State) ->
                           ?SEV_ANNOUNCE_START(Pid),
                           ok
                   end},
         #{desc => "await client ready (init)",
           cmd  => fun(#{client := Pid} = _State) ->
                           ?SEV_AWAIT_READY(Pid, client, init)
                   end},

         %% The actual test
         #{desc => "order acceptor to continue (accept)",
           cmd  => fun(#{acceptor := Pid, 
                         handler1 := H1, 
                         handler2 := H2, 
                         handler3 := H3} = _State) ->
                           ?SEV_ANNOUNCE_CONTINUE(Pid, accept, {H1, H2, H3}),
                           ok
                   end},
         ?SEV_SLEEP(?SECS(1)),
         #{desc => "order client to continue (connect)",
           cmd  => fun(#{client := Pid, server_info := Info} = _State) ->
                           ?SEV_ANNOUNCE_CONTINUE(Pid, connect, Info),
                           ok
                   end},
         #{desc => "await acceptor ready (accept)",
           cmd  => fun(#{acceptor := Pid} = _State) ->
                           ok = ?SEV_AWAIT_READY(Pid, acceptor, accept)
                   end},
         #{desc => "await client ready (connect)",
           cmd  => fun(#{client := Pid} = _State) ->
                           ok = ?SEV_AWAIT_READY(Pid, client, connect)
                   end},
         #{desc => "await handler 1 ready (transfer)",
           cmd  => fun(#{handler1 := Pid} = _State) ->
                           ok = ?SEV_AWAIT_READY(Pid, handler1, transfer)
                   end},
         #{desc => "await handler 2 ready (transfer)",
           cmd  => fun(#{handler2 := Pid} = _State) ->
                           ok = ?SEV_AWAIT_READY(Pid, handler2, transfer)
                   end},
         #{desc => "await handler 3 ready (transfer)",
           cmd  => fun(#{handler3 := Pid} = _State) ->
                           ok = ?SEV_AWAIT_READY(Pid, handler3, transfer)
                   end},
         ?SEV_SLEEP(?SECS(1)),
         #{desc => "order acceptor to continue (close connection socket)",
           cmd  => fun(#{acceptor := Pid} = _State) ->
                           ?SEV_ANNOUNCE_CONTINUE(Pid, close),
                           ok
                   end},
         #{desc => "await acceptor ready (close)",
           cmd  => fun(#{acceptor := Pid} = _State) ->
                           ok = ?SEV_AWAIT_READY(Pid, acceptor, close)
                   end},
         #{desc => "await handler 1 ready (recv closed)",
           cmd  => fun(#{handler1 := Pid} = _State) ->
                           ok = ?SEV_AWAIT_READY(Pid, handler1, recv_closed)
                   end},
         #{desc => "await handler 2 ready (recv closed)",
           cmd  => fun(#{handler2 := Pid} = _State) ->
                           ok = ?SEV_AWAIT_READY(Pid, handler2, recv_closed)
                   end},
         #{desc => "await handler 3 ready (recv closed)",
           cmd  => fun(#{handler3 := Pid} = _State) ->
                           ok = ?SEV_AWAIT_READY(Pid, handler3, recv_closed)
                   end},

         %% Terminations
         #{desc => "order client to terminate",
           cmd  => fun(#{client := Pid} = _State) ->
                           ?SEV_ANNOUNCE_TERMINATE(Pid),
                           ok
                   end},
         #{desc => "await client termination",
           cmd  => fun(#{client := Pid} = State) ->
                           case ?SEV_AWAIT_TERMINATION(Pid) of
                               ok ->
                                   {ok, maps:remove(client, State)};
                               {error, _} = ERROR ->
                                   ERROR
                           end
                   end},
         #{desc => "order handler 1 to terminate",
           cmd  => fun(#{handler1 := Pid} = _State) ->
                           ?SEV_ANNOUNCE_TERMINATE(Pid),
                           ok
                   end},
         #{desc => "await handler 1 termination",
           cmd  => fun(#{handler1 := Pid} = State) ->
                           case ?SEV_AWAIT_TERMINATION(Pid) of
                               ok ->
                                   {ok, maps:remove(handler1, State)};
                               {error, _} = ERROR ->
                                   ERROR
                           end
                   end},
         #{desc => "order handler 2 to terminate",
           cmd  => fun(#{handler2 := Pid} = _State) ->
                           ?SEV_ANNOUNCE_TERMINATE(Pid),
                           ok
                   end},
         #{desc => "await handler 2 termination",
           cmd  => fun(#{handler2 := Pid} = State) ->
                           case ?SEV_AWAIT_TERMINATION(Pid) of
                               ok ->
                                   {ok, maps:remove(handler2, State)};
                               {error, _} = ERROR ->
                                   ERROR
                           end
                   end},
         #{desc => "order handler 3 to terminate",
           cmd  => fun(#{handler3 := Pid} = _State) ->
                           ?SEV_ANNOUNCE_TERMINATE(Pid),
                           ok
                   end},
         #{desc => "await handler 3 termination",
           cmd  => fun(#{handler3 := Pid} = State) ->
                           case ?SEV_AWAIT_TERMINATION(Pid) of
                               ok ->
                                   {ok, maps:remove(handler3, State)};
                               {error, _} = ERROR ->
                                   ERROR
                           end
                   end},
         #{desc => "order acceptor to terminate",
           cmd  => fun(#{acceptor := Pid} = _State) ->
                           ?SEV_ANNOUNCE_TERMINATE(Pid),
                           ok
                   end},
         #{desc => "await acceptor termination",
           cmd  => fun(#{acceptor := Pid} = State) ->
                           case ?SEV_AWAIT_TERMINATION(Pid) of
                               ok ->
                                   {ok, maps:remove(acceptor, State)};
                               {error, _} = ERROR ->
                                   ERROR
                           end
                   end},


         %% *** We are done ***
         ?SEV_FINISH_NORMAL
        ],

    i("start acceptor evaluator"),
    AccInitState = InitState,
    Acceptor = ?SEV_START("acceptor", AcceptorSeq, AccInitState),

    i("start handler 1 evaluator"),
    HandlerInitState = #{recv => maps:get(recv, InitState)},
    Handler1 = ?SEV_START("handler-1", HandlerSeq, HandlerInitState),

    i("start handler 2 evaluator"),
    Handler2 = ?SEV_START("handler-2", HandlerSeq, HandlerInitState),

    i("start handler 3 evaluator"),
    Handler3 = ?SEV_START("handler-3", HandlerSeq, HandlerInitState),

    i("start client evaluator"),
    ClientInitState = InitState,
    Client = ?SEV_START("client", ClientSeq, ClientInitState),

    i("start tester evaluator"),
    TesterInitState = #{acceptor => Acceptor#ev.pid,
                        handler1 => Handler1#ev.pid,
                        handler2 => Handler2#ev.pid,
                        handler3 => Handler3#ev.pid,
                        client   => Client#ev.pid},
    Tester = ?SEV_START("tester", TesterSeq, TesterInitState),

    i("await evaluator"),
    ok = ?SEV_AWAIT_FINISH([Acceptor, 
                            Handler1, Handler2, Handler3, 
                            Client, Tester]).



%%%%%%%%%%%%%%%%%%%%%%%%%%%%%%%%%%%%%%%%%%%%%%%%%%%%%%%%%%%%%%%%%%%%%%%%%
%% This test case is intended to test what happens when a socket is 
%% locally closed while a process is calling the recvfrom function.
%% Socket is IPv4.
%% 

sc_lc_recvfrom_response_udp4(_Config) when is_list(_Config) ->
    ?TT(?SECS(30)),
    tc_try(?FUNCTION_NAME,
           fun() -> has_support_ipv4() end,
           fun() ->
                   Recv      = fun(Sock, To) ->
                                       socket:recvfrom(Sock, [], To)
                               end,
                   InitState = #{domain   => inet,
                                 protocol => udp,
                                 recv     => Recv},
                   ok = sc_lc_receive_response_udp(InitState)
           end).


%%%%%%%%%%%%%%%%%%%%%%%%%%%%%%%%%%%%%%%%%%%%%%%%%%%%%%%%%%%%%%%%%%%%%%%%%
%% This test case is intended to test what happens when a socket is 
%% locally closed while the process is calling the recv function.
%% Socket is IPv6.

sc_lc_recvfrom_response_udp6(_Config) when is_list(_Config) ->
    ?TT(?SECS(30)),
    tc_try(?FUNCTION_NAME,
           fun() -> has_support_ipv6() end,
           fun() ->
                   Recv      = fun(Sock, To) ->
                                       socket:recvfrom(Sock, [], To)
                               end,
                   InitState = #{domain   => inet6,
                                 protocol => udp,
                                 recv     => Recv},
                   ok = sc_lc_receive_response_udp(InitState)
           end).


%%%%%%%%%%%%%%%%%%%%%%%%%%%%%%%%%%%%%%%%%%%%%%%%%%%%%%%%%%%%%%%%%%%%%%%%%
%% This test case is intended to test what happens when a socket is 
%% locally closed while the process is calling the recv function.
%% Socket is Unix Domainm (dgram) socket.

sc_lc_recvfrom_response_udpL(_Config) when is_list(_Config) ->
    ?TT(?SECS(30)),
    tc_try(?FUNCTION_NAME,
           fun() ->
		   has_support_unix_domain_socket(),
		   is_not_windows()
	   end,
           fun() ->
                   Recv      = fun(Sock, To) ->
                                       socket:recvfrom(Sock, [], To)
                               end,
                   InitState = #{domain   => local,
                                 protocol => default,
                                 recv     => Recv},
                   ok = sc_lc_receive_response_udp(InitState)
           end).


%%%%%%%%%%%%%%%%%%%%%%%%%%%%%%%%%%%%%%%%%%%%%%%%%%%%%%%%%%%%%%%%%%%%%%%%%

sc_lc_receive_response_udp(InitState) ->
    PrimServerSeq =
        [
         %% *** Wait for start order part ***
         #{desc => "await start",
           cmd  => fun(State) ->
                           Tester = ?SEV_AWAIT_START(),
                           {ok, State#{tester => Tester}}
                   end},
         #{desc => "monitor tester",
           cmd  => fun(#{tester := Tester} = _State) ->
                           _MRef = erlang:monitor(process, Tester),
                           ok
                   end},

         %% *** Init part ***
         #{desc => "local address",
           cmd  => fun(#{domain := Domain} = State) ->
                           LSA = which_local_socket_addr(Domain),
                           {ok, State#{local_sa => LSA}}
                   end},
         #{desc => "open socket",
           cmd  => fun(#{domain := Domain, protocol := Proto} = State) ->
                           Sock = sock_open(Domain, dgram, Proto),
                           {ok, State#{sock => Sock}}
                   end},
         #{desc => "bind socket",
           cmd  => fun(#{sock := Sock, local_sa := LSA}) ->
                           case sock_bind(Sock, LSA) of
                               ok ->
                                   ?SEV_IPRINT("src bound"),
                                   ok;
                               {error, Reason} = ERROR ->
                                   ?SEV_EPRINT("src bind failed: ~p", [Reason]),
                                   ERROR
                           end
                   end},
         #{desc => "socket name",
           cmd  => fun(#{sock := Sock} = State) ->
                           case socket:sockname(Sock) of
                               {ok, SA} ->
                                   {ok, State#{sa => SA}};
                               {error, eafnosupport = Reason} ->
                                   ?SEV_IPRINT("Failed get socket name: "
                                               "~n   ~p", [Reason]),
                                   (catch socket:close(Sock)),
                                   {skip, Reason};
                               {error, Reason} = ERROR ->
                                   ?SEV_EPRINT("Failed get socket name: "
                                               "~n   ~p", [Reason]),
                                   ERROR
                           end
                   end},
         #{desc => "announce ready (init)",
           cmd  => fun(#{tester := Tester, sock := Sock}) ->
                           ?SEV_ANNOUNCE_READY(Tester, init, Sock),
                           ok
                   end},

         %% The actual test
         #{desc => "await continue (recv, with timeout)",
           cmd  => fun(#{tester := Tester} = State) ->
                           case ?SEV_AWAIT_CONTINUE(Tester, tester, recv) of
                               {ok, Timeout} ->
                                   {ok, State#{timeout => Timeout}};
                               {error, _} = ERROR ->
                                   ERROR
                           end
                   end},
         #{desc => "receive, with timeout",
           cmd  => fun(#{sock := Sock, recv := Recv, timeout := Timeout}) ->
                           case Recv(Sock, Timeout) of
                               {error, timeout} ->
                                   ok;
                               {ok, _} ->
                                   {error, unexpected_success};
                               {error, _} = ERROR ->
                                   ERROR
                           end
                   end},
         #{desc => "announce ready (recv, with timeout)",
           cmd  => fun(#{tester := Tester}) ->
                           ?SEV_ANNOUNCE_READY(Tester, recv),
                           ok
                   end},
         #{desc => "await continue (close)",
           cmd  => fun(#{tester := Tester} = _State) ->
                           ok = ?SEV_AWAIT_CONTINUE(Tester, tester, close)
                   end},
         #{desc => "close socket",
           cmd  => fun(#{domain   := local,
                         sock     := Sock,
                         local_sa := #{path := Path}} = State) ->
                           ok = socket:close(Sock),
                           State1 =
                               unlink_path(Path,
                                           fun() ->
                                                   maps:remove(local_sa, State)
                                           end,
                                           fun() -> State end),
                           {ok, maps:remove(sock, State1)};
                      (#{sock := Sock} = State) ->
                           case socket:close(Sock) of
                               ok ->
                                   {ok, maps:remove(sock, State)};
                               {error, _} = ERROR ->
                                   ERROR
                           end
                   end},
         #{desc => "announce ready (close)",
           cmd  => fun(#{tester := Tester}) ->
                           ?SEV_ANNOUNCE_READY(Tester, close),
                           ok
                   end},

         %% Termination
         #{desc => "await terminate (from tester)",
           cmd  => fun(#{tester := Tester} = State) ->
                           case ?SEV_AWAIT_TERMINATE(Tester, terminate) of
                               ok ->
                                   {ok, maps:remove(tester, State)};
                               {error, _} = ERROR ->
                                   ERROR
                           end
                   end},

         %% *** We are done ***
         ?SEV_FINISH_NORMAL
        ],

    SecServerSeq =
        [
         %% *** Init part ***
         #{desc => "await start",
           cmd  => fun(State) ->
                           {Tester, Sock} = ?SEV_AWAIT_START(),
                           {ok, State#{tester => Tester, sock => Sock}}
                   end},
         #{desc => "monitor tester",
           cmd  => fun(#{tester := Tester} = _State) ->
                           _MRef = erlang:monitor(process, Tester),
                           ok
                   end},
         #{desc => "announce ready (init)",
           cmd  => fun(#{tester := Tester}) ->
                           ?SEV_ANNOUNCE_READY(Tester, init),
                           ok
                   end},

         %% The actual test
         #{desc => "await continue (recv)",
           cmd  => fun(#{tester := Tester} = _State) ->
                           ok = ?SEV_AWAIT_CONTINUE(Tester, tester, recv)
                           
                   end},
         #{desc => "receive",
           cmd  => fun(#{sock := Sock, recv := Recv} = State) ->
                           case Recv(Sock, infinity) of
                               {error, closed} ->
                                   {ok, maps:remove(sock, State)};
                               {ok, _} ->
                                   {error, unexpected_success};
                               {error, _} = ERROR ->
                                   ERROR
                           end
                   end},
         #{desc => "announce ready (recv closed)",
           cmd  => fun(#{tester := Tester}) ->
                           ?SEV_ANNOUNCE_READY(Tester, recv_closed),
                           ok
                   end},

         %% Termination
         #{desc => "await terminate (from tester)",
           cmd  => fun(#{tester := Tester} = State) ->
                           case ?SEV_AWAIT_TERMINATE(Tester, tester) of
                               ok ->
                                   {ok, maps:remove(tester, State)};
                               {error, _} = ERROR ->
                                   ERROR
                           end
                   end},

         %% *** We are done ***
         ?SEV_FINISH_NORMAL
        ],


    TesterSeq =
        [
         %% *** Init part ***
         #{desc => "monitor primary server",
           cmd  => fun(#{prim_server := Pid} = _State) ->
                           _MRef = erlang:monitor(process, Pid),
                           ok
                   end},
         #{desc => "monitor secondary server 1",
           cmd  => fun(#{sec_server1 := Pid} = _State) ->
                           _MRef = erlang:monitor(process, Pid),
                           ok
                   end},
         #{desc => "monitor secondary server 2",
           cmd  => fun(#{sec_server2 := Pid} = _State) ->
                           _MRef = erlang:monitor(process, Pid),
                           ok
                   end},
         #{desc => "monitor secondary server 3",
           cmd  => fun(#{sec_server3 := Pid} = _State) ->
                           _MRef = erlang:monitor(process, Pid),
                           ok
                   end},

         %% Start the primary server
         #{desc => "order 'primary server' start",
           cmd  => fun(#{prim_server := Pid} = _State) ->
                           ?SEV_ANNOUNCE_START(Pid),
                           ok
                   end},
         #{desc => "await 'primary server' ready (init)",
           cmd  => fun(#{prim_server := Pid} = State) ->
                           {ok, Sock} = ?SEV_AWAIT_READY(Pid, prim_server, init),
                           {ok, State#{sock => Sock}}
                   end},

         %% Start the secondary server 1
         #{desc => "order 'secondary server 1' start",
           cmd  => fun(#{sec_server1 := Pid, sock := Sock} = _State) ->
                           ?SEV_ANNOUNCE_START(Pid, Sock),
                           ok
                   end},
         #{desc => "await 'secondary server 1' ready (init)",
           cmd  => fun(#{sec_server1 := Pid} = _State) ->
                           ok = ?SEV_AWAIT_READY(Pid, sec_server1, init)
                   end},

         %% Start the secondary server 2
         #{desc => "order 'secondary server 2' start",
           cmd  => fun(#{sec_server2 := Pid, sock := Sock} = _State) ->
                           ?SEV_ANNOUNCE_START(Pid, Sock),
                           ok
                   end},
         #{desc => "await 'secondary server 2' ready (init)",
           cmd  => fun(#{sec_server2 := Pid} = _State) ->
                           ok = ?SEV_AWAIT_READY(Pid, sec_server2, init)
                   end},

         %% Start the secondary server 3
         #{desc => "order 'secondary server 3' start",
           cmd  => fun(#{sec_server3 := Pid, sock := Sock} = _State) ->
                           ?SEV_ANNOUNCE_START(Pid, Sock),
                           ok
                   end},
         #{desc => "await 'secondary server 3' ready (init)",
           cmd  => fun(#{sec_server3 := Pid} = _State) ->
                           ok = ?SEV_AWAIT_READY(Pid, sec_server3, init)
                   end},


         %% The actual test
         %% Make all the seondary servers continue, with an infinite recvfrom
         %% and then the prim-server with a timed recvfrom.
         %% After the prim server notifies us (about the timeout) we order it
         %% to close the socket, which should cause the all the secondary 
         %% server to return with error-closed.

         #{desc => "order 'secondary server 1' to continue (recv)",
           cmd  => fun(#{sec_server1 := Pid} = _State) ->
                           ?SEV_ANNOUNCE_CONTINUE(Pid, recv),
                           ok
                   end},
         ?SEV_SLEEP(?SECS(1)),
         #{desc => "order 'secondary server 2' to continue (recv)",
           cmd  => fun(#{sec_server2 := Pid} = _State) ->
                           ?SEV_ANNOUNCE_CONTINUE(Pid, recv),
                           ok
                   end},
         ?SEV_SLEEP(?SECS(1)),
         #{desc => "order 'secondary server 3' to continue (recv)",
           cmd  => fun(#{sec_server3 := Pid} = _State) ->
                           ?SEV_ANNOUNCE_CONTINUE(Pid, recv),
                           ok
                   end},
         ?SEV_SLEEP(?SECS(1)),
         #{desc => "order 'primary server' to continue (recv, with timeout)",
           cmd  => fun(#{prim_server := Pid} = _State) ->
                           ?SEV_ANNOUNCE_CONTINUE(Pid, recv, ?SECS(5)),
                           ok
                   end},
         #{desc => "await 'primary server' ready (recv, with timeout)",
           cmd  => fun(#{prim_server := Pid} = _State) ->
                           ?SEV_AWAIT_READY(Pid, prim_server, recv)
                   end},
         #{desc => "order 'primary server' to continue (close)",
           cmd  => fun(#{prim_server := Pid} = _State) ->
                           ?SEV_ANNOUNCE_CONTINUE(Pid, close),
                           ok
                   end},
         #{desc => "await 'primary server' ready (close)",
           cmd  => fun(#{prim_server := Pid} = _State) ->
                           ?SEV_AWAIT_READY(Pid, prim_server, close)
                   end},
         #{desc => "await 'secondary server 1' ready (closed)",
           cmd  => fun(#{sec_server1 := Pid} = _State) ->
                           ?SEV_AWAIT_READY(Pid, sec_server1, recv_closed)
                   end},
         #{desc => "await 'secondary server 2' ready (closed)",
           cmd  => fun(#{sec_server2 := Pid} = _State) ->
                           ?SEV_AWAIT_READY(Pid, sec_server2, recv_closed)
                   end},
         #{desc => "await 'secondary server 3' ready (closed)",
           cmd  => fun(#{sec_server3 := Pid} = _State) ->
                           ?SEV_AWAIT_READY(Pid, sec_server3, recv_closed)
                   end},

         %% Terminations
         #{desc => "order 'secondary server 3' to terminate",
           cmd  => fun(#{sec_server3 := Pid} = _State) ->
                           ?SEV_ANNOUNCE_TERMINATE(Pid),
                           ok
                   end},
         #{desc => "await 'secondary server 3' termination",
           cmd  => fun(#{sec_server3 := Pid} = State) ->
                           case ?SEV_AWAIT_TERMINATION(Pid) of
                               ok ->
                                   {ok, maps:remove(sec_server3, State)};
                               {error, _} = ERROR ->
                                   ERROR
                           end
                   end},
         #{desc => "order 'secondary server 2' to terminate",
           cmd  => fun(#{sec_server2 := Pid} = _State) ->
                           ?SEV_ANNOUNCE_TERMINATE(Pid),
                           ok
                   end},
         #{desc => "await 'secondary server 2' termination",
           cmd  => fun(#{sec_server2 := Pid} = State) ->
                           case ?SEV_AWAIT_TERMINATION(Pid) of
                               ok ->
                                   {ok, maps:remove(sec_server2, State)};
                               {error, _} = ERROR ->
                                   ERROR
                           end
                   end},
         #{desc => "order 'secondary server 1' to terminate",
           cmd  => fun(#{sec_server1 := Pid} = _State) ->
                           ?SEV_ANNOUNCE_TERMINATE(Pid),
                           ok
                   end},
         #{desc => "await 'secondary server 1' termination",
           cmd  => fun(#{sec_server1 := Pid} = State) ->
                           case ?SEV_AWAIT_TERMINATION(Pid) of
                               ok ->
                                   {ok, maps:remove(sec_server1, State)};
                               {error, _} = ERROR ->
                                   ERROR
                           end
                   end},
         #{desc => "order 'primary server' to terminate",
           cmd  => fun(#{prim_server := Pid} = _State) ->
                           ?SEV_ANNOUNCE_TERMINATE(Pid),
                           ok
                   end},
         #{desc => "await 'primary server' termination",
           cmd  => fun(#{prim_server := Pid} = State) ->
                           case ?SEV_AWAIT_TERMINATION(Pid) of
                               ok ->
                                   {ok, maps:remove(prim_server, State)};
                               {error, _} = ERROR ->
                                   ERROR
                           end
                   end},


         %% *** We are done ***
         ?SEV_FINISH_NORMAL
        ],
    

    i("start 'primary server' evaluator"),
    PrimSrvInitState = InitState,
    PrimServer = ?SEV_START("prim-server", PrimServerSeq, PrimSrvInitState),

    i("start 'secondary server 1' evaluator"),
    SecSrvInitState = #{recv => maps:get(recv, InitState)},
    SecServer1 = ?SEV_START("sec-server-1", SecServerSeq, SecSrvInitState),

    i("start 'secondary server 2' evaluator"),
    SecServer2 = ?SEV_START("sec-server-2", SecServerSeq, SecSrvInitState),

    i("start 'secondary server 3' evaluator"),
    SecServer3 = ?SEV_START("sec-server-3", SecServerSeq, SecSrvInitState),

    i("start 'tester' evaluator"),
    TesterInitState = #{prim_server => PrimServer#ev.pid,
                        sec_server1 => SecServer1#ev.pid,
                        sec_server2 => SecServer2#ev.pid,
                        sec_server3 => SecServer3#ev.pid},
    Tester = ?SEV_START("tester", TesterSeq, TesterInitState),

    i("await evaluator"),
    ok = ?SEV_AWAIT_FINISH([PrimServer, 
                            SecServer1, SecServer2, SecServer3,
                            Tester]).



%%%%%%%%%%%%%%%%%%%%%%%%%%%%%%%%%%%%%%%%%%%%%%%%%%%%%%%%%%%%%%%%%%%%%%%%%
%% This test case is intended to test what happens when a socket is 
%% locally closed while the process is calling the recvmsg function.
%% Socket is IPv4.

sc_lc_recvmsg_response_tcp4(_Config) when is_list(_Config) ->
    ?TT(?SECS(10)),
    tc_try(?FUNCTION_NAME,
           fun() ->
                   is_not_windows(), % recvmsg does not work on Windows
                   has_support_ipv4()
           end,
           fun() ->
                   Recv      = fun(Sock) -> socket:recvmsg(Sock) end,
                   InitState = #{domain   => inet,
                                 protocol => tcp,
                                 recv     => Recv},
                   ok = sc_lc_receive_response_tcp(InitState)
           end).


%%%%%%%%%%%%%%%%%%%%%%%%%%%%%%%%%%%%%%%%%%%%%%%%%%%%%%%%%%%%%%%%%%%%%%%%%
%% This test case is intended to test what happens when a socket is 
%% locally closed while the process is calling the recvmsg function.
%% Socket is IPv6.

sc_lc_recvmsg_response_tcp6(_Config) when is_list(_Config) ->
    ?TT(?SECS(10)),
    tc_try(?FUNCTION_NAME,
           fun() ->
                   is_not_windows(), % recvmsg does not work on Windows
                   has_support_ipv6()
           end,
           fun() ->
                   Recv      = fun(Sock) -> socket:recvmsg(Sock) end,
                   InitState = #{domain   => inet6,
                                 protocol => tcp,
                                 recv     => Recv},
                   ok = sc_lc_receive_response_tcp(InitState)
           end).


%%%%%%%%%%%%%%%%%%%%%%%%%%%%%%%%%%%%%%%%%%%%%%%%%%%%%%%%%%%%%%%%%%%%%%%%%
%% This test case is intended to test what happens when a socket is 
%% locally closed while the process is calling the recvmsg function.
%% Socket is Unix Domain (stream) socket.

sc_lc_recvmsg_response_tcpL(_Config) when is_list(_Config) ->
    ?TT(?SECS(10)),
    tc_try(?FUNCTION_NAME,
           fun() ->
                   is_not_windows(), % recvmsg does not work on Windows
                   has_support_unix_domain_socket()
           end,
           fun() ->
                   Recv      = fun(Sock) -> socket:recvmsg(Sock) end,
                   InitState = #{domain   => local,
                                 protocol => default,
                                 recv     => Recv},
                   ok = sc_lc_receive_response_tcp(InitState)
           end).


%%%%%%%%%%%%%%%%%%%%%%%%%%%%%%%%%%%%%%%%%%%%%%%%%%%%%%%%%%%%%%%%%%%%%%%%%
%% This test case is intended to test what happens when a socket is 
%% locally closed while the process is calling the recvmsg function.
%% Socket is IPv4.

sc_lc_recvmsg_response_udp4(_Config) when is_list(_Config) ->
    tc_try(sc_lc_recvmsg_response_udp4,
           fun() -> has_support_ipv4() end,
           fun() ->
                   ?TT(?SECS(10)),
                   Recv      = fun(Sock, To) -> socket:recvmsg(Sock, To) end,
                   InitState = #{domain   => inet,
                                 protocol => udp,
                                 recv     => Recv},
                   ok = sc_lc_receive_response_udp(InitState)
           end).


%%%%%%%%%%%%%%%%%%%%%%%%%%%%%%%%%%%%%%%%%%%%%%%%%%%%%%%%%%%%%%%%%%%%%%%%%
%% This test case is intended to test what happens when a socket is 
%% locally closed while the process is calling the recvmsg function.
%% Socket is IPv6.

sc_lc_recvmsg_response_udp6(_Config) when is_list(_Config) ->
    tc_try(sc_recvmsg_response_udp6,
           fun() -> has_support_ipv6() end,
           fun() ->
                   ?TT(?SECS(10)),
                   Recv      = fun(Sock, To) -> socket:recvmsg(Sock, To) end,
                   InitState = #{domain   => inet6,
                                 protocol => udp,
                                 recv     => Recv},
                   ok = sc_lc_receive_response_udp(InitState)
           end).



%%%%%%%%%%%%%%%%%%%%%%%%%%%%%%%%%%%%%%%%%%%%%%%%%%%%%%%%%%%%%%%%%%%%%%%%%
%% This test case is intended to test what happens when a socket is 
%% locally closed while the process is calling the recvmsg function.
%% Socket is Unix Domain (dgram) socket.

sc_lc_recvmsg_response_udpL(_Config) when is_list(_Config) ->
    ?TT(?SECS(10)),
    tc_try(sc_recvmsg_response_udpL,
           fun() ->
		   has_support_unix_domain_socket(),
		   is_not_windows()
	   end,
           fun() ->
                   Recv      = fun(Sock, To) -> socket:recvmsg(Sock, To) end,
                   InitState = #{domain   => local,
                                 protocol => default,
                                 recv     => Recv},
                   ok = sc_lc_receive_response_udp(InitState)
           end).



%%%%%%%%%%%%%%%%%%%%%%%%%%%%%%%%%%%%%%%%%%%%%%%%%%%%%%%%%%%%%%%%%%%%%%%%%
%% This test case is intended to test what happens when a socket is 
%% locally closed while the process is calling the accept function.
%% We test what happens with a non-controlling_process also, since we 
%% git the setup anyway.
%% Socket is IPv4.

sc_lc_acceptor_response_tcp4(_Config) when is_list(_Config) ->
    ?TT(?SECS(10)),
    tc_try(sc_lc_acceptor_response_tcp4,
           fun() -> has_support_ipv4() end,
           fun() ->
                   InitState = #{domain   => inet,
                                 protocol => tcp},
                   ok = sc_lc_acceptor_response_tcp(InitState)
           end).


%%%%%%%%%%%%%%%%%%%%%%%%%%%%%%%%%%%%%%%%%%%%%%%%%%%%%%%%%%%%%%%%%%%%%%%%%
%% This test case is intended to test what happens when a socket is 
%% locally closed while the process is calling the accept function.
%% We test what happens with a non-controlling_process also, since we 
%% git the setup anyway.
%% Socket is IPv6.

sc_lc_acceptor_response_tcp6(_Config) when is_list(_Config) ->
    ?TT(?SECS(10)),
    tc_try(sc_lc_acceptor_response_tcp6,
           fun() -> has_support_ipv6() end,
           fun() ->
                   InitState = #{domain   => inet6,
                                 protocol => tcp},
                   ok = sc_lc_acceptor_response_tcp(InitState)
           end).


%%%%%%%%%%%%%%%%%%%%%%%%%%%%%%%%%%%%%%%%%%%%%%%%%%%%%%%%%%%%%%%%%%%%%%%%%
%% This test case is intended to test what happens when a socket is 
%% locally closed while the process is calling the accept function.
%% We test what happens with a non-controlling_process also, since we 
%% git the setup anyway.
%% Socket is Unix Domain (stream) socket.

sc_lc_acceptor_response_tcpL(_Config) when is_list(_Config) ->
    ?TT(?SECS(10)),
    tc_try(sc_lc_acceptor_response_tcpL,
           fun() -> has_support_unix_domain_socket() end,
           fun() ->
                   InitState = #{domain   => local,
                                 protocol => default},
                   ok = sc_lc_acceptor_response_tcp(InitState)
           end).


%%%%%%%%%%%%%%%%%%%%%%%%%%%%%%%%%%%%%%%%%%%%%%%%%%%%%%%%%%%%%%%%%%%%%%%%%

sc_lc_acceptor_response_tcp(InitState) ->
    PrimAcceptorSeq =
        [
         %% *** Wait for start order part ***
         #{desc => "await start (from tester)",
           cmd  => fun(State) ->
                           Tester = ?SEV_AWAIT_START(),
                           {ok, State#{tester => Tester}}
                   end},
         #{desc => "monitor tester",
           cmd  => fun(#{tester := Tester} = _State) ->
                           _MRef = erlang:monitor(process, Tester),
                           ok
                   end},

         %% *** Init part ***
         #{desc => "which local address",
           cmd  => fun(#{domain := Domain} = State) ->
                           LSA = which_local_socket_addr(Domain),
                           {ok, State#{lsa => LSA}}
                   end},
         #{desc => "create (listen) socket",
           cmd  => fun(#{domain   := Domain, 
                         protocol := Proto} = State) ->
                           case socket:open(Domain, stream, Proto) of
                               {ok, Sock} ->
                                   {ok, State#{sock => Sock}};
                               {error, _} = ERROR ->
                                   ERROR
                           end
                   end},
         #{desc => "bind to local address",
           cmd  => fun(#{sock := Sock, lsa := LSA} = _State) ->
                           case sock_bind(Sock, LSA) of
                               ok ->
                                   ok;
                               {error, _} = ERROR ->
                                   ERROR
                           end
                   end},
         #{desc => "make listen socket",
           cmd  => fun(#{sock := Sock}) ->
                           socket:listen(Sock)
                   end},
         #{desc => "announce ready (init)",
           cmd  => fun(#{tester := Tester, sock := Sock} = _State) ->
                           ?SEV_ANNOUNCE_READY(Tester, init, Sock),
                           ok
                   end},

         %% The actual test
         #{desc => "await continue (accept)",
           cmd  => fun(#{tester := Tester} = State) ->
                           case ?SEV_AWAIT_CONTINUE(Tester, tester, accept) of
                               {ok, Timeout} ->
                                   {ok, State#{timeout => Timeout}};
                               {error, _} = ERROR ->
                                   ERROR
                           end
                   end},
         #{desc => "await connection",
           cmd  => fun(#{sock := LSock, timeout := Timeout} = _State) ->
                           case socket:accept(LSock, Timeout) of
                               {error, timeout} ->
                                   ok;
                               {ok, Sock} ->
                                   ?SEV_EPRINT("unexpected success"),
                                   (catch socket:close(Sock)),
                                   {error, unexpected_success};
                               {error, _} = ERROR ->
                                   ERROR
                           end
                   end},
         #{desc => "announce ready (accept timeout)",
           cmd  => fun(#{tester := Tester}) ->
                           ?SEV_ANNOUNCE_READY(Tester, accept_timeout),
                           ok
                   end},
         #{desc => "await continue (close)",
           cmd  => fun(#{tester := Tester} = _State) ->
                           ok = ?SEV_AWAIT_CONTINUE(Tester, tester, close)
                   end},
         #{desc => "close socket",
           cmd  => fun(#{domain := local,
                         sock   := Sock,
                         lsa    := #{path := Path}} = State) ->
                           case socket:close(Sock) of
                               ok ->
                                   State1 =
                                       unlink_path(Path,
                                                   fun() ->
                                                           maps:remove(lsa, State)
                                                   end,
                                                   fun() ->
                                                           State
                                                   end),
                                   {ok, maps:remove(sock, State1)};
                               {error, _} = ERROR ->
                                   unlink_path(Path),
                                   ERROR
                           end;
                      (#{sock := Sock} = State) ->
                           case socket:close(Sock) of
                               ok ->
                                   {ok, maps:remove(sock, State)};
                               {error, _} = ERROR ->
                                   ERROR
                           end
                   end},
         #{desc => "announce ready (close)",
           cmd  => fun(#{tester := Tester}) ->
                           ?SEV_ANNOUNCE_READY(Tester, close),
                           ok
                   end},

                                                % Termination
         #{desc => "await terminate",
           cmd  => fun(#{tester := Tester} = State) ->
                           case ?SEV_AWAIT_TERMINATE(Tester, tester) of
                               ok ->
                                   {ok, maps:remove(tester, State)};
                               {error, _} = ERROR ->
                                   ERROR
                           end
                   end},

         %% *** We are done ***
         ?SEV_FINISH_NORMAL
        ],

    SecAcceptorSeq =
        [
         %% *** Init part ***
         #{desc => "await start",
           cmd  => fun(State) ->
                           {Tester, Sock} = ?SEV_AWAIT_START(),
                           {ok, State#{tester => Tester, sock => Sock}}
                   end},
         #{desc => "monitor tester",
           cmd  => fun(#{tester := Tester} = _State) ->
                           _MRef = erlang:monitor(process, Tester),
                           ok
                   end},
         #{desc => "announce ready (init)",
           cmd  => fun(#{tester := Tester}) ->
                           ?SEV_ANNOUNCE_READY(Tester, init)
                   end},

         %% The actual test
         #{desc => "await continue (accept)",
           cmd  => fun(#{tester := Tester} = _State) ->
                           ok = ?SEV_AWAIT_CONTINUE(Tester, tester, accept)
                   end},
         #{desc => "accept",
           cmd  => fun(#{sock := Sock} = State) ->
                           case socket:accept(Sock) of
                               {error, closed} ->
                                   {ok, maps:remove(sock, State)};
                               {ok, _} ->
                                   {error, unexpected_success};
                               {error, _} = ERROR ->
                                   ERROR
                           end
                   end},
         #{desc => "announce ready (accept closed)",
           cmd  => fun(#{tester := Tester}) ->
                           ?SEV_ANNOUNCE_READY(Tester, accept_closed)
                   end},

         %% Termination
         #{desc => "await terminate (from tester)",
           cmd  => fun(#{tester := Tester} = State) ->
                           case ?SEV_AWAIT_TERMINATE(Tester, tester) of
                               ok ->
                                   {ok, maps:remove(tester, State)};
                               {error, _} = ERROR ->
                                   ERROR
                           end
                   end},

         %% *** We are done ***
         ?SEV_FINISH_NORMAL
        ],

    TesterSeq =
        [
         %% *** Init part ***
         #{desc => "monitor 'primary acceptor'",
           cmd  => fun(#{prim_acc := Pid} = _State) ->
                           _MRef = erlang:monitor(process, Pid),
                           ok
                   end},
         #{desc => "monitor 'secondary acceptor 1'",
           cmd  => fun(#{sec_acc1 := Pid} = _State) ->
                           _MRef = erlang:monitor(process, Pid),
                           ok
                   end},
         #{desc => "monitor secondary acceptor 2",
           cmd  => fun(#{sec_acc2 := Pid} = _State) ->
                           _MRef = erlang:monitor(process, Pid),
                           ok
                   end},
         #{desc => "monitor secondary acceptor 3",
           cmd  => fun(#{sec_acc3 := Pid} = _State) ->
                           _MRef = erlang:monitor(process, Pid),
                           ok
                   end},

         %% Start the primary server
         #{desc => "order 'primary acceptor' start",
           cmd  => fun(#{prim_acc := Pid} = _State) ->
                           ?SEV_ANNOUNCE_START(Pid),
                           ok
                   end},
         #{desc => "await 'primary acceptor' ready (init)",
           cmd  => fun(#{prim_acc := Pid} = State) ->
                           {ok, Sock} = ?SEV_AWAIT_READY(Pid, prim_acc, init),
                           {ok, State#{sock => Sock}}
                   end},

         %% Start the secondary acceptor 1
         #{desc => "order 'secondary acceptor 1' start",
           cmd  => fun(#{sec_acc1 := Pid, sock := Sock} = _State) ->
                           ?SEV_ANNOUNCE_START(Pid, Sock),
                           ok
                   end},
         #{desc => "await 'secondary acceptor 1' ready (init)",
           cmd  => fun(#{sec_acc1 := Pid} = _State) ->
                           ok = ?SEV_AWAIT_READY(Pid, sec_acc1, init)
                   end},

         %% Start the secondary acceptor 2
         #{desc => "order 'secondary acceptor 2' start",
           cmd  => fun(#{sec_acc2 := Pid, sock := Sock} = _State) ->
                           ?SEV_ANNOUNCE_START(Pid, Sock),
                           ok
                   end},
         #{desc => "await 'secondary acceptor 2' ready (init)",
           cmd  => fun(#{sec_acc2 := Pid} = _State) ->
                           ok = ?SEV_AWAIT_READY(Pid, sec_acc2, init)
                   end},

         %% Start the secondary acceptor 3
         #{desc => "order 'secondary acceptor 3' start",
           cmd  => fun(#{sec_acc3 := Pid, sock := Sock} = _State) ->
                           ?SEV_ANNOUNCE_START(Pid, Sock),
                           ok
                   end},
         #{desc => "await 'secondary acceptor 3' ready (init)",
           cmd  => fun(#{sec_acc3 := Pid} = _State) ->
                           ok = ?SEV_AWAIT_READY(Pid, sec_acc3, init)
                   end},


         %% The actual test
         %% Make all the seondary servers continue, with an infinite recvfrom
         %% and then the prim-server with a timed recvfrom.
         %% After the prim server notifies us (about the timeout) we order it
         %% to close the socket, which should cause the all the secondary 
         %% server to return with error-closed.

         #{desc => "order 'secondary acceptor 1' to continue (accept)",
           cmd  => fun(#{sec_acc1 := Pid} = _State) ->
                           ?SEV_ANNOUNCE_CONTINUE(Pid, accept),
                           ok
                   end},
         ?SEV_SLEEP(?SECS(1)),
         #{desc => "order 'secondary acceptor 2' to continue (accept)",
           cmd  => fun(#{sec_acc2 := Pid} = _State) ->
                           ?SEV_ANNOUNCE_CONTINUE(Pid, accept),
                           ok
                   end},
         ?SEV_SLEEP(?SECS(1)),
         #{desc => "order 'secondary acceptor 3' to continue (accept)",
           cmd  => fun(#{sec_acc3 := Pid} = _State) ->
                           ?SEV_ANNOUNCE_CONTINUE(Pid, accept),
                           ok
                   end},
         ?SEV_SLEEP(?SECS(1)),
         #{desc => "order 'primary acceptor' to continue",
           cmd  => fun(#{prim_acc := Pid} = _State) ->
                           ?SEV_ANNOUNCE_CONTINUE(Pid, accept, ?SECS(5)),
                           ok
                   end},
         #{desc => "await 'primary acceptor' ready (accept timeout)",
           cmd  => fun(#{prim_acc := Pid} = _State) ->
                           ok = ?SEV_AWAIT_READY(Pid, prim_acc, accept_timeout)
                   end},
         #{desc => "order 'primary acceptor' to continue (close)",
           cmd  => fun(#{prim_acc := Pid} = _State) ->
                           ?SEV_ANNOUNCE_CONTINUE(Pid, close),
                           ok
                   end},
         #{desc => "await 'primary acceptor' ready (close)",
           cmd  => fun(#{prim_acc := Pid} = _State) ->
                           ok = ?SEV_AWAIT_READY(Pid, prim_acc, close)
                   end},
         #{desc => "await 'secondary acceptor 1' ready (accept closed)",
           cmd  => fun(#{sec_acc1 := Pid} = _State) ->
                           ok = ?SEV_AWAIT_READY(Pid, sec_acc1, accept_closed)
                   end},
         #{desc => "await 'secondary acceptor 2' ready (accept closed)",
           cmd  => fun(#{sec_acc2 := Pid} = _State) ->
                           ok = ?SEV_AWAIT_READY(Pid, sec_acc2, accept_closed)
                   end},
         #{desc => "await 'secondary acceptor 3' ready (accept closed)",
           cmd  => fun(#{sec_acc3 := Pid} = _State) ->
                           ok = ?SEV_AWAIT_READY(Pid, sec_acc3, accept_closed)
                   end},


         %% Terminations
         #{desc => "order 'secondary acceptor 3' to terminate",
           cmd  => fun(#{sec_acc3 := Pid} = _State) ->
                           ?SEV_ANNOUNCE_TERMINATE(Pid),
                           ok
                   end},
         #{desc => "await 'secondary acceptor 3' termination",
           cmd  => fun(#{sec_acc3 := Pid} = State) ->
                           case ?SEV_AWAIT_TERMINATION(Pid) of
                               ok ->
                                   {ok, maps:remove(sec_acc3, State)};
                               {error, _} = ERROR ->
                                   ERROR
                           end
                   end},
         #{desc => "order 'secondary acceptor 2' to terminate",
           cmd  => fun(#{sec_acc2 := Pid} = _State) ->
                           ?SEV_ANNOUNCE_TERMINATE(Pid),
                           ok
                   end},
         #{desc => "await 'secondary acceptor 2' termination",
           cmd  => fun(#{sec_acc2 := Pid} = State) ->
                           case ?SEV_AWAIT_TERMINATION(Pid) of
                               ok ->
                                   {ok, maps:remove(sec_acc2, State)};
                               {error, _} = ERROR ->
                                   ERROR
                           end
                   end},
         #{desc => "order 'secondary acceptor 1' to terminate",
           cmd  => fun(#{sec_acc1 := Pid} = _State) ->
                           ?SEV_ANNOUNCE_TERMINATE(Pid),
                           ok
                   end},
         #{desc => "await 'secondary acceptor 1' termination",
           cmd  => fun(#{sec_acc1 := Pid} = State) ->
                           case ?SEV_AWAIT_TERMINATION(Pid) of
                               ok ->
                                   {ok, maps:remove(sec_acc1, State)};
                               {error, _} = ERROR ->
                                   ERROR
                           end
                   end},
         #{desc => "order 'primary acceptor' to terminate",
           cmd  => fun(#{prim_acc := Pid} = _State) ->
                           ?SEV_ANNOUNCE_TERMINATE(Pid),
                           ok
                   end},
         #{desc => "await 'primary acceptor' termination",
           cmd  => fun(#{prim_acc := Pid} = State) ->
                           case ?SEV_AWAIT_TERMINATION(Pid) of
                               ok ->
                                   {ok, maps:remove(prim_acc, State)};
                               {error, _} = ERROR ->
                                   ERROR
                           end
                   end},


         %% *** We are done ***
         ?SEV_FINISH_NORMAL
        ],


    i("start 'primary acceptor' evaluator"),
    PrimAccInitState = InitState,
    PrimAcc = ?SEV_START("prim-acceptor", PrimAcceptorSeq, PrimAccInitState),

    i("start 'secondary acceptor 1' evaluator"),
    SecAccInitState = #{},
    SecAcc1 = ?SEV_START("sec-acceptor-1", SecAcceptorSeq, SecAccInitState),

    i("start 'secondary acceptor 2' evaluator"),
    SecAcc2 = ?SEV_START("sec-acceptor-2", SecAcceptorSeq, SecAccInitState),

    i("start 'secondary acceptor 3' evaluator"),
    SecAcc3 = ?SEV_START("sec-acceptor-3", SecAcceptorSeq, SecAccInitState),

    i("start 'tester' evaluator"),
    TesterInitState = #{prim_acc => PrimAcc#ev.pid,
                        sec_acc1 => SecAcc1#ev.pid,
                        sec_acc2 => SecAcc2#ev.pid,
                        sec_acc3 => SecAcc3#ev.pid},
    Tester = ?SEV_START("tester", TesterSeq, TesterInitState),

    i("await evaluator"),
    ok = ?SEV_AWAIT_FINISH([PrimAcc, SecAcc1, SecAcc2, SecAcc3, Tester]).



%%%%%%%%%%%%%%%%%%%%%%%%%%%%%%%%%%%%%%%%%%%%%%%%%%%%%%%%%%%%%%%%%%%%%%%%%
%% This test case is intended to test what happens when a socket is 
%% remotely closed while the process is calling the recv function.
%% Socket is IPv4.
%%
%% To minimize the chance of "weirdness", we should really have test cases
%% where the two sides of the connection is on different machines. But for
%% now, we will make do with different VMs on the same host.
%%

sc_rc_recv_response_tcp4(_Config) when is_list(_Config) ->
    ?TT(?SECS(30)),
    tc_try(?FUNCTION_NAME,
           fun() -> has_support_ipv4() end,
           fun() ->
                   Recv      = fun(Sock) -> socket:recv(Sock) end,
                   InitState = #{domain   => inet,
                                 protocol => tcp,
                                 recv     => Recv},
                   ok = sc_rc_receive_response_tcp(InitState)
           end).


%%%%%%%%%%%%%%%%%%%%%%%%%%%%%%%%%%%%%%%%%%%%%%%%%%%%%%%%%%%%%%%%%%%%%%%%%
%% This test case is intended to test what happens when a socket is 
%% remotely closed while the process is calling the recv function.
%% Socket is IPv6.

sc_rc_recv_response_tcp6(_Config) when is_list(_Config) ->
    ?TT(?SECS(30)),
    tc_try(?FUNCTION_NAME,
           fun() -> has_support_ipv6() end,
           fun() ->
                   Recv      = fun(Sock) -> socket:recv(Sock) end,
                   InitState = #{domain   => inet6,
                                 protocol => tcp,
                                 recv     => Recv},
                   ok = sc_rc_receive_response_tcp(InitState)
           end).


%%%%%%%%%%%%%%%%%%%%%%%%%%%%%%%%%%%%%%%%%%%%%%%%%%%%%%%%%%%%%%%%%%%%%%%%%
%% This test case is intended to test what happens when a socket is 
%% remotely closed while the process is calling the recv function.
%% Socket is Unix Domain (stream) socket.

sc_rc_recv_response_tcpL(_Config) when is_list(_Config) ->
    ?TT(?SECS(30)),
    tc_try(?FUNCTION_NAME,
           fun() -> has_support_unix_domain_socket() end,
           fun() ->
                   Recv      = fun(Sock) -> socket:recv(Sock) end,
                   InitState = #{domain   => local,
                                 protocol => default,
                                 recv     => Recv},
                   ok = sc_rc_receive_response_tcp(InitState)
           end).


%%%%%%%%%%%%%%%%%%%%%%%%%%%%%%%%%%%%%%%%%%%%%%%%%%%%%%%%%%%%%%%%%%%%%%%%%

sc_rc_receive_response_tcp(InitState) ->
    %% Each connection are handled by handler processes.
    %% These are created (on the fly) and handled internally 
    %% by the server!
    ServerSeq =
        [
         %% *** Wait for start order part ***
         #{desc => "await start",
           cmd  => fun(State) ->
                           Tester = ?SEV_AWAIT_START(),
                           {ok, State#{tester => Tester}}
                   end},
         #{desc => "monitor tester",
           cmd  => fun(#{tester := Tester} = _State) ->
                           _MRef = erlang:monitor(process, Tester),
                           ok
                   end},

         %% *** Init part ***
         #{desc => "which local address",
           cmd  => fun(#{domain := Domain} = State) ->
                           LSA = which_local_socket_addr(Domain),
                           {ok, State#{local_sa => LSA}}
                   end},
         #{desc => "create listen socket",
           cmd  => fun(#{domain := Domain, protocol := Proto} = State) ->
                           case socket:open(Domain, stream, Proto) of
                               {ok, Sock} ->
                                   {ok, State#{lsock => Sock}};
                               {error, _} = ERROR ->
                                   ERROR
                           end
                   end},
         #{desc => "bind to local address",
           cmd  => fun(#{domain := local,
                         lsock  := LSock,
                         lsa    := LSA} = _State) ->
                           case socket:bind(LSock, LSA) of
                               ok ->
                                   ok; % We do not care about the port for local
                               {error, _} = ERROR ->
                                   ERROR
                           end;
                      (#{lsock    := LSock,
                         local_sa := LSA} = State) ->
                           case sock_bind(LSock, LSA) of
                               ok ->
                                   Port = sock_port(LSock),
                                   {ok, State#{lport => Port}};
                               {error, _} = ERROR ->
                                   ERROR
                           end
                   end},
         #{desc => "make listen socket",
           cmd  => fun(#{lsock := LSock}) ->
                           socket:listen(LSock)
                   end},
         #{desc => "announce ready (init)",
           cmd  => fun(#{domain   := local,
                         tester   := Tester,
                         local_sa := LSA}) ->
                           %% Actually we only need to send the path,
                           %% but to keep it simple, we send the "same"
                           %% as for non-local.
                           ?SEV_ANNOUNCE_READY(Tester, init, LSA),
                           ok;
                      (#{tester := Tester, local_sa := LSA, lport := Port}) ->
                           ServerSA = LSA#{port => Port},
                           ?SEV_ANNOUNCE_READY(Tester, init, ServerSA),
                           ok
                   end},

         %% The actual test
         #{desc => "await continue (accept all three connections)",
           cmd  => fun(#{tester := Tester} = _State) ->
                           ?SEV_ANNOUNCE_CONTINUE(Tester, tester, accept)
                   end},
         #{desc => "accept 1",
           cmd  => fun(#{lsock := LSock, recv := Recv} = State) ->
                           case socket:accept(LSock) of
                               {ok, Sock} ->
                                   ?SEV_IPRINT("accepted: try start handler"),
                                   Handler = sc_rc_tcp_handler_start(1, Recv, Sock),
                                   ?SEV_IPRINT("handler started"),
                                   {ok, State#{csock1   => Sock,
                                               handler1 => Handler}};
                               {error, _} = ERROR ->
                                   ERROR
                           end
                   end},
         #{desc => "await handler 1 ready (init)",
           cmd  => fun(#{tester   := Tester, 
                         handler1 := Handler1} = _State) ->
                           ?SEV_AWAIT_READY(Handler1, handler1, init, 
                                            [{tester, Tester}])
                   end},
         #{desc => "accept 2",
           cmd  => fun(#{lsock := LSock, recv := Recv} = State) ->
                           case socket:accept(LSock) of
                               {ok, Sock} ->
                                   ?SEV_IPRINT("accepted: try start handler"),
                                   Handler = sc_rc_tcp_handler_start(2, Recv, Sock),
                                   ?SEV_IPRINT("handler started"),
                                   {ok, State#{csock2   => Sock,
                                               handler2 => Handler}};
                               {error, _} = ERROR ->
                                   ERROR
                           end
                   end},
         #{desc => "await handler 2 ready (init)",
           cmd  => fun(#{tester   := Tester, 
                         handler1 := Handler1, 
                         handler2 := Handler2} = _State) ->
                           ?SEV_AWAIT_READY(Handler2, handler2, init, 
                                            [{tester,   Tester},
                                             {handler1, Handler1}])
                   end},
         #{desc => "accept 3",
           cmd  => fun(#{lsock := LSock, recv := Recv} = State) ->
                           case socket:accept(LSock) of
                               {ok, Sock} ->
                                   ?SEV_IPRINT("accepted: try start handler"),
                                   Handler = sc_rc_tcp_handler_start(3, Recv, Sock),
                                   ?SEV_IPRINT("handler started"),
                                   {ok, State#{csock3   => Sock,
                                               handler3 => Handler}};
                               {error, _} = ERROR ->
                                   ERROR
                           end
                   end},
         #{desc => "await handler 3 ready (init)",
           cmd  => fun(#{tester   := Tester, 
                         handler1 := Handler1, 
                         handler2 := Handler2, 
                         handler3 := Handler3} = _State) ->
                           ?SEV_AWAIT_READY(Handler3, handler3, init, 
                                            [{tester,   Tester},
                                             {handler1, Handler1},
                                             {handler2, Handler2}])
                   end},
         #{desc => "announce ready (accept all three connections)",
           cmd  => fun(#{tester := Tester}) ->
                           ?SEV_ANNOUNCE_READY(Tester, accept),
                           ok
                   end},


         #{desc => "await continue (recv)",
           cmd  => fun(#{tester := Tester} = _State) ->
                           ?SEV_AWAIT_CONTINUE(Tester, tester, recv)
                   end},
         #{desc => "order handler 1 to receive",
           cmd  => fun(#{handler1 := Pid} = _State) ->
                           ?SEV_ANNOUNCE_CONTINUE(Pid, recv),
                           ok
                   end},
         #{desc => "order handler 2 to receive",
           cmd  => fun(#{handler2 := Pid} = _State) ->
                           ?SEV_ANNOUNCE_CONTINUE(Pid, recv),
                           ok
                   end},
         #{desc => "order handler 3 to receive",
           cmd  => fun(#{handler3 := Pid} = _State) ->
                           ?SEV_ANNOUNCE_CONTINUE(Pid, recv),
                           ok
                   end},
         #{desc => "await ready from handler 1 (recv)",
           cmd  => fun(#{tester := Tester,
                         handler1 := Pid1,
                         handler2 := Pid2,
                         handler3 := Pid3} = _State) ->
                           case ?SEV_AWAIT_READY(Pid1, handler1, recv, 
                                                 [{tester, Tester},
                                                  {handler2, Pid2},
                                                  {handler3, Pid3}]) of
                               {ok, Result} ->
                                   Result;
                               {error, Reason} = ERROR ->
                                   ?SEV_EPRINT("Unexpected failure: "
                                               "~n   ~p", [Reason]),
                                   ERROR
                           end
                   end},
         #{desc => "await ready from handler 2 (recv)",
           cmd  => fun(#{tester := Tester,
                         handler1 := Pid1,
                         handler2 := Pid2,
                         handler3 := Pid3} = _State) ->
                           case ?SEV_AWAIT_READY(Pid2, handler2, recv, 
                                                 [{tester, Tester},
                                                  {handler1, Pid1},
                                                  {handler3, Pid3}]) of
                               {ok, Result} ->
                                   Result;
                               {error, _} = ERROR ->
                                   ERROR
                           end
                   end},
         #{desc => "await ready from handler 3 (recv)",
           cmd  => fun(#{tester := Tester,
                         handler1 := Pid1,
                         handler2 := Pid2,
                         handler3 := Pid3} = _State) ->
                           case ?SEV_AWAIT_READY(Pid3, handler3, recv, 
                                                 [{tester, Tester},
                                                  {handler1, Pid1},
                                                  {handler2, Pid2}]) of
                               {ok, Result} ->
                                   Result;
                               {error, _} = ERROR ->
                                   ERROR
                           end
                   end},
         #{desc => "announce ready (recv closed from all handlers)",
           cmd  => fun(#{tester := Tester}) ->
                           ?SEV_ANNOUNCE_READY(Tester, recv_closed),
                           ok
                   end},

         %% Termination
         #{desc => "await terminate (from tester)",
           cmd  => fun(#{tester := Tester} = State) ->
                           case ?SEV_AWAIT_TERMINATE(Tester, tester) of
                               ok ->
                                   {ok, maps:remove(tester, State)};
                               {error, _} = ERROR ->
                                   ERROR
                           end
                   end},
         #{desc => "order handler 1 to terminate",
           cmd  => fun(#{handler1 := Pid} = _State) ->
                           %% Pid ! {terminate, self(), ok},
                           ?SEV_ANNOUNCE_TERMINATE(Pid),
                           ok
                   end},
         #{desc => "await handler 1 termination",
           cmd  => fun(#{handler1 := Pid} = State) ->
                           ?SEV_AWAIT_TERMINATION(Pid),
                           State1 = maps:remove(csock1,   State),
                           State2 = maps:remove(handler1, State1),
                           {ok, State2}
                   end},
         #{desc => "order handler 2 to terminate",
           cmd  => fun(#{handler2 := Pid} = _State) ->
                           ?SEV_ANNOUNCE_TERMINATE(Pid),
                           ok
                   end},
         #{desc => "await handler 2 termination",
           cmd  => fun(#{handler2 := Pid} = State) ->
                           ?SEV_AWAIT_TERMINATION(Pid),
                           State1 = maps:remove(csock2,   State),
                           State2 = maps:remove(handler2, State1),
                           {ok, State2}
                   end},
         #{desc => "order handler 3 to terminate",
           cmd  => fun(#{handler3 := Pid} = _State) ->
                           ?SEV_ANNOUNCE_TERMINATE(Pid),
                           ok
                   end},
         #{desc => "await handler 3 termination",
           cmd  => fun(#{handler3 := Pid} = State) ->
                           ?SEV_AWAIT_TERMINATION(Pid),
                           State1 = maps:remove(csock3,   State),
                           State2 = maps:remove(handler3, State1),
                           {ok, State2}
                   end},
         #{desc => "close listen socket",
           cmd  => fun(#{domain := local,
                         lsock  := LSock,
                         lsa    := #{path := Path}} = State) ->
                           case socket:close(LSock) of
                               ok ->
                                   State1 =
                                       unlink_path(Path,
                                                   fun() ->
                                                           maps:remove(lsa, State)
                                                   end,
                                                   fun() ->
                                                           State
                                                   end),
                                   {ok, maps:remove(lsock, State1)};
                               {error, _} = ERROR ->
                                   unlink_path(Path),
                                   ERROR
                           end;
                      (#{lsock := LSock} = State) ->
                           case socket:close(LSock) of
                               ok ->
                                   {ok, maps:remove(lsock, State)};
                               {error, _} = ERROR ->
                                   ERROR
                           end
                   end},

         %% *** We are done ***
         ?SEV_FINISH_NORMAL
        ],

    ClientSeq =
        [
         %% *** Wait for start order part ***
         #{desc => "await start",
           cmd  => fun(State) ->
                           {Tester, {NodeID, ServerSA}} = ?SEV_AWAIT_START(),
                           {ok, State#{tester    => Tester, 
                                       node_id   => NodeID, 
                                       server_sa => ServerSA}}
                   end},
         #{desc => "monitor tester",
           cmd  => fun(#{tester := Tester} = _State) ->
                           _MRef = erlang:monitor(process, Tester),
                           ok
                   end},

         %% *** Init part ***
         #{desc => "create node",
           cmd  => fun(#{node_id := NodeID} = State) ->
                           {Peer, Node} =
                               start_node(?CT_PEER_NAME(?F("client_~w",
                                                           [NodeID]))),
                           {ok, State#{node => Node, peer => Peer}}
                   end},
         #{desc => "monitor client node 1",
           cmd  => fun(#{node := Node} = _State) ->
                           true = erlang:monitor_node(Node, true),
                           ok
                   end},
         #{desc => "start remote client on client node",
           cmd  => fun(#{node := Node} = State) ->
                           Pid = sc_rc_tcp_client_start(Node),
                           ?SEV_IPRINT("client ~p started", [Pid]),
                           {ok, State#{rclient => Pid}}
                   end},
         #{desc => "monitor remote client",
           cmd  => fun(#{rclient := Pid}) ->
                           _MRef = erlang:monitor(process, Pid),
                           ok
                   end},
         #{desc => "order remote client to start",
           cmd  => fun(#{rclient   := Client,
                         server_sa := ServerSA,
                         protocol  := Proto}) ->
                           ?SEV_ANNOUNCE_START(Client, {ServerSA, Proto}),
                           ok
                   end},
         #{desc => "await remote client ready",
           cmd  => fun(#{tester  := Tester,
                         rclient := Client} = _State) ->
                           ?SEV_AWAIT_READY(Client, rclient, init, 
                                            [{tester, Tester}])
                   end},
         #{desc => "announce ready (init)",
           cmd  => fun(#{tester := Tester}) ->
                           ?SEV_ANNOUNCE_READY(Tester, init),
                           ok
                   end},

         %% The actual test
         #{desc => "await continue (connect)",
           cmd  => fun(#{tester  := Tester,
                         rclient := Client} = _State) ->
                           ?SEV_AWAIT_CONTINUE(Tester, tester, connect, 
                                               [{rclient, Client}]),
                           ok
                   end},
         #{desc => "order remote client to continue (connect)",
           cmd  => fun(#{rclient := Client}) ->
                           ?SEV_ANNOUNCE_CONTINUE(Client, connect),
                           ok
                   end},
         #{desc => "await client process ready (connect)",
           cmd  => fun(#{tester  := Tester,
                         rclient := Client} = _State) ->
                           ?SEV_AWAIT_READY(Client, rclient, connect, 
                                            [{tester, Tester}])
                   end},
         #{desc => "announce ready (connected)",
           cmd  => fun(#{tester := Tester}) ->
                           ?SEV_ANNOUNCE_READY(Tester, connect),
                           ok
                   end},
         #{desc => "await continue (close)",
           cmd  => fun(#{tester  := Tester,
                         rclient := Client} = _State) ->
                           ?SEV_AWAIT_CONTINUE(Tester, tester, close, 
                                               [{rclient, Client}]),
                           ok
                   end},
         #{desc => "order remote client to close",
           cmd  => fun(#{rclient := Client}) ->
                           ?SEV_ANNOUNCE_CONTINUE(Client, close),
                           ok
                   end},
         #{desc => "await remote client ready (closed)",
           cmd  => fun(#{tester  := Tester,
                         rclient := Client} = _State) ->
                           ?SEV_AWAIT_READY(Client, rclient, close, 
                                            [{tester, Tester}])
                   end},
         #{desc => "announce ready (close)",
           cmd  => fun(#{tester := Tester}) ->
                           ?SEV_ANNOUNCE_READY(Tester, close),
                           ok
                   end},

         %% Termination
         #{desc => "await terminate (from tester)",
           cmd  => fun(#{tester  := Tester, 
                         rclient := Client} = State) ->
                           case ?SEV_AWAIT_TERMINATE(Tester, tester,
                                                     [{rclient, Client}]) of
                               ok ->
                                   {ok, maps:remove(tester, State)};
                               {error,
                                {unexpected_exit, rclient, noconnection}} ->
                                   %% Global might have disconnected => SKIP
                                   ?SEV_IPRINT("lost connection "
                                               "to remote client node => SKIP"),
                                   {skip, {rclient, noconnection}};
                               {error, _} = ERROR ->
                                   ERROR
                           end
                   end},
         #{desc => "kill remote client",
           cmd  => fun(#{rclient := RClient}) ->
                           ?SEV_IPRINT("try kill remote client ~p", [RClient]),
                           ?SEV_ANNOUNCE_TERMINATE(RClient),
                           ok
                   end},
         #{desc => "await remote client termination",
           cmd  => fun(#{rclient := RClient} = State) ->
                           ?SEV_AWAIT_TERMINATION(RClient),
                           ?SEV_IPRINT("remote client ~p terminated",
                                       [RClient]),
                           State1 = maps:remove(rclient, State),
                           {ok, State1}
                   end},
         #{desc => "stop client node",
           cmd  => fun(#{peer := Peer} = State) ->
                           {ok,
                            try peer:stop(Peer) of
                                ok ->
                                    State#{node_stop => ok};
                                {error, Reason} ->
                                    ?SEV_EPRINT("Unexpected node stop result: "
                                                "~n   ~p", [Reason]),
                                    State#{node_stop => error}
                            catch
                                C:E:S ->
                                    ?SEV_EPRINT("Unexpected node stop result: "
                                                "~n   Class: ~p"
                                                "~n   Error: ~p"
                                                "~n   Stack: ~p",[C, E, S]),
                                    State#{node_stop => error}
                            end}
                   end},
         #{desc => "await client node termination",
           cmd  => fun(#{node := Node, node_stop := ok} = State) ->
                           ?SEV_IPRINT("Success node stop - await nodedown: "
                                       "~n      ~p", [Node]),
                           receive
                               {nodedown, Node} ->
                                   ?SEV_IPRINT("nodedown received - cleanup"),
                                   State1 = maps:remove(peer, State),
                                   State2 = maps:remove(node, State1),
                                   {ok, State2}
                           end;
                      (#{node_stop := error} = State) ->
                           ?SEV_IPRINT("Failed node stop - cleanup"),
                           State1 = maps:remove(peer, State),
                           State2 = maps:remove(node, State1),
                           {ok, State2}
                   end},

         %% *** We are done ***
         ?SEV_FINISH_NORMAL
        ],

    TesterSeq =
        [
         %% *** Init part ***
         #{desc => "monitor server",
           cmd  => fun(#{server := Pid} = _State) ->
                           _MRef = erlang:monitor(process, Pid),
                           ok
                   end},
         #{desc => "monitor client 1",
           cmd  => fun(#{client1 := Pid} = _State) ->
                           _MRef = erlang:monitor(process, Pid),
                           ok
                   end},
         #{desc => "monitor client 2",
           cmd  => fun(#{client2 := Pid} = _State) ->
                           _MRef = erlang:monitor(process, Pid),
                           ok
                   end},
         #{desc => "monitor client 3",
           cmd  => fun(#{client3 := Pid} = _State) ->
                           _MRef = erlang:monitor(process, Pid),
                           ok
                   end},

         %% Start the server
         #{desc => "order server start",
           cmd  => fun(#{server := Pid} = _State) ->
                           ?SEV_ANNOUNCE_START(Pid),
                           ok
                   end},
         #{desc => "await server ready (init)",
           cmd  => fun(#{server := Pid} = State) ->
                           {ok, ServerSA} = ?SEV_AWAIT_READY(Pid, server, init),
                           {ok, State#{server_sa => ServerSA}}
                   end},

         %% Start the client(s)
         #{desc => "order client 1 start",
           cmd  => fun(#{client1   := Pid, 
                         server_sa := ServerSA} = _State) ->
                           ?SEV_ANNOUNCE_START(Pid, {1, ServerSA}),
                           ok
                   end},
         #{desc => "await client 1 ready (init)",
           cmd  => fun(#{client1 := Pid} = _State) ->
                           ok = ?SEV_AWAIT_READY(Pid, client1, init)
                   end},
         #{desc => "order client 2 start",
           cmd  => fun(#{client2   := Pid, 
                         server_sa := ServerSA} = _State) ->
                           ?SEV_ANNOUNCE_START(Pid, {2, ServerSA}),
                           ok
                   end},
         #{desc => "await client 2 ready (init)",
           cmd  => fun(#{client2 := Pid} = _State) ->
                           ok = ?SEV_AWAIT_READY(Pid, client2, init)
                   end},
         #{desc => "order client 3 start",
           cmd  => fun(#{client3   := Pid, 
                         server_sa := ServerSA} = _State) ->
                           ?SEV_ANNOUNCE_START(Pid, {3, ServerSA}),
                           ok
                   end},
         #{desc => "await client 3 ready (init)",
           cmd  => fun(#{client3 := Pid} = _State) ->
                           ok = ?SEV_AWAIT_READY(Pid, client3, init)
                   end},

         %% The actual test
         #{desc => "order server continue (accept)",
           cmd  => fun(#{server := Pid} = _State) ->
                           ?SEV_ANNOUNCE_CONTINUE(Pid, accept),
                           ok
                   end},
         ?SEV_SLEEP(?SECS(1)),
         #{desc => "order client 1 continue (connect)",
           cmd  => fun(#{client1 := Pid} = _State) ->
                           ?SEV_ANNOUNCE_CONTINUE(Pid, connect),
                           ok
                   end},
         #{desc => "await client 1 ready (connect)",
           cmd  => fun(#{server  := Server,
                         client1 := Client1,
                         client2 := Client2,
                         client3 := Client3} = _State) ->
                           ?SEV_AWAIT_READY(Client1, client1, connect, 
                                            [{server,  Server},
                                             {client2, Client2},
                                             {client3, Client3}]),
                           ok
                   end},
         #{desc => "order client 2 continue (connect)",
           cmd  => fun(#{client2 := Pid} = _State) ->
                           ?SEV_ANNOUNCE_CONTINUE(Pid, connect),
                           ok
                   end},
         #{desc => "await client 2 ready (connect)",
           cmd  => fun(#{server  := Server,
                         client1 := Client1,
                         client2 := Client2,
                         client3 := Client3} = _State) ->
                           ?SEV_AWAIT_READY(Client2, client2, connect, 
                                            [{server,  Server},
                                             {client1, Client1},
                                             {client3, Client3}]),
                           ok
                   end},
         #{desc => "order client 3 continue (connect)",
           cmd  => fun(#{client3 := Pid} = _State) ->
                           ?SEV_ANNOUNCE_CONTINUE(Pid, connect),
                           ok
                   end},
         #{desc => "await client 3 ready (connect)",
           cmd  => fun(#{server  := Server,
                         client1 := Client1,
                         client2 := Client2,
                         client3 := Client3} = _State) ->
                           ?SEV_AWAIT_READY(Client3, client3, connect, 
                                            [{server,  Server},
                                             {client1, Client1},
                                             {client2, Client2}]),
                           ok
                   end},
         #{desc => "await server ready (accept from all connections)",
           cmd  => fun(#{server  := Server,
                         client1 := Client1,
                         client2 := Client2,
                         client3 := Client3} = _State) ->
                           ?SEV_AWAIT_READY(Server, server, accept,
                                            [{client1, Client1},
                                             {client2, Client2},
                                             {client3, Client3}]),
                           ok
                   end},
         #{desc => "order server continue (recv for all connections)",
           cmd  => fun(#{server := Pid} = _State) ->
                           ?SEV_ANNOUNCE_CONTINUE(Pid, recv),
                           ok
                   end},
         ?SEV_SLEEP(?SECS(1)),
         #{desc => "order client 1 continue (close)",
           cmd  => fun(#{client1 := Pid} = _State) ->
                           ?SEV_ANNOUNCE_CONTINUE(Pid, close),
                           ok
                   end},
         #{desc => "await client 1 ready (close)",
           cmd  => fun(#{server  := Server,
                         client1 := Client1,
                         client2 := Client2,
                         client3 := Client3} = _State) ->
                           ?SEV_AWAIT_READY(Client1, client1, close, 
                                            [{server,  Server},
                                             {client2, Client2},
                                             {client3, Client3}]),
                           ok
                   end},
         #{desc => "order client 2 continue (close)",
           cmd  => fun(#{client2 := Pid} = _State) ->
                           ?SEV_ANNOUNCE_CONTINUE(Pid, close),
                           ok
                   end},
         #{desc => "await client 2 ready (close)",
           cmd  => fun(#{server  := Server,
                         client1 := Client1,
                         client2 := Client2,
                         client3 := Client3} = _State) ->
                           ?SEV_AWAIT_READY(Client2, client2, close, 
                                            [{server,  Server},
                                             {client1, Client1},
                                             {client3, Client3}]),
                           ok
                   end},
         #{desc => "order client 3 continue (close)",
           cmd  => fun(#{client3 := Pid} = _State) ->
                           ?SEV_ANNOUNCE_CONTINUE(Pid, close),
                           ok
                   end},
         #{desc => "await client 3 ready (close)",
           cmd  => fun(#{server  := Server,
                         client1 := Client1,
                         client2 := Client2,
                         client3 := Client3} = _State) ->
                           ?SEV_AWAIT_READY(Client3, client1, close, 
                                            [{server,  Server},
                                             {client1, Client1},
                                             {client2, Client2}]),
                           ok
                   end},
         #{desc => "await server ready (close for all connections)",
           cmd  => fun(#{server  := Server,
                         client1 := Client1,
                         client2 := Client2,
                         client3 := Client3} = _State) ->
                           ?SEV_AWAIT_READY(Server, server, recv_closed,
                                            [{client1, Client1},
                                             {client2, Client2},
                                             {client3, Client3}]),
                           ok
                   end},

         %% Terminations
         #{desc => "order client 1 to terminate",
           cmd  => fun(#{client1 := Pid} = _State) ->
                           ?SEV_ANNOUNCE_TERMINATE(Pid),
                           ok
                   end},
         #{desc => "await client 1 termination",
           cmd  => fun(#{client1 := Pid} = State) ->
                           case ?SEV_AWAIT_TERMINATION(Pid) of
                               ok ->
                                   State1 = maps:remove(client1, State),
                                   {ok, State1};
                               {error, _} = ERROR ->
                                   ERROR
                           end
                   end},
         #{desc => "order client 2 to terminate",
           cmd  => fun(#{client2 := Pid} = _State) ->
                           ?SEV_ANNOUNCE_TERMINATE(Pid),
                           ok
                   end},
         #{desc => "await client 2 termination",
           cmd  => fun(#{client2 := Pid} = State) ->
                           case ?SEV_AWAIT_TERMINATION(Pid) of
                               ok ->
                                   State1 = maps:remove(client2, State),
                                   {ok, State1};
                               {error, _} = ERROR ->
                                   ERROR
                           end
                   end},
         #{desc => "order client 3 to terminate",
           cmd  => fun(#{client3 := Pid} = _State) ->
                           ?SEV_ANNOUNCE_TERMINATE(Pid),
                           ok
                   end},
         #{desc => "await client 3 termination",
           cmd  => fun(#{client3 := Pid} = State) ->
                           case ?SEV_AWAIT_TERMINATION(Pid) of
                               ok ->
                                   State1 = maps:remove(client3, State),
                                   {ok, State1};
                               {error, _} = ERROR ->
                                   ERROR
                           end
                   end},
         #{desc => "order server to terminate",
           cmd  => fun(#{server := Pid} = _State) ->
                           ?SEV_ANNOUNCE_TERMINATE(Pid),
                           ok
                   end},
         #{desc => "await server termination",
           cmd  => fun(#{server := Pid} = State) ->
                           case ?SEV_AWAIT_TERMINATION(Pid) of
                               ok ->
                                   State1 = maps:remove(server, State),
                                   {ok, State1};
                               {error, _} = ERROR ->
                                   ERROR
                           end
                   end},

         %% *** We are done ***
         ?SEV_FINISH_NORMAL
        ],

    i("start server evaluator"),
    ServerInitState = InitState,
    Server = ?SEV_START("server", ServerSeq, ServerInitState),

    i("start client evaluator(s)"),
    ClientInitState = InitState#{host => local_host()},
    Client1 = ?SEV_START("client-1", ClientSeq, ClientInitState),
    Client2 = ?SEV_START("client-2", ClientSeq, ClientInitState),
    Client3 = ?SEV_START("client-3", ClientSeq, ClientInitState),

    i("start 'tester' evaluator"),
    TesterInitState = #{server  => Server#ev.pid,
                        client1 => Client1#ev.pid,
                        client2 => Client2#ev.pid,
                        client3 => Client3#ev.pid},
    Tester = ?SEV_START("tester", TesterSeq, TesterInitState),

    i("await evaluator"),
    ok = ?SEV_AWAIT_FINISH([Server,
                            Client1, Client2, Client3,
                            Tester]).


sc_rc_tcp_client_start(Node) ->
    Self = self(),
    Fun  = fun() -> sc_rc_tcp_client(Self) end,
    erlang:spawn(Node, Fun).


sc_rc_tcp_client(Parent) ->
    sc_rc_tcp_client_init(Parent),
    {ServerSA, Proto} = sc_rc_tcp_client_await_start(Parent),
    Domain   = maps:get(family, ServerSA),
    Sock     = sc_rc_tcp_client_create(Domain, Proto),
    Path     = sc_rc_tcp_client_bind(Sock, Domain),
    sc_rc_tcp_client_announce_ready(Parent, init),
    sc_rc_tcp_client_await_continue(Parent, connect),
    sc_rc_tcp_client_connect(Sock, ServerSA),
    sc_rc_tcp_client_announce_ready(Parent, connect),
    sc_rc_tcp_client_await_continue(Parent, close),
    sc_rc_tcp_client_close(Sock, Path),
    sc_rc_tcp_client_announce_ready(Parent, close),
    Reason = sc_rc_tcp_client_await_terminate(Parent),
    ?SEV_IPRINT("terminate"),
    exit(Reason).

sc_rc_tcp_client_init(Parent) ->
    put(sname, "rclient"),
    ?SEV_IPRINT("init"),
    _MRef = erlang:monitor(process, Parent),
    ok.

sc_rc_tcp_client_await_start(Parent) ->
    i("sc_rc_tcp_client_await_start -> entry"),
    ?SEV_AWAIT_START(Parent).

sc_rc_tcp_client_create(Domain, Proto) ->
    i("sc_rc_tcp_client_create -> entry"),
    case socket:open(Domain, stream, Proto) of
        {ok, Sock} ->
            case socket:getopt(Sock, otp, fd) of
                {ok, FD} ->
                    put(sname, ?F("rclient-~w", [FD])); % Update SName
                _ ->
                    ok
            end,
            Sock;
        {error, Reason} ->
            exit({open_failed, Reason})
    end.

sc_rc_tcp_client_bind(Sock, Domain) ->
    i("sc_rc_tcp_client_bind -> entry"),
    LSA = which_local_socket_addr(Domain),
    case socket:bind(Sock, LSA) of
        ok ->
            case socket:sockname(Sock) of
                {ok, #{family := local, path := Path}} ->
                    Path;
                {ok, _} ->
                    undefined;
                {error, Reason1} ->
                    exit({sockname, Reason1})
            end;
        {error, Reason} ->
            exit({bind, Reason})
    end.

sc_rc_tcp_client_announce_ready(Parent, Slogan) ->
    ?SEV_IPRINT("ready ~w", [Slogan]),
    ?SEV_ANNOUNCE_READY(Parent, Slogan).

sc_rc_tcp_client_await_continue(Parent, Slogan) ->
    ?SEV_IPRINT("await ~w continue", [Slogan]),
    ?SEV_AWAIT_CONTINUE(Parent, parent, Slogan).

sc_rc_tcp_client_connect(Sock, ServerSA) ->
    i("sc_rc_tcp_client_connect -> entry"),
    case socket:connect(Sock, ServerSA) of
        ok ->
            ok;
        {error, Reason} ->
            exit({connect, Reason})
    end.

sc_rc_tcp_client_close(Sock, Path) ->
    i("sc_rc_tcp_client_close -> entry"),
    case socket:close(Sock) of
        ok ->
            unlink_path(Path),
            ok;
        {error, Reason} ->
            ?SEV_EPRINT("failed closing: "
                        "~n   Reason: ~p", [Reason]),
            unlink_path(Path),
            {error, {close, Reason}}
    end.

sc_rc_tcp_client_await_terminate(Parent) ->
    i("sc_rc_tcp_client_await_terminate -> entry"),
    case ?SEV_AWAIT_TERMINATE(Parent, parent) of
        ok ->
            ok;
        {error, Reason} ->
            Reason
    end.


%% The handlers run on the same node as the server (the local node).

sc_rc_tcp_handler_start(ID, Recv, Sock) ->
    Self     = self(),
    Fun      = fun() -> sc_rc_tcp_handler(ID, Self, Recv, Sock) end,
    {Pid, _} = erlang:spawn_monitor(Fun),
    Pid.

sc_rc_tcp_handler(ID, Parent, Recv, Sock) ->
    sc_rc_tcp_handler_init(ID, socket:getopt(Sock, otp, fd), Parent),
    sc_rc_tcp_handler_await(Parent, recv),
    RecvRes = sc_rc_tcp_handler_recv(Recv, Sock),
    sc_rc_tcp_handler_announce_ready(Parent, recv, RecvRes),
    Reason = sc_rc_tcp_handler_await(Parent, terminate),
    exit(Reason).

sc_rc_tcp_handler_init(ID, {ok, FD}, Parent) ->
    put(sname, ?F("handler-~w:~w", [ID, FD])),
    _MRef = erlang:monitor(process, Parent),
    ?SEV_IPRINT("started"),
    ?SEV_ANNOUNCE_READY(Parent, init),
    ok.

sc_rc_tcp_handler_await(Parent, terminate) ->
    ?SEV_IPRINT("await terminate"),
    ?SEV_AWAIT_TERMINATE(Parent, tester);
sc_rc_tcp_handler_await(Parent, Slogan) ->
    ?SEV_IPRINT("await ~w", [Slogan]),
    ?SEV_AWAIT_CONTINUE(Parent, parent, Slogan).

sc_rc_tcp_handler_recv(Recv, Sock) ->
    ?SEV_IPRINT("recv"),
    try Recv(Sock) of
        {error, closed} ->
            ok;
        {ok, Data} ->
            ?SEV_IPRINT("unexpected success: "
                        "~n   (Unexp) Data: ~p"
                        "~n   Socket Info:  ~p", [Data, socket:info(Sock)]),
            {error, unexpected_success};
        {error, Reason} = ERROR ->
            ?SEV_IPRINT("receive error: "
                        "~n   ~p", [Reason]),
            ERROR
    catch
        error:notsup = Error:Stack ->
            ?SEV_IPRINT("receive ~w error: skip"
                        "~n   Stack: ~p", [Error, Stack]),
            exit({skip, Error});
        C:E:S ->
            ?SEV_IPRINT("receive failure: "
                        "~n   Class: ~p"
                        "~n   Error: ~p"
                        "~n   Stack: ~p", [C, E, S]),
            {error, {recv, C, E, S}}
    end.

sc_rc_tcp_handler_announce_ready(Parent, Slogan, Result) ->
    ?SEV_IPRINT("announce ready"),
    ?SEV_ANNOUNCE_READY(Parent, Slogan, Result),
    ok.


%%%%%%%%%%%%%%%%%%%%%%%%%%%%%%%%%%%%%%%%%%%%%%%%%%%%%%%%%%%%%%%%%%%%%%%%%
%% This test case is intended to test what happens when a socket is 
%% remotely closed while the process is calling the recvmsg function.
%% Socket is IPv4.

sc_rc_recvmsg_response_tcp4(_Config) when is_list(_Config) ->
    ?TT(?SECS(30)),
    tc_try(sc_rc_recvmsg_response_tcp4,
           fun() -> has_support_ipv4() end,
           fun() ->
                   Recv      = fun(Sock) -> socket:recvmsg(Sock) end,
                   InitState = #{domain   => inet,
                                 protocol => tcp,
                                 recv     => Recv},
                   ok = sc_rc_receive_response_tcp(InitState)
           end).


%%%%%%%%%%%%%%%%%%%%%%%%%%%%%%%%%%%%%%%%%%%%%%%%%%%%%%%%%%%%%%%%%%%%%%%%%
%% This test case is intended to test what happens when a socket is 
%% remotely closed while the process is calling the recvmsg function.
%% Socket is IPv6.

sc_rc_recvmsg_response_tcp6(_Config) when is_list(_Config) ->
    ?TT(?SECS(30)),
    tc_try(sc_rc_recvmsg_response_tcp6,
           fun() -> has_support_ipv6() end,
           fun() ->
                   Recv      = fun(Sock) -> socket:recvmsg(Sock) end,
                   InitState = #{domain   => inet6,
                                 protocol => tcp,
                                 recv     => Recv},
                   ok = sc_rc_receive_response_tcp(InitState)
           end).


%%%%%%%%%%%%%%%%%%%%%%%%%%%%%%%%%%%%%%%%%%%%%%%%%%%%%%%%%%%%%%%%%%%%%%%%%
%% This test case is intended to test what happens when a socket is 
%% remotely closed while the process is calling the recvmsg function.
%% Socket is Unix Domain (stream) socket.

sc_rc_recvmsg_response_tcpL(_Config) when is_list(_Config) ->
    ?TT(?SECS(30)),
    tc_try(sc_rc_recvmsg_response_tcpL,
           fun() -> has_support_unix_domain_socket() end,
           fun() ->
                   Recv      = fun(Sock) -> socket:recvmsg(Sock) end,
                   InitState = #{domain   => local,
                                 protocol => default,
                                 recv     => Recv},
                   ok = sc_rc_receive_response_tcp(InitState)
           end).


%%%%%%%%%%%%%%%%%%%%%%%%%%%%%%%%%%%%%%%%%%%%%%%%%%%%%%%%%%%%%%%%%%%%%%%%%
%% This test case is intended to test what happens when a socket is
%% remotely closed while the process is calling the recv function.
%% The remote client sends data, then shutdown(write) and then the
%% reader attempts a recv.
%% Socket is IPv4.
%%
%% To minimize the chance of "weirdness", we should really have test cases
%% where the two sides of the connection is on different machines. But for
%% now, we will make do with different VMs on the same host.
%% This would of course not work for Unix Domain sockets.
%%

sc_rs_recv_send_shutdown_receive_tcp4(_Config) when is_list(_Config) ->
    ?TT(?SECS(30)),
    tc_try(?FUNCTION_NAME,
           fun() -> has_support_ipv4() end,
           fun() ->
                   MsgData   = ?DATA,
                   Recv      = fun(Sock) ->
                                       socket:recv(Sock)
                               end,
                   Send      = fun(Sock, Data) ->
                                       socket:send(Sock, Data)
                               end,
                   InitState = #{domain => inet,
                                 proto  => tcp,
                                 recv   => Recv,
                                 send   => Send,
                                 data   => MsgData},
                   ok = sc_rs_send_shutdown_receive_tcp(InitState)
           end).


%%%%%%%%%%%%%%%%%%%%%%%%%%%%%%%%%%%%%%%%%%%%%%%%%%%%%%%%%%%%%%%%%%%%%%%%%
%% This test case is intended to test what happens when a socket is
%% remotely closed while the process is calling the recv function.
%% The remote client sends data, then shutdown(write) and then the
%% reader attempts a recv.
%% Socket is IPv6.

sc_rs_recv_send_shutdown_receive_tcp6(_Config) when is_list(_Config) ->
    tc_try(?FUNCTION_NAME,
           fun() -> has_support_ipv6() end,
           fun() ->
                   ?TT(?SECS(10)),
                   MsgData   = ?DATA,
                   Recv      = fun(Sock) ->
                                       socket:recv(Sock)
                               end,
                   Send      = fun(Sock, Data) ->
                                       socket:send(Sock, Data)
                               end,
                   InitState = #{domain => inet6,
                                 proto  => tcp,
                                 recv   => Recv,
                                 send   => Send,
                                 data   => MsgData},
                   ok = sc_rs_send_shutdown_receive_tcp(InitState)
           end).


%%%%%%%%%%%%%%%%%%%%%%%%%%%%%%%%%%%%%%%%%%%%%%%%%%%%%%%%%%%%%%%%%%%%%%%%%
%% This test case is intended to test what happens when a socket is
%% remotely closed while the process is calling the recv function.
%% The remote client sends data, then shutdown(write) and then the
%% reader attempts a recv.
%% Socket is Unix Domain (stream) socket.

sc_rs_recv_send_shutdown_receive_tcpL(_Config) when is_list(_Config) ->
    ?TT(?SECS(10)),
    tc_try(?FUNCTION_NAME,
           fun() -> has_support_unix_domain_socket() end,
           fun() ->
                   MsgData   = ?DATA,
                   Recv      = fun(Sock) ->
                                       socket:recv(Sock)
                               end,
                   Send      = fun(Sock, Data) ->
                                       socket:send(Sock, Data)
                               end,
                   InitState = #{domain => local,
                                 proto  => default,
                                 recv   => Recv,
                                 send   => Send,
                                 data   => MsgData},
                   ok = sc_rs_send_shutdown_receive_tcp(InitState)
           end).


%%%%%%%%%%%%%%%%%%%%%%%%%%%%%%%%%%%%%%%%%%%%%%%%%%%%%%%%%%%%%%%%%%%%%%%%%

sc_rs_send_shutdown_receive_tcp(InitState) ->
    %% The connection is handled by a handler processes.
    %% This are created (on the fly) and handled internally
    %% by the server!
    ServerSeq =
        [
         %% *** Wait for start order part ***
         #{desc => "await start",
           cmd  => fun(State) ->
                           Tester = ?SEV_AWAIT_START(),
                           {ok, State#{tester => Tester}}
                   end},
         #{desc => "monitor tester",
           cmd  => fun(#{tester := Tester} = _State) ->
                           _MRef = erlang:monitor(process, Tester),
                           ok
                   end},

         %% *** Init part ***
         #{desc => "which local address",
           cmd  => fun(#{domain := Domain} = State) ->
                           i("get local address for ~p", [Domain]),
                           LSA = which_local_socket_addr(Domain),
                           {ok, State#{local_sa => LSA}}
                   end},
         #{desc => "create listen socket",
           cmd  => fun(#{domain := Domain, proto := Proto} = State) ->
                           case socket:open(Domain, stream, Proto) of
                               {ok, Sock} ->
                                   {ok, State#{lsock => Sock}};
                               {error, _} = ERROR ->
                                   ERROR
                           end
                   end},
         #{desc => "bind to local address",
           cmd  => fun(#{domain   := local,
                         lsock    := LSock,
                         local_sa := LSA} = _State) ->
                           case socket:bind(LSock, LSA) of
                               ok ->
                                   ok; % We do not care about the port for local
                               {error, _} = ERROR ->
                                   ERROR
                           end;
                      (#{lsock := LSock, local_sa := LSA} = State) ->
                           case sock_bind(LSock, LSA) of
                               ok ->
                                   Port = sock_port(LSock),
                                   ?SEV_IPRINT("bound to port: ~w", [Port]),
                                   {ok, State#{lport => Port}};
                               {error, _} = ERROR ->
                                   ERROR
                           end
                   end},
         #{desc => "make listen socket",
           cmd  => fun(#{lsock := LSock}) ->
                           socket:listen(LSock)
                   end},
         #{desc => "announce ready (init)",
           cmd  => fun(#{domain := local,
                         tester := Tester, local_sa := LSA}) ->
                           ?SEV_ANNOUNCE_READY(Tester, init, LSA),
                           ok;
                      (#{tester := Tester, local_sa := LSA, lport := Port}) ->
                           ServerSA = LSA#{port => Port},
                           ?SEV_ANNOUNCE_READY(Tester, init, ServerSA),
                           ok
                   end},

         %% The actual test
         #{desc => "await continue (accept)",
           cmd  => fun(#{tester := Tester} = _State) ->
                           ?SEV_ANNOUNCE_CONTINUE(Tester, tester, accept)
                   end},
         #{desc => "accept",
           cmd  => fun(#{lsock := LSock, recv := Recv} = State) ->
                           case socket:accept(LSock) of
                               {ok, Sock} ->
                                   ?SEV_IPRINT("accepted: try start handler"),
                                   Handler =
                                       sc_rs_tcp_handler_start(Recv, Sock),
                                   ?SEV_IPRINT("handler started"),
                                   {ok, State#{csock   => Sock,
                                               handler => Handler}};
                               {error, _} = ERROR ->
                                   ERROR
                           end
                   end},
         #{desc => "await handler ready (init)",
           cmd  => fun(#{tester  := Tester,
                         handler := Handler} = _State) ->
                           ?SEV_AWAIT_READY(Handler, handler, init,
                                            [{tester, Tester}])
                   end},
         #{desc => "announce ready (accept)",
           cmd  => fun(#{tester := Tester}) ->
                           ?SEV_ANNOUNCE_READY(Tester, accept),
                           ok
                   end},

         #{desc => "await continue (first recv)",
           cmd  => fun(#{tester := Tester} = _State) ->
                           ?SEV_AWAIT_CONTINUE(Tester, tester, recv)
                   end},
         #{desc => "order handler to receive (first)",
           cmd  => fun(#{handler := Pid} = _State) ->
                           ?SEV_ANNOUNCE_CONTINUE(Pid, recv),
                           ok
                   end},
         #{desc => "await ready from handler (first recv)",
           cmd  => fun(#{tester := Tester, handler := Pid} = _State) ->
                           case ?SEV_AWAIT_READY(Pid, handler, recv,
                                                 [{tester, Tester}]) of
                               {ok, Result} ->
                                   ?SEV_IPRINT("first recv: ~p", [Result]),
                                   ok;
                               {error, _} = ERROR ->
                                   ERROR
                           end
                   end},
         #{desc => "announce ready (first recv)",
           cmd  => fun(#{tester := Tester}) ->
                           ?SEV_ANNOUNCE_READY(Tester, recv),
                           ok
                   end},
         #{desc => "await continue (second recv)",
           cmd  => fun(#{tester := Tester} = _State) ->
                           ?SEV_AWAIT_CONTINUE(Tester, tester, recv)
                   end},
         #{desc => "order handler to receive (second)",
           cmd  => fun(#{handler := Pid} = _State) ->
                           ?SEV_ANNOUNCE_CONTINUE(Pid, recv),
                           ok
                   end},
         #{desc => "await ready from handler (second recv)",
           cmd  => fun(#{tester := Tester, handler := Pid} = _State) ->
                           case ?SEV_AWAIT_READY(Pid, handler, recv,
                                                 [{tester, Tester}]) of
                               {ok, Result} ->
                                   ?SEV_IPRINT("second recv: ~p", [Result]),
                                   ok;
                               {error, _} = ERROR ->
                                   ERROR
                           end
                   end},
         #{desc => "announce ready (second recv)",
           cmd  => fun(#{tester := Tester}) ->
                           ?SEV_ANNOUNCE_READY(Tester, recv),
                           ok
                   end},

         %% Termination
         #{desc => "await terminate (from tester)",
           cmd  => fun(#{tester := Tester} = State) ->
                           case ?SEV_AWAIT_TERMINATE(Tester, tester) of
                               ok ->
                                   {ok, maps:remove(tester, State)};
                               {error, _} = ERROR ->
                                   ERROR
                           end
                   end},
         #{desc => "order handler to terminate",
           cmd  => fun(#{handler := Pid} = _State) ->
                           ?SEV_ANNOUNCE_TERMINATE(Pid),
                           ok
                   end},
         #{desc => "await handler termination",
           cmd  => fun(#{handler := Pid} = State) ->
                           ?SEV_AWAIT_TERMINATION(Pid),
                           State1 = maps:remove(csock,   State),
                           State2 = maps:remove(handler, State1),
                           {ok, State2}
                   end},
         #{desc => "close listen socket",
           cmd  => fun(#{domain   := local,
                         lsock    := Sock,
                         local_sa := #{path := Path}} = State) ->
                           socket:close(Sock),
                           State1 =
                               unlink_path(Path,
                                           fun() ->
                                                   maps:remove(local_sa, State)
                                           end,
                                           fun() -> State end),
                           {ok, maps:remove(lsock, State1)};
                      (#{lsock := LSock} = State) ->
                           case socket:close(LSock) of
                               ok ->
                                   {ok, maps:remove(lsock, State)};
                               {error, _} = ERROR ->
                                   ERROR
                           end
                   end},

         %% *** We are done ***
         ?SEV_FINISH_NORMAL
        ],

    ClientSeq =
        [
         %% *** Wait for start order part ***
         #{desc => "await start",
           cmd  => fun(State) ->
                           {Tester, ServerSA} = ?SEV_AWAIT_START(),
                           {ok, State#{tester    => Tester, 
                                       server_sa => ServerSA}}
                   end},
         #{desc => "monitor tester",
           cmd  => fun(#{tester := Tester} = _State) ->
                           _MRef = erlang:monitor(process, Tester),
                           ok
                   end},

         %% *** Init part ***
         #{desc => "create node",
           cmd  => fun(State) ->
                           {Peer, Node} = start_node("client"),
                           {ok, State#{peer => Peer, node => Node}}
                   end},
         #{desc => "monitor client node",
           cmd  => fun(#{node := Node} = _State) ->
                           true = erlang:monitor_node(Node, true),
                           ok
                   end},
         #{desc => "start remote client on client node",
           cmd  => fun(#{node := Node,
                         send := Send} = State) ->
                           Pid = sc_rs_tcp_client_start(Node, Send),
                           ?SEV_IPRINT("client ~p started", [Pid]),
                           {ok, State#{rclient => Pid}}
                   end},
         #{desc => "monitor remote client",
           cmd  => fun(#{rclient := Pid}) ->
                           _MRef = erlang:monitor(process, Pid),
                           ok
                   end},
         #{desc => "order remote client to start",
           cmd  => fun(#{rclient   := Client,
                         proto     := Proto,
                         server_sa := ServerSA}) ->
                           ?SEV_ANNOUNCE_START(Client, {ServerSA, Proto}),
                           ok
                   end},
         #{desc => "await remote client ready",
           cmd  => fun(#{tester  := Tester,
                         rclient := Client} = _State) ->
                           ?SEV_AWAIT_READY(Client, rclient, init, 
                                            [{tester, Tester}])
                   end},
         #{desc => "announce ready (init)",
           cmd  => fun(#{tester := Tester}) ->
                           ?SEV_ANNOUNCE_READY(Tester, init),
                           ok
                   end},

         %% The actual test
         #{desc => "await continue (connect)",
           cmd  => fun(#{tester  := Tester,
                         rclient := Client} = _State) ->
                           ?SEV_AWAIT_CONTINUE(Tester, tester, connect, 
                                               [{rclient, Client}]),
                           ok
                   end},
         #{desc => "order remote client to continue (connect)",
           cmd  => fun(#{rclient := Client}) ->
                           ?SEV_ANNOUNCE_CONTINUE(Client, connect),
                           ok
                   end},
         #{desc => "await client process ready (connect)",
           cmd  => fun(#{tester  := Tester,
                         rclient := Client} = _State) ->
                           ?SEV_AWAIT_READY(Client, rclient, connect,
                                            [{tester, Tester}])
                   end},
         #{desc => "announce ready (connect)",
           cmd  => fun(#{tester := Tester}) ->
                           ?SEV_ANNOUNCE_READY(Tester, connect),
                           ok
                   end},

         #{desc => "await continue (send)",
           cmd  => fun(#{tester  := Tester,
                         rclient := Client} = State) ->
                           case ?SEV_AWAIT_CONTINUE(Tester, tester, send,
                                                    [{rclient, Client}]) of
                               {ok, Data} ->
                                   {ok, State#{rclient_data => Data}};
                               {error, _} = ERROR ->
                                   ERROR
                           end
                   end},
         #{desc => "order remote client to send",
           cmd  => fun(#{rclient      := Client,
                         rclient_data := Data}) ->
                           ?SEV_ANNOUNCE_CONTINUE(Client, send, Data),
                           ok
                   end},
         #{desc => "await remote client ready (closed)",
           cmd  => fun(#{tester  := Tester,
                         rclient := Client} = _State) ->
                           ?SEV_AWAIT_READY(Client, rclient, send,
                                            [{tester, Tester}])
                   end},
         #{desc => "announce ready (send)",
           cmd  => fun(#{tester := Tester}) ->
                           ?SEV_ANNOUNCE_READY(Tester, send),
                           ok
                   end},


         #{desc => "await continue (shutdown)",
           cmd  => fun(#{tester  := Tester,
                         rclient := Client} = _State) ->
                           ?SEV_AWAIT_CONTINUE(Tester, tester, shutdown,
                                               [{rclient, Client}]),
                           ok
                   end},
         #{desc => "order remote client to shutdown",
           cmd  => fun(#{rclient := Client}) ->
                           ?SEV_ANNOUNCE_CONTINUE(Client, shutdown),
                           ok
                   end},
         #{desc => "await remote client ready (shiutdown)",
           cmd  => fun(#{tester  := Tester,
                         rclient := Client} = _State) ->
                           ?SEV_AWAIT_READY(Client, rclient, shutdown,
                                            [{tester, Tester}])
                   end},
         #{desc => "announce ready (shutdown)",
           cmd  => fun(#{tester := Tester}) ->
                           ?SEV_ANNOUNCE_READY(Tester, shutdown),
                           ok
                   end},

         #{desc => "await continue (close)",
           cmd  => fun(#{tester  := Tester,
                         rclient := Client} = _State) ->
                           ?SEV_AWAIT_CONTINUE(Tester, tester, close,
                                               [{rclient, Client}]),
                           ok
                   end},
         #{desc => "order remote client to close",
           cmd  => fun(#{rclient := Client}) ->
                           ?SEV_ANNOUNCE_CONTINUE(Client, close),
                           ok
                   end},
         #{desc => "await remote client ready (closed)",
           cmd  => fun(#{tester  := Tester,
                         rclient := Client} = _State) ->
                           ?SEV_AWAIT_READY(Client, rclient, close,
                                            [{tester, Tester}])
                   end},
         #{desc => "announce ready (close)",
           cmd  => fun(#{tester := Tester}) ->
                           ?SEV_ANNOUNCE_READY(Tester, close),
                           ok
                   end},

         %% Termination
         #{desc => "await terminate (from tester)",
           cmd  => fun(#{tester  := Tester,
                         rclient := Client} = State) ->
                           case ?SEV_AWAIT_TERMINATE(Tester, tester,
                                                     [{rclient, Client}]) of
                               ok ->
                                   {ok, maps:remove(tester, State)};
                               {error, _} = ERROR ->
                                   ERROR
                           end
                   end},
         #{desc => "kill remote client",
           cmd  => fun(#{rclient := Client}) ->
                           ?SEV_ANNOUNCE_TERMINATE(Client),
                           ok
                   end},
         #{desc => "await remote client termination",
           cmd  => fun(#{rclient := Client} = State) ->
                           ?SEV_AWAIT_TERMINATION(Client),
                           State1 = maps:remove(rclient, State),
                           {ok, State1}
                   end},
         #{desc => "stop client node",
           cmd  => fun(#{peer := Peer} = State) ->
                           {ok,
                            try peer:stop(Peer) of
                                ok ->
                                    State#{node_stop => ok};
                                {error, Reason} ->
                                    ?SEV_EPRINT("Unexpected node stop result: "
                                                "~n   ~p", [Reason]),
                                    State#{node_stop => error}
                            catch
                                C:E:S ->
                                    ?SEV_EPRINT("Unexpected node stop result: "
                                                "~n   Class: ~p"
                                                "~n   Error: ~p"
                                                "~n   Stack: ~p",[C, E, S]),
                                    State#{node_stop => error}
                            end}
                   end},
         #{desc => "await client node termination",
           cmd  => fun(#{node := Node, node_stop := ok} = State) ->
                           ?SEV_IPRINT("Success node stop - await nodedown"),
                           receive
                               {nodedown, Node} ->
                                   ?SEV_IPRINT("nodedown received - cleanup"),
                                   State1 = maps:remove(peer, State),
                                   State2 = maps:remove(node, State1),
                                   {ok, State2}
                           end;
                      (#{node_stop := error} = State) ->
                           ?SEV_IPRINT("Failed node stop - cleanup"),
                           State1 = maps:remove(peer, State),
                           State2 = maps:remove(node, State1),
                           {ok, State2}
                   end},

         %% *** We are done ***
         ?SEV_FINISH_NORMAL
        ],

    TesterSeq =
        [
         %% *** Init part ***
         #{desc => "monitor server",
           cmd  => fun(#{server := Pid} = _State) ->
                           _MRef = erlang:monitor(process, Pid),
                           ok
                   end},
         #{desc => "monitor client",
           cmd  => fun(#{client := Pid} = _State) ->
                           _MRef = erlang:monitor(process, Pid),
                           ok
                   end},

         %% Start the server
         #{desc => "order server start",
           cmd  => fun(#{server := Pid} = _State) ->
                           ?SEV_ANNOUNCE_START(Pid),
                           ok
                   end},
         #{desc => "await server ready (init)",
           cmd  => fun(#{server := Pid} = State) ->
                           {ok, ServerSA} = ?SEV_AWAIT_READY(Pid, server, init),
                           {ok, State#{server_sa => ServerSA}}
                   end},

         %% Start the client(s)
         #{desc => "order client start",
           cmd  => fun(#{client    := Pid,
                         server_sa := ServerSA} = _State) ->
                           ?SEV_ANNOUNCE_START(Pid, ServerSA),
                           ok
                   end},
         #{desc => "await client ready (init)",
           cmd  => fun(#{client := Pid} = _State) ->
                           ok = ?SEV_AWAIT_READY(Pid, client, init)
                   end},

         %% The actual test
         #{desc => "order server continue (accept)",
           cmd  => fun(#{server := Pid} = _State) ->
                           ?SEV_ANNOUNCE_CONTINUE(Pid, accept),
                           ok
                   end},
         ?SEV_SLEEP(?SECS(1)),
         #{desc => "order client continue (connect)",
           cmd  => fun(#{client := Pid} = _State) ->
                           ?SEV_ANNOUNCE_CONTINUE(Pid, connect),
                           ok
                   end},
         #{desc => "await client ready (connect)",
           cmd  => fun(#{server := Server,
                         client := Client} = _State) ->
                           ?SEV_AWAIT_READY(Client, client, connect,
                                            [{server, Server}]),
                           ok
                   end},
         #{desc => "await server ready (accept)",
           cmd  => fun(#{server := Server,
                         client := Client} = _State) ->
                           ?SEV_AWAIT_READY(Server, server, accept,
                                            [{client, Client}]),
                           ok
                   end},

         #{desc => "order client continue (send)",
           cmd  => fun(#{client := Pid,
                         data   := Data} = _State) ->
                           ?SEV_ANNOUNCE_CONTINUE(Pid, send, Data),
                           ok
                   end},
         #{desc => "await client ready (send)",
           cmd  => fun(#{server := Server,
                         client := Client} = _State) ->
                           ?SEV_AWAIT_READY(Client, client, send,
                                            [{server, Server}]),
                           ok
                   end},

         #{desc => "order client continue (shutdown)",
           cmd  => fun(#{client := Pid} = _State) ->
                           ?SEV_ANNOUNCE_CONTINUE(Pid, shutdown),
                           ok
                   end},
         #{desc => "await client ready (shutdown)",
           cmd  => fun(#{server := Server,
                         client := Client} = _State) ->
                           ?SEV_AWAIT_READY(Client, client, shutdown,
                                            [{server, Server}]),
                           ok
                   end},

         #{desc => "order server continue (first recv)",
           cmd  => fun(#{server := Pid} = _State) ->
                           ?SEV_ANNOUNCE_CONTINUE(Pid, recv),
                           ok
                   end},
         #{desc => "await server ready (first recv)",
           cmd  => fun(#{server := Server,
                         client := Client} = _State) ->
                           ?SEV_AWAIT_READY(Server, server, recv,
                                            [{client, Client}]),
                           ok
                   end},

         #{desc => "order server continue (second recv)",
           cmd  => fun(#{server := Pid} = _State) ->
                           ?SEV_ANNOUNCE_CONTINUE(Pid, recv),
                           ok
                   end},
         #{desc => "await server ready (second recv)",
           cmd  => fun(#{server := Server,
                         client := Client} = _State) ->
                           ?SEV_AWAIT_READY(Server, server, recv,
                                            [{client, Client}]),
                           ok
                   end},

         ?SEV_SLEEP(?SECS(1)),

         #{desc => "order client continue (close)",
           cmd  => fun(#{client := Pid} = _State) ->
                           ?SEV_ANNOUNCE_CONTINUE(Pid, close),
                           ok
                   end},
         #{desc => "await client ready (close)",
           cmd  => fun(#{server := Server,
                         client := Client} = _State) ->
                           ?SEV_AWAIT_READY(Client, client, close,
                                            [{server, Server}]),
                           ok
                   end},

         %% Terminations
         #{desc => "order client to terminate",
           cmd  => fun(#{client := Pid} = _State) ->
                           ?SEV_ANNOUNCE_TERMINATE(Pid),
                           ok
                   end},
         #{desc => "await client termination",
           cmd  => fun(#{client := Pid} = State) ->
                           case ?SEV_AWAIT_TERMINATION(Pid) of
                               ok ->
                                   State1 = maps:remove(client, State),
                                   {ok, State1};
                               {error, _} = ERROR ->
                                   ERROR
                           end
                   end},
         #{desc => "order server to terminate",
           cmd  => fun(#{server := Pid} = _State) ->
                           ?SEV_ANNOUNCE_TERMINATE(Pid),
                           ok
                   end},
         #{desc => "await server termination",
           cmd  => fun(#{server := Pid} = State) ->
                           case ?SEV_AWAIT_TERMINATION(Pid) of
                               ok ->
                                   State1 = maps:remove(server, State),
                                   {ok, State1};
                               {error, _} = ERROR ->
                                   ERROR
                           end
                   end},

         %% *** We are done ***
         ?SEV_FINISH_NORMAL
        ],

    i("start server evaluator"),
    ServerInitState = #{domain => maps:get(domain, InitState),
                        proto  => maps:get(proto,  InitState),
                        recv   => maps:get(recv,   InitState)},
    Server = ?SEV_START("server", ServerSeq, ServerInitState),

    i("start client evaluator"),
    ClientInitState = #{host   => local_host(),
                        domain => maps:get(domain, InitState),
                        proto  => maps:get(proto,  InitState),
                        send   => maps:get(send, InitState)},
    Client = ?SEV_START("client", ClientSeq, ClientInitState),

    i("start 'tester' evaluator"),
    TesterInitState = #{server => Server#ev.pid,
                        client => Client#ev.pid,
                        data   => maps:get(data, InitState)},
    Tester = ?SEV_START("tester", TesterSeq, TesterInitState),

    i("await evaluator"),
    ok = ?SEV_AWAIT_FINISH([Server, Client, Tester]).


sc_rs_tcp_client_start(Node, Send) ->
    Self = self(),
    Fun  = fun() -> sc_rs_tcp_client(Self, Send) end,
    erlang:spawn(Node, Fun).


sc_rs_tcp_client(Parent, Send) ->
    sc_rs_tcp_client_init(Parent),
    {ServerSA, Proto} = sc_rs_tcp_client_await_start(Parent),
    Domain   = maps:get(family, ServerSA),
    Sock     = sc_rs_tcp_client_create(Domain, Proto),
    Path     = sc_rs_tcp_client_bind(Sock, Domain),
    sc_rs_tcp_client_announce_ready(Parent, init),
    sc_rs_tcp_client_await_continue(Parent, connect),
    sc_rs_tcp_client_connect(Sock, ServerSA),
    sc_rs_tcp_client_announce_ready(Parent, connect),
    Data = sc_rs_tcp_client_await_continue(Parent, send),
    sc_rs_tcp_client_send(Sock, Send, Data),
    sc_rs_tcp_client_announce_ready(Parent, send),
    sc_rs_tcp_client_await_continue(Parent, shutdown),
    sc_rs_tcp_client_shutdown(Sock),
    sc_rs_tcp_client_announce_ready(Parent, shutdown),
    sc_rs_tcp_client_await_continue(Parent, close),
    sc_rs_tcp_client_close(Sock, Path),
    sc_rs_tcp_client_announce_ready(Parent, close),
    Reason = sc_rs_tcp_client_await_terminate(Parent),
    ?SEV_IPRINT("terminate"),
    exit(Reason).

sc_rs_tcp_client_init(Parent) ->
    put(sname, "rclient"),
    ?SEV_IPRINT("init"),
    _MRef = erlang:monitor(process, Parent),
    ok.

sc_rs_tcp_client_await_start(Parent) ->
    i("sc_rs_tcp_client_await_start -> entry"),
    ?SEV_AWAIT_START(Parent).

sc_rs_tcp_client_create(Domain, Proto) ->
    i("sc_rs_tcp_client_create -> entry"),
    case socket:open(Domain, stream, Proto) of
        {ok, Sock} ->
            Sock;
        {error, Reason} ->
            exit({open_failed, Reason})
    end.

sc_rs_tcp_client_bind(Sock, Domain) ->
    i("sc_rs_tcp_client_bind -> entry"),
    LSA = which_local_socket_addr(Domain),
    case socket:bind(Sock, LSA) of
        ok ->
            case socket:sockname(Sock) of
                {ok, #{family := local, path := Path}} ->
                    Path;
                {ok, _} ->
                    undefined;
                {error, Reason1} ->
                    exit({sockname, Reason1})
            end;
        {error, Reason} ->
            exit({bind, Reason})
    end.

sc_rs_tcp_client_announce_ready(Parent, Slogan) ->
    ?SEV_ANNOUNCE_READY(Parent, Slogan).

sc_rs_tcp_client_await_continue(Parent, Slogan) ->
    i("sc_rs_tcp_client_await_continue -> entry"),
    case ?SEV_AWAIT_CONTINUE(Parent, parent, Slogan) of
        ok ->
            ok;
        {ok, Extra} ->
            Extra;
        {error, Reason} ->
            exit({await_continue, Slogan, Reason})
    end.


sc_rs_tcp_client_connect(Sock, ServerSA) ->
    i("sc_rs_tcp_client_connect -> entry"),
    case socket:connect(Sock, ServerSA) of
        ok ->
            ok;
        {error, Reason} ->
            exit({connect, Reason})
    end.

sc_rs_tcp_client_send(Sock, Send, Data) ->
    i("sc_rs_tcp_client_send -> entry"),
    try Send(Sock, Data) of
        ok ->
            ok;
        {error, Reason} ->
            exit({send, Reason})
    catch
        error : notsup = Reason : _ ->
            exit({skip, Reason})
    end.

sc_rs_tcp_client_shutdown(Sock) ->
    i("sc_rs_tcp_client_shutdown -> entry"),
    case socket:shutdown(Sock, write) of
        ok ->
            ok;
        {error, Reason} ->
            exit({shutdown, Reason})
    end.

sc_rs_tcp_client_close(Sock, Path) ->
    i("sc_rs_tcp_client_close -> entry"),
    case socket:close(Sock) of
        ok ->
            unlink_path(Path),
            ok;
        {error, Reason} ->
            ?SEV_EPRINT("failed closing: "
                        "~n   Reason: ~p", [Reason]),
            unlink_path(Path),
            {error, {close, Reason}}
    end.

sc_rs_tcp_client_await_terminate(Parent) ->
    i("sc_rs_tcp_client_await_terminate -> entry"),
    case ?SEV_AWAIT_TERMINATE(Parent, parent) of
        ok ->
            ok;
        {error, Reason} ->
            Reason
    end.


%% The handlers run on the same node as the server (the local node).

sc_rs_tcp_handler_start(Recv, Sock) ->
    Self     = self(),
    Fun      = fun() -> sc_rs_tcp_handler(Self, Recv, Sock) end,
    {Pid, _} = erlang:spawn_monitor(Fun),
    Pid.

sc_rs_tcp_handler(Parent, Recv, Sock) ->
    sc_rs_tcp_handler_init(Parent),
    sc_rs_tcp_handler_await(Parent, recv),
    ok = sc_rs_tcp_handler_recv(Recv, Sock, true),
    sc_rs_tcp_handler_announce_ready(Parent, recv, received),
    sc_rs_tcp_handler_await(Parent, recv),
    ok = sc_rs_tcp_handler_recv(Recv, Sock, false),
    sc_rs_tcp_handler_announce_ready(Parent, recv, closed),
    Reason = sc_rs_tcp_handler_await(Parent, terminate),
    exit(Reason).

sc_rs_tcp_handler_init(Parent) ->
    put(sname, "handler"),
    _MRef = erlang:monitor(process, Parent),
    ?SEV_IPRINT("started"),
    ?SEV_ANNOUNCE_READY(Parent, init),
    ok.

sc_rs_tcp_handler_await(Parent, terminate) ->
    ?SEV_IPRINT("await terminate"),
    ?SEV_AWAIT_TERMINATE(Parent, tester);
sc_rs_tcp_handler_await(Parent, Slogan) ->
    ?SEV_IPRINT("await ~w", [Slogan]),
    ?SEV_AWAIT_CONTINUE(Parent, parent, Slogan).

%% This should actually work - we leave it for now
sc_rs_tcp_handler_recv(Recv, Sock, First) ->
    ?SEV_IPRINT("recv"),
    try Recv(Sock) of
        {ok, _} when (First =:= true) ->
            ok;
        {error, closed} when (First =:= false) ->
            ok;
        {ok, _} ->
            ?SEV_IPRINT("unexpected success"),
            {error, unexpected_success};
        {error, Reason} = ERROR ->
            ?SEV_IPRINT("receive error: "
                        "~n   ~p", [Reason]),
            ERROR
    catch
        error : notsup = Reason : _ ->
            exit({skip, Reason});
        C:E:S ->
            ?SEV_IPRINT("receive failure: "
                        "~n   Class: ~p"
                        "~n   Error: ~p"
                        "~n   Stack: ~p", [C, E, S]),
            {error, {recv, C, E, S}}
    end.

sc_rs_tcp_handler_announce_ready(Parent, Slogan, Result) ->
    ?SEV_IPRINT("announce ready"),
    ?SEV_ANNOUNCE_READY(Parent, Slogan, Result),
    ok.


%%%%%%%%%%%%%%%%%%%%%%%%%%%%%%%%%%%%%%%%%%%%%%%%%%%%%%%%%%%%%%%%%%%%%%%%%
%% This test case is intended to test what happens when a socket is
%% remotely closed while the process is calling the recvmsg function.
%% The remote client sends data, then shutdown(write) and then the
%% reader attempts a recv.
%% Socket is IPv4.

sc_rs_recvmsg_send_shutdown_receive_tcp4(_Config) when is_list(_Config) ->
    tc_try(?FUNCTION_NAME,
           fun() -> has_support_ipv4() end,
           fun() ->
                   ?TT(?SECS(30)),
                   MsgData   = ?DATA,
                   Recv      = fun(Sock) ->
                                       case socket:recvmsg(Sock) of
                                           {ok, #{iov   := [Data]}} ->
                                               {ok, Data};
                                           {ok, #{addr  := _} = Msg} ->
                                               {error, {msg, Msg}};
                                           {error, _} = ERROR ->
                                               ERROR
                                       end
                               end,
                   Send      = fun(Sock, Data) when is_binary(Data) ->
                                  Msg = #{iov => [Data]},
                                  socket:sendmsg(Sock, Msg)
                               end,
                   InitState = #{domain => inet,
                                 proto  => tcp,
                                 recv   => Recv,
                                 send   => Send,
                                 data   => MsgData},
                   ok = sc_rs_send_shutdown_receive_tcp(InitState)
           end).


%%%%%%%%%%%%%%%%%%%%%%%%%%%%%%%%%%%%%%%%%%%%%%%%%%%%%%%%%%%%%%%%%%%%%%%%%
%% This test case is intended to test what happens when a socket is
%% remotely closed while the process is calling the recvmsg function.
%% The remote client sends data, then shutdown(write) and then the
%% reader attempts a recv.
%% Socket is IPv6.

sc_rs_recvmsg_send_shutdown_receive_tcp6(_Config) when is_list(_Config) ->
    tc_try(?FUNCTION_NAME,
           fun() -> has_support_ipv6() end,
           fun() ->
                   ?TT(?SECS(10)),
                   MsgData   = ?DATA,
                   Recv      = fun(Sock) ->
                                       case socket:recvmsg(Sock) of
                                           {ok, #{iov   := [Data]}} ->
                                               {ok, Data};
                                           {ok, #{addr  := _} = Msg} ->
                                               {error, {msg, Msg}};
                                           {error, _} = ERROR ->
                                               ERROR
                                       end
                               end,
                   Send      = fun(Sock, Data) when is_binary(Data) ->
                                       Msg = #{iov => [Data]},
                                       socket:sendmsg(Sock, Msg)
                               end,
                   InitState = #{domain => inet6,
                                 proto  => tcp,
                                 recv   => Recv,
                                 send   => Send,
                                 data   => MsgData},
                   ok = sc_rs_send_shutdown_receive_tcp(InitState)
           end).


%%%%%%%%%%%%%%%%%%%%%%%%%%%%%%%%%%%%%%%%%%%%%%%%%%%%%%%%%%%%%%%%%%%%%%%%%
%% This test case is intended to test what happens when a socket is
%% remotely closed while the process is calling the recvmsg function.
%% The remote client sends data, then shutdown(write) and then the
%% reader attempts a recv.
%% Socket is UNix Domain (stream) socket.

sc_rs_recvmsg_send_shutdown_receive_tcpL(_Config) when is_list(_Config) ->
    ?TT(?SECS(10)),
    tc_try(?FUNCTION_NAME,
           fun() -> has_support_unix_domain_socket() end,
           fun() ->
                   {ok, CWD} = file:get_cwd(),
                   ?SEV_IPRINT("CWD: ~s", [CWD]),
                   MsgData   = ?DATA,
                   Recv      = fun(Sock) ->
                                       case socket:recvmsg(Sock) of
                                           %% On some platforms, the address
                                           %% *is* provided (e.g. linux)
                                           {ok, #{addr  := #{family := local},
                                                  iov   := [Data]}} ->
                                               {ok, Data};
                                           {ok, #{addr := _} = Msg} ->
                                               {error, {msg, Msg}};
                                           %% On some platforms, the address
                                           %% is *not* provided (e.g. FreeBSD)
                                           {ok, #{iov   := [Data]}} ->
                                               {ok, Data};
                                           {ok, Msg} ->
                                               {error, {msg, Msg}};
                                           {error, _} = ERROR ->
                                               ERROR
                                       end
                               end,
                   Send      = fun(Sock, Data) when is_binary(Data) ->
                                       Msg = #{iov => [Data]},
                                       socket:sendmsg(Sock, Msg)
                               end,
                   InitState = #{domain => local,
                                 proto  => default,
                                 recv   => Recv,
                                 send   => Send,
                                 data   => MsgData},
                   ok = sc_rs_send_shutdown_receive_tcp(InitState)
           end).



%%%%%%%%%%%%%%%%%%%%%%%%%%%%%%%%%%%%%%%%%%%%%%%%%%%%%%%%%%%%%%%%%%%%%%%%%
%% This test case is intended to (*really* simply) test
%% "some" ioctl features.
%%

ioctl_simple1(_Config) when is_list(_Config) ->
    ?TT(?SECS(5)),
    tc_try(?FUNCTION_NAME,
           fun() ->
                   has_support_ioctl_requests()
           end,
           fun() ->
                   InitState = #{},
                   ok = do_ioctl_simple1(InitState)
           end).


do_ioctl_simple1(_State) ->
    Requests = socket:supports(ioctl_requests),
    ?P("Requests: ~p", [Requests]),
    ok.



%%%%%%%%%%%%%%%%%%%%%%%%%%%%%%%%%%%%%%%%%%%%%%%%%%%%%%%%%%%%%%%%%%%%%%%%%
%% This test case is intended to (simply) test "some" ioctl features.
%%

ioctl_simple2(_Config) when is_list(_Config) ->
    ?TT(?SECS(5)),
    tc_try(?FUNCTION_NAME,
           fun() ->
                   has_support_ioctl_requests(),
                   has_support_ioctl_gifconf()
           end,
           fun() ->
                   InitState = #{},
                   ok = do_ioctl_simple2(InitState)
           end).


do_ioctl_simple2(_State) ->
    i("create dummy dgram:UDP socket"),
    {ok, Sock1} = socket:open(inet, dgram, udp),
    i("perform simple ioctl (expect success)"),
    case socket:ioctl(Sock1, gifconf) of
        {ok, IfConf1} when is_list(IfConf1) ->
            i("=> success"),
            ok;
        {error, Reason1} ->
            i("error: unexpected failure: "
              "~n      ~p", [Reason1]),
            exit({unexpected_ioctl_failure, dgram, Reason1});
        Else11 ->
            i("error: unexpected result: "
              "~n      ~p", [Else11]),
            exit({unexpected_ioctl_result, dgram, Else11})
    end,
    i("close dummy dgram:UDP socket"),
    ok = socket:close(Sock1),
    i("perform simple ioctl (expect failure)"),
    case socket:ioctl(Sock1, gifconf) of
        {error, closed} ->
            i("=> success"),
            ok;
        Else12 ->
            i("error: unexpected result: "
              "~n      ~p", [Else12]),
            exit({unexpected_ioctl_result, dgram, Else12})
    end,

    i("create dummy stream:TCP socket"),
    {ok, Sock2} = socket:open(inet, stream, tcp),
    i("perform simple ioctl (expect success)"),
    case socket:ioctl(Sock2, gifconf) of
        {ok, IfConf2} when is_list(IfConf2) ->
            i("=> success"),
            ok;
        {error, Reason2} ->
            i("error: unexpected result: "
              "~n      ~p", [Reason2]),
            exit({unexpected_ioctl_failure, stream, Reason2});
        Else21 ->
            i("error: unexpected result: "
              "~n      ~p", [Else21]),
            exit({unexpected_ioctl_result, stream, Else21})
    end,
    i("close dummy stream:TCP socket"),
    ok = socket:close(Sock2),
    i("perform simple ioctl (expect failure)"),
    case socket:ioctl(Sock2, gifconf) of
        {error, closed} ->
            i("=> success"),
            ok;
        Else22 ->
            i("error: unexpected result: "
              "~n      ~p", [Else22]),
            exit({unexpected_ioctl_result, stream, Else22})
    end,

    i("done"),
    ok.



%%%%%%%%%%%%%%%%%%%%%%%%%%%%%%%%%%%%%%%%%%%%%%%%%%%%%%%%%%%%%%%%%%%%%%%%%
%% This test case is intended to (simply) test the ioctl nread feature.
%%

ioctl_nread(_Config) when is_list(_Config) ->
    ?TT(?SECS(5)),
    tc_try(?FUNCTION_NAME,
           fun() ->
                   has_support_ioctl_requests(),
                   has_support_ioctl_nread()
           end,
           fun() ->
                   InitState = #{},
                   ok = do_ioctl_nread(InitState)
           end).

do_ioctl_nread(_) ->
    i("Get local socket address"),
    LSA = which_local_socket_addr(inet),
    i("Use LSA: ~p", [LSA]),

    i("Create dgram:UDP socket 1"),
    {ok, S1} = socket:open(inet, dgram, udp),

    i("Bind socket 1"),
    ok = socket:bind(S1, LSA),

    i("Create dgram:UDP socket 2"),
    {ok, S2} = socket:open(inet, dgram, udp),

    i("Bind socket 2"),
    ok = socket:bind(S2, LSA),

    i("Check data to read - expect 0 bytes"),
    {ok, 0} = socket:ioctl(S1, nread),
    
    i("Get socket 1 port number"),
    {ok, #{port := Port1}} = socket:sockname(S1),
    
    i("Send data to socket 1 (from socket 2)"),
    Data   = <<0,1,2,3,4,5,6,7,8,9>>,
    DataSz = byte_size(Data),
    ok = socket:sendto(S2, Data, LSA#{port => Port1}),
    
    i("Give it some time to arrive"),
    ?SLEEP(?SECS(1)),
    
    i("Verify that the correct amount of data (atleast ~p) is available", [DataSz]),
    case socket:ioctl(S1, nread) of
        {ok, DataSize} when (DataSize >= DataSz) ->
            i("Success: "
	      "~n   Min Size:    ~p"
	      "~n   Actual Size: ~p", [DataSz, DataSize]),
	    ok;
	{ok, DataSize} ->
            i("Unexpected data size: "
	      "~n   Expected (min) Size: ~p"
	      "~n   Actual Size:                ~p", [DataSz, DataSize]),
	    ct:fail({invalid_data_size, DataSz, DataSize})
    end,

    i("Read the data"),
    {ok, {_, Data}} = socket:recvfrom(S1),
    
    i("Verify that the data has been read (no more data is available)"),
    {ok, 0} = socket:ioctl(S1, nread),

    i("Cleanup"),
    socket:close(S1),
    socket:close(S2),

    i("Done"),
    ok.

    
%%%%%%%%%%%%%%%%%%%%%%%%%%%%%%%%%%%%%%%%%%%%%%%%%%%%%%%%%%%%%%%%%%%%%%%%%
%% These test case(s) are intended to (simply) test "some" ioctl get
%% request(s).
%%

ioctl_get_gifname(_Config) when is_list(_Config) ->
    ?TT(?SECS(5)),
    tc_try(?FUNCTION_NAME,
           fun() ->
                   has_support_net_if_names(),
                   has_support_ioctl_gifname()
           end,
           fun() ->
                   InitState = #{},
                   ok = do_ioctl_get_gifname(InitState)
           end).


do_ioctl_get_gifname(_State) ->
    i("create dummy dgram:UDP socket"),
    {ok, Sock} = socket:open(inet, dgram, udp),

    i("get if names"),
    {ok, IfNames} = net:if_names(),

    i("try ioctl all if names: "
      "~n      ~p", [IfNames]),
    _ = [case socket:ioctl(Sock, gifname, IfIdx) of
             {ok, IfName} ->
                 i("got expected interface name ~p for index ~w", [IfName, IfIdx]),
                 ok;
             {ok, OtherName} ->
                 %% Oups?!
                 i("<ERROR> got unexpected interface name for index ~w"
                   "~n      Expected: ~p"
                   "~n      Received: ~p", [IfIdx, IfName, OtherName]),
                 socket:close(Sock),
                 ?FAIL({unexpected_interface_name, IfIdx, OtherName, IfName});
             {error, Reason} ->
                 i("<ERROR> got unexpected error for interface index ~w"
                   "~n      Reason: ~p", [IfIdx, Reason]),
                 socket:close(Sock),
                 ?FAIL({unexpected_failure, IfName, Reason})
         end || {IfIdx, IfName} <- IfNames],

    i("close dummy dgram:UDP socket"),
    ok = socket:close(Sock),

    i("done"),
    ok.


%% --- gifindex ---

ioctl_get_gifindex(_Config) when is_list(_Config) ->
    ?TT(?SECS(5)),
    tc_try(?FUNCTION_NAME,
           fun() ->
                   has_support_net_if_names(),
                   has_support_ioctl_gifindex()
           end,
           fun() ->
                   InitState = #{},
                   ok = do_ioctl_get_gifindex(InitState)
           end).


do_ioctl_get_gifindex(_State) ->
    i("create dummy dgram:UDP socket"),
    {ok, Sock} = socket:open(inet, dgram, udp),

    i("get if names"),
    {ok, IfNames} = net:if_names(),

    i("try ioctl all if indexes: "
      "~n      ~p", [IfNames]),
    _ = [case socket:ioctl(Sock, gifindex, IfName) of
             {ok, IfIdx} ->
                 i("got expected interface index ~w for interface ~p",
                   [IfIdx, IfName]),
                 ok;
             {ok, OtherIdx} ->
                 %% Oups?!
                 i("<ERROR> got unexpected interface index for interface ~p"
                   "~n      Expected: ~p"
                   "~n      Received: ~p", [IfName, IfIdx, OtherIdx]),
                 socket:close(Sock),
                 ?FAIL({unexpected_interface_index, IfName, OtherIdx, IfIdx});
             {error, Reason} ->
                 i("<ERROR> got unexpected error for interface ~p"
                   "~n      Reason: ~p", [IfName, Reason]),
                 socket:close(Sock),
                 ?FAIL({unexpected_failure, IfIdx, Reason})
         end || {IfIdx, IfName} <- IfNames],

    i("close dummy dgram:UDP socket"),
    ok = socket:close(Sock),

    i("done"),
    ok.



%% --- gifaddr ---

ioctl_get_gifaddr(_Config) when is_list(_Config) ->
    ?TT(?SECS(5)),
    tc_try(?FUNCTION_NAME,
           fun() ->
                   has_support_net_if_names(),
                   has_support_ioctl_gifaddr()
           end,
           fun() ->
                   InitState = #{},
                   ok = do_ioctl_get_gifaddr(InitState)
           end).


do_ioctl_get_gifaddr(_State) ->
    i("create dummy dgram:UDP socket"),
    {ok, Sock} = socket:open(inet, dgram, udp),

    i("get if names"),
    {ok, IfNames} = net:if_names(),

    i("try ioctl all if indexes: "
      "~n      ~p", [IfNames]),
    %% This a *very* simple test...
    %% ...just to check that we actually get an socket address
    _ = [case socket:ioctl(Sock, gifaddr, IfName) of
             {ok, #{family := Fam,
                    addr   := Addr}} ->
                 i("got (expected) socket address for interface ~p (~w): "
                   "~n      (~w) ~p", [IfName, IfIdx, Fam, Addr]),
                 ok;
             {ok, Crap} ->
                 %% Oups?!
                 i("<ERROR> got unexpected result for interface ~p (~w)"
                   "~n      ~p", [IfName, IfIdx, Crap]),
                 socket:close(Sock),
                 ?FAIL({unexpected_addr, IfName, IfIdx, Crap});
             {error, eaddrnotavail = Reason} ->
                 i("got unexpected error for interface ~p (~w) => "
		   "SKIP interface"
                   "~n      Reason: ~p", [IfName, IfIdx, Reason]),
                 ignore;
             {error, eperm = Reason} ->
                 i("got unexpected error for interface ~p (~w) => "
		   "SKIP interface"
                   "~n      Reason: ~p", [IfName, IfIdx, Reason]),
                 ignore;
             {error, Reason} ->
                 i("<ERROR> got unexpected error for interface ~p (~w)"
                   "~n      Reason: ~p", [IfName, IfIdx, Reason]),
                 socket:close(Sock),
                 ?FAIL({unexpected_failure, IfName, IfIdx, Reason})
         end || {IfIdx, IfName} <- IfNames],

    i("close dummy dgram:UDP socket"),
    ok = socket:close(Sock),

    i("done"),
    ok.



%% --- gifdstaddr ---

ioctl_get_gifdstaddr(_Config) when is_list(_Config) ->
    ?TT(?SECS(5)),
    tc_try(?FUNCTION_NAME,
           fun() ->
                   has_support_net_if_names(),
                   has_support_ioctl_gifdstaddr()
           end,
           fun() ->
                   InitState = #{},
                   ok = do_ioctl_get_gifdstaddr(InitState)
           end).


do_ioctl_get_gifdstaddr(_State) ->
    Domain = inet_or_inet6(),
    LSA    = which_local_socket_addr(Domain),

    i("create and init listen stream:TCP socket"),
    {ok, LSock} = socket:open(Domain, stream, tcp),
    ok = socket:bind(LSock, LSA#{port => 0}),
    ok = socket:listen(LSock),
    {ok, #{port := LPort}} = socket:sockname(LSock),
    
    i("create and init connection stream:TCP socket"),
    {ok, CSock} = socket:open(Domain, stream, tcp),

    i("attempt connect (nowait)"),
    {ok, ASock} =
        case socket:connect(CSock, LSA#{port => LPort}, nowait) of
            ok ->
                i("connected - accept connection"),
                socket:accept(LSock);
            {select, {select_info, _Tag, SelectHandle} = _SelectInfo} ->
                i("selected - attempt accept"),
                {ok, AS} = socket:accept(LSock),

                i("await connection ready"),
                receive
                    {'$socket', CSock, select, SelectHandle} ->
                        i("select info - attempt complete connection"),
                        ok = socket:connect(CSock),
                        {ok, AS}
                end
        end,

    i("get if names"),
    {ok, IfNames} = net:if_names(),

    i("try ioctl all if indexes: "
      "~n      ~p", [IfNames]),
    %% This a *very* simple test...
    %% ...just to check that we actually get an socket address
    verify_gifdstaddr(ASock, "accept",  IfNames),
    verify_gifdstaddr(CSock, "connect", IfNames),
    verify_gifdstaddr(LSock, "listen",  IfNames),

    i("close socket(s)"),
    _ = socket:close(CSock),
    _ = socket:close(ASock),
    _ = socket:close(LSock),

    i("done"),
    ok.



verify_gifdstaddr(_Sock, _Prefix, []) ->
    ok;
verify_gifdstaddr(Sock, Prefix, [{IfIdx, IfName} | IfNames]) ->
    i("[~s] attempt verify gifdstaddr for interface ~s (~w)",
      [Prefix, IfName, IfIdx]),
    verify_gifdstaddr(Sock, Prefix, IfIdx, IfName),
    verify_gifdstaddr(Sock, Prefix, IfNames).

verify_gifdstaddr(Sock, Prefix, IfIdx, IfName) ->
    {OsFam, OsName} = os:type(),
    case socket:ioctl(Sock, gifdstaddr, IfName) of
        {ok, #{family := Fam,
               addr   := Addr}} ->
            i("[~s] got (expected) (dest) socket address "
              "for interface ~p (~w): "
              "~n      (~w) ~p", [Prefix, IfName, IfIdx, Fam, Addr]),
            ok;
        {ok, Crap} ->
        %% Oups?!
            i("<ERROR> [~s] got unexpected result for interface ~p (~w)"
              "~n      ~p", [Prefix, IfName, IfIdx, Crap]),
            socket:close(Sock),
            ?FAIL({unexpected_addr, Prefix, IfName, IfIdx, Crap});
        {error, IgnoredReason} when IgnoredReason =:= eaddrnotavail;
                                    IgnoredReason =:= eperm;
                                    IgnoredReason =:= enotty ->
            i("[~s] got unexpected error for interface ~p (~w) => "
              "SKIP interface"
              "~n      Reason: ~p", [Prefix, IfName, IfIdx, IgnoredReason]),
            ignore;
	{error, einval = Reason} when (OsFam =:= unix) andalso
                                      ((OsName =:= darwin) orelse 
                                       (OsName =:= freebsd) orelse 
                                       (OsName =:= netbsd) orelse 
                                       (OsName =:= openbsd)) ->
	    i("[~s] got unexpected error for interface ~p (~w) => "
	      "SKIP interface"
	      "~n      Reason: ~p", [Prefix, IfName, IfIdx, Reason]),
	    ignore;
        {error, Reason} ->
            i("<ERROR> got unexpected error for interface ~p (~w)"
              "~n      Reason: ~p", [IfName, IfIdx, Reason]),
            socket:close(Sock),
            ?FAIL({unexpected_failure, Prefix, IfName, IfIdx, Reason})
    end.
    



%% --- gifbrdaddr ---

ioctl_get_gifbrdaddr(_Config) when is_list(_Config) ->
    ?TT(?SECS(5)),
    tc_try(?FUNCTION_NAME,
           fun() ->
                   has_support_net_if_names(),
                   has_support_ioctl_gifbrdaddr()
           end,
           fun() ->
                   InitState = #{},
                   ok = do_ioctl_get_gifbrdaddr(InitState)
           end).


do_ioctl_get_gifbrdaddr(_State) ->
    Domain = inet_or_inet6(),
    LSA    = which_local_socket_addr(Domain),

    i("create and init listen stream:TCP socket"),
    {ok, LSock} = socket:open(Domain, stream, tcp),
    ok = socket:bind(LSock, LSA#{port => 0}),
    ok = socket:listen(LSock),
    {ok, #{port := LPort}} = socket:sockname(LSock),
    
    i("create and init connection stream:TCP socket"),
    {ok, CSock} = socket:open(Domain, stream, tcp),

    i("attempt connect (nowait)"),
    {ok, ASock} =
        case socket:connect(CSock, LSA#{port => LPort}, nowait) of
            ok ->
                i("connected - accept connection"),
                socket:accept(LSock);
            {select, {select_info, _Tag, SelectHandle} = _SelectInfo} ->
                i("selected - attempt accept"),
                {ok, AS} = socket:accept(LSock),

                i("await connection ready"),
                receive
                    {'$socket', CSock, select, SelectHandle} ->
                        i("select info - attempt complete connection"),
                        ok = socket:connect(CSock),
                        {ok, AS}
                end
        end,

    i("get if names"),
    {ok, IfNames} = net:if_names(),

    i("try ioctl all if indexes: "
      "~n      ~p", [IfNames]),
    %% This a *very* simple test...
    %% ...just to check that we actually get an socket address
    verify_gifbrdaddr(ASock, "accept",  IfNames),
    verify_gifbrdaddr(CSock, "connect", IfNames),
    verify_gifbrdaddr(LSock, "listen",  IfNames),

    i("close socket(s)"),
    _ = socket:close(CSock),
    _ = socket:close(ASock),
    _ = socket:close(LSock),

    i("done"),
    ok.


verify_gifbrdaddr(_Sock, _Prefix, []) ->
    ok;
verify_gifbrdaddr(Sock, Prefix, [{IfIdx, IfName} | IfNames]) ->
    i("[~s] attempt verify gifbrdaddr for interface ~s (~w)",
      [Prefix, IfName, IfIdx]),
    verify_gifbrdaddr(Sock, Prefix, IfIdx, IfName),
    verify_gifbrdaddr(Sock, Prefix, IfNames).

verify_gifbrdaddr(Sock, Prefix, IfIdx, IfName) ->
    {OsFam, OsName} = os:type(),
    case socket:ioctl(Sock, gifbrdaddr, IfName) of
        {ok, #{family := Fam,
               addr   := Addr}} ->
            i("[~s] got (expected) (broadcast) socket address for "
              "interface ~p (~w): "
              "~n      (~w) ~p", [Prefix, IfName, IfIdx, Fam, Addr]),
            ok;
        {ok, Crap} ->
            %% Oups?!
            i("<ERROR> [~s] got unexpected result for interface ~p (~w)"
              "~n      ~p", [Prefix, IfName, IfIdx, Crap]),
            socket:close(Sock),
            ?FAIL({unexpected_addr, IfName, IfIdx, Crap});
        {error, IgnoredReason} when IgnoredReason =:= eaddrnotavail;
                                    IgnoredReason =:= eperm;
                                    IgnoredReason =:= enotty ->
            i("[~s] got unexpected error for interface ~p (~w) => "
             "SKIP interface"
              "~n      Reason: ~p", [Prefix, IfName, IfIdx, IgnoredReason]),
            ignore;
	{error, einval = Reason} when (OsFam =:= unix) andalso
                                      ((OsName =:= darwin) orelse
                                       (OsName =:= freebsd) orelse
                                       (OsName =:= netbsd) orelse
                                       (OsName =:= openbsd)) ->
	    i("[~s] got unexpected error for interface ~p (~w) => "
	      "SKIP interface"
	      "~n      Reason: ~p", [Prefix, IfName, IfIdx, Reason]),
	    ignore;
        {error, Reason} ->
            i("<ERROR> [~s] got unexpected error for interface ~p (~w)"
              "~n      Reason: ~p", [Prefix, IfName, IfIdx, Reason]),
            socket:close(Sock),
            ?FAIL({unexpected_failure, IfName, IfIdx, Reason})
    end.



%% --- gifnetmask ---

ioctl_get_gifnetmask(_Config) when is_list(_Config) ->
    ?TT(?SECS(5)),
    tc_try(?FUNCTION_NAME,
           fun() ->
                   has_support_net_if_names(),
                   has_support_ioctl_gifnetmask()
           end,
           fun() ->
                   InitState = #{},
                   ok = do_ioctl_get_gifnetmask(InitState)
           end).


do_ioctl_get_gifnetmask(_State) ->
    i("create dummy stream:TCP socket"),
    {ok, Sock} = socket:open(inet, stream, tcp),

    i("get if names"),
    {ok, IfNames} = net:if_names(),

    i("try ioctl all if indexes: "
      "~n      ~p", [IfNames]),
    %% This a *very* simple test...
    %% ...just to check that we actually get an socket address
    _ = [case socket:ioctl(Sock, gifnetmask, IfName) of
             {ok, #{family := Fam,
                    addr   := Addr}} ->
                 i("got (expected) (netmask) socket address for interface ~p (~w): "
                   "~n      (~w) ~p", [IfName, IfIdx, Fam, Addr]),
                 ok;
             {ok, Crap} ->
                 %% Oups?!
                 i("<ERROR> got unexpected result for interface ~p (~w)"
                   "~n      ~p", [IfName, IfIdx, Crap]),
                 socket:close(Sock),
                 ?FAIL({unexpected_addr, IfName, IfIdx, Crap});
             {error, eaddrnotavail = Reason} ->
                 i("got unexpected error for interface ~p (~w) => SKIP interface"
                   "~n      Reason: ~p", [IfName, IfIdx, Reason]),
                 ignore;
	     {error, eperm = Reason} ->
		 i("got unexpected error for interface ~p (~w) => "
		   "SKIP interface"
		   "~n      Reason: ~p", [IfName, IfIdx, Reason]),
		 ignore;
             {error, Reason} ->
                 i("<ERROR> got unexpected error for interface ~p (~w)"
                   "~n      Reason: ~p", [IfName, IfIdx, Reason]),
                 socket:close(Sock),
                 ?FAIL({unexpected_failure, IfName, IfIdx, Reason})
         end || {IfIdx, IfName} <- IfNames],

    i("close dummy stream:TCP socket"),
    ok = socket:close(Sock),

    i("done"),
    ok.



%% --- gifmtu ---

ioctl_get_gifmtu(_Config) when is_list(_Config) ->
    ?TT(?SECS(5)),
    tc_try(?FUNCTION_NAME,
           fun() ->
                   has_support_net_if_names(),
                   has_support_ioctl_gifmtu()
           end,
           fun() ->
                   InitState = #{},
                   ok = do_ioctl_get_gifmtu(InitState)
           end).


do_ioctl_get_gifmtu(_State) ->
    i("create dummy stream:TCP socket"),
    {ok, Sock} = socket:open(inet, stream, tcp),

    i("get if names"),
    {ok, IfNames} = net:if_names(),

    i("try ioctl all if indexes: "
      "~n      ~p", [IfNames]),
    %% This a *very* simple test...
    %% ...just to check that we actually get an socket address
    _ = [case socket:ioctl(Sock, gifmtu, IfName) of
             {ok, MTU} when is_integer(MTU) ->
                 i("got (expected) MTU for interface ~p (~w): "
                   "~n      ~p", [IfName, IfIdx, MTU]),
                 ok;
             {ok, Crap} ->
                 %% Oups?!
                 i("<ERROR> got unexpected result for interface ~p (~w)"
                   "~n      ~p", [IfName, IfIdx, Crap]),
                 socket:close(Sock),
                 ?FAIL({unexpected_mtu, IfName, IfIdx, Crap});
             {error, Reason} ->
                 i("<ERROR> got unexpected error for interface ~p (~w)"
                   "~n      Reason: ~p", [IfName, IfIdx, Reason]),
                 socket:close(Sock),
                 ?FAIL({unexpected_failure, IfName, IfIdx, Reason})
         end || {IfIdx, IfName} <- IfNames],

    i("close dummy stream:TCP socket"),
    ok = socket:close(Sock),

    i("done"),
    ok.



%% --- gifhwaddr ---

ioctl_get_gifhwaddr(_Config) when is_list(_Config) ->
    ?TT(?SECS(5)),
    tc_try(?FUNCTION_NAME,
           fun() ->
                   has_support_net_if_names(),
                   has_support_ioctl_gifhwaddr()
           end,
           fun() ->
                   InitState = #{},
                   ok = do_ioctl_get_gifhwaddr(InitState)
           end).


do_ioctl_get_gifhwaddr(_State) ->
    i("create dummy dgram:UDP socket"),
    {ok, Sock} = socket:open(inet, dgram, udp),

    i("get if names"),
    {ok, IfNames} = net:if_names(),

    i("try ioctl all if indexes: "
      "~n      ~p", [IfNames]),
    %% This a *very* simple test...
    %% ...just to check that we actually get an socket address
    _ = [case socket:ioctl(Sock, gifhwaddr, IfName) of
             {ok, #{family := Fam,
                    addr   := Addr}} when is_atom(Fam) orelse is_integer(Fam) ->
                 i("got (expected) socket address for interface ~p (~w): "
                   "~n      (~w) ~p", [IfName, IfIdx, Fam, Addr]),
                 ok;
             {ok, Crap} ->
                 %% Oups?!
                         i("<ERROR> got unexpected result for interface ~p (~w)"
                           "~n      ~p", [IfName, IfIdx, Crap]),
                         socket:close(Sock),
                         ?FAIL({unexpected_addr, IfName, IfIdx, Crap});
             {error, Reason} ->
                 i("<ERROR> got unexpected error for interface ~p (~w)"
                   "~n      Reason: ~p", [IfName, IfIdx, Reason]),
                 socket:close(Sock),
                 ?FAIL({unexpected_failure, IfName, IfIdx, Reason})
         end || {IfIdx, IfName} <- IfNames],

    i("close dummy dgram:UDP socket"),
    ok = socket:close(Sock),

    i("done"),
    ok.



%% --- giftxqlen ---

ioctl_get_giftxqlen(_Config) when is_list(_Config) ->
    ?TT(?SECS(5)),
    tc_try(?FUNCTION_NAME,
           fun() ->
                   has_support_net_if_names(),
                   has_support_ioctl_giftxqlen()
           end,
           fun() ->
                   InitState = #{},
                   ok = do_ioctl_get_giftxqlen(InitState)
           end).


do_ioctl_get_giftxqlen(_State) ->
    i("create dummy stream:TCP socket"),
    {ok, Sock} = socket:open(inet, stream, tcp),

    i("get if names"),
    {ok, IfNames} = net:if_names(),

    i("try ioctl all if indexes: "
      "~n      ~p", [IfNames]),
    %% This a *very* simple test...
    %% ...just to check that we actually get an socket address
    _ = [case socket:ioctl(Sock, giftxqlen, IfName) of
             {ok, QLen} when is_integer(QLen) ->
                 i("got (expected) TX QLen for interface ~p (~w): "
                   "~n      ~p", [IfName, IfIdx, QLen]),
                 ok;
             {ok, Crap} ->
                 %% Oups?!
                 i("<ERROR> got unexpected result for interface ~p (~w)"
                   "~n      ~p", [IfName, IfIdx, Crap]),
                 socket:close(Sock),
                 ?FAIL({unexpected_mtu, IfName, IfIdx, Crap});
             {error, Reason} ->
                 i("<ERROR> got unexpected error for interface ~p (~w)"
                   "~n      Reason: ~p", [IfName, IfIdx, Reason]),
                 socket:close(Sock),
                 ?FAIL({unexpected_failure, IfName, IfIdx, Reason})
         end || {IfIdx, IfName} <- IfNames],

    i("close dummy stream:TCP socket"),
    ok = socket:close(Sock),

    i("done"),
    ok.



%% --- gifflags ---

ioctl_get_gifflags(_Config) when is_list(_Config) ->
    ?TT(?SECS(5)),
    tc_try(?FUNCTION_NAME,
           fun() ->
                   has_support_net_if_names(),
                   has_support_ioctl_gifflags()
           end,
           fun() ->
                   InitState = #{},
                   ok = do_ioctl_get_gifflags(InitState)
           end).


do_ioctl_get_gifflags(_State) ->
    i("create dummy stream:TCP socket"),
    {ok, Sock} = socket:open(inet, stream, tcp),

    i("get if names"),
    {ok, IfNames} = net:if_names(),

    AllFlags = [Flag || {Flag, Supported} <-
                            socket:supports(ioctl_flags), Supported =:= true],

    i("try ioctl all if indexes: "
      "~n      ~p", [IfNames]),
    %% This a *very* simple test...
    %% ...just to check that we actually get an socket address
    _ = [case socket:ioctl(Sock, gifflags, IfName) of
             {ok, Flags} when is_list(Flags) ->
                 i("got  flags for interface ~p (~w): "
                   "~n      ~p", [IfName, IfIdx, Flags]),
                 case Flags -- AllFlags of
                     [] ->
                         i("flags accounted for"),
                         ok;
                     ExtraFlags ->
                         i("<ERROR> got superfluous flags for interface ~p (~w)"
                           "~n      Received Flags:      ~p"
                           "~n      Superfluous Flags:   ~p"
                           "~n      All Supported Flags: ~p"
                           "~n", [IfName, IfIdx, Flags, ExtraFlags, AllFlags]),
                         socket:close(Sock),
                         ?FAIL({unexpected_superfluous_flags,
                                IfName, IfIdx, Flags, ExtraFlags, AllFlags})
                 end;
             {ok, Crap} ->
                 %% Oups?!
                 i("<ERROR> got unexpected result for interface ~p (~w)"
                   "~n      ~p", [IfName, IfIdx, Crap]),
                 socket:close(Sock),
                 ?FAIL({unexpected_mtu, IfName, IfIdx, Crap});
             {error, Reason} ->
                 i("<ERROR> got unexpected error for interface ~p (~w)"
                   "~n      Reason: ~p", [IfName, IfIdx, Reason]),
                 socket:close(Sock),
                 ?FAIL({unexpected_failure, IfName, IfIdx, Reason})
         end || {IfIdx, IfName} <- IfNames],

    i("close dummy stream:TCP socket"),
    ok = socket:close(Sock),

    i("done"),
    ok.



%% --- gifmap ---

ioctl_get_gifmap(_Config) when is_list(_Config) ->
    ?TT(?SECS(5)),
    tc_try(?FUNCTION_NAME,
           fun() ->
                   has_support_net_if_names(),
                   has_support_ioctl_gifmap()
           end,
           fun() ->
                   InitState = #{},
                   ok = do_ioctl_get_gifmap(InitState)
           end).


do_ioctl_get_gifmap(_State) ->
    i("create dummy stream:TCP socket"),
    {ok, Sock} = socket:open(inet, stream, tcp),

    i("get if names"),
    {ok, IfNames} = net:if_names(),

    i("try ioctl all if indexes: "
      "~n      ~p", [IfNames]),
    %% This a *very* simple test...
    %% ...just to check that we actually get an socket address
    _ = [case socket:ioctl(Sock, gifmap, IfName) of
             {ok, Map} when is_map(Map) ->
                 i("got (expected) map for interface ~p (~w): "
                   "~n      ~p", [IfName, IfIdx, Map]),
                 ok;
             {ok, Crap} ->
                 %% Oups?!
                 i("<ERROR> got unexpected result for interface ~p (~w)"
                   "~n      ~p", [IfName, IfIdx, Crap]),
                 socket:close(Sock),
                 ?FAIL({unexpected_mtu, IfName, IfIdx, Crap});
             {error, Reason} ->
                 i("<ERROR> got unexpected error for interface ~p (~w)"
                   "~n      Reason: ~p", [IfName, IfIdx, Reason]),
                 socket:close(Sock),
                 ?FAIL({unexpected_failure, IfName, IfIdx, Reason})
         end || {IfIdx, IfName} <- IfNames],

    i("close dummy stream:TCP socket"),
    ok = socket:close(Sock),

    i("done"),
    ok.




%% --- tcp_info ---

ioctl_tcp_info(_Config) when is_list(_Config) ->
    ?TT(?SECS(15)),
    Cond = fun() ->
		   has_support_ioctl_tcp_info()
	   end,
    TC   = fun() ->
		   Domain = inet,
		   case which_local_addr(Domain) of
		       {ok, Addr} ->
			   State = #{domain => Domain,
				     laddr  => Addr},
			   do_ioctl_tcp_info(State);
		       {error, Reason} ->
			   skip({no_local_addr, Reason})
		   end
	   end,
    tc_try(?FUNCTION_NAME, Cond, TC).


do_ioctl_tcp_info(#{domain := Domain,
		    laddr  := LAddr} = _State) ->
    LSA = #{family => Domain, addr => LAddr},

    i("[server] create stream:TCP server listen socket"),
    {ok, L} = socket:open(Domain, stream, tcp),

    i("[server] bind to ~p", [LSA]),
    ok = socket:bind(L, LSA),

    i("[server] make listen socket"),
    ok = socket:listen(L),

    i("[server] get sockname"),
    {ok, SSA} = socket:sockname(L),


    i("[client] create stream:TCP socket"),
    {ok, C} = socket:open(Domain, stream, tcp),

    i("[client] bind to ~p", [LSA]),
    ok = socket:bind(C, LSA),

    i("[client] connect to server: "
      "~n   ~p", [SSA]),
    ok = socket:connect(C, SSA),

    
    i("[server] accept connection"),
    {ok, A} = socket:accept(L),

    
    i("[client] try get tcp info"),
    case socket:ioctl(C, tcp_info) of
	{ok, CTcpInfo0} ->
	    i("[client] tcp info: "
	      "~n   ~p"
	      "~n", [CTcpInfo0]),
	    ok;
	{error, CReason0} ->
	    i("[client] failed get TCP info: "
	      "~n   ~p"
	      "~n", [CReason0]),
	    skip({client_tcp_info, 0, CReason0})
    end,

    i("[server] try get tcp info"),
    case socket:ioctl(A, tcp_info) of
	{ok, ATcpInfo0} ->
	    i("[server] tcp info: "
	      "~n   ~p"
	      "~n", [ATcpInfo0]),
	    ok;
	{error, AReason0} ->
	    i("[server] failed get TCP info: "
	      "~n   ~p"
	      "~n", [AReason0]),
	    skip({server_tcp_info, 0, AReason0})
    end,


    Data = <<0,1,2,3,4,5,6,7,8,9,
	     0,1,2,3,4,5,6,7,8,9>>,
    DSz  = byte_size(Data),
    i("[client] send some data"),
    ok = socket:send(C, Data),

    i("[client] try get tcp info (verify bytes-out)"),
    case socket:ioctl(C, tcp_info) of
	{ok, #{bytes_out := BytesOut} = CTcpInfo1} when (BytesOut =:= DSz) ->
	    i("[client] tcp info: "
	      "~n   ~p"
	      "~n", [CTcpInfo1]),
	    ok;
	{error, CReason1} ->
	    i("[client] failed get TCP info: "
	      "~n   ~p"
	      "~n", [CReason1]),
	    skip({client_tcp_info, 1, CReason1})
    end,

    i("[server] try get tcp info (verify bytes-in)"),
    case socket:ioctl(A, tcp_info) of
	{ok, #{bytes_in := BytesIn} = ATcpInfo1} when (BytesIn =:= DSz) ->
	    i("[server] tcp info: "
	      "~n   ~p"
	      "~n", [ATcpInfo1]),
	    ok;
	{error, AReason1} ->
	    i("[server] failed get TCP info: "
	      "~n   ~p"
	      "~n", [AReason1]),
	    skip({server_tcp_info, 1, AReason1})
    end,


    i("[server] recv some data"),
    {ok, _} = socket:recv(A),

    i("[client] try get tcp info"),
    {ok, CConnTime2} =
	case socket:ioctl(C, tcp_info) of
	    {ok, #{connection_time := CCT2} = CTcpInfo2} ->
		i("[client] tcp info: "
		  "~n   ~p"
		  "~n", [CTcpInfo2]),
		{ok, CCT2};
	    {error, CReason2} ->
		i("[client] failed get TCP info: "
		  "~n   ~p"
		  "~n", [CReason2]),
		skip({client_tcp_info, 2, CReason2})
	end,

    i("[server] try get tcp info"),
    {ok, AConnTime2} =
	case socket:ioctl(A, tcp_info) of
	    {ok, #{connection_time := ACT2} = ATcpInfo2} ->
		i("[server] tcp info: "
		  "~n   ~p"
		  "~n", [ATcpInfo2]),
		{ok, ACT2};
	    {error, AReason2} ->
		i("[server] failed get TCP info: "
		  "~n   ~p"
		  "~n", [AReason2]),
		skip({server_tcp_info, 2, AReason2})
	end,

    SLEEP = ?SECS(5),
    ?SLEEP(SLEEP),

    i("[client] try get tcp info (verify connection time)"),
    case socket:ioctl(C, tcp_info) of
	{ok, #{connection_time := CCT3} = CTcpInfo3}
	  when (CCT3 >= (SLEEP+CConnTime2)) ->
	    i("[client] tcp info: "
	      "~n   ~p"
	      "~n", [CTcpInfo3]),
	    ok;
	{error, CReason3} ->
	    i("[client] failed get TCP info: "
	      "~n   ~p"
	      "~n", [CReason3]),
	    skip({client_tcp_info, 3, CReason3})
    end,

    i("[server] try get tcp info (verify connection time)"),
    case socket:ioctl(A, tcp_info) of
	{ok, #{connection_time := ACT3} = ATcpInfo3} 
	  when (ACT3 >= (SLEEP+AConnTime2)) ->
	    i("[server] tcp info: "
	      "~n   ~p"
	      "~n", [ATcpInfo3]),
	    ok;
	{error, AReason3} ->
	    i("[server] failed get TCP info: "
	      "~n   ~p"
	      "~n", [AReason3]),
	    skip({server_tcp_info, 3, AReason3})
    end,


    i("cleanup"),
    ok = socket:close(L),
    ok = socket:close(A),
    ok = socket:close(C),

    i("done"),
    ok.




%%%%%%%%%%%%%%%%%%%%%%%%%%%%%%%%%%%%%%%%%%%%%%%%%%%%%%%%%%%%%%%%%%%%%%%%%
%%%%%%%%%%%%%%%%%%%%%%%%%%%%%%%%%%%%%%%%%%%%%%%%%%%%%%%%%%%%%%%%%%%%%%%%%
%%                                                                     %%
%%                            TICKETS                                  %%
%%                                                                     %%
%%%%%%%%%%%%%%%%%%%%%%%%%%%%%%%%%%%%%%%%%%%%%%%%%%%%%%%%%%%%%%%%%%%%%%%%%
%%%%%%%%%%%%%%%%%%%%%%%%%%%%%%%%%%%%%%%%%%%%%%%%%%%%%%%%%%%%%%%%%%%%%%%%%

%%%%%%%%%%%%%%%%%%%%%%%%%%%%%%%%%%%%%%%%%%%%%%%%%%%%%%%%%%%%%%%%%%%%%%%%%

%% Create several acceptor processes (processes that calls socket:accept/1)
%% and then a couple of clients connects to them without any problems.
%% TCP, IPv4.
otp16359_maccept_tcp4(_Config) when is_list(_Config) ->
    ?TT(?SECS(10)),
    tc_try(otp16359_maccept_tcp4,
           fun() -> has_support_ipv4() end,
           fun() ->
                   InitState = #{domain   => inet,
                                 protocol => tcp},
                   ok = otp16359_maccept_tcp(InitState)
           end).


%%%%%%%%%%%%%%%%%%%%%%%%%%%%%%%%%%%%%%%%%%%%%%%%%%%%%%%%%%%%%%%%%%%%%%%%%

%% Create several acceptor processes (processes that calls socket:accept/1)
%% and then a couple of clients connects to them without any problems.
%% TCP, IPv6.
otp16359_maccept_tcp6(_Config) when is_list(_Config) ->
    ?TT(?SECS(10)),
    tc_try(otp16359_maccept_tcp6,
           fun() -> has_support_ipv6() end,
           fun() ->
                   InitState = #{domain   => inet6,
                                 protocol => tcp},
                   ok = otp16359_maccept_tcp(InitState)
           end).


%%%%%%%%%%%%%%%%%%%%%%%%%%%%%%%%%%%%%%%%%%%%%%%%%%%%%%%%%%%%%%%%%%%%%%%%%

%% Create several acceptor processes (processes that calls socket:accept/1)
%% and then a couple of clients connects to them without any problems.
%% TCP, UNix Domain Sockets.
otp16359_maccept_tcpL(_Config) when is_list(_Config) ->
    ?TT(?SECS(10)),
    tc_try(otp16359_maccept_tcpL,
           fun() -> has_support_unix_domain_socket() end,
           fun() ->
                   InitState = #{domain   => local,
                                 protocol => default},
                   ok = otp16359_maccept_tcp(InitState)
           end).


%%%%%%%%%%%%%%%%%%%%%%%%%%%%%%%%%%%%%%%%%%%%%%%%%%%%%%%%%%%%%%%%%%%%%%%%%

otp16359_maccept_tcp(InitState) ->
    PrimAcceptorSeq =
        [
         %% *** Init part ***
         #{desc => "await start",
           cmd  => fun(State) ->
                           Tester = ?SEV_AWAIT_START(),
                           {ok, State#{tester => Tester}}
                   end},
         #{desc => "monitor tester",
           cmd  => fun(#{tester := Pid} = _State) ->
                           _MRef = erlang:monitor(process, Pid),
                           ok
                   end},
         #{desc => "which local address",
           cmd  => fun(#{domain := Domain} = State) ->
                           LSA = which_local_socket_addr(Domain),
                           ?SEV_IPRINT("LSA: ~p", [LSA]),
                           {ok, State#{lsa => LSA}}
                   end},
         #{desc => "create (listen) socket",
           cmd  => fun(#{domain   := Domain,
                         protocol := Proto} = State) ->
                           case socket:open(Domain, stream, Proto) of
                               {ok, Sock} ->
                                   {ok, State#{lsock => Sock}};
                               {error, _} = ERROR ->
                                   ERROR
                           end
                   end},
         #{desc => "bind to local address",
           cmd  => fun(#{domain := local,
                         lsock  := LSock,
                         lsa    := LSA} = _State) ->
                           case socket:bind(LSock, LSA) of
                               ok ->
                                   ok; % We do not care about the port for local
                               {error, _} = ERROR ->
                                   ERROR
                           end;
                      (#{lsock := LSock, lsa := LSA} = State) ->
                           case sock_bind(LSock, LSA) of
                               ok ->
                                   Port = sock_port(LSock),
                                   {ok, State#{lport => Port}};
                               {error, _} = ERROR ->
                                   ERROR
                           end
                   end},
         #{desc => "make listen socket",
           cmd  => fun(#{lsock := LSock}) ->
                           socket:listen(LSock)
                   end},
         #{desc => "announce ready (init)",
           cmd  => fun(#{domain := local,
                         tester := Tester,
                         lsock  := LSock,
                         lsa    := #{path := Path}}) ->
                           ?SEV_ANNOUNCE_READY(Tester, init, {LSock, Path}),
                           ok;
                      (#{lsock := LSock, lport := LPort, tester := Tester}) ->
                           ?SEV_ANNOUNCE_READY(Tester, init, {LSock, LPort}),
                           ok
                   end},

         %% *** The actual test ***
         #{desc => "await continue (accept)",
           cmd  => fun(#{tester := Tester} = _State) ->
                           ?SEV_AWAIT_CONTINUE(Tester, tester, accept)
                   end},
         #{desc => "attempt to accept (with success)",
           cmd  => fun(#{lsock := LSock} = State) ->
                           case socket:accept(LSock) of
                               {ok, Sock} ->
                                   ?SEV_IPRINT("Expected (accept) success: "
                                               "~n   ~p", [Sock]),
                                   {ok, State#{sock => Sock}};
                               {error, _} = ERROR ->
                                   ERROR
                           end
                   end},
         #{desc => "announce ready (accept)",
           cmd  => fun(#{tester := Tester}) ->
                           ?SEV_ANNOUNCE_READY(Tester, accept),
                           ok
                   end},

         %% *** Terminate ***
         #{desc => "await terminate",
           cmd  => fun(#{tester := Tester} = _State) ->
                           ?SEV_AWAIT_TERMINATE(Tester, tester),
                           ok
                   end},
         %% *** Close (connect) socket ***
         #{desc => "close (connect) socket",
           cmd  => fun(#{sock := Sock} = State) ->
                           sock_close(Sock),
                           {ok, maps:remove(sock, State)}
                   end},
         %% *** Close (listen) socket ***
         #{desc => "close (listen) socket",
           cmd  => fun(#{domain := local,
                         lsock  := Sock,
                         lsa    := #{path := Path}} = State) ->
                           ok = socket:close(Sock),
                           State1 =
                               unlink_path(Path,
                                           fun() ->
                                                   maps:remove(lsa, State)
                                           end,
                                           fun() -> State end),
                           {ok, maps:remove(lsock, State1)};
                      (#{lsock := LSock} = State) ->
                           sock_close(LSock),
                           {ok, maps:remove(lsock, State)}
                   end},

         %% *** We are done ***
         ?SEV_FINISH_NORMAL
        ],

    SecAcceptorSeq =
        [
         %% *** Init part ***
         #{desc => "await start",
           cmd  => fun(State) ->
                           {Tester, LSock} = ?SEV_AWAIT_START(),
                           {ok, State#{tester => Tester,
                                       lsock  => LSock}}
                           
                   end},
         #{desc => "monitor tester",
           cmd  => fun(#{tester := Pid} = _State) ->
                           _MRef = erlang:monitor(process, Pid),
                           ok
                   end},
         #{desc => "announce ready (init)",
           cmd  => fun(#{tester := Tester} = _State) ->
                           ?SEV_ANNOUNCE_READY(Tester, init),
                           ok
                   end},

         %% *** The actual test part ***
         #{desc => "await continue (accept)",
           cmd  => fun(#{tester := Tester} = _State) ->
                           ?SEV_AWAIT_CONTINUE(Tester, tester, accept)
                   end},
         #{desc => "attempt to accept",
           cmd  => fun(#{lsock := LSock} = State) ->
                           case socket:accept(LSock) of
                               {ok, Sock} ->
                                   ?SEV_IPRINT("Expected (accept) success: "
                                               "~n   ~p", [Sock]),
                                   {ok, State#{sock => Sock}};
                               {error, _} = ERROR ->
                                   ERROR
                           end
                   end},
         #{desc => "announce ready (accept)",
           cmd  => fun(#{tester := Tester} = _State) ->
                           ?SEV_ANNOUNCE_READY(Tester, accept),
                           ok
                   end},

         %% *** Terminate ***
         #{desc => "await terminate",
           cmd  => fun(#{tester := Tester} = State) ->
                           case ?SEV_AWAIT_TERMINATE(Tester, tester) of
                               ok ->
                                   {ok, maps:remove(tester, State)};
                               {error, _} = ERROR ->
                                   ERROR
                           end
                   end},
         %% *** Close (connect) socket ***
         #{desc => "close (connect) socket",
           cmd  => fun(#{sock := Sock} = State) ->
                           sock_close(Sock),
                           {ok, maps:remove(sock, State)}
                   end},

         %% *** We are done ***
         ?SEV_FINISH_NORMAL
        ],

    ClientSeq =
        [
         %% *** Wait for start order ***
         #{desc => "await start (from tester)",
           cmd  => fun(#{domain := local} = State) ->
                           {Tester, Path} = ?SEV_AWAIT_START(),
                           {ok, State#{tester => Tester, server_path => Path}};
                      (State) ->
                           {Tester, Port} = ?SEV_AWAIT_START(),
                           {ok, State#{tester => Tester, server_port => Port}}
                   end},
         #{desc => "monitor tester",
           cmd  => fun(#{tester := Tester}) ->
                           _MRef = erlang:monitor(process, Tester),
                           ok
                   end},

         %% *** The init part ***
         #{desc => "which server (local) address",
           cmd  => fun(#{domain      := local = Domain,
                         server_path := Path} = State) ->
                           LSA = which_local_socket_addr(Domain),
                           SSA = #{family => Domain, path => Path},
                           {ok, State#{lsa => LSA, server_sa => SSA}};
                      (#{domain := Domain, server_port := Port} = State) ->
                           LSA = which_local_socket_addr(Domain),
                           SSA = LSA#{port => Port},
                           {ok, State#{lsa => LSA, server_sa => SSA}}
                   end},
         #{desc => "create socket",
           cmd  => fun(#{domain   := Domain,
                         protocol := Proto} = State) ->
                           case socket:open(Domain, stream, Proto) of
                               {ok, Sock} ->
                                   {ok, State#{sock => Sock}};
                               {error, _} = ERROR ->
                                   ERROR
                           end
                   end},
         #{desc => "bind to local address",
           cmd  => fun(#{sock := Sock, lsa := LSA} = _State) ->
                           case sock_bind(Sock, LSA) of
                               ok ->
                                   ok;
                               {error, _} = ERROR ->
                                   ERROR
                           end
                   end},
         #{desc => "announce ready (init)",
           cmd  => fun(#{tester := Tester}) ->
                           ?SEV_ANNOUNCE_READY(Tester, init),
                           ok
                   end},

         %% *** The actual test ***
         #{desc => "await continue (connect)",
           cmd  => fun(#{tester := Tester} = _State) ->
                           ?SEV_AWAIT_CONTINUE(Tester, tester, connect)
                   end},
         #{desc => "connect to server",
           cmd  => fun(#{sock := Sock, server_sa := SSA}) ->
                           case socket:connect(Sock, SSA) of
                               ok ->
                                   ?SEV_IPRINT("connected", []),
                                   ok;
                               {error, Reason} = ERROR ->
                                   ?SEV_EPRINT("failed connect: "
                                               "~n   ~p", [Reason]),
                                   ERROR
                           end
                   end},
         #{desc => "announce ready (connect)",
           cmd  => fun(#{tester := Tester}) ->
                           ?SEV_ANNOUNCE_READY(Tester, connect),
                           ok
                   end},

         %% *** Termination ***
         #{desc => "await terminate",
           cmd  => fun(#{tester := Tester} = State) ->
                           case ?SEV_AWAIT_TERMINATE(Tester, tester) of
                               ok ->
                                   {ok, maps:remove(tester, State)};
                               {error, _} = ERROR ->
                                   ERROR
                           end
                   end},
         #{desc => "close socket",
           cmd  => fun(#{domain := local,
                         sock   := Sock,
                         lsa    := #{path := Path}} = State) ->
                           ok = socket:close(Sock),
                           State1 =
                               unlink_path(Path,
                                           fun() ->
                                                   maps:remove(lsa, State)
                                           end,
                                           fun() -> State end),
                           {ok, maps:remove(sock, State1)};
                      (#{sock := Sock} = State) ->
                           ok = socket:close(Sock),
                           {ok, maps:remove(sock, State)}
                   end},

         %% *** We are done ***
         ?SEV_FINISH_NORMAL
        ],

    TesterSeq =
        [
         %% Init part
         #{desc => "monitor prim-acceptor",
           cmd  => fun(#{prim_acceptor := Pid} = _State) ->
                           _MRef = erlang:monitor(process, Pid),
                           ok
                   end},
         #{desc => "monitor sec-acceptor 1",
           cmd  => fun(#{sec_acceptor1 := Pid} = _State) ->
                           _MRef = erlang:monitor(process, Pid),
                           ok
                   end},
         #{desc => "monitor sec-acceptor 2",
           cmd  => fun(#{sec_acceptor2 := Pid} = _State) ->
                           _MRef = erlang:monitor(process, Pid),
                           ok
                   end},
         #{desc => "monitor client 1",
           cmd  => fun(#{client1 := Pid} = _State) ->
                           _MRef = erlang:monitor(process, Pid),
                           ok
                   end},
         #{desc => "monitor client 2",
           cmd  => fun(#{client2 := Pid} = _State) ->
                           _MRef = erlang:monitor(process, Pid),
                           ok
                   end},
         #{desc => "monitor client 3",
           cmd  => fun(#{client3 := Pid} = _State) ->
                           _MRef = erlang:monitor(process, Pid),
                           ok
                   end},


         %% Start the prim-acceptor
         #{desc => "start prim-acceptor",
           cmd  => fun(#{prim_acceptor := Pid} = _State) ->
                           ?SEV_ANNOUNCE_START(Pid),
                           ok
                   end},
         #{desc => "await prim-acceptor ready (init)",
           cmd  => fun(#{prim_acceptor := Pid} = State) ->
                           {ok, {Sock, Port}} =
                               ?SEV_AWAIT_READY(Pid, prim_acceptor, init),
                           {ok, State#{lsock => Sock, lport => Port}}
                   end},

         %% Start sec-acceptor-1
         #{desc => "start sec-acceptor 1",
           cmd  => fun(#{sec_acceptor1 := Pid, lsock := LSock} = _State) ->
                           ?SEV_ANNOUNCE_START(Pid, LSock),
                           ok
                   end},
         #{desc => "await sec-acceptor 1 ready (init)",
           cmd  => fun(#{sec_acceptor1 := Pid} = _State) ->
                           ?SEV_AWAIT_READY(Pid, sec_acceptor1, init)
                   end},

         %% Start sec-acceptor-2
         #{desc => "start sec-acceptor 2",
           cmd  => fun(#{sec_acceptor2 := Pid, lsock := LSock} = _State) ->
                           ?SEV_ANNOUNCE_START(Pid, LSock),
                           ok
                   end},
         #{desc => "await sec-acceptor 2 ready (init)",
           cmd  => fun(#{sec_acceptor2 := Pid} = _State) ->
                           ?SEV_AWAIT_READY(Pid, sec_acceptor2, init)
                   end},

         %% Start client-1
         #{desc => "start client 1",
           cmd  => fun(#{client1 := Pid, lport := LPort} = _State) ->
                           ?SEV_ANNOUNCE_START(Pid, LPort),
                           ok
                   end},
         #{desc => "await client 1 ready (init)",
           cmd  => fun(#{client1 := Pid} = _State) ->
                           ?SEV_AWAIT_READY(Pid, client1, init)
                   end},

         %% Start client-2
         #{desc => "start client 2",
           cmd  => fun(#{client2 := Pid, lport := LPort} = _State) ->
                           ?SEV_ANNOUNCE_START(Pid, LPort),
                           ok
                   end},
         #{desc => "await client 2 ready (init)",
           cmd  => fun(#{client2 := Pid} = _State) ->
                           ?SEV_AWAIT_READY(Pid, client2, init)
                   end},

         %% Start client-3
         #{desc => "start client 3",
           cmd  => fun(#{client3 := Pid, lport := LPort} = _State) ->
                           ?SEV_ANNOUNCE_START(Pid, LPort),
                           ok
                   end},
         #{desc => "await client 3 ready (init)",
           cmd  => fun(#{client3 := Pid} = _State) ->
                           ?SEV_AWAIT_READY(Pid, client3, init)
                   end},

         %% Activate the acceptor(s)
         #{desc => "active prim-acceptor",
           cmd  => fun(#{prim_acceptor := Pid} = _State) ->
                           ?SEV_ANNOUNCE_CONTINUE(Pid, accept),
                           ok
                   end},
         #{desc => "active sec-acceptor 1",
           cmd  => fun(#{sec_acceptor1 := Pid} = _State) ->
                           ?SEV_ANNOUNCE_CONTINUE(Pid, accept),
                           ok
                   end},
         #{desc => "active sec-acceptor 2",
           cmd  => fun(#{sec_acceptor2 := Pid} = _State) ->
                           ?SEV_ANNOUNCE_CONTINUE(Pid, accept),
                           ok
                   end},

         ?SEV_SLEEP(?SECS(1)),

         %% Activate the client(s)
         #{desc => "active client 1",
           cmd  => fun(#{client1 := Pid} = _State) ->
                           ?SEV_ANNOUNCE_CONTINUE(Pid, connect),
                           ok
                   end},

         ?SEV_SLEEP(100),

         #{desc => "active client 2",
           cmd  => fun(#{client2 := Pid} = _State) ->
                           ?SEV_ANNOUNCE_CONTINUE(Pid, connect),
                           ok
                   end},

         ?SEV_SLEEP(100),

         #{desc => "active client 3",
           cmd  => fun(#{client3 := Pid} = _State) ->
                           ?SEV_ANNOUNCE_CONTINUE(Pid, connect),
                           ok
                   end},

         %% Await acceptor(s) completions
         #{desc => "await prim-acceptor ready (accept)",
           cmd  => fun(#{prim_acceptor := Pid} = _State) ->
                           ?SEV_AWAIT_READY(Pid, prim_acceptor, accept)
                   end},
         #{desc => "await sec-acceptor 1 ready (accept)",
           cmd  => fun(#{sec_acceptor1 := Pid} = _State) ->
                           ?SEV_AWAIT_READY(Pid, sec_acceptor1, accept)
                   end},
         #{desc => "await sec-acceptor 2 ready (accept)",
           cmd  => fun(#{sec_acceptor2 := Pid} = _State) ->
                           ?SEV_AWAIT_READY(Pid, sec_acceptor2, accept)
                   end},
         #{desc => "await client 1 ready (connect)",
           cmd  => fun(#{client1 := Pid} = _State) ->
                           ?SEV_AWAIT_READY(Pid, client1, connect)
                   end},
         #{desc => "await client 2 ready (connect)",
           cmd  => fun(#{client2 := Pid} = _State) ->
                           ?SEV_AWAIT_READY(Pid, client2, connect)
                   end},
         #{desc => "await client 3 ready (connect)",
           cmd  => fun(#{client3 := Pid} = _State) ->
                           ?SEV_AWAIT_READY(Pid, client3, connect)
                   end},

         %% Terminate
         #{desc => "order client 1 to terminate",
           cmd  => fun(#{client1 := Pid} = _State) ->
                           ?SEV_ANNOUNCE_TERMINATE(Pid),
                           ok
                   end},
         #{desc => "await client 1 termination",
           cmd  => fun(#{client1 := Pid} = State) ->
                           case ?SEV_AWAIT_TERMINATION(Pid) of
                               ok ->
                                   State1 = maps:remove(client1, State),
                                   {ok, State1};
                               {error, _} = ERROR ->
                                   ERROR
                           end
                   end},
         #{desc => "order client 2 to terminate",
           cmd  => fun(#{client2 := Pid} = _State) ->
                           ?SEV_ANNOUNCE_TERMINATE(Pid),
                           ok
                   end},
         #{desc => "await client 2 termination",
           cmd  => fun(#{client2 := Pid} = State) ->
                           case ?SEV_AWAIT_TERMINATION(Pid) of
                               ok ->
                                   State1 = maps:remove(client2, State),
                                   {ok, State1};
                               {error, _} = ERROR ->
                                   ERROR
                           end
                   end},
         #{desc => "order client 3 to terminate",
           cmd  => fun(#{client3 := Pid} = _State) ->
                           ?SEV_ANNOUNCE_TERMINATE(Pid),
                           ok
                   end},
         #{desc => "await client 3 termination",
           cmd  => fun(#{client3 := Pid} = State) ->
                           case ?SEV_AWAIT_TERMINATION(Pid) of
                               ok ->
                                   State1 = maps:remove(client3, State),
                                   {ok, State1};
                               {error, _} = ERROR ->
                                   ERROR
                           end
                   end},
         #{desc => "order prim-acceptor to terminate",
           cmd  => fun(#{prim_acceptor := Pid} = _State) ->
                           ?SEV_ANNOUNCE_TERMINATE(Pid),
                           ok
                   end},
         #{desc => "await prim-acceptor termination",
           cmd  => fun(#{prim_acceptor := Pid} = State) ->
                           case ?SEV_AWAIT_TERMINATION(Pid) of
                               ok ->
                                   State1 = maps:remove(prim_acceptor, State),
                                   {ok, State1};
                               {error, _} = ERROR ->
                                   ERROR
                           end
                   end},
         #{desc => "order sec-acceptor 1 to terminate",
           cmd  => fun(#{sec_acceptor1 := Pid} = _State) ->
                           ?SEV_ANNOUNCE_TERMINATE(Pid),
                           ok
                   end},
         #{desc => "await sec-acceptor 1 termination",
           cmd  => fun(#{sec_acceptor1 := Pid} = State) ->
                           case ?SEV_AWAIT_TERMINATION(Pid) of
                               ok ->
                                   State1 = maps:remove(sec_acceptor1, State),
                                   {ok, State1};
                               {error, _} = ERROR ->
                                   ERROR
                           end
                   end},
         #{desc => "order sec-acceptor 2 to terminate",
           cmd  => fun(#{sec_acceptor2 := Pid} = _State) ->
                           ?SEV_ANNOUNCE_TERMINATE(Pid),
                           ok
                   end},
         #{desc => "await sec-acceptor 2 termination",
           cmd  => fun(#{sec_acceptor2 := Pid} = State) ->
                           case ?SEV_AWAIT_TERMINATION(Pid) of
                               ok ->
                                   State1 = maps:remove(sec_acceptor2, State),
                                   {ok, State1};
                               {error, _} = ERROR ->
                                   ERROR
                           end
                   end},
         
         %% *** We are done ***
         ?SEV_FINISH_NORMAL
        ],



    i("create prim-acceptor evaluator"),
    PrimAInitState = InitState,
    PrimAcceptor = ?SEV_START("prim-acceptor", PrimAcceptorSeq, PrimAInitState),

    i("create sec-acceptor 1 evaluator"),
    SecAInitState1 = maps:remove(domain, InitState),
    SecAcceptor1 = ?SEV_START("sec-acceptor-1", SecAcceptorSeq, SecAInitState1),

    i("create sec-acceptor 2 evaluator"),
    SecAInitState2 = SecAInitState1,
    SecAcceptor2 = ?SEV_START("sec-acceptor-2", SecAcceptorSeq, SecAInitState2),

    i("create client 1 evaluator"),
    ClientInitState1 = InitState,
    Client1 = ?SEV_START("client-1", ClientSeq, ClientInitState1),

    i("create client 2 evaluator"),
    ClientInitState2 = InitState,
    Client2 = ?SEV_START("client-2", ClientSeq, ClientInitState2),

    i("create client 3 evaluator"),
    ClientInitState3 = InitState,
    Client3 = ?SEV_START("client-3", ClientSeq, ClientInitState3),

    i("create tester evaluator"),
    TesterInitState = #{prim_acceptor => PrimAcceptor#ev.pid,
                        sec_acceptor1 => SecAcceptor1#ev.pid,
                        sec_acceptor2 => SecAcceptor2#ev.pid,
                        client1       => Client1#ev.pid,
                        client2       => Client2#ev.pid,
                        client3       => Client3#ev.pid},
    Tester = ?SEV_START("tester", TesterSeq, TesterInitState),

    i("await evaluator(s)"),
    ok = ?SEV_AWAIT_FINISH([PrimAcceptor, SecAcceptor1, SecAcceptor2,
                            Client1, Client2, Client3,
                            Tester]).


%%%%%%%%%%%%%%%%%%%%%%%%%%%%%%%%%%%%%%%%%%%%%%%%%%%%%%%%%%%%%%%%%%%%%%%%%

%% This test case is to verify that we do not leak monitors.
otp18240_accept_mon_leak_tcp4(Config) when is_list(Config) ->
    ?TT(?SECS(30)),
    tc_try(?FUNCTION_NAME,
           fun() -> has_support_ipv4() end,
           fun() ->
                   InitState = #{domain    => inet,
                                 protocol  => tcp,
                                 num_socks => 10},
                   ok = otp18240_accept_tcp(InitState)
           end).


%%%%%%%%%%%%%%%%%%%%%%%%%%%%%%%%%%%%%%%%%%%%%%%%%%%%%%%%%%%%%%%%%%%%%%%%%

%% This test case is to verify that we do not leak monitors.
otp18240_accept_mon_leak_tcp6(Config) when is_list(Config) ->
    ?TT(?SECS(30)),
    tc_try(?FUNCTION_NAME,
           fun() -> has_support_ipv6() end,
           fun() ->
                   InitState = #{domain    => inet6,
                                 protocol  => tcp,
                                 num_socks => 10},
                   ok = otp18240_accept_tcp(InitState)
           end).


%%%%%%%%%%%%%%%%%%%%%%%%%%%%%%%%%%%%%%%%%%%%%%%%%%%%%%%%%%%%%%%%%%%%%%%%%

otp18240_accept_tcp(#{domain    := Domain,
                      protocol  := Proto,
                      num_socks := NumSocks}) ->
    Self = self(),
    {Pid, Mon} = spawn_monitor(fun() ->
                                       otp18240_acceptor(Self,
                                                         Domain, Proto,
                                                         NumSocks)
                               end),
    otp18240_await_acceptor(Pid, Mon).

otp18240_await_acceptor(Pid, Mon) ->
    receive
	{'DOWN', Mon, process, Pid, ok} ->
	    i("acceptor successfully terminated"),
            ok;
	{'DOWN', Mon, process, Pid, {skip, _} = SKIP} ->
	    i("acceptor successfully terminated"),
            exit(SKIP);
        {'DOWN', Mon, process, Pid, Info} ->
            i("acceptor unexpected termination: "
              "~n   ~p", [Info]),
            exit({unexpected_result, Info})
    after 5000 ->
	    i("acceptor process (~p) info"
	      "~n   Refs: ~p"
	      "~n   Info: ~p",
	      [Pid, monitored_by(Pid), erlang:process_info(Pid)]),
	    otp18240_await_acceptor(Pid, Mon)
    end.

otp18240_acceptor(Parent, Domain, Proto, NumSocks) ->
    i("[acceptor] begin with: "
      "~n   Parent:   ~p"
      "~n   Domain:   ~p"
      "~n   Protocol: ~p", [Parent, Domain, Proto]),
    MonitoredBy0 = monitored_by(),
    ?SLEEP(?SECS(5)),
    Addr = case ?SLIB:which_local_host_info(Domain) of
               {ok, #{addr := A}} ->
                   A;
               {error, Reason} ->
                   exit({skip, Reason})
           end,
    {ok, LSock} = socket:open(Domain, stream, Proto,
                              #{use_registry => false}),
    ok = socket:bind(LSock, #{family => Domain, addr => Addr, port => 0}),
    ok = socket:listen(LSock, NumSocks),
    ?SLEEP(?SECS(5)),
    MonitoredBy1 = monitored_by(),
    i("[acceptor]: listen socket created"
      "~n   'Montored By' before listen socket: ~p"
      "~n   'Montored By' after listen socket:  ~p",
      [MonitoredBy0, MonitoredBy1]),

    [LSockMon] = MonitoredBy1 -- MonitoredBy0,

    i("[acceptor]: "
      "~n   Listen Socket Monitor: ~p"
      "~n   Listen Socket info:    ~p",
      [LSockMon, socket:info(LSock)]),

    {ok, #{port := Port}} = socket:sockname(LSock),

    i("[acceptor] create ~w clients (connectors)", [NumSocks]),
    _Clients = [spawn_link(fun() ->
                                   otp18240_client(CID,
                                                   Domain, Proto,
                                                   Addr, Port)
                           end) || CID <- lists:seq(1, NumSocks)],

    i("[acceptor] accept ~w connections", [NumSocks]),
    ServSocks = [otp18240_do_accept(AID, LSock) ||
                    AID <- lists:seq(1, NumSocks)],

    i("[acceptor] close accepted connections when: "
      "~n   Listen Socket info: ~p", [socket:info(LSock)]),
    _ = [otp18240_do_close(S) || S <- ServSocks],

    %% at this point in time there should be no monitors from NIFs,
    %% because we're not accepting anything
    i("[acceptor] check monitor status"),
    MonitoredBy2 = monitored_by(),
    MonitoredBy3 = MonitoredBy2 -- [Parent, LSockMon],
    i("[acceptor] monitor status: "
      "~n   UnRefs:       ~p"
      "~n   MonitoredBy2: ~p"
      "~n   MonitoredBy3: ~p",
      [[Parent, LSockMon], MonitoredBy2, MonitoredBy3]),
    if
        ([] =:= MonitoredBy3) ->
            i("[acceptor] done"),
            socket:close(LSock),
            exit(ok);
        true ->
            socket:close(LSock),
            i("[acceptor] Unexpected monitors: "
              "~n   ~p", [MonitoredBy2]),
            exit({unexpected_monitors, MonitoredBy2})
    end.


otp18240_client(ID, Domain, Proto, Addr, PortNo) ->
    i("[connector ~w] try create connector socket", [ID]),
    {ok, Sock} = socket:open(Domain, stream, Proto, #{use_registry => false}),
    ok = socket:bind(Sock, #{family => Domain, addr => Addr, port => 0}),
    %% ok = socket:setopt(Sock, otp, debug, true),
    i("[connector ~w] try connect", [ID]),
    case socket:connect(Sock,
                        #{family => Domain, addr => Addr, port => PortNo}) of
        ok ->
            i("[connector ~w] connected - now try recv", [ID]),
            case socket:recv(Sock) of
                {ok, Data} ->
                    i("[connector ~w] received unexpected data: "
                      "~n   ~p", [ID, Data]),
                    (catch socket:close(Sock)),
                    exit('unexpected data');
                {error, closed} ->
                    i("[connector ~w] expected socket close", [ID]);
                {error, Reason} ->
                    i("[connector ~w] unexpected error when reading: "
                      "~n   ~p", [ID, Reason]),
                    (catch socket:close(Sock))
            end;
        {error, {completion_status, #{info := invalid_netname = R} = Reason}} ->
            i("[connector ~w] failed connecting: "
              "~n   ~p", [ID, Reason]),
            (catch socket:close(Sock)),
            exit({skip, R});
        {error, {completion_status, invalid_netname = Reason}} ->
            i("[connector ~w] failed connecting: "
              "~n   ~p", [ID, Reason]),
            (catch socket:close(Sock)),
            exit({skip, Reason});
        {error, enetunreach = Reason} ->
            i("[connector ~w] failed connecting: "
              "~n   ~p", [ID, Reason]),
            (catch socket:close(Sock)),
            exit({skip, Reason});

        {error, Reason} ->
            i("[connector ~w] failed connecting: "
              "~n   ~p", [ID, Reason]),
            (catch socket:close(Sock))
    end,
    i("[connector ~w] done", [ID]),
    ok.


otp18240_do_accept(ID, LSock) ->
    i("[acceptor ~w] try accept", [ID]),
    {ok, Sock} = socket:accept(LSock),
    i("[acceptor ~w] accepted: ~p", [ID, Sock]),
    {ID, Sock}.


otp18240_do_close({ID, Sock}) ->
    i("[acceptor ~w] try close ~p", [ID, Sock]),
    case socket:close(Sock) of
	ok ->
	    i("[acceptor ~w] socket closed", [ID]),
	    ok;
	{error, Reason} ->
	    i("[acceptor ~w] failed close socket: "
	      "~n   ~p", [ID, Reason]),
	    error
    end.



%%%%%%%%%%%%%%%%%%%%%%%%%%%%%%%%%%%%%%%%%%%%%%%%%%%%%%%%%%%%%%%%%%%%%%%%%

%% This test case is to verify that we do not leak monitors.
otp18635(Config) when is_list(Config) ->
    ?TT(?SECS(10)),
    tc_try(?FUNCTION_NAME,
           fun() ->
                   is_not_windows(),
                   has_support_ipv4()
           end,
           fun() ->
                   InitState = #{},
                   ok = do_otp18635(InitState)
           end).


do_otp18635(_) ->
    Parent = self(),

    ?P("try create (listen) socket when"
       "~n   (gen socket) info: ~p"
       "~n   Sockets:           ~p",
       [socket:info(), socket:which_sockets()]),

    ?P("Get \"proper\" local socket address"),
    LSA = which_local_socket_addr(inet),

    {ok, LSock} = socket:open(inet, stream, #{use_registry => true}),

    ?P("bind (listen) socket to: "
       "~n   ~p", [LSA]),
    ok = socket:bind(LSock, LSA),

    ?P("make listen socket"),
    ok = socket:listen(LSock),

    ?P("get sockname for listen socket"),
    {ok, SA} = socket:sockname(LSock),

    %% ok = socket:setopt(LSock, otp, debug, true),

                                                % show handle returned from nowait accept
    ?P("try accept with timeout = nowait - expect select when"
       "~n   (gen socket) info: ~p"
       "~n   Sockets:           ~p",
       [socket:info(), socket:which_sockets()]),
    {select, {select_info, _, Handle}} = socket:accept(LSock, nowait),
    ?P("expected select result: "
       "~n   Select Handle:     ~p"
       "~n   (gen socket) info: ~p"
       "~n   Sockets:           ~p",
       [Handle, socket:info(), socket:which_sockets()]),

    ?SLEEP(?SECS(1)),

    %% perform a blocking accept that will fail (timeout)
    ?P("attempt accept with timeout = 500 - expect failure (timeout)"),
    {error, timeout} = socket:accept(LSock, 500),

    ?P("await abort message for the first accept call: "
       "~n   Select Handle:     ~p"
       "~n   (gen socket) info: ~p"
       "~n   Sockets:           ~p",
       [Handle, socket:info(), socket:which_sockets()]),
    receive
        {'$socket', LSock, abort, {Handle, cancelled}} ->
            ?P("received expected abort message"),
            ok
    end,

    %% spawn a client to connect
    ?P("spawn connector when"
       "~n   (gen socket) info:  ~p"
       "~n   Listen Socket info: ~p"
       "~n   Sockets:            ~p",
       [socket:info(), socket:info(LSock), socket:which_sockets()]),
    {Connector, MRef} =
        spawn_monitor(
          fun() ->
                  ?P("[connector] try create socket"),
                  {ok, CSock} = socket:open(inet, stream),
                  ?P("[connector] try connect: "
                     "~n   (server) ~p", [SA]),
                  ok = socket:connect(CSock, SA),
                  ?P("[connector] connected - inform parent"),
                  Parent ! {self(), connected},
                  ?P("[connector] await termination command"),
                  receive
                      {Parent, terminate} ->
                          ?P("[connector] terminate - close socket"),
                          (catch socket:close(CSock)),
                          exit(normal)
                  end
          end),

    ?P("await (connection-) confirmation from connector (~p)", [Connector]),
    receive
        {Connector, connected} ->
            ?P("connector connected"),
            ok
    end,

    %% We should *not* get *any* select messages;
    %% since the second call (that *replaced* the current active request)
    %% timeout out
    ?P("wait for a select message that should never come"),
    Result =
        receive
            {'$socket', LSock, select, AnyHandle} ->
                ?P("received unexpected select message when"
                   "~n   Unexpected Handle:  ~p"
                   "~n   (gen socket) info:  ~p"
                   "~n   Listen Socket info: ~p"
                   "~n   Sockets:            ~p",
                   [AnyHandle,
                    socket:info(), socket:info(LSock), socket:which_sockets()]),
                error
        after 5000 ->
                ?P("expected timeout"),
                ok
        end,

    ?P("try accept the waiting connection when"
       "~n   (gen socket) info:  ~p"
       "~n   Listen Socket info: ~p"
       "~n   Sockets:            ~p",
       [socket:info(), socket:info(LSock), socket:which_sockets()]),

    {ok, ASock} = socket:accept(LSock),

    ?P("connection accepted"
       "~n   (gen socket) info:    ~p"
       "~n   Accepted socket:      ~p"
       "~n   Accepted Socket info: ~p"
       "~n   Listen Socket info:   ~p"
       "~n   Sockets:              ~p",
       [socket:info(),
        ASock,
        socket:info(ASock),
        socket:info(LSock),
        socket:which_sockets()]),

    ?P("cleanup"),
    socket:close(LSock),
    socket:close(ASock),
    Connector ! {self(), terminate},
    receive
        {'DOWN', MRef, process, Connector, _} ->
            ?P("connector terminated"),
            ok
    end,

    ?SLEEP(?SECS(1)),

    ?P("done when"
       "~n   (gen socket) info: ~p"
       "~n   Sockets:           ~p", [socket:info(), socket:which_sockets()]),

    Result.


%%%%%%%%%%%%%%%%%%%%%%%%%%%%%%%%%%%%%%%%%%%%%%%%%%%%%%%%%%%%%%%%%%%%%%%%%

%% This test case is to verify recv on UDP with timeout zero (0) on Windows.
otp19063(Config) when is_list(Config) ->
    ?TT(?SECS(10)),
    tc_try(?FUNCTION_NAME,
           fun() ->
                   %% is_windows(),
                   has_support_ipv4()
           end,
           fun() ->
                   InitState = #{},
                   ok = do_otp19063(InitState)
           end).


do_otp19063(_) ->
    Parent = self(),

    ?P("Get \"proper\" local socket address"),
    LSA0 = which_local_socket_addr(inet),
    LSA  = LSA0#{port => 0},
    


    %% --- recv ---

    ?P("[recv] - create (listen) socket"),
    {ok, LSock1} = socket:open(inet, stream),

    ?P("[recv] bind (listen) socket to: "
       "~n   ~p", [LSA]),
    ok = socket:bind(LSock1, LSA),

    ?P("[recv] make listen socket"),
    ok = socket:listen(LSock1),

    ?P("[recv] get sockname for listen socket"),
    {ok, SA1} = socket:sockname(LSock1),

    ?P("[recv] attempt a nowait-accept"),
    {Tag, Handle} =
        case socket:accept(LSock1, nowait) of
            {select, {select_info, _, SH}} ->
                {select, SH};
            {completion, {completion_info, _, CH}} ->
                {completion, CH}
        end,

    ?P("[recv] spawn the connector process"),
    {Connector, MRef} =
        spawn_monitor(
          fun() ->
                  ?P("[connector] try create socket"),
                  {ok, CSock1} = socket:open(inet, stream),
                  ?P("[connector] bind socket to: "
                     "~n   ~p", [LSA]),
                  ok = socket:bind(CSock1, LSA),
                  ?P("[connector] try connect: "
                     "~n   (server) ~p", [SA1]),
                  ok = socket:connect(CSock1, SA1),
                  ?P("[connector] connected - inform parent"),
                  Parent ! {self(), connected},
                  ?P("[connector] await termination command"),
                  receive
                      {Parent, terminate} ->
                          ?P("[connector] terminate - close socket"),
                          (catch socket:close(CSock1)),
                          exit(normal)
                  end
          end),

    ?P("[recv] await (connection-) confirmation from connector (~p)",
       [Connector]),
    receive
        {Connector, connected} ->
            ?P("[recv] connector connected"),
            ok
    end,

    ?P("[recv] receive the accepted socket"),
    ASock1 =
        receive
            {'$socket', LSock1, completion, {Handle, {ok, AS}}}
              when (Tag =:= completion) ->
                AS;
            {'$socket', LSock1, completion, {Handle, {error, Reason1C}}}
              when (Tag =:= completion) ->
                exit({accept_failed, Reason1C});
           {'$socket', LSock1, select, Handle}  ->
                case socket:accept(LSock1, nowait) of
                    {ok, AS} ->
                        AS;
                    {error, Reason1S} ->
                        exit({accept_failed, Reason1S})
                end
        end,

    ?SLEEP(?SECS(1)),

    ?P("[recv] try read"),
    case socket:recv(ASock1, 0, 0) of
        {error, timeout} ->
            ok;
        Any1             ->
            ?P("Unexpected result: ~p", [Any1]),
            exit({unexpected_recv_result, Any1})
    end,


    %% --- recvfrom ---

    ?P("[recvfrom} create socket"),
    {ok, Sock2} = socket:open(inet, dgram),

    ?P("[recvfrom} bind socket to: "
       "~n   ~p", [LSA]),
    ok = socket:bind(Sock2, LSA),

    ?SLEEP(?SECS(1)),

    ?P("[recvfrom] try read"),
    {error, timeout} = socket:recvfrom(Sock2, 1024, 0),


    %% --- recvmsg ---

    ?P("[recvmsg] create socket"),
    {ok, Sock3} = socket:open(inet, dgram),

    ?P("[recvmsg] bind socket to: "
       "~n   ~p", [LSA]),
    ok = socket:bind(Sock3, LSA),

    ?SLEEP(?SECS(1)),

    ?P("[recvmsg] try read"),
    {error, timeout} = socket:recvmsg(Sock3, 0),


    ?P("cleanup"),

    Connector ! {self(), terminate},
    receive
        {'DOWN', MRef, process, Connector, _} ->
            ?P("connector terminated"),
            ok
    end,
    _ = socket:close(ASock1),
    _ = socket:close(LSock1),
    _ = socket:close(Sock2),
    _ = socket:close(Sock3),

    ?P("done"),

    ok.


%%%%%%%%%%%%%%%%%%%%%%%%%%%%%%%%%%%%%%%%%%%%%%%%%%%%%%%%%%%%%%%%%%%%%%%%%

otp19251(Config) when is_list(Config) ->
    ?TT(?SECS(10)),
    tc_try(?FUNCTION_NAME,
           fun() ->
                   is_windows(),
                   has_support_unix_domain_socket()
           end,
           fun() ->
                   InitState = #{},
                   ok = do_otp19251(InitState)
           end).


do_otp19251(_) ->

    %% Just be on the safe side
    ?P("pre cleanup"),
    file:delete("sock1"),
    file:delete("sock2"),

    %% Create first socket
    ?P("create (and bind) first socket"),
    {ok, Sock1} = socket:open(local, stream),
    ok          = socket:bind(Sock1,
                              #{family => local,
                                path   => <<"sock1">>}),

    %% Attempt first invalid connect
    ?P("try first invalid connect - expect failure"),
    case socket:connect(Sock1, #{family => local, path => <<"none">>}) of
        {error, econnrefused} ->
            ?P("expected failure"),
            ok;
        %% {error, enoent} ->
        %%     ?P("expected failure"),
        %%     ok;
        {error, #{info := econnrefused}} ->
            ?P("expected failure"),
            ok;
        {error, #{info := Reason1} = EEI1} ->
            ?P("unexpected failure reason: "
               "~n   ~p", [EEI1]),
            ?FAIL({unexpected_failure_reason, Reason1});
        ok ->
            ?FAIL(unexpected_success)
    end,


    %% Create second socket
    ?P("create (and bind) second socket"),
    {ok, Sock2} = socket:open(local, stream),
    ok          = socket:bind(Sock2,
                              #{family => local,
                                path   => <<"sock2">>}),

    %% Attempt second invalid connect
    ?P("try first invalid connect - expect failure"),
    case socket:connect(Sock2, #{family => local, path => <<"none">>}) of
        {error, econnrefused} ->
            ?P("expected failure"),
            ok;
        %% {error, enoent} ->
        %%     ?P("expected failure"),
        %%     ok;
        {error, #{info := econnrefused}} ->
            ?P("expected failure"),
            ok;
        {error, #{info := Reason2} = EEI2} ->
            ?P("unexpected failure reason: "
               "~n   ~p", [EEI2]),
            ?FAIL({unexpected_failure_reason, Reason2});
        ok ->
            ?FAIL(unexpected_success)
    end,

    %% And verify that we can still create more sockets:
    ?P("create more sockets - expect success"),
    {ok, Sock3} = socket:open(local, stream),
    {ok, Sock4} = socket:open(local, stream),

    %% Cleanup
    ?P("cleanup"),
    _ = socket:close(Sock4),
    _ = socket:close(Sock3),
    _ = socket:close(Sock2),
    _ = socket:close(Sock1),

    ?P("done"),

<<<<<<< HEAD
=======
    %% send and receive the same amount =>
    %% expect plain success
    Data = <<"0123456789">>,
    DataSz = byte_size(Data),
    ?P("[stream] try send and recv ~w bytes", [DataSz]),
    ok = socket:send(S2, Data),
    {ok, Data} = socket:recv(S3, DataSz, ?SECS(5)),

    %% send 10 bytes and try receive 20 bytes =>
    %% expect timeout with data
    Data = <<"0123456789">>,
    ?P("[stream] try send ~w bytes and recv ~w bytes", [DataSz, 2*DataSz]),
    ok = socket:send(S2, Data),
    put(debug, true),
    _ = socket:setopt(S3, otp, debug, true),
    case os:type() of
        {unix, _} ->
            %% As of 28 we are back to this behaviour
            {error, {timeout, Data}} = socket:recv(S3, 2*DataSz, ?SECS(5));
        {win32, _} ->
            {error, {timeout, Data}} = socket:recv(S3, 2*DataSz, ?SECS(5))
    end,
    _ = socket:setopt(S3, otp, debug, false),
    put(debug, false),

    ?P("[stream] cleanup"),
    _ = socket:close(S3),
    _ = socket:close(S2),
    _ = socket:close(S1),

    ?P("[stream] done"),
    ok.


do_otp19469_dgram(#{family := Fam} = LSA) ->

    ?P("[dgram] create socket 1"),
    {ok, S1} = socket:open(Fam, dgram),
    ok = socket:bind(S1, LSA#{port => 0}),
    {ok, SA1} = socket:sockname(S1),

    ?P("[dgram] create socket 2"),
    {ok, S2} = socket:open(Fam, dgram),
    ok = socket:bind(S2, LSA#{port => 0}),

    %% send and receive the same amount =>
    %% expect plain success
    Data = <<"0123456789">>,
    DataSz = byte_size(Data),
    ?P("[dgram] try send and recv ~w bytes", [DataSz]),
    ok = socket:sendto(S2, Data, SA1),
    {ok, Data} = socket:recv(S1, DataSz, ?SECS(5)),
    ?P("[dgram] success"),

    %% send 10 bytes and try receive 20 bytes =>
    %% expect plain success
    Data = <<"0123456789">>,
    ?P("[dgram] try send ~w bytes and recv ~w bytes", [DataSz, 2*DataSz]),
    ok = socket:sendto(S2, Data, SA1),
    %% On Windows the behaviour seems to depend on the (OS) version...
    case socket:recv(S1, 2*DataSz, ?SECS(5)) of
        {ok, Data} ->
            ?P("[dgram] success"),
            ok;
        {error, {timeout, Data}} ->
            ?P("[dgram] timeout success"),
            ok;
        {error, Reason} ->
            ?P("unexpected error result:"
               "~n   Reason: ~p", [Reason]),
            ?FAIL({unexpected_failure, Reason})
    end,

    ?P("[dgram] cleanup"),
    _ = socket:close(S2),
    _ = socket:close(S1),

    ?P("[dgram] done"),
>>>>>>> 86f1347f
    ok.


%%%%%%%%%%%%%%%%%%%%%%%%%%%%%%%%%%%%%%%%%%%%%%%%%%%%%%%%%%%%%%%%%%%%%%%%%

sock_open(Domain, Type, Proto) ->
    try socket:open(Domain, Type, Proto) of
        {ok, Socket} ->
            Socket;
        {error, Reason} ->
            ?FAIL({open, Reason})
    catch
        C:E:S ->
            ?FAIL({open, C, E, S})
    end.


sock_bind(Sock, LSA) ->
    try socket:bind(Sock, LSA) of
        ok = OK ->
            OK;
        {error, eaddrnotavail = Reason} ->
            ?SEV_IPRINT("Address not available"),
            throw({skip, Reason});
        {error, _} = ERROR ->
            ERROR
    catch
        C:E:S ->
            ?FAIL({bind, C, E, S})
    end.

%% sock_connect(Sock, SockAddr) ->
%%     try socket:connect(Sock, SockAddr) of
%%         ok ->
%%             ok;
%%         {error, Reason} ->
%%             ?FAIL({connect, Reason})
%%     catch
%%         C:E:S ->
%%             ?FAIL({connect, C, E, S})
%%     end.
    
sock_port(S) ->
    case socket:sockname(S) of
        {ok, #{port := Port}} -> Port;
        {ok, #{}}             -> undefined
    end.

%% sock_sockname(Sock) ->
%%     try socket:sockname(Sock) of
%%         {ok, SockAddr} ->
%%             SockAddr;
%%         {error, Reason} ->
%%             ?FAIL({sockname, Reason})
%%     catch
%%         C:E:S ->
%%             ?FAIL({sockname, C, E, S})
%%     end.
    
sock_close(Sock) ->
    try socket:close(Sock) of
        ok ->
            ok;
        {error, Reason} ->
            i("sock_close -> error: ~p", [Reason]),
            ?FAIL({close, Reason})
    catch
        C:E:S ->
            i("sock_close -> failed: ~p, ~p, ~p", [C, E, S]),
            ?FAIL({close, C, E, S})
    end.


%%%%%%%%%%%%%%%%%%%%%%%%%%%%%%%%%%%%%%%%%%%%%%%%%%%%%%%%%%%%%%%%%%%%%%%%%

local_host() ->
    try net_adm:localhost() of
        Host when is_list(Host) ->
	    %% Convert to shortname if long
	    case string:tokens(Host, [$.]) of
		[H|_] ->
		    list_to_atom(H)
	    end
    catch
        C:E:S ->
            erlang:raise(C, E, S)
    end.


%% The point of this is to "ensure" that paths from different test runs
%% don't clash.

mk_unique_path() ->
    ?SLIB:mk_unique_path().


which_local_socket_addr(local = Domain) ->
    #{family => Domain,
      path   => mk_unique_path()};

%% This gets the local socket address (not 127.0...)
%% We should really implement this using the (new) net module,
%% but until that gets the necessary functionality...
which_local_socket_addr(Domain) ->
    case ?KLIB:which_local_host_info(Domain) of
        {ok, [#{addr := Addr}|_]} ->
            #{family => Domain,
              addr   => Addr};
        {error, Reason} ->
            ?FAIL(Reason)
    end.


which_local_addr(local = _Domain) ->
    mk_unique_path();

%% This gets the local address (not 127.0...)
%% We should really implement this using the (new) net module,
%% but until that gets the necessary functionality...
which_local_addr(Domain) ->
    ?KLIB:which_local_addr(Domain).


%%%%%%%%%%%%%%%%%%%%%%%%%%%%%%%%%%%%%%%%%%%%%%%%%%%%%%%%%%%%%%%%%%%%%%%%%

monitored_by() ->
    monitored_by(self()).
monitored_by(Pid) ->	
    {monitored_by, Refs} = erlang:process_info(Pid, monitored_by),
    Refs.


%%%%%%%%%%%%%%%%%%%%%%%%%%%%%%%%%%%%%%%%%%%%%%%%%%%%%%%%%%%%%%%%%%%%%%%%%

%% Here are all the *general* test case condition functions.

etc_issue() ->
    string:trim(os:cmd("cat /etc/issue")).

is_old_fedora16() ->
    is_old_fedora16( etc_issue() ).

%% We actually only have one host running this, a slow VM.
is_old_fedora16("Fedora release 16 " ++ _) ->
    skip("Very slow VM");
is_old_fedora16(_) ->
    ok.

is_not_windows() ->
    case os:type() of
        {win32, nt} ->
            skip("This does not work on Windows");
        _ ->
            ok
    end.

is_windows() ->
    case os:type() of
        {win32, nt} ->
            ok;
        _ ->
            skip("Only test on Windows")
    end.


has_support_unix_domain_socket() ->
    case socket:is_supported(local) of
	true ->
	    ok;
	false ->
	    skip("Not supported")
    end.

has_support_sctp() ->
    case os:type() of
        {win32, _} ->
            skip("Not supported");
        {unix, netbsd} ->
            %% XXX We will have to investigate this later...
            skip("Not supported");
        _ ->
            case socket:is_supported(sctp) of
                true ->
                    ok;
                false ->
                    skip("Not supported")
            end
    end.


%% The idea is that this function shall test if the host has 
%% support for IPv4 or IPv6.
%% If not, there is no point in running corresponding tests.
%% Currently we just skip.
has_support_ipv4() ->
    ?KLIB:has_support_ipv4().

has_support_ipv6() ->
    ?KLIB:has_support_ipv6().

inet_or_inet6() ->
    try
        has_support_ipv4(),
        inet
    catch
        throw:{skip, _Reason} ->
            has_support_ipv6(),
            inet6
    end.

has_support_net_if_names() ->
    try net:if_names() of
        {ok, N} when is_list(N) ->
            ok;
        _ ->
            skip("Not supported: net:if_names()")
    catch
        error : notsup ->
            skip("Not supported: net")
    end.

has_support_ioctl_requests() ->
    try socket:supports(ioctl_requests) of
        Reqs when is_list(Reqs) ->
            ok;
        _ ->
            skip("Not supported: ioctl_requests")
    catch
        error : notsup ->
            skip("Not supported: socket")
    end.

has_support_ioctl_gifconf() ->
    has_support_ioctl_request(gifconf).

has_support_ioctl_nread() ->
    has_support_ioctl_request(nread).

has_support_ioctl_gifname() ->
    has_support_ioctl_request(gifname).

has_support_ioctl_gifindex() ->
    has_support_ioctl_request(gifindex).

has_support_ioctl_gifaddr() ->
    has_support_ioctl_request(gifaddr).

has_support_ioctl_gifdstaddr() ->
    has_support_ioctl_request(gifdstaddr).

has_support_ioctl_gifbrdaddr() ->
    has_support_ioctl_request(gifbrdaddr).

has_support_ioctl_gifnetmask() ->
    has_support_ioctl_request(gifnetmask).

has_support_ioctl_gifmtu() ->
    has_support_ioctl_request(gifmtu).

has_support_ioctl_gifhwaddr() ->
    has_support_ioctl_request(gifhwaddr).

has_support_ioctl_giftxqlen() ->
    has_support_ioctl_request(giftxqlen).

has_support_ioctl_gifflags() ->
    has_support_ioctl_request(gifflags).

has_support_ioctl_gifmap() ->
    has_support_ioctl_request(gifmap).

has_support_ioctl_tcp_info() ->
    has_support_ioctl_request(tcp_info).

has_support_ioctl_request(Req) when is_atom(Req) ->
    try socket:is_supported(ioctl_requests, Req) of
        true ->
            ok;
        false ->
            skip(?F("Not supported: ioctl_request: ~w", [Req]))
    catch
        error : notsup ->
            skip("Not supported: socket")
    end.



%%%%%%%%%%%%%%%%%%%%%%%%%%%%%%%%%%%%%%%%%%%%%%%%%%%%%%%%%%%%%%%%%%%%%%%%%

unlink_path(Path) ->
    unlink_path(Path, fun() -> ok end, fun() -> ok end).

unlink_path(Path, Success, Failure)
  when is_function(Success, 0), is_function(Failure, 0) ->
    case Path of
        undefined ->
            ?SEV_IPRINT("not a path to unlink"),
                    Success();
        _ ->
            ?SEV_IPRINT("try unlink path: "
                        "~n   ~s", [Path]),
            case file:delete(Path) of
                ok ->
                    ?SEV_IPRINT("path unlinked: "
                                "~n   Path: ~s", [Path]),
                    Success();
                Error ->
                    ?SEV_EPRINT("unlink failed: "
                                "~n   Path: ~s"
                                "~n   Res:  ~p", [Path, Error]),
                    Failure()
            end
    end.


%%%%%%%%%%%%%%%%%%%%%%%%%%%%%%%%%%%%%%%%%%%%%%%%%%%%%%%%%%%%%%%%%%%%%%%%%

%% not_supported(What) ->
%%     skip({not_supported, What}).

%% not_yet_implemented() ->
%%     skip("not yet implemented").

skip(Reason) ->
    throw({skip, Reason}).


%%%%%%%%%%%%%%%%%%%%%%%%%%%%%%%%%%%%%%%%%%%%%%%%%%%%%%%%%%%%%%%%%%%%%%%%%

%% *** tc_try/2,3 ***
%% Case:      Basically the test case name
%% TCCondFun: A fun that is evaluated before the actual test case
%%            The point of this is that it can performs checks to
%%            see if we shall run the test case at all.
%%            For instance, the test case may only work in specific
%%            conditions.
%% FCFun:     The test case fun
tc_try(Case, TCFun) ->
    ?TC_TRY(Case, TCFun).

tc_try(Case, TCCondFun, TCFun) ->
    ?TC_TRY(Case, TCCondFun, TCFun).
   

%%%%%%%%%%%%%%%%%%%%%%%%%%%%%%%%%%%%%%%%%%%%%%%%%%%%%%%%%%%%%%%%%%%%%%%%%

start_node(Name) ->
    start_node(Name, 5000).

start_node(Name, Timeout) when is_integer(Timeout) andalso (Timeout > 0) ->
    Pa   = filename:dirname(code:which(?MODULE)),
    Args = ["-pa", Pa,
            "-s", atom_to_list(?PROXY), "start", atom_to_list(node()),
            "-s", "global", "sync"],
    try ?CT_PEER(#{name      => Name,
                   wait_boot => Timeout,
                   args      => Args}) of
        {ok, Peer, Node} ->
            ?SEV_IPRINT("Started node ~p - now (global) sync", [Name]),
            global:sync(), % Again, just in case...
            ?SEV_IPRINT("ping proxy"),
            case ?PPING(Node) of
                {error, Reason} ->
                    skip({ping_failed, Reason});
                pong ->
                    {Peer, Node}
            end;
        {error, Reason} ->
            ?SEV_EPRINT("failed starting node ~p (=> SKIP):"
                        "~n   ~p", [Name, Reason]),
            skip(Reason)
    catch
        Class:Reason:Stack ->
            ?SEV_EPRINT("Failed starting node: "
                        "~n   Class:  ~p"
                        "~n   Reason: ~p"
                        "~n   Stack:  ~p",
                        [Class, Reason, Stack]),
            skip({node_start, Class, Reason})
    end.

            
%%%%%%%%%%%%%%%%%%%%%%%%%%%%%%%%%%%%%%%%%%%%%%%%%%%%%%%%%%%%%%%%%%%%%%%%%

i(F) ->
    i(F, []).

i(F, A) ->
    FStr = ?F("[~s] " ++ F, [?FTS()|A]),
    io:format(user, FStr ++ "~n", []),
    io:format(FStr, []).
<|MERGE_RESOLUTION|>--- conflicted
+++ resolved
@@ -161,7 +161,8 @@
          otp18240_accept_mon_leak_tcp6/1,
          otp18635/1,
          otp19063/1,
-         otp19251/1
+         otp19251/1,
+         otp19469_read_all/1, otp19469_read_part/1
         ]).
 
 
@@ -234,7 +235,8 @@
      %% Ticket groups
      {tickets,                     [], tickets_cases()},
      {otp16359,                    [], otp16359_cases()},
-     {otp18240,                    [], otp18240_cases()}
+     {otp18240,                    [], otp18240_cases()},
+     {otp19469,                    [], otp19469_cases()}
     ].
      
 %% Socket Registry "simple" test cases
@@ -377,7 +379,8 @@
      {group, otp18240},
      otp18635,
      otp19063,
-     otp19251
+     otp19251,
+     {group, otp19469}
     ].
 
 otp16359_cases() ->
@@ -392,6 +395,12 @@
     [
      otp18240_accept_mon_leak_tcp4,
      otp18240_accept_mon_leak_tcp6
+    ].
+
+otp19469_cases() ->
+    [
+     otp19469_read_all,
+     otp19469_read_part
     ].
 
 
@@ -12427,9 +12436,173 @@
     _ = socket:close(Sock1),
 
     ?P("done"),
-
-<<<<<<< HEAD
-=======
+    ok.
+
+
+%%%%%%%%%%%%%%%%%%%%%%%%%%%%%%%%%%%%%%%%%%%%%%%%%%%%%%%%%%%%%%%%%%%%%%%%%
+%% Tests that results are correct when only parts of the requested
+%% amount of data is available when using socket:recv.
+%% Behaviour should be as expected for both STREAM and DGRAM sockets.
+%% That is;
+%%   STREAM: read until buffer is full or timeout
+%%   DGRAM:  - do never wait for *more* data - return with *any* available data
+%%           - only wait if there is currently *no* data.
+%% Client connects to server and sends chunks of data with 1 sec between
+%% sends. Server reads all in one read.
+
+otp19469_read_all(Config) when is_list(Config) ->
+    ?TT(?SECS(10)),
+    Cond = fun() -> 
+                   has_support_ipv4()
+           end,
+    Pre  = fun() ->
+                   Fam = inet,
+                   case ?KLIB:which_local_addr(Fam) of
+                       {ok, LA} ->
+                           LSA = #{family => Fam,
+                                   addr   => LA},
+                           #{lsa => LSA};
+                       _ ->
+                           skip(no_local_addr)
+                   end
+           end,
+    TC   = fun(InitState) ->
+                   ok = do_otp19469_read_all(InitState)
+           end,
+    Post = fun(_) ->
+                   ok
+           end,
+    ?KLIB:tc_try(?FUNCTION_NAME, Cond, Pre, TC, Post).
+
+otp19469_ra_client(SSA, Data) when is_list(Data) ->
+    ?P("[client] create socket"),
+    Socket = case socket:open(inet, stream) of
+		 {ok, Sock} ->
+		     Sock;
+		 {error, Reason} ->
+		     exit({failed_create_socket, Reason})
+	     end,
+    %% We are on the same host as the server so we can reuse the
+    %% SockAddr of the server, except for the port.
+    ?P("[client] bind socket"),
+    ok = socket:bind(Socket, SSA#{port => 0}),
+    
+    ?P("[client] connect to server"),
+    ok = socket:connect(Socket, SSA),
+    
+    ok = otp19469_ra_client(Socket, Data, 1),
+
+    _ = socket:close(Socket),
+
+    ok.
+
+otp19469_ra_client(_Socket, [] = _Data, _N) ->
+    ?P("[client] all chunks sent"),
+    ok;
+otp19469_ra_client(Socket, [Chunk|Data], N) when is_binary(Chunk) ->
+    ?P("[client,~w] sleep some before send", [N]),
+    ?SLEEP(500),
+    ?P("[client,~w] try send chunk (~w bytes)", [N, byte_size(Chunk)]),
+    ok = socket:send(Socket, Chunk),
+    ?P("[client,~w] chunk sent", [N]),
+    otp19469_ra_client(Socket, Data, N + 1).
+
+
+do_otp19469_read_all(#{lsa := LSA}) ->
+
+    ?P("[ctrl] create listen socket"),
+    {ok, S1} = socket:open(inet, stream),
+    ?P("[ctrl] bind socket"),
+    ok = socket:bind(S1, LSA#{port => 0}),
+    {ok, SA1} = socket:sockname(S1),
+    ?P("[ctrl] make listen socket"),
+    ok = socket:listen(S1),
+ 
+    ?P("[ctrl] create data"),
+    Chunk   = <<"0123456789">>,
+    Data    = lists:duplicate(10, Chunk),
+    DataSz  = iolist_size(Data),
+    DataBin = iolist_to_binary(Data),
+    
+    ?P("[ctrl] create data"),
+    _ = spawn_link(fun() -> otp19469_ra_client(SA1, Data) end),
+    		        
+    ?P("[ctrl] accept connection"),
+    {ok, S2} = socket:accept(S1),
+
+    ?P("[ctrl] try read ~w bytes", [DataSz]),
+    {ok, DataBin} = socket:recv(S2, DataSz),
+
+    ?P("[ctrl] cleanup"),
+    _ = socket:close(S2),
+    _ = socket:close(S1),
+    
+    ?P("[ctrl] done"),			
+    ok.
+
+
+%% ----------------------------------------------------------------------
+
+%% Tests that results are correct when only parts of the requested
+%% amount of data is available when using socket:recv.
+%% Behaviour should be as expected for both STREAM and DGRAM sockets.
+%% That is;
+%%   STREAM: read until buffer is full or timeout
+%%   DGRAM:  - do never wait for *more* data - return with *any* available data
+%%           - only wait if there is currently *no* data.
+
+otp19469_read_part(Config) when is_list(Config) ->
+    ?TT(?SECS(10)),
+    Cond = fun() -> 
+                   has_support_ipv4()
+           end,
+    Pre  = fun() ->
+                   Fam = inet,
+                   case ?KLIB:which_local_addr(Fam) of
+                       {ok, LA} ->
+                           LSA = #{family => Fam,
+                                   addr   => LA},
+                           #{lsa => LSA};
+                       _ ->
+                           skip(no_local_addr)
+                   end
+           end,
+    TC   = fun(InitState) ->
+                   ok = do_otp19469_read_part(InitState)
+           end,
+    Post = fun(_) ->
+                   ok
+           end,
+    ?KLIB:tc_try(?FUNCTION_NAME, Cond, Pre, TC, Post).
+
+
+do_otp19469_read_part(#{lsa := LSA}) ->
+
+    ?P("try stream"),
+    ok = do_otp19469_stream(LSA),
+    ?P("try dgram"),
+    ok = do_otp19469_dgram(LSA),
+    
+    ?P("done"),
+    ok.
+
+
+do_otp19469_stream(#{family := Fam} = LSA) ->
+
+    ?P("[stream] create listen socket"),
+    {ok, S1} = socket:open(Fam, stream),
+    ok = socket:bind(S1, LSA#{port => 0}),
+    {ok, SA1} = socket:sockname(S1),
+    ok = socket:listen(S1),
+
+    ?P("[stream] create connector socket"),
+    {ok, S2} = socket:open(Fam, stream),
+    ok = socket:bind(S2, LSA#{port => 0}),
+    ok = socket:connect(S2, SA1),
+
+    ?P("[stream] accept connection (acceptor socket)"),
+    {ok, S3} = socket:accept(S1),
+
     %% send and receive the same amount =>
     %% expect plain success
     Data = <<"0123456789">>,
@@ -12508,7 +12681,6 @@
     _ = socket:close(S1),
 
     ?P("[dgram] done"),
->>>>>>> 86f1347f
     ok.
 
 
