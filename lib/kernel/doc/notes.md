<!--
%CopyrightBegin%

Copyright Ericsson AB 2023-2024. All Rights Reserved.

Licensed under the Apache License, Version 2.0 (the "License");
you may not use this file except in compliance with the License.
You may obtain a copy of the License at

    http://www.apache.org/licenses/LICENSE-2.0

Unless required by applicable law or agreed to in writing, software
distributed under the License is distributed on an "AS IS" BASIS,
WITHOUT WARRANTIES OR CONDITIONS OF ANY KIND, either express or implied.
See the License for the specific language governing permissions and
limitations under the License.

%CopyrightEnd%
-->
# Kernel Release Notes

This document describes the changes made to the Kernel application.

<<<<<<< HEAD
=======
## Kernel 10.2.1

### Fixed Bugs and Malfunctions

- Fix the default group_leader to reply `{error,request}` on invalid I/O requests instead of crashing.
  
  This bug was introduced in Erlang/OTP 27.2.

  Own Id: OTP-19444 Aux Id: [GH-9237], [PR-9318]

[GH-9237]: https://github.com/erlang/otp/issues/9237
[PR-9318]: https://github.com/erlang/otp/pull/9318

>>>>>>> 4726e396
## Kernel 10.2

### Fixed Bugs and Malfunctions

- `gen_sctp:peeloff/2` has been fixed to inherit socket options to the peeled off socket more like `gen_tcp:accept/1`, for example the options `tos` or `tclass`.
  
  When setting SCTP options that are unsupported on the platform, some should be silently ignored, but a bug caused the option parsing to derail so the options after could bail out and cause an error instead.  This has been fixed.

  Own Id: OTP-19225 Aux Id: [PR-8789]

- Made it possible to expand help text displayed by pressing ^[h by pressing ^[h again.

  Own Id: OTP-19260 Aux Id: [PR-8884]

- [`inet:getifaddrs/0,1`](`inet:getifaddrs/1`) is improved when using
  inet_backend = socket.

  Own Id: OTP-19264

- Fixed `t:logger:report/0` to mandate at least one element in the report. This fixes an issue with overlapping `spec` domains in all `m:logger` functions that use `t:logger:report/0`.

  Own Id: OTP-19302 Aux Id: [PR-8959]

- Fixed deadlock on `code_server`. Multiple calls loading the same module with an `on_load` function loading call would create a deadlock.

  Own Id: OTP-19305 Aux Id: [PR-8744], [GH-7466], [GH-8510]

[PR-8789]: https://github.com/erlang/otp/pull/8789
[PR-8884]: https://github.com/erlang/otp/pull/8884
[PR-8959]: https://github.com/erlang/otp/pull/8959
[PR-8744]: https://github.com/erlang/otp/pull/8744
[GH-7466]: https://github.com/erlang/otp/issues/7466
[GH-8510]: https://github.com/erlang/otp/issues/8510

### Improvements and New Features

- The Kernel application now recognizes the `epmd_module` and `erl_epmd_listen_port` parameters, similar to `-kernel:connect_all`.

  Own Id: OTP-19253 Aux Id: [PR-8671]

- The `inetrc` kernel argument will now tolerate atoms again to improve compatibility with old configurations that relied on atoms working by accident.
  
  The expected type always was, and still remains, a string.

  Own Id: OTP-19280 Aux Id: [GH-8899], [PR-8902]

- The `t:file:io_device/0` type has been updated to clearly show the difference between a `raw` and `cooked` IoDevice.

  Own Id: OTP-19301 Aux Id: [PR-8956]

- Erlang/OTP type specifications has been updated to eliminate overlapping domains.

  Own Id: OTP-19310 Aux Id: [GH-8810], [GH-8821], [PR-8986]

- Added the kernel parameter [`os_cmd_shell`](kernel_app.md#os_cmd_shell) that controls which shell should be used by `os:cmd/1`.

  Own Id: OTP-19342 Aux Id: [PR-8972]

- Added logging support to `t:io:user/0`, `t:io:standard_io/0` and `t:io:standard_error/0`. See `io:setopts/2` for more details.

  Own Id: OTP-19372 Aux Id: [PR-8947]

[PR-8671]: https://github.com/erlang/otp/pull/8671
[GH-8899]: https://github.com/erlang/otp/issues/8899
[PR-8902]: https://github.com/erlang/otp/pull/8902
[PR-8956]: https://github.com/erlang/otp/pull/8956
[GH-8810]: https://github.com/erlang/otp/issues/8810
[GH-8821]: https://github.com/erlang/otp/issues/8821
[PR-8986]: https://github.com/erlang/otp/pull/8986
[PR-8972]: https://github.com/erlang/otp/pull/8972
[PR-8947]: https://github.com/erlang/otp/pull/8947

## Kernel 10.1.2

### Fixed Bugs and Malfunctions

- On windows the socket:recv could return with success ({ok, Data}) even though not all data had been read.

  Own Id: OTP-19328

- gen_udp:send on domain local can leak inet_reply messages.

  Own Id: OTP-19332 Aux Id: [#8989]

- Failure to create an UDP IPv6 socket when inet_backend = socket with certain IPv6 socket options.

  Own Id: OTP-19357

- net:getifaddrs does not properly report the running flag on windows.

  Own Id: OTP-19366 Aux Id: OTP-19061, ERIERL-1134

[#8989]: https://github.com/erlang/otp/issues/8989

## Kernel 10.1.1

### Fixed Bugs and Malfunctions

- A bug has been fixed where receiving an SCTP message with `gen_sctp` could waste the first fragments of a message and only deliver the last fragment.
  
  This happened with low probability when the OS signaled that the socket was ready for reading in combination with an internal time-out retry.
  
  A bug has been fixed with a lingering time-out from after an SCTP connect that could stop the flow of incoming messages on an active `gen_tcp` socket.

  Own Id: OTP-19235 Aux Id: ERIERL-1133, [PR-8837]

- An boolean option `non_block_send` for SCTP, has ben added to be able to achieve the old behaviour to avoid blocking send operations by passing the OS network stack error message (`{error,eagain}` through.

  Own Id: OTP-19258 Aux Id: OTP-19061, ERIERL-1134

[PR-8837]: https://github.com/erlang/otp/pull/8837

## Kernel 10.1

### Fixed Bugs and Malfunctions

- A faulty assertion was corrected in the `prim_tty` module. This assertion could trigger when invalid UTF-8 was read from stdin just as the mode was changed from unicode to latin1.

  Own Id: OTP-19097 Aux Id: [PR-8503]

- Opening a `disk_log` file and combining `head_func` with `rotate` options did not work.

  Own Id: OTP-19104 Aux Id: ERIERL-870

- Fixed an error info printout for `erlang:is_process_alive/1` on non-local pids.

  Own Id: OTP-19134 Aux Id: [PR-8560]

- A race in the kTLS flavour of SSL distribution has been fixed so that `inet_drv.c` doesn't read ahead too much data, which could cause the kTLS encryption to be activated too late when some encrypted data had already been read into the `inet_drv.c` buffer as unencrypted.

  Own Id: OTP-19175 Aux Id: [GH-8561], [PR-8690]

- Fixed a deadlock when an application crashes during startup and log messages were sent to standard out. Logger would fail to print the messages to standard out and instead print them to standard error.

  Own Id: OTP-19205

- The `-proto_dist` init parameter will no longer be ignored when specified multiple times. It will now log a warning and use the first specified value.

  Own Id: OTP-19208 Aux Id: [PR-8672]

- Corrected socket:ioctl for genaddr (SIOCGENADDR).

  Own Id: OTP-19216

[PR-8503]: https://github.com/erlang/otp/pull/8503
[PR-8560]: https://github.com/erlang/otp/pull/8560
[GH-8561]: https://github.com/erlang/otp/issues/8561
[PR-8690]: https://github.com/erlang/otp/pull/8690
[PR-8672]: https://github.com/erlang/otp/pull/8672

### Improvements and New Features

- Added functions `getservbyname` and `getservbyport` to the `net` module.

  Own Id: OTP-19101 Aux Id: OTP-18835

- Introduced enet | esock variants of `m:inet` functions, either when called with sockets,
  with explicit inet_backend config or with the e inet_backend kernel config option.

  Own Id: OTP-19132 Aux Id: OTP-19101

- The function `socket:i/0` now uses the `m:net` module (instead of the `m:inet` module) for service translation.

  Own Id: OTP-19138 Aux Id: OTP-19101

- A boolean option `read_ahead` has been implemented for `gen_tcp`, default `true`, to facilitate not reading past (caching data) the end of a packet.  In particular, for kTLS, caching data could read in data that was supposed to be decrypted by the platform's network stack, before crypto parameters could be activated.

  Own Id: OTP-19199 Aux Id: OTP-19175, [GH-8561], [GH-8690], [GH-8785]

[GH-8561]: https://github.com/erlang/otp/issues/8561
[GH-8690]: https://github.com/erlang/otp/issues/8690
[GH-8785]: https://github.com/erlang/otp/issues/8785

## Kernel 10.0.1

### Improvements and New Features

- Polish the `m:logger` documentation.

  Own Id: OTP-19118 Aux Id: [PR-8534]

[PR-8534]: https://github.com/erlang/otp/pull/8534

## Kernel 10.0

### Fixed Bugs and Malfunctions

- Fixed a crash when calling `file:delete/2` with an empty option list.

  Own Id: OTP-18590 Aux Id: [PR-7220]

- New functions have been added to the undocumented module `m:inet_dns` that take a flag to specify if encode/decode is for mDNS.  This affects how CLASS values in the private range, with the top bit set, are handled.

  Own Id: OTP-18878 Aux Id: [GH-7718], OTP-17734

- The error information for `erlang:phash/2` has been corrected.

  Own Id: OTP-18904 Aux Id: [PR-7960]

- `get_until` requests using the I/O protocol now correctly return a binary or list when `eof` is the last item returned by the callback.

  Own Id: OTP-18930 Aux Id: [PR-7993], [GH-4992]

- Calling `logger:add_handlers/1` with config option now works.

  Own Id: OTP-18954 Aux Id: [GH-8061], [PR-8076]

- The `code:del_path/1` function now also works on paths added through `-pa`, `-pz` , `-path` and the boot script.

  Own Id: OTP-18959 Aux Id: [GH-6692], [PR-7697]

- A  call to `socket:[recv|recvfrom|recvmsg]/*` with Timeout = 0 on Windows could cause a (case clause) crash if data is immediately available.

  Own Id: OTP-19063 Aux Id: OTP-18835

- Improve heuristic for when a characters is wide in the shell for systems with old libc versions.

  Own Id: OTP-19087 Aux Id: [PR-8382]

- Fix reading a line when reading from `t:io:user/0` to not consider `\r` without `\n` to be a new line when `erl` is started with `-noshell`.

  Own Id: OTP-19088 Aux Id: [PR-8396], [GH-8360]

[PR-7220]: https://github.com/erlang/otp/pull/7220
[GH-7718]: https://github.com/erlang/otp/issues/7718
[PR-7960]: https://github.com/erlang/otp/pull/7960
[PR-7993]: https://github.com/erlang/otp/pull/7993
[GH-4992]: https://github.com/erlang/otp/issues/4992
[GH-8061]: https://github.com/erlang/otp/issues/8061
[PR-8076]: https://github.com/erlang/otp/pull/8076
[GH-6692]: https://github.com/erlang/otp/issues/6692
[PR-7697]: https://github.com/erlang/otp/pull/7697
[PR-8382]: https://github.com/erlang/otp/pull/8382
[PR-8396]: https://github.com/erlang/otp/pull/8396
[GH-8360]: https://github.com/erlang/otp/issues/8360

### Improvements and New Features

- Added `file:read_file/2` with a `raw` option for reading files without going through the file server.

  Own Id: OTP-18589 Aux Id: [PR-7220]

- The undocumented Erlang DNS resolver library (`inet_dns` and `inet_res`) has been augmented to handle IXFR, NOTIFY, UPDATE and TSIG records.  With this some bug fixes and code cleanup has been done, and the resolver used in the test suite has been changed to Knot DNS.  See the source code. 
  
  Kudos to Alexander Clouter that did almost all the work!

  Own Id: OTP-18713 Aux Id: [PR-6985], [GH-6985]

- The `ebin` directories for escripts are now cached.

  Own Id: OTP-18778 Aux Id: [PR-7556]

- `-callback` attributes haven been added to `m:application`, `m:logger_handler`, and `m:logger_formatter`.

  Own Id: OTP-18795 Aux Id: [PR-7703]

- Progress reports from before logger is started are now logged when log level is set to debug.

  Own Id: OTP-18807 Aux Id: [PR-7732] ERIERL-985

- The `code:where_is_file/2` and
  `code:which/1` functions now check for existence of the file directly instead of listing the content of each directory in the code path.

  Own Id: OTP-18816 Aux Id: [PR-7711]

- Type specs has been added to the [`logger:Level/1,2,3`](`m:logger`) functions.

  Own Id: OTP-18820 Aux Id: [PR-7779]

- For `inet_backend = socket`, setting the `active` socket option alone, to `once`, `true` or `N` has been optimized, as well as the corresponding data delivery.

  Own Id: OTP-18835

- New functions `socket:sendv/*` for sending I/O vectors have been added.

  Own Id: OTP-18845

- The shell now pages long output from the documentation help command ([`h(Module)`](`c:h/1`)), auto completions and the search command.

  Own Id: OTP-18846 Aux Id: [PR-7845]

- Native coverage support has been implemented in the JIT. It will  automatically be used by the `m:cover` tool to reduce the execution overhead when running cover-compiled code.
  
  There are also new APIs to support native coverage without using the `cover` tool.
  
  To instrument code for native coverage it must be compiled with the [`line_coverage`](`m:compile#line_coverage`) option.
  
  To enable native coverage in the runtime system, start it like so:
  
  ```text
  $ erl +JPcover true
  ```
  
  There are also the following new functions for supporting native coverage:
  
  * `code:coverage_support/0`
  * `code:get_coverage/2`
  * `code:reset_coverage/1`
  * `code:get_coverage_mode/0`
  * `code:get_coverage_mode/1`
  * `code:set_coverage_mode/1`

  Own Id: OTP-18856 Aux Id: [PR-7856]

- Optimized code loading by moving certain operations from the code server to the caller.

  Own Id: OTP-18941 Aux Id: [PR-7981]

- The documentation has been migrated to use Markdown and ExDoc.

  Own Id: OTP-18955 Aux Id: [PR-8026]

- Application startup has been optimized by removing an intermediary process.

  Own Id: OTP-18963 Aux Id: [PR-8042]

- The existing experimental support for archive files will be changed in a future release. The support for having an archive in an escript will remain, but the support for using archives in a release will either become more limited or completely removed.
  
  As of Erlang/OTP 27, the function `code:lib_dir/2`, the `-code_path_choice` flag, and using `m:erl_prim_loader` for reading members of an archive are deprecated.
  
  To remain compatible with future version of Erlang/OTP `escript` scripts that need to retrieve data files from its archive should use `escript:extract/2` instead of `erl_prim_loader` and `code:lib_dir/2`.

  *** POTENTIAL INCOMPATIBILITY ***

  Own Id: OTP-18966 Aux Id: [PR-8091]

- The undocumented and deprecated `file:pid2name` function has been removed.

  Own Id: OTP-18967 Aux Id: [PR-8092]

- There is a new module `m:trace` in Kernel providing the same trace functionality as `erlang:trace/3` and `erlang:trace_pattern/3`, but with the addition of **dynamic isolated trace sessions**.

  Own Id: OTP-18980

- Error logging has been improved when the `t:io:standard_io/0` reader and/or writer terminates with an error.

  Own Id: OTP-18989 Aux Id: [PR-8103]

- `inet_backend = socket` has been optimized and reworked to be more compatible with the original `inet_backend = inet`.

  Own Id: OTP-19004 Aux Id: OTP-18835

- Add an simple example (echo server) )to the socket users guide.

  Own Id: OTP-19042

- `inet:i/0,1,2` has been improved to allow port numbers to be shown explicitly.

  Own Id: OTP-19053 Aux Id: [#6724]

- The `socket` documentation has been reworked, and due to
  that a few details were fixed:
  * `socket:is_supported/1` now returns `true` for example for `protocols`
    that is a "category", not an item.
  * `socket:cancel_monitor/1` no longer badargs for a monitor that was set by
    another process, instead it returns `false` as for other unknown
    `reference()`s.

  Own Id: OTP-19054

- Add `stdin`, `stdout` and `stderr` keys to `io:getopts/1` on `t:io:standard_io/0` to indicate if the respective I/O device is backed by a terminal.

  Own Id: OTP-19089 Aux Id: [PR-8396]

[PR-7220]: https://github.com/erlang/otp/pull/7220
[PR-6985]: https://github.com/erlang/otp/pull/6985
[GH-6985]: https://github.com/erlang/otp/issues/6985
[PR-7556]: https://github.com/erlang/otp/pull/7556
[PR-7703]: https://github.com/erlang/otp/pull/7703
[PR-7732]: https://github.com/erlang/otp/pull/7732
[PR-7711]: https://github.com/erlang/otp/pull/7711
[PR-7779]: https://github.com/erlang/otp/pull/7779
[PR-7845]: https://github.com/erlang/otp/pull/7845
[PR-7856]: https://github.com/erlang/otp/pull/7856
[PR-7981]: https://github.com/erlang/otp/pull/7981
[PR-8026]: https://github.com/erlang/otp/pull/8026
[PR-8042]: https://github.com/erlang/otp/pull/8042
[PR-8091]: https://github.com/erlang/otp/pull/8091
[PR-8092]: https://github.com/erlang/otp/pull/8092
[PR-8103]: https://github.com/erlang/otp/pull/8103
[#6724]: https://github.com/erlang/otp/issues/6724
[PR-8396]: https://github.com/erlang/otp/pull/8396

## Kernel 9.2.4.4

### Fixed Bugs and Malfunctions

* gen_udp:send on domain local can leak inet_reply messages.

  Own Id: OTP-19332 Aux Id: #8989
* Failure to create an UDP IPv6 socket when inet_backend = socket with certain IPv6 socket options.

  Own Id: OTP-19357
* net:getifaddrs does not properly report the running flag on windows.

  Own Id: OTP-19366 Aux Id: OTP-19061, ERIERL-1134

## Kernel 9.2.4.3

### Fixed Bugs and Malfunctions

* A bug has been fixed where receiving an SCTP message with \`gen_sctp\` could waste the first fragments of a message and only deliver the last fragment.

  This happened with low probability when the OS signaled that the socket was ready for reading in combination with an internal time-out retry.

  A bug has been fixed with a lingering time-out from after an SCTP connect that could stop the flow of incoming messages on an active \`gen_tcp\` socket.

  Own Id: OTP-19235 Aux Id: ERIERL-1133, PR-8837
* An boolean option \`non_block_send\` for SCTP, has ben added to be able to achieve the old behaviour to avoid blocking send operations by passing the OS network stack error message (\`\{error,eagain\}\` through.

  Own Id: OTP-19258 Aux Id: OTP-19061, ERIERL-1134

## Kernel 9.2.4.2

### Fixed Bugs and Malfunctions

* A race in the kTLS flavour of SSL distribution has been fixed so inet_drv.c doesn't read ahead too much data which could cause the kTLS encryption to be activated too late when some encrypted data had already been read into the inet_drv.c buffer as unencrypted.

  Own Id: OTP-19175 Aux Id: GH-8561, PR-8690
* Fix a deadlock when an application crashes during startup and log messages were sent to standard out. Logger would fail to print the messages to standard out and instead print them to standard error.

  Own Id: OTP-19205
* Add the stdlib application parameters `shell_redraw_prompt_on_output` which when set to `false` disables redrawing of the shell prompt if any other output is done.

  Own Id: OTP-19213 Aux Id: PR-8763 ERIERL-1108

## Kernel 9.2.4.1

### Fixed Bugs and Malfunctions

* A call to socket:\[recv|recvfrom|recvmsg]/* with Timeout = 0 on Windows could cause a (case clause) crash if data is immediately available.

  Own Id: OTP-19063 Aux Id: OTP-18835
* Open a `disk_log` file and combining `head_func` with `rotate` options did not work.

  Own Id: OTP-19104 Aux Id: ERIERL-870

## Kernel 9.2.4

### Fixed Bugs and Malfunctions

* Fix the shell Job Control Mode to not crash when typing `TAB` or `CTRL+R`.

  Own Id: OTP-19072 Aux Id: PR-8391
* Fix calls to blocking `m:application` APIs to throw an exception with reason `terminating` if called when the system is terminating.

  This is done in order to avoid deadlocks during shutdown or restart.

  Own Id: OTP-19078 Aux Id: PR-8422

## Kernel 9.2.3

### Fixed Bugs and Malfunctions

* When using IPv6, classic gen_udp failed to add (group) membership (drop was used instead).

  Own Id: OTP-19049 Aux Id: #8176
* The check in inet_res of the RD bit has been relaxed slightly.

  Own Id: OTP-19056 Aux Id: PR-8312, OTP-17323

## Kernel 9.2.2

### Fixed Bugs and Malfunctions

* Fix performance bug when using `io:fread` to read from `standard_io`. This regression was introduced in OTP 26.0.

  Own Id: OTP-18910 Aux Id: PR-7933 GH-7924
* A bug in the code server could cause it to crash in some concurrent scenarios. This bug was introduced in 26.1.

  Own Id: OTP-18948 Aux Id: PR-8046
* Fixed gen_udp:open/2 type spec to include already supported module socket address types.

  Own Id: OTP-18990 Aux Id: GH-8158
* Fix reading of password for ssh client when in `user_interactive` mode.

  Own Id: OTP-19007 Aux Id: ERIERL-1049

## Kernel 9.2.1

### Fixed Bugs and Malfunctions

* Fix `group` (that is the shell) to properly handle when an `get_until` callback function returned `{done, eof, []}` when an `eof` was detected.

  Own Id: OTP-18901

## Kernel 9.2

### Fixed Bugs and Malfunctions

- For `inet_backend = socket`, an unexpected receive error such as `etimedout`
  caused the receiving state machine server to crash. This bug has now been
  fixed.

  Own Id: OTP-18749 Aux Id: GH-7608

- Fix bug where reading using `file` from a unicode enabled `standard_io`,
  `standard_error` or any other `group` backed device would result in incorrect
  values being returned or a crash.

  Now instead a no_translation error is returned to the caller when unicode data
  is read using `file`. See
  [Using Unicode](`e:stdlib:unicode_usage.md#escripts-and-non-interactive-i-o`)
  in the STDLIB User's Guide for more details on how to correctly read from
  `standard_io`.

  Own Id: OTP-18800 Aux Id: PR-7714 GH-7591

- The native resolver interface module has gotten a rewrite of its ETS table
  handling to minimize term copying, and also to move the handling of client
  time-outs to the clients, which helps the native resolver name server from
  digging itself into a tar pit when heavily loaded.

  Own Id: OTP-18812 Aux Id: ERIERL-997

- Replaced unintentional Erlang Public License 1.1 headers in some files with
  the intended Apache License 2.0 header.

  Own Id: OTP-18815 Aux Id: PR-7780

- Fix bug in `pg` if a client process both monitored a group/scope and joined a
  group. The termination of such process resulted in crash of the `pg` server
  process.

  Own Id: OTP-18833 Aux Id: GH-7625, PR-7659

- Fix crash when using `file:consult` and the underlying file read returns an
  error while reading.

  Own Id: OTP-18873 Aux Id: PR-7831

- Corrected gen_tcp_socket listen option handling.

  Own Id: OTP-18883 Aux Id: #7764

### Improvements and New Features

- Add Windows support for DGRAM socket connect.

  Own Id: OTP-18762

- Document the, previously opaque, types select_tag() and completion_tag().

  Own Id: OTP-18818 Aux Id: #7337

## Kernel 9.1

### Fixed Bugs and Malfunctions

- Fixed an issue with truncated crash slogans on failed emulator start.

  Own Id: OTP-18623 Aux Id: GH-7344

- Fix shell:start_interactive function specification.

  Own Id: OTP-18628 Aux Id: GH-7280

- Fix code:get_doc/1 to return missing, when it can't find erts instead of
  crashing.

  Own Id: OTP-18654 Aux Id: PR-7404

- Function socket:close/1 could cause a VM crash on Windows.

  Own Id: OTP-18669 Aux Id: OTP-18029

- Fix deadlock when `erl.exe` is used as part of a pipe on Windows and trying to
  set the encoding of the `standard_io` device.

  Own Id: OTP-18675 Aux Id: PR-7473 GH-7459

- Expanded the documentation about how to use the `standard_io`,
  `standard_error` and `user` I/O devices.

  Added the types [`io:standard_io/0`](`t:io:standard_io/0`),
  `io:standard:error/0` and [`io:user/0`](`t:io:user/0`).

  Own Id: OTP-18676 Aux Id: PR-7473 GH-7459

- Fix logger's overload protection mechanism to only fetch memory used by
  messages when needed.

  Own Id: OTP-18677 Aux Id: PR-7418 GH-7417

- Fixed a number of socket-related issues causing incompatibilities with gen_tcp
  and gen_udp respectively.

  Own Id: OTP-18685

- gen_tcp:connect with socket address and socket (inet-) backend fails because
  of missing callback function.

  Own Id: OTP-18707 Aux Id: #7530

- The DNS RR cache used by \`inet_res\` has been fixed to preserve insert order,
  which is beneficial when the DNS server returns RRs in some specific order for
  e.g load balancing purposes.

  Own Id: OTP-18731 Aux Id: GH-7577, PR-7578

- The options \`reuseport\`, \`reuseport_lb\` and \`exclusiveaddruse\` were
  accidentally not allowed for e.g \`gen_udp:open/1,2\`, which has now been
  corrected.

  Own Id: OTP-18734 Aux Id: OTP-18344, PR-6522, GH-6461, GH-7569

- `gen_udp:recv/*` for Unix Domain Socket in binary mode and passive mode has
  been fixed to not crash.

  Own Id: OTP-18747 Aux Id: GH-7605

- Fixed issue where cursor would not be placed at the end of the expression when
  navigating shell history.

  Own Id: OTP-18757 Aux Id: PR-7631

### Improvements and New Features

- Update gen_tcp_socket and gen_udp_socket to handle 'completion' (socket on
  Windows).

  Own Id: OTP-18586 Aux Id: OTP-18029

- Add support for Unix Domain Sockets (only for STREAM sockets) on Windows for
  'socket'.

  Own Id: OTP-18611 Aux Id: OTP-18029, #5024

- Add basic support for socket ioctl on Windows.

  Own Id: OTP-18660

- The [`file:location/0`](`t:file:location/0`) type is now exported.

  Own Id: OTP-18681

- Add support for (Windows) socket option exclusiveaddruse.

  Own Id: OTP-18686

- \[socket] Add support for the 'nopush' option.

  Own Id: OTP-18687

- Add support for socket option 'BSP STATE'.

  Own Id: OTP-18693

- Add tcp socket options 'keepcnt', 'keepidle' and 'keepintvl'.

  Own Id: OTP-18698

- Add support for misc (Windows) socket options ('max_msg_size' and 'maxdg').

  Own Id: OTP-18710

- The keyboard shortcuts for the shell are now configurable.

  Own Id: OTP-18754 Aux Id: PR-7604 PR-7647

- Optimized code_server to reduce repeated work when loading the same module
  concurrently.

  Own Id: OTP-18755 Aux Id: PR-7503

## Kernel 9.0.2

### Fixed Bugs and Malfunctions

- Fix bug where when you entered Alt+Enter in the terminal, the cursor would
  move to the last line, instead of moving to the next line.

  Own Id: OTP-18580 Aux Id: PR-7242

- Fix so that the shell does not crash on startup when termcap is not available.

  Own Id: OTP-18624 Aux Id: GH-7296

- Multiple socket:accept calls issue. When making multiple accept calls, only
  the last call is active.

  Own Id: OTP-18635 Aux Id: #7328

- Fix the shell to ignore terminal delay when the terminal capabilities report
  that they should be used.

  Own Id: OTP-18636 Aux Id: PR-7352 GH-7308

- Fix "oldshell" to echo characters while typing on Windows.

  Own Id: OTP-18637 Aux Id: PR-7359 GH-7324

- Fix eof handling when reading from stdin when erlang is started using
  `-noshell`.

  Own Id: OTP-18640 Aux Id: PR-7384 GH-7368 GH-7286 GH-6881

- On Windows, a call to the function socket:close, when there are waiting active
  calls to read, write or accept functions, could hang.

  Own Id: OTP-18646

- Fix issues when reading or configuring `standard_io` on Windows when erl.exe
  is started using `-noshell` flag.

  Own Id: OTP-18649 Aux Id: GH-7261 PR-7400

- gen_udp:connect with inet_backend = socket fails when the Address is a
  hostname (string or atom).

  Own Id: OTP-18650

- Fixed problem which would cause shell to crash if particular escape sequence
  was written to stdout.

  Own Id: OTP-18651 Aux Id: PR-7242

- Fixed problem where output would disappear if it was received after a prompt
  was written in the shell.

  Own Id: OTP-18652 Aux Id: PR-7242

- Fix a crash where the location of erts could not be found in rebar3 dev
  builds.

  Own Id: OTP-18656 Aux Id: PR-7404 GH-7390

- Introduce the KERNEL application parameter `standard_io_encoding` that can be
  used to set the default encoding for standard_io. This option needs to be set
  to `latin1` if the application wants to treat all input data as bytes rather
  than utf-8 encoded characters.

  Own Id: OTP-18657 Aux Id: GH-7230 PR-7384

## Kernel 9.0.1

### Fixed Bugs and Malfunctions

- The POSIX error `exdev` was sometimes incorrectly described as "cross domain
  link" in some error messages.

  Own Id: OTP-18578 Aux Id: GH-7213

- Corrected the socket send function description (send with Timeout = nowait).
  The send function(s) could not return \{ok, \{RestData, SelectInfo\}\}

  Own Id: OTP-18584 Aux Id: #7238

## Kernel 9.0

### Fixed Bugs and Malfunctions

- Fixed a bug where duplicate keys were allowed in the .app file of an
  application. Duplicate keys are now rejected and the application will not
  start if they exist.

  \*** POTENTIAL INCOMPATIBILITY \***

  Own Id: OTP-18210 Aux Id: GH-5877 PR-5878

- Fix inconsistent handling in logger_formatter of the branched values in
  conditional branches. For example using `msg` in a conditional branch would
  not be formatted as it should before this fix.

  Own Id: OTP-18225 Aux Id: PR-6036

- Fix the logger_std_h handler to log to standard_error if logging to
  standard_io fails for any reason.

  Own Id: OTP-18226 Aux Id: PR-6253

- Fix the TLS distribution to work when starting Erlang in embedded mode and a
  connection is done before kernel is fully started.

  Own Id: OTP-18248 Aux Id: PR-6227 GH-6085

- erl `-remsh` has been improved to provide better error reasons and work when
  using a shell without terminal support (that is an "oldshell").

  Own Id: OTP-18271 Aux Id: PR-6279

- Fix logging of log events generated before kernel is started to not fail if
  the code for formatting those log messaged have not yet been loaded.

  Own Id: OTP-18286 Aux Id: PR-5955

- `proc_lib:start*/*` has become synchronous when the started process fails.
  This requires that a failing process use a new function
  `proc_lib:init_fail/2,3`, or exits, to indicate failure. All OTP behaviours
  have been fixed to do this.

  All these start functions now consume the `'EXIT'` message from a process link
  for all error returns. Previously it was only the `start_link/*` functions
  that did this, and only when the started function exited, not when it used
  `init_ack/1,2` or `init_fail/2,3` to create the return value.

  \*** POTENTIAL INCOMPATIBILITY \***

  Own Id: OTP-18471 Aux Id: GH-6339, PR-6843

- Fixed a bug where `file:read(standard_io, ...)` unexpectedly returned `eof` in
  binary mode.

  Own Id: OTP-18486 Aux Id: PR-6881

- Return type for `seq_trace:get_token/1` fixed.

  Own Id: OTP-18528 Aux Id: PR-7009

- Looking up, connecting to and sending to a host with an empty name is now
  handled by trying to look up the address of the root domain, which fails.
  Previously some of these operations caused an internal exception, which
  contradicted type specifications.

  Own Id: OTP-18543 Aux Id: GH-6353

- Replaced a regex with a special case handling of ANSI Select Graphic Rendition
  escape characters, to speed up io output that make use of these escape
  sequences.

  Own Id: OTP-18547 Aux Id: PR-7092

### Improvements and New Features

- The Erlang shell has been improved to support the following features:

  - Auto-complete variables, record names, record field names, map keys,
    function parameter types and filenames.
  - Open external editor in the shell (with C-o) to edit the current expression
    in an editor.
  - Support defining records (with types), functions and function typespecs, and
    custom types in the shell.
  - Do not save pager commands, and input to io:getline in history.

  Own Id: OTP-14835 Aux Id: PR-5924

- The TTY/terminal subsystem has been rewritten by moving more code to Erlang
  from the old linked-in driver and implementing all the I/O primitives needed
  in a NIF instead.

  On Unix platforms the user should not notice a lot of difference, besides
  better handling of unicode characters and fixing of some long standing bugs.

  Windows users will notice that erl.exe has the same functionality as a normal
  Unix shell and that werl.exe has been removed and replaced with a symlink to
  erl.exe. This makes the Windows Erlang terminal experience identical to that
  of Unix.

  The re-write brings with it a number of bug fixes and feature additions:

  - The TTY is now reset when Erlang exits, fixing zsh to not break when
    terminating an Erlang session.
  - `standard_error` now uses the same unicode mode as `standard_io`.
  - Hitting backspace when searching the shell history with an empty search
    string no longer breaks the shell.
  - Tab expansion now works on remote nodes started using the JCL interface.
  - It is now possible to configure the shell slogan and the session slogans
    (that is the texts that appear when you start an Erlang shell). See the
    kernel documentation for more details.
  - Added shell:start_interactive for starting the interactive shell from a
    non-interactive Erlang session (for example an escript).
  - On Windows, when starting in detached mode the standard handler are now set
    to `nul` devices instead of being unset.
  - Standard I/O now always defaults to `unicode` mode if supported. Previously
    the default was `latin1` if the runtime system had been started with
    `-oldshell` or `-noshell` (for example in an `escript`). To send raw bytes
    over standard out, one now explicitly has to specify
    `io:setopts(standard_io, [{encoding, latin1}]).`

  \*** POTENTIAL INCOMPATIBILITY \***

  Own Id: OTP-17932 Aux Id: PR-6144 GH-3150 GH-3390 GH-4343 GH-4225

- Add support for socket on Windows.

  - Pre release status.
  - Error codes not finalized.
  - No explicit support for Windows specific options (socket options, flags for
    read and write).
  - New async api for Windows (completion). See the `Asynchronous calls` chapter
    in the (Socket Usage) Users Guide.
  - To ensure platform independence, gen_tcp and gen_udp is _intended_ to be
    used (not yet updated).

  Own Id: OTP-18029

- As announced since the release of OTP 24, support for:

  - version 4 node container types in the external term format are now
    mandatory. That is, references supporting up to 5 32-bit integer
    identifiers, and process and port identifiers with support for 64-bit data
    storage. The distribution flag
    [`DFLAG_V4_NC`](`e:erts:erl_dist_protocol.md#DFLAG_V4_NC`) is therefor now
    also mandatory. OTP has since OTP 24 supported this. Also note that the
    external format produced by `term_to_binary()` and `term_to_iovec()` will
    unconditionally produce pids, ports, and references supporting this larger
    format.
  - the [new link protocol](`e:erts:erl_dist_protocol.md#new_link_protocol`)
    introduced in OTP 23.3 is now mandatory. The distribution flag
    [`DFLAG_UNLINK_ID`](`e:erts:erl_dist_protocol.md#DFLAG_UNLINK_ID`) is
    therefor now also mandatory.

  Due to the above, OTP 26 nodes will refuse to connect to OTP nodes from
  releases prior to OTP 24.

  \*** POTENTIAL INCOMPATIBILITY \***

  Own Id: OTP-18140 Aux Id: PR-6072

- Support for Kernel TLS (kTLS), has been added to the SSL application, for TLS
  distribution (`-proto_dist inet_tls`), the SSL option `{ktls, true}`. Using
  this for general SSL sockets is uncomfortable, undocumented and not
  recommended since it requires very platform dependent raw options.

  This, for now, only works for some not too old Linux distributions. Roughly, a
  kernel 5.2.0 or later with support for UserLand Protocols and the kernel
  module `tls` is required.

  Own Id: OTP-18235 Aux Id: PR-6104, PR-5840

- Add code:get_doc/2 which adds support to fetch documentation skeletons of
  functions using debug_info chunks instead of eep48 doc chunks.

  Own Id: OTP-18261 Aux Id: PR-5924

- The Erlang shell's auto-completion when typing `tab` has been changed to
  happen after the editing current line instead of before it.

  This behaviour can be configured using a the `shell_expand_location` STDLIB
  configuration parameter.

  Own Id: OTP-18278 Aux Id: PR-6260

- Typing `Ctrl+L` in a shell now clears the screen and redraws the current line
  instead of only redrawing the current line. To only redraw the current line,
  you must now type `Alt+L`. This brings the behaviour of `Ctrl+L` closer to how
  bash and other shells work.

  \*** POTENTIAL INCOMPATIBILITY \***

  Own Id: OTP-18285 Aux Id: PR-6262

- gen_server optimized by caching callback functions

  Own Id: OTP-18305 Aux Id: PR-5831

- Prepare the `pg` communication protocol for upgrade. The plan is for OTP-28
  nodes to be able to use an upgraded `pg` protocol while still being able to
  talk with OTP 26 nodes.

  Own Id: OTP-18327 Aux Id: PR-6433

- New `disk_log` log type `rotate`, where the log files are compressed upon
  rotation.

  Own Id: OTP-18331 Aux Id: ERIERL-870

- The following `inet:setopts/2` options have been introduced:

  - **[`reuseport`](`m:inet#option-reuseport`)** - Reuse of local port. Load
    balancing may or may not be provided depending on underlying OS.

  - **[`reuseport_lb`](`m:inet#option-reuseport_lb`)** - Reuse of local port.
    Load balancing provided.

  - **[`exclusiveaddruse`](`m:inet#option-exclusiveaddruse`)** - Exclusive
    address/port usage on Windows. This socket option is Windows specific and
    will silently be ignored on other systems.

  The behavior of setting [`reuseaddr`](`m:inet#option-reuseaddr`) on Windows
  have changed in a _backwards incompatible_ way. The underlying `SO_REUSEADDR`
  socket option is now only set if both the `reusaddr` and the `reuseport`
  `inet` options have been set. This since the underlying `SO_REUSEADDR` socket
  option on Windows behaves similar to how BSD behaves if both the underlying
  socket options `SO_REUSEADDR` and `SO_REUSEPORT` have been set. See the
  documentation of the `reuseaddr` option for more information.

  \*** POTENTIAL INCOMPATIBILITY \***

  Own Id: OTP-18344 Aux Id: PR-6522, PR-6944, OTP-18324, PR-6481, GH-6461

- Replace size/1 with either tuple_size/1 or byte_size/1

  The [`size/1`](`size/1`) BIF is not optimized by the JIT, and its use can
  result in worse types for Dialyzer.

  When one knows that the value being tested must be a tuple,
  [`tuple_size/1`](`tuple_size/1`) should always be preferred.

  When one knows that the value being tested must be a binary,
  [`byte_size/1`](`byte_size/1`) should be preferred. However,
  [`byte_size/1`](`byte_size/1`) also accepts a bitstring (rounding up size to a
  whole number of bytes), so one must make sure that the call to `byte_size/` is
  preceded by a call to [`is_binary/1`](`is_binary/1`) to ensure that bitstrings
  are rejected. Note that the compiler removes redundant calls to
  [`is_binary/1`](`is_binary/1`), so if one is not sure whether previous code
  had made sure that the argument is a binary, it does not harm to add an
  [`is_binary/1`](`is_binary/1`) test immediately before the call to
  [`byte_size/1`](`byte_size/1`).

  Own Id: OTP-18405 Aux Id:
  GH-6672,PR-6702,PR-6768,PR-6700,PR-6769,PR-6812,PR-6814

- The function `file:pid2name/1` is deprecated and will be removed in
  Erlang/OTP 27.

  Own Id: OTP-18419

- The modules Erlang DNS resolver `inet_res` and helper modules have been
  updated for RFC6891; to handle OPT RR with DNSSEC OK (DO) bit.

  Own Id: OTP-18442 Aux Id: PR-6786, GH-6606

- Introduced `application:get_supervisor/1`.

  Own Id: OTP-18444 Aux Id: PR-6035

- Handling of `on_load` modules during boot has been improved by adding an extra
  step in the boot order for embedded mode that runs all `on_load` handlers,
  instead of relying on explicit invocation of them, later, when the kernel
  supervision tree starts.

  This is mostly a code improvement and OTP internal simplification to avoid
  future bugs and to simplify code maintenance.

  Own Id: OTP-18447

- Reduce contention on the code_server by doing the code preparation on the
  client.

  Own Id: OTP-18448 Aux Id: PR-6736

- Added a mode to ensure_all_loaded, to start children application and their
  dependencies concurrently.

  Own Id: OTP-18451 Aux Id: PR-6737

- Cache OTP boot code paths, to limit how many folders that are being accessed
  during a module lookup. Can be disabled with -cache_boot_path false. OTP boot
  code paths consists of ERL_LIB environment variables. The various otp/\*/ebin
  folders. And the \{path, ...\} clauses in the init script.

  Own Id: OTP-18452 Aux Id: PR-6729

- Erlang distribution code in Kernel and SSL has been refactored a bit to
  facilitate debugging and re-usability, which shouldn't have any noticeable
  effects on behaviour or performance.

  Own Id: OTP-18456

- Add cache attribute to code path apis.

  Added an optional cache/nocache argument to all code:add_path*,
  code:set_path*, and code:replace_path\* functions. These functions will then
  avoid doing file-accesses if they are cached. Cache can be cleared with
  code:clear_cache/0. Added code:del_paths/1 to make it easier to clear multiple
  paths.

  Own Id: OTP-18466 Aux Id: PR-6832

- Deprecates `dbg:stop_clear/0` because it is simply a function alias to
  `dbg:stop/0`

  Own Id: OTP-18478 Aux Id: GH-6903

- Improvements to code:ensure_modules_loaded/1: Previously it would prepare
  modules and then abandon references to said modules if they had on_load
  callbacks. This pull request makes it so they keep the references around and
  then serially load them without having to fetch the object code and prepare
  them again.

  Own Id: OTP-18484 Aux Id: PR-6844

- The internal DNS resolver has been updated to handle DNS LOC RR:s (RFC 1876).
  This is an undocumented module, although still used by power users. See the
  source code.

  Own Id: OTP-18510 Aux Id: GH-6098, PR-6982

- Reduced memory consumption in `global` when informing other nodes about lost
  connections.

  Own Id: OTP-18521 Aux Id: PR-7025

- The `net_kernel`, `global`, and `global_group` servers now have
  [_fully asynchronous distributed signaling_](`m:erlang#process_flag_async_dist`)
  enabled all the time which prevents them from ever getting blocked on send of
  distributed signals.

  Documentation about blocking distributed signals has also been improved.

  Own Id: OTP-18533 Aux Id: PR-7061

- Allow IPv6 addresses as host in `http` packets decoded by
  `erlang:decode_packet/3` and `gen_tcp` packet option. The IPv6 address should
  be enclosed within `[]` according to RFC2732.

  Own Id: OTP-18540 Aux Id: PR-6900

- Remove deprecated functions in OTP-26

  Own Id: OTP-18542

- Removed `code:is_module_native/1` since HiPE has been removed. It has since
  OTP 24 been deprecated and scheduled for removal in OTP 26.

  Removed `code:rehash/0` since the code path feature no longer is present. It
  has since OTP 19 been deprecated and has since OTP 24 been scheduled for
  removal in OTP 26.

  \*** POTENTIAL INCOMPATIBILITY \***

  Own Id: OTP-18551 Aux Id: PR-7106

- Added support for multiple line expressions and navigation in the shell. Added
  new keybindings:

  - navigate up (ctrl+up)/(alt+up)
  - navigate down (ctrl+down)/(alt+down)
  - insert newline in middle of line (alt+enter)
  - navigate top (alt+<)/(alt+shift+up)
  - navigate bottom (alt+>)/(alt+shift+down)
  - clear current expression (alt+c)
  - cancel search (alt+c)
  - opening editor on mac (option+o)/(alt+o)

  Modifies the prompt for new lines to make it clearer that the prompt has
  entered multi-line mode. Supports terminal with small window size, recommend
  not go lower than 7 rows and 40 columns. Modifies the search prompt to support
  multi-line statements. Redraw the prompt after continuing from JCL menu.

  Own Id: OTP-18575 Aux Id: PR-7169

## Kernel 8.5.4.3

### Fixed Bugs and Malfunctions

* Fixed gen_udp:open/2 type spec to include already supported module socket address types.

  Own Id: OTP-19050 Aux Id: OTP-18990

## Kernel 8.5.4.2

### Fixed Bugs and Malfunctions

- gen_tcp:connect with socket address and socket (inet-) backend fails because
  of missing callback function.

  Own Id: OTP-18707 Aux Id: #7530

## Kernel 8.5.4.1

### Fixed Bugs and Malfunctions

- Multiple socket:accept calls issue. When making multiple accept calls, only
  the last call is active.

  Own Id: OTP-18635 Aux Id: #7328

- gen_udp:connect with inet_backend = socket fails when the Address is a
  hostname (string or atom).

  Own Id: OTP-18650

## Kernel 8.5.4

### Fixed Bugs and Malfunctions

- Fixed a bug on Windows where `file:read_file_info/1` would fail for files with
  corrupt metadata.

  Own Id: OTP-18348 Aux Id: GH-6356

- Accept connection setup from OTP 23 and 24 nodes that are not using epmd.

  Own Id: OTP-18404 Aux Id: GH-6595, PR-6625

## Kernel 8.5.3

### Fixed Bugs and Malfunctions

- The tcp connect option 'bind_to_device' could not be used with inet_backend =
  'socket'. 'inet' requires value type binarry() and 'socket' requires value
  type 'string()'.

  Own Id: OTP-18357 Aux Id: #6509

- Minor issue processing options when calling gen_tcp:connect with a sockaddr()
  and inet_backend = socket.

  Own Id: OTP-18358 Aux Id: #6528

## Kernel 8.5.2

### Fixed Bugs and Malfunctions

- Fixed shutdown crash in gen_tcp socket backend, when the other end closed the
  socket.

  Own Id: OTP-18270 Aux Id: #6331

- `erl_tar` can now read gzip-compressed tar files that are padded. There is a
  new option `compressed_one` for `file:open/2` that will read a single member
  from a gzip file,

  Own Id: OTP-18289 Aux Id: PR-6343

- Fix `os:cmd` to not translate all exceptions thrown to `badarg`. For example
  `emfile` from `erlang:open_port` was translated to `badarg`.

  This bug has existed since Erlang/OTP 24.

  Own Id: OTP-18291 Aux Id: PR-6382

- Spec for function net:if_names/0 incorrect

  Own Id: OTP-18296 Aux Id: OTP-16464

- Missing ctrl option name transation for TOS and TTL (on FreeBSD) when using
  gen_udp with the 'socket' inet_backend.

  Own Id: OTP-18315

- gen_udp:open/2 with option(s) add_membership or drop_membership would drop
  earlier options.

  Own Id: OTP-18323 Aux Id: #6476

- The `inet:setopts/2` `{reuseaddr, true}` option will now be ignored on Windows
  unless the socket is an UDP socket. For more information see the documentation
  of the `reuseaddr` option part of the documentation of `inet:setopts/2`.

  Prior to OTP 25 the `{reuseaddr, true}` option was ignored for all sockets on
  Windows, but as of OTP 25.0 this was changed so that it was not ignored for
  any sockets.

  \*** POTENTIAL INCOMPATIBILITY \***

  Own Id: OTP-18324 Aux Id: GH-6461, PR-6481

### Improvements and New Features

- The distribution socket option handling in `inet_tcp_dist` has been cleaned up
  to clarify which were mandatory and which just had default values.

  Own Id: OTP-18293

- Improve warning message format for gen_tcp_socket.

  Own Id: OTP-18317

## Kernel 8.5.1

### Fixed Bugs and Malfunctions

- Listen sockets created with the socket module, leaked (erlang-) monitors.

  Own Id: OTP-18240 Aux Id: #6285

- `m:peer` nodes failed to halt when the process supervising the control
  connection crashed. When an alternative control connection was used, this
  supervision process also quite frequently crashed when the `peer` node was
  stopped by the node that started it which caused the `peer` node to linger
  without ever halting.

  Own Id: OTP-18249 Aux Id: PR-6301

## Kernel 8.5

### Fixed Bugs and Malfunctions

- Fixed inconsistency bugs in `m:global` due to `nodeup`/`nodedown` messages not
  being delivered before/after traffic over connections. Also fixed various
  other inconsistency bugs and deadlocks in both `m:global_group` and `global`.

  As building blocks for these fixes, a new BIF `erlang:nodes/2` has been
  introduced and `net_kernel:monitor_nodes/2` has been extended.

  The [`-hidden`](`e:erts:erl_cmd.md#hidden`) and
  [`-connect_all`](`e:erts:erl_cmd.md#connect_all`) command line arguments did
  not work if multiple instances were present on the command line which has been
  fixed. The new kernel parameter [`connect_all`](kernel_app.md#connect_all) has
  also been introduced in order to replace the `-connect_all` command line
  argument.

  Own Id: OTP-17934 Aux Id: PR-6007

- Fixed IPv6 multicast_if and membership socket options.

  Own Id: OTP-18091 Aux Id: #5789

- Fixed issue with inet:getifaddrs hanging on pure IPv6 Windows

  Own Id: OTP-18102 Aux Id: #5904

- The type specifications for `inet:getopts/2` and `inet:setopts/2` have been
  corrected regarding SCTP options.

  Own Id: OTP-18115 Aux Id: PR-5939

- The type specifications for `inet:parse_*` have been tightened.

  Own Id: OTP-18121 Aux Id: PR-5972

- Fix gen_tcp:connect/3 spec to include the inet_backend option.

  Own Id: OTP-18171 Aux Id: PR-6131

- Fix bug where using a binary as the format when calling
  `logger:log(Level, Format, Args)` (or any other logging function) would cause
  a crash or incorrect logging.

  Own Id: OTP-18229 Aux Id: PR-6212

### Improvements and New Features

- Add rudimentary debug feature (option) for the inet-driver based sockets, such
  as gen_tcp and gen_udp.

  Own Id: OTP-18032

- Introduced the `hidden` and `dist_listen` options to `net_kernel:start/2`.

  Also documented the [`-dist_listen`](`e:erts:erl_cmd.md#dist_listen`) command
  line argument which was erroneously documented as a `kernel` parameter and not
  as a command line argument.

  Own Id: OTP-18107 Aux Id: PR-6009

- Scope and group monitoring have been introduced in `m:pg`. For more
  information see the documentation of
  [`pg:monitor_scope()`](`pg:monitor_scope/0`),
  [`pg:monitor()`](`pg:monitor/1`), and [`pg:demonitor()`](`pg:demonitor/1`).

  Own Id: OTP-18163 Aux Id: PR-6058, PR-6275

- A new function `global:disconnect/0` has been introduced with which one can
  cleanly disconnect a node from all other nodes in a cluster of `global` nodes.

  Own Id: OTP-18232 Aux Id: OTP-17843, PR-6264

## Kernel 8.4.2

### Fixed Bugs and Malfunctions

- A call to [`net_kernel:setopts(new, Opts)`](`net_kernel:setopts/2`) at the
  same time as a connection was being set up could cause a deadlock between the
  `net_kernel` process and the process setting up the connection.

  Own Id: OTP-18198 Aux Id: GH-6129, PR-6216

## Kernel 8.4.1

### Fixed Bugs and Malfunctions

- The DNS resolver `inet_res` has been fixed to ignore trailing dot difference
  in the request domain between the sent request and the received response, when
  validating a response.

  Own Id: OTP-18112 Aux Id: ERIERL-811

- A bug in `inet_res` has been fixed where a missing internal `{ok,_}` wrapper
  caused `inet_res:resolve/*` to return a calculated host name instead of an
  `{ok,Msg}` tuple, when resolving an IP address or a host name that is an IP
  address string.

  Own Id: OTP-18122 Aux Id: GH-6015, PR-6020

- The `erlang:is_alive()` BIF could return `true` before configured distribution
  service was available. This bug was introduced in OTP 25.0 ERTS version 13.0.

  The `erlang:monitor_node()` and `erlang:monitor()` BIFs could erroneously fail
  even though configured distribution service was available. This occurred if
  these BIFs were called after the distribution had been started using dynamic
  node name assignment but before the name had been assigned.

  Own Id: OTP-18124 Aux Id: OTP-17558, PR-6032

- Added the missing mandatory `address/0` callback in the `gen_tcp_dist`
  example.

  Own Id: OTP-18136

## Kernel 8.4

### Fixed Bugs and Malfunctions

- The DNS resolver implementation has been rewritten to validate replies more
  thoroughly, and a bit optimized to create less garbage.

  Own Id: OTP-17323

- The socket option 'reuseaddr' is _no longer_ ignored on Windows.

  Own Id: OTP-17447 Aux Id: GH-4819

- Fix bug where using the atoms `string` or `report` as the format when calling
  `logger:log(Level, Format, Args)` (or any other logging function) would cause
  a crash or incorrect logging.

  Own Id: OTP-17551 Aux Id: GH-5071 PR-5075

- As of OTP 25, `global` will by default prevent overlapping partitions due to
  network issues by actively disconnecting from nodes that reports that they
  have lost connections to other nodes. This will cause fully connected
  partitions to form instead of leaving the network in a state with overlapping
  partitions.

  Prevention of overlapping partitions can be disabled using the
  [`prevent_overlapping_partitions`](kernel_app.md#prevent_overlapping_partitions)
  `kernel(6)` parameter, making `global` behave like it used to do. This is,
  however, problematic for all applications expecting a fully connected network
  to be provided, such as for example `mnesia`, but also for `global` itself. A
  network of overlapping partitions might cause the internal state of `global`
  to become inconsistent. Such an inconsistency can remain even after such
  partitions have been brought together to form a fully connected network again.
  The effect on other applications that expects that a fully connected network
  is maintained may vary, but they might misbehave in very subtle hard to detect
  ways during such a partitioning. Since you might get hard to detect issues
  without this fix, you are _strongly_ advised _not_ to disable this fix. Also
  note that this fix _has_ to be enabled on _all_ nodes in the network in order
  to work properly.

  \*** POTENTIAL INCOMPATIBILITY \***

  Own Id: OTP-17911 Aux Id: PR-5687, PR-5611, OTP-17843

- Starting the helper program for name resolving; `inet_gethost`, has been
  improved to use an absolute file system path to ensure that the right program
  is started.

  If the helper program can not be started - the system now halts, to avoid
  running with a silently broken name resolver.

  Own Id: OTP-17958 Aux Id: OTP-17978

- The type specification for `inet_res:getbyname/2,3` has been corrected to
  reflect that it can return peculiar `#hostent{}` records.

  Own Id: OTP-17986 Aux Id: PR-5412, PR-5803

- `code:module_status/1` would always report BEAM files loaded from an archive
  as `modified`, and `code:modified_modules/0` would always return the name of
  all modules loaded from archives.

  Own Id: OTP-17990 Aux Id: GH-5801

- In logger fix file handler shutdown delay by using erlang timers instead of
  the timer module's timers.

  Own Id: OTP-18001 Aux Id: GH-5780 PR-5829

- Fix the meta data in log events generated by logger on failure to not contain
  the original log event's meta data.

  Own Id: OTP-18003 Aux Id: PR-5771

- Fix logger file backend to re-create the log folder if it has been deleted.

  Own Id: OTP-18015 Aux Id: GH-5828 PR-5845

- \[socket] Encode of sockaddr has been improved.

  Own Id: OTP-18020

- Fix `put_chars` requests to the io server with incomplete unicode data to exit
  with `no_translation` error.

  Own Id: OTP-18070 Aux Id: PR-5885

### Improvements and New Features

- The net module now works on Windows.

  Own Id: OTP-16464

- An Erlang installation directory is now relocatable on the file system given
  that the paths in the installation's `RELEASES` file are paths that are
  relative to the installations root directory. The
  `` `release_handler:create_RELEASES/4 `` function can generate a `RELEASES`
  file with relative paths if its `RootDir` parameter is set to the empty
  string.

  Own Id: OTP-17304

- The following distribution flags are now mandatory: `DFLAG_BIT_BINARIES`,
  `DFLAG_EXPORT_PTR_TAG`, `DFLAG_MAP_TAGS`, `DFLAG_NEW_FLOATS`, and
  `DFLAG_FUN_TAGS`. This mainly concerns libraries or application that implement
  the distribution protocol themselves.

  Own Id: OTP-17318 Aux Id: PR-4972

- Fix `os:cmd` to work on Android OS.

  Own Id: OTP-17479 Aux Id: PR-4917

- The configuration files [`.erlang`](`e:erts:erl_cmd.md`),
  [`.erlang.cookie`](`e:system:distributed.md`) and
  [`.erlang.crypt`](`m:beam_lib#module-erlang-crypt`) can now be located in the XDG
  Config Home directory.

  See the documentation for each file and `filename:basedir/2` for more details.

  Own Id: OTP-17554 Aux Id: GH-5016 PR-5408 OTP-17821

- Dynamic node name improvements: `erlang:is_alive/0` changed to return true for
  pending dynamic node name and new function `net_kernel:get_state/0`.

  Own Id: OTP-17558 Aux Id: OTP-17538, PR-5111, GH-5402

- The types for callback result types in `gen_statem` has bee augmented with
  arity 2 types where it is possible for a callback module to specify the type
  of the callback data, so the callback module can get type validation of it.

  Own Id: OTP-17589 Aux Id: PR-4926

- The tagged tuple tests and fun-calls have been optimized and are now a little
  bit cheaper than previously.

  These optimizations become possible after making sure that all boxed terms
  have at least one word allocated after the arity word. This has been
  accomplished by letting all empty tuples refer to the same empty tuple literal
  which also reduces memory usage for empty tuples.

  Own Id: OTP-17608

- A [`net_ticker_spawn_options`](kernel_app.md#net_ticker_spawn_options)
  `kernel` configuration parameter with which one can set spawn options for the
  distribution channel ticker processes has been introduced.

  Own Id: OTP-17617 Aux Id: PR-5069

- The most, or at least the most used, `m:rpc` operations now require `m:erpc`
  support in order to communicate with other Erlang nodes. `erpc` was introduced
  in OTP 23. That is, `rpc` operations against Erlang nodes of releases prior to
  OTP 23 will fail.

  \*** POTENTIAL INCOMPATIBILITY \***

  Own Id: OTP-17681 Aux Id: PR-5307

- The new module `peer` supersedes the `slave` module. The `slave` module is now
  deprecated and will be removed in OTP 27.

  `peer` contains an extended and more robust API for starting erlang nodes.

  Own Id: OTP-17720 Aux Id: PR-5162

- In order to make it easier for the user to manage multiple outstanding
  asynchronous `call` requests, new functionality utilizing request identifier
  collections have been introduced in
  [`erpc`](`t:erpc:request_id_collection/0`),
  [`gen_server`](`t:gen_server:request_id_collection/0`),
  [`gen_statem`](`t:gen_statem:request_id_collection/0`), and
  [`gen_event`](`t:gen_event:request_id_collection/0`).

  Own Id: OTP-17784 Aux Id: PR-5792

- Type specifications have been added to the `gen_server`, and the documentation
  has been updated to utilize this.

  This surfaced a few type violations that has been corrected in `global`,
  `logger_olp` and `rpc`.

  Own Id: OTP-17915 Aux Id: PR-5751, GH-2375, GH-2690

- IP address validation functions `is_ipv4_address/1`, `is_ipv6_address/1` and
  `is_ip_address/1` have been added to the module `inet` in Kernel.

  Own Id: OTP-17923 Aux Id: PR-5646

- An API for multihomed SCTP connect has been added in the guise of
  `gen_sctp:connectx_init/*`

  Own Id: OTP-17951 Aux Id: PR-5656

- \[socket] Add encoding of the field hatype of the type sockaddr_ll (family
  'packet').

  Own Id: OTP-17968 Aux Id: OTP-16464

- Added support for configurable features as described in EEP-60. Features can
  be enabled/disabled during compilation with options
  (`-enable-feature Feature`, `-disable-feature Feature` and
  `+{feature, Feature, enable|disable}`) to `erlc` as well as with directives
  (`-feature(Feature, enable|disable).`) in the file. Similar options can be
  used to `erl` for enabling/disabling features allowed at runtime. The new
  `maybe` expression (EEP-49) is fully supported as the feature `maybe_expr`.
  The features support is documented in the reference manual.

  Own Id: OTP-17988

## Kernel 8.3.2.4

### Fixed Bugs and Malfunctions

- gen_tcp:connect with socket address and socket (inet-) backend fails because
  of missing callback function.

  Own Id: OTP-18707 Aux Id: #7530

## Kernel 8.3.2.3

### Fixed Bugs and Malfunctions

- Spec for function net:if_names/0 incorrect

  Own Id: OTP-18296 Aux Id: OTP-16464

- Missing ctrl option name transation for TOS and TTL (on FreeBSD) when using
  gen_udp with the 'socket' inet_backend.

  Own Id: OTP-18315

- The tcp connect option 'bind_to_device' could not be used with inet_backend =
  'socket'. 'inet' requires value type binarry() and 'socket' requires value
  type 'string()'.

  Own Id: OTP-18357 Aux Id: #6509

- Minor issue processing options when calling gen_tcp:connect with a sockaddr()
  and inet_backend = socket.

  Own Id: OTP-18358 Aux Id: #6528

### Improvements and New Features

- Improve warning message format for gen_tcp_socket.

  Own Id: OTP-18317

## Kernel 8.3.2.2

### Improvements and New Features

- A new function `global:disconnect/0` has been introduced with which one can
  cleanly disconnect a node from all other nodes in a cluster of `global` nodes.

  Own Id: OTP-18232 Aux Id: OTP-17843, PR-6264

## Kernel 8.3.2.1

### Fixed Bugs and Malfunctions

- A call to [`net_kernel:setopts(new, Opts)`](`net_kernel:setopts/2`) at the
  same time as a connection was being set up could cause a deadlock between the
  `net_kernel` process and the process setting up the connection.

  Own Id: OTP-18198 Aux Id: GH-6129, PR-6216

## Kernel 8.3.2

### Fixed Bugs and Malfunctions

- inet:getopts/2 for the 'raw' option for a socket created with inet-backend
  'socket' failed.

  Own Id: OTP-18078 Aux Id: GH-5930

- Corrected the behaviour of the shutdown function when using with the
  inet_backend = socket. It was not sufficiently compatible with the "old"
  gen_tcp.

  Own Id: OTP-18080 Aux Id: GH-5930

## Kernel 8.3.1

### Fixed Bugs and Malfunctions

- Fix failed accepted connection setup after previous established connection
  from same node closed down silently.

  Own Id: OTP-17979 Aux Id: ERIERL-780

- Fixed a problem where typing Ctrl-R in the shell could hang if there were some
  problem with the history log file.

  Own Id: OTP-17981 Aux Id: PR-5791

## Kernel 8.3

### Fixed Bugs and Malfunctions

- Handling of `send_timeout` for `gen_tcp` has been corrected so that the
  timeout is honored also when sending 0 bytes.

  Own Id: OTP-17840

- By default `global` does _not_ take any actions to restore a fully connected
  network when connections are lost due to network issues. This is problematic
  for all applications expecting a fully connected network to be provided, such
  as for example `mnesia`, but also for `global` itself. A network of
  overlapping partitions might cause the internal state of `global` to become
  inconsistent. Such an inconsistency can remain even after such partitions have
  been brought together to form a fully connected network again. The effect on
  other applications that expects that a fully connected network is maintained
  may vary, but they might misbehave in very subtle hard to detect ways during
  such a partitioning.

  In order to prevent such issues, we have introduced a _prevent overlapping
  partitions_ fix which can be enabled using the
  [`prevent_overlapping_partitions`](kernel_app.md#prevent_overlapping_partitions)
  `kernel(6)` parameter. When this fix has been enabled, `global` will actively
  disconnect from nodes that reports that they have lost connections to other
  nodes. This will cause fully connected partitions to form instead of leaving
  the network in a state with overlapping partitions. Note that this fix _has_
  to be enabled on _all_ nodes in the network in order to work properly. Since
  this quite substantially changes the behavior, this fix is currently disabled
  by default. Since you might get hard to detect issues without this fix you
  are, however, _strongly_ advised to enable this fix in order to avoid issues
  such as the ones described above. As of OTP 25 this fix will become enabled by
  default.

  Own Id: OTP-17843 Aux Id: ERIERL-732, PR-5611

- Fix bug where `logger` would crash when logging a report including improper
  lists.

  Own Id: OTP-17851

- Make `erlang:set_cookie` work for dynamic node names.

  Own Id: OTP-17902 Aux Id: GH-5402, PR-5670

### Improvements and New Features

- Add support for using socket:sockaddr_in() and socket:sockaddr_in6() when
  using gen_sctp, gen_tcp and gen_udp. This will make it possible to use Link
  Local IPv6 addresses.

  Own Id: OTP-17455 Aux Id: GH-4852

- A [`net_tickintensity`](kernel_app.md#net_tickintensity) `kernel` parameter
  has been introduced. It can be used to control the amount of ticks during a
  [`net_ticktime`](kernel_app.md#net_ticktime) period.

  A new `net_kernel:start/2` function has also been introduced in order to make
  it easier to add new options. The use of `net_kernel:start/1` has been
  deprecated.

  Own Id: OTP-17905 Aux Id: ERIERL-732, PR-5740

- Improve documentation for the dynamic node name feature.

  Own Id: OTP-17918

## Kernel 8.2

### Fixed Bugs and Malfunctions

- socket:which_sockets( pid() ) uses wrong keyword when looking up socket owner
  ('ctrl' instead of 'owner').

  Own Id: OTP-17716

- In epmd_ntop, the #if defined(EPMD6) conditional was inverted and it was only
  including the IPv6-specific code when EPMD6 was undefined. This was causing
  IPv6 addrs to be interpreted as IPv4 addrs and generating nonsense IPv4
  addresses as output.

  Several places were incorrectly using 'num_sockets' instead of 'i' to index
  into the iserv_addr array during error logging. This would result in a read
  into uninitialized data in the iserv_addr array.

  Thanks to John Eckersberg for providing this fix.

  Own Id: OTP-17730

- Minor fix of the `erl_uds_dist` distribution module example.

  Own Id: OTP-17765 Aux Id: PR-5289

- A bug has been fixed for the legacy TCP socket adaption module
  `gen_tcp_socket` where it did bind to a socket address when given a file
  descriptor, but should not.

  Own Id: OTP-17793 Aux Id: PR-5348, OTP-17451, PR-4787, GH-4680, PR-2989,
  OTP-17216

- Improve the error printout when [`open_port/2`](`open_port/2`) fails because
  of invalid arguments.

  Own Id: OTP-17805 Aux Id: PR-5406

- Calling socket:monitor/1 on an already closed socket should succeed and result
  in an immediate DOWN message. This has now been fixed.

  Own Id: OTP-17806

- Fix the configuration option `logger_metadata` to work.

  Own Id: OTP-17807 Aux Id: PR-5418

- Fix tls and non-tls distribution to use erl_epmd:address_please to figure out
  if IPv4 or IPv6 addresses should be used when connecting to the remote node.

  Before this fix, a dns lookup of the remote node hostname determined which IP
  version was to be used which meant that the hostname had to resolve to a valid
  ip address.

  Own Id: OTP-17809 Aux Id: PR-5337 GH-5334

### Improvements and New Features

- Add `logger:reconfigure/0`.

  Own Id: OTP-17375 Aux Id: PR-4663 PR-5186

- Add socket function ioctl/2,3,4 for socket device control.

  Own Id: OTP-17528

- Add simple support for socknames/1 for gen_tcp_socket and gen_udp_socket.

  Own Id: OTP-17531

- The types for callback result types in `gen_statem` has bee augmented with
  arity 2 types where it is possible for a callback module to specify the type
  of the callback data, so the callback module can get type validation of it.

  Own Id: OTP-17738 Aux Id: PR-4926, OTP-17589

## Kernel 8.1.3

### Fixed Bugs and Malfunctions

- The internal, undocumented, but used, module `inet_dns` has been fixed to
  handle mDNS high bit usage of the Class field.

  Code that uses the previously obsolete, undocumented and unused record field
  `#dns_rr.func` will need to be updated since that field is now used as a
  boolean flag for the mDNS high Class bit. Code that uses the also undocumented
  record `#dns_query` will need to be recompiled since a boolean field
  `#dns_query.unicast_response` has been added for the mDNS high Class bit.

  \*** POTENTIAL INCOMPATIBILITY \***

  Own Id: OTP-17734 Aux Id: GH-5327, OTP-17659

- The fix for Linux's behaviour when reconnecting an UDP socket in PR-5120
  released in OTP-24.1.2 has been refined to only dissolve the socket's
  connection before a connect if the socket is already connected, that is: only
  for a reconnect.

  This allows code to open a socket with an ephemeral port, get the port number
  and connect; without the port number changing (on Linux). This turned out to
  have at least one valid use case (besides test cases).

  Should one reconnect the socket then the port number may change, on Linux; it
  is a known quirk, which can be worked around by binding to a specific port
  number when opening the socket. If you can do without an ephemeral port, that
  is...

  Own Id: OTP-17736 Aux Id: GH-5279, PR-5120, OTP-17559

## Kernel 8.1.2

### Fixed Bugs and Malfunctions

- The undocumented DNS encode/decode module `inet_dns` has been cleaned up to
  handle the difference between "symbolic" and "raw" records in a more
  consistent manner.

  PR-5145/OTP-17584 introduced a change that contributed to an already existing
  confusion, which this correction should remedy.

  Own Id: OTP-17659 Aux Id: ERIERL-702

## Kernel 8.1.1

### Fixed Bugs and Malfunctions

- Add more info about the socket 'type' ('socket' or 'port') for the DOWN
  message when monitoring sockets.

  Own Id: OTP-17640

## Kernel 8.1

### Fixed Bugs and Malfunctions

- The extended error information has been corrected and improved for the
  following BIFs: [`binary_to_existing_atom/2`](`binary_to_existing_atom/2`),
  [`list_to_existing_atom/1`](`list_to_existing_atom/1`),
  `erlang:send_after/{3,4}`, and `erlang:start_timer/{3,4}`.

  Own Id: OTP-17449 Aux Id: GH-4900

- Fixed rare bug that could cause net_kernel process to hang for ever. Have seen
  to happen with massive number of TLS connections while remote nodes are
  restarting. Bug exists since OTP-22.0.

  Own Id: OTP-17476 Aux Id: GH-4931, PR-4934

- Improve handling of closed sockets for inet:info/1.

  Own Id: OTP-17492

- This change fixes a performance problem introduced in pull-request #2675.
  Pull-request #2675 made so the system tried to start children of already
  started applications which is unnecessary. This change fixes this performance
  problem.

  Own Id: OTP-17519

- Fix code:get_doc/1 to not crash when module is located in an escript.

  Own Id: OTP-17570 Aux Id: PR-5139 GH-4256 ERL-1261

- Parsing of the result value in the native DNS resolver has been made more
  defensive against incorrect results.

  Own Id: OTP-17578 Aux Id: ERIERL-683

- A bug in the option handling for the legacy socket adaptor, that is; when
  using `inet_backend = socket`, has been fixed. Now socket options are set
  before the bind() call so options regarding, for example address reuse have
  the desired effect.

  Own Id: OTP-17580 Aux Id: GH-5122

- `inet:ntoa/1` has been fixed to not accept invalid numerical addresses.

  Own Id: OTP-17583 Aux Id: GH-5136

- Parsing of DNS records has been improved for records of known types to not
  accept and present malformed ones in raw format.

  Own Id: OTP-17584 Aux Id: PR-5145

- The `ip_mreq()` type for the `{ip,add_membership}` and `{ip,drop_membership}`
  socket options has been corrected to have an `interface` field instead of,
  incorrectly, an `address` field.

  Own Id: OTP-17590 Aux Id: PR-5170

### Improvements and New Features

- Add simple utility function to display existing sockets i the erlang shell
  (socket:i/0).

  Own Id: OTP-17376 Aux Id: OTP-17157

- gen_udp can now be configured to use the socket inet-backend (in the same way
  as gen_tcp).

  Own Id: OTP-17410

- Functions `erlang:set_cookie(Cookie)` and `erlang:get_cookie(Node)` have been
  added for completeness and to facilitate configuring distributed nodes with
  different cookies.

  The documentation regarding distribution cookies has been improved to be less
  vague.

  Own Id: OTP-17538 Aux Id: GH-5063, PR-5111

- A workaround has been implemented for Linux's quirky behaviour to not adjust
  the source IP address when connecting a connected (reconnecing) UDP socket.

  The workaround is to, on Linux, always dissolve any connection before
  connecting an UDP socket.

  Own Id: OTP-17559 Aux Id: GH-5092, PR-5120

- Documented our recommendation against opening NFS-mounted files, FIFOs,
  devices, and similar using `file:open/2`.

  Own Id: OTP-17576 Aux Id: ERIERL-685

## Kernel 8.0.2

### Fixed Bugs and Malfunctions

- For `gen_tcp:connect/3,4` it is possible to specify a specific source port,
  which should be enough to bind the socket to an address with that port before
  connecting.

  Unfortunately that feature was lost in OTP-17216 that made it mandatory to
  specify the source address to get an address binding, and ignored a specified
  source port if no source address was specified.

  That bug has now been corrected.

  Own Id: OTP-17536 Aux Id: OTP-17216, ERIERL-677

## Kernel 8.0.1

### Fixed Bugs and Malfunctions

- Fix a race condition in Global.

  Own Id: OTP-16033 Aux Id: ERIERL-329, ERL-1414, GH-4448, ERL-885, GH-3923

- After a node restart with `init:restart/0,1`, the module `socket` was not
  usable because supporting tables had been cleared and not re-initialized. This
  has now been fixed.

  Handling of the "." domain as a search domain was incorrect and caused a crash
  in the DNS resolver `inet_res`, which has now been fixed.

  Own Id: OTP-17439 Aux Id: GH-4827, PR-4888, GH-4838

- Handling of combinations of the `fd` option and binding to an address has been
  corrected, especially for the `local` address family.

  Own Id: OTP-17451 Aux Id: OTP-17374

- Bug fixes and code cleanup for the new `socket` implementation, such as:

  Assertions on the result of demonitoring has been added in the NIF code, where
  appropriate.

  Internal state handling for socket close in the NIF code has been reviewed.

  Looping over `close()` for `EINTR` in the NIF code has been removed, since it
  is strongly discouraged on Linux and Posix is not clear about if it is
  allowed.

  The `inet_backend` temporary socket option for legacy `gen_tcp` sockets has
  been documented.

  The return value from `net:getaddrinfo/2` has been corrected: the `protocol`
  field is now an `t:atom/0`, instead of, incorrectly,
  [`list(atom())`](`t:list/1`). The documentation has also been corrected about
  this return type.

  Deferred close of a `socket:sendfile/*` file was broken and has been
  corrected.

  Some debug code, not enabled by default, in the socket NIF has been corrected
  to not accidentally core dump for debug printouts of more or less innocent
  events.

  Own Id: OTP-17452

## Kernel 8.0

### Fixed Bugs and Malfunctions

- A bug has been fixed for the internal `inet_res` resolver cache that handled a
  resolver configuration file status timer incorrectly and caused performance
  problems due to many unnecessary file system accesses.

  Own Id: OTP-14700 Aux Id: PR-2848

- Change the value of the tag `head` returned by `disk_log:info/1` from
  `{ok, Head}` to just `Head`.

  \*** POTENTIAL INCOMPATIBILITY \***

  Own Id: OTP-16809 Aux Id: ERL-1313

- Two options have been added to `erl_call`. The `-fetch_stdout` option fetches
  stdout data resulting from the code invoked by `erl_call`. The `-fetch_stdout`
  option disables printing of the result term. In order to implement the first
  of these two options a new function called `ei_xrpc_from` has been added to
  erl_interface. For details see the `erl_call` documentation and
  `erl_interface` documentation.

  Own Id: OTP-17132

- Missing runtime dependencies has been added to this application.

  Own Id: OTP-17243 Aux Id: PR-4557

- `inet:get_rc/0` has been corrected to return host entries as separate entries
  instead of (incorrectly) in a list within the list. This bug was introduced by
  OTP-16487 in OTP-23.0-rc1.

  Own Id: OTP-17262 Aux Id: GH-4588, PR-4604, OTP-16487

- The type gen_tcp:option_name() had a duplicate pktoptions value.

  Own Id: OTP-17277

- Fixed removal of empty groups from internal state in `pg`.

  Own Id: OTP-17286 Aux Id: PR-4619

- `erl -remsh` now prints an error message when it fails to connect to the
  remote node.

  Own Id: OTP-17287 Aux Id: PR-4581

- Fix bugs related to corrupt shell history files.

  Error messages printed by shell history are now logged as logger error reports
  instead of written to standard error.

  Own Id: OTP-17288 Aux Id: PR-4581

- A logger warning is now issues when too many arguments are given to `-name` or
  `-sname`. Example: `erl -name a b`.

  Own Id: OTP-17315 Aux Id: GH-4626

- The cache used by `inet_res` now, again, can handle multiple IP addresses per
  domain name, and thus fixes a bug introduced in PR-3041 (OTP-13126) and
  PR-2891 (OTP-14485).

  Own Id: OTP-17344 Aux Id: PR-4633, GH-4631, OTP-14485, OTP-12136

- Sockets created with socket:accept not counted (socket:info/0).

  Own Id: OTP-17372

- The `{fd, Fd}` option to `gen_tcp:listen/2` did not work for `inet_backend`
  `socket`, which has been fixed.

  Own Id: OTP-17374 Aux Id: PR-4787, GH-4680, PR-2989, OTP-17216

### Improvements and New Features

- The cache used by the DNS resolver `inet_res` has been improved to use ETS
  lookups instead of server calls. This is a considerable speed improvement for
  cache hits.

  Own Id: OTP-13126 Aux Id: PR-3041

- The cache ETS table type for the internal DNS resolver `inet_res` has changed
  type (internally) to get better speed and atomicity.

  Own Id: OTP-14485 Aux Id: PR-2891

- The experimental `socket` module can now use any protocol (by name) the OS
  supports. Suggested in PR-2641, implemented in PR-2670.

  Own Id: OTP-14601 Aux Id: PR-2641, PR-2670, OTP-16749

- The DNS resolver `inet_res` has been updated to support CAA (RFC 6844) and URI
  (RFC 7553) records.

  Own Id: OTP-16517 Aux Id: PR-2827

- A compatibility adaptor for `gen_tcp` to use the new `socket` API has been
  implemented (`gen_tcp_socket`). Used when setting the kernel application
  variable `inet_backend = socket`.

  Own Id: OTP-16611 Aux Id: OTP-16749

- Extended error information for failing BIF calls as proposed in
  [EEP 54](https://github.com/erlang/eep/blob/master/eeps/eep-0054.md) has been
  implemented.

  When a BIF call from the Erlang shell fails, more information about which
  argument or arguments that were in error will be printed. The same extended
  error information will by `proc_lib`, `common_test`, and `qlc` when BIF calls
  fail.

  For applications that wish to provide the same extended error information,
  there are new functions `erl_error:format_exception/3` and
  `erl_error:format_exception/4`.

  There is a new [`error/3`](`error/3`) BIF that allows applications or
  libraries to provide extended error information in the same way for their own
  exceptions.

  Own Id: OTP-16686

- The file server can now be bypassed in `file:delete/1,2` with the `raw`
  option.

  Own Id: OTP-16698 Aux Id: PR-2634

- An example implementation of Erlang distribution over UDS using distribution
  processes has been introduced.

  Thanks to Jérôme de Bretagne

  Own Id: OTP-16703 Aux Id: PR-2620

- The [_process alias_](`e:system:ref_man_processes.md#process-aliases`) feature
  as outlined by
  [EEP 53](https://github.com/erlang/eep/blob/master/eeps/eep-0053.md) has been
  introduced. It is introduced in order to provide a lightweight mechanism that
  can prevent late replies after timeout or connection loss. For more
  information, see EEP 53 and the documentation of the new
  [`alias/1`](`erlang:alias/1`) BIF and the new options to the
  [`monitor/3`](`erlang:monitor/3`) BIF.

  The `call` operation in the framework used by `gen_server`, `gen_statem`, and
  `gen_event` has been updated to utilize alias in order to prevent late
  responses. The `gen_statem` behavior still use a proxy process in the
  distributed case, since it has always prevented late replies and aliases won't
  work against pre OTP 24 nodes. The proxy process can be removed in OTP 26.

  The alias feature also made it possible to introduce new functions similar to
  the [`erpc:receive_response()`](`erpc:receive_response/2`) function in the gen
  behaviors, so the new functions
  [`gen_server:receive_response()`](`gen_server:receive_response/2`),
  [`gen_statem:receive_response()`](`gen_statem:receive_response/2`),
  [`gen_event:receive_response()`](`gen_event:receive_response/2`) have also
  been introduced.

  Own Id: OTP-16718 Aux Id: PR-2735

- The experimental new socket API has been further developed. Some backwards
  incompatible changes with respect to OTP 23 have been made.

  The control message format has been changed so a decoded value is now in the
  'value' field instead of in the 'data' field. The 'data' field now always
  contains binary data.

  Some type names have been changed regarding message headers and control
  message headers.

  `socket:bind/2` now returns plain `ok` instead of `{ok, Port}` which was only
  relevant for the `inet` and `inet6` address families and often not
  interesting. To find out which port was chosen use `socket:sockname/1`.

  \*** POTENTIAL INCOMPATIBILITY \***

  Own Id: OTP-16749 Aux Id: OTP-14601

- New function `os:env/0` returns all OS environment variables as a list of
  2-tuples.

  Own Id: OTP-16793 Aux Id: ERL-1332, PR-2740

- Remove the support for distributed disk logs. The new function
  `disk_log:all/0` is to be used instead of `disk_log:accessible_logs/0`. The
  function `disk_log:close/1` is to be used instead of `disk_log:lclose/1,2`.

  \*** POTENTIAL INCOMPATIBILITY \***

  Own Id: OTP-16811

- Expand the spec for `erl_epmd:listen_port_please/2` to mirror
  `erl_epmd:port_please/2`.

  Own Id: OTP-16947 Aux Id: PR-2781

- A new erl parameter for specifying a file descriptor with configuration data
  has been added. This makes it possible to pass the parameter "-configfd FD"
  when executing the erl command. When this option is given, the system will try
  to read and parse configuration parameters from the file descriptor.

  Own Id: OTP-16952

- The experimental HiPE application has been removed, together with all related
  functionality in other applications.

  \*** POTENTIAL INCOMPATIBILITY \***

  Own Id: OTP-16963

- The `pg2` module has been removed.

  \*** POTENTIAL INCOMPATIBILITY \***

  Own Id: OTP-16968

- Accept references up to a size of 160-bits from remote nodes. This is the
  first step in an upgrade path toward using references up to 160-bits in a
  future OTP release.

  Own Id: OTP-17005 Aux Id: OTP-16718

- Allow utf-8 binaries as parts of logger_formatter template.

  Own Id: OTP-17015

- Let `disk_log:open/1` change the size if a wrap log is opened for the first
  time, that is, the disk log process does not exist, and the value of option
  `size` does not match the current size of the disk log.

  \*** POTENTIAL INCOMPATIBILITY \***

  Own Id: OTP-17062 Aux Id: ERL-1418, GH-4469, ERIERL-537

- Allow the shell history of an erlang node to be fetched and stores using a
  custom callback module. See `shell_history` configuration parameter in the
  [kernel documentation](kernel_app.md) for more details.

  Own Id: OTP-17103 Aux Id: PR-2949

- The simple logger (used to log events that happen before kernel has been
  started) has been improved to print prettier error messages.

  Own Id: OTP-17106 Aux Id: PR-2885

- `socket:sendfile/2,3,4,5` has been implemented, for platforms that support the
  underlying socket library call.

  Own Id: OTP-17154 Aux Id: OTP-16749

- Add socket monitor(s) for all types sockets.

  Own Id: OTP-17155

- Fix various issues with the gen_tcp_socket. Including documenting some
  incompatibilities.

  \*** POTENTIAL INCOMPATIBILITY \***

  Own Id: OTP-17156

- inet:i/0 now also shows existing gen_tcp compatibility sockets (based on
  'socket').

  Own Id: OTP-17157

- Added support in logger for setting primary metadata. The primary metadata is
  passed as a base metadata to all log events in the system. See
  [Metadata](logger_chapter.md#metadata) in the Logger chapter of the Kernel
  User's Guide for more details.

  Own Id: OTP-17181 Aux Id: PR-2457

- Recognize new key 'optional_applications' in application resource files.

  Own Id: OTP-17189 Aux Id: PR-2675

- The `Fun`'s passed to logger:log/2,3,4 can now return metadata that will only
  be fetched when needed. See [`logger:log/2,3,4`](`logger:log/2`) for more
  details.

  Own Id: OTP-17198 Aux Id: PR-2721

- `erpc:multicall()` has been rewritten to be able to utilize the newly
  introduced and improved selective receive optimization.

  Own Id: OTP-17201 Aux Id: PR-4534

- Add utility fiunction inet:info/1 to provide miscellaneous info about a
  socket.

  Own Id: OTP-17203 Aux Id: OTP-17156

- The behaviour for `gen_tcp:connect/3,4` has been changed to not per default
  bind to an address, which allows the network stack to delay the address and
  port selection to when the remote address is known. This allows better port
  re-use, and thus enables far more outgoing connections, since the ephemeral
  port range no longer has to be a hard limit.

  There is a theoretical possibility that this behaviour change can affect the
  set of possible error values, or have other small implications on some
  platforms.

  \*** POTENTIAL INCOMPATIBILITY \***

  Own Id: OTP-17216 Aux Id: PR-2989

- An option `{nxdomain_reply, boolean()}` has been implemented in the DNS
  resolver `inet_res`. It is useful since an `nxdomain` error from a name server
  does contain the SOA record if the domain exists at all. This record is useful
  to determine a TTL for negative caching of the failed entry.

  Own Id: OTP-17266 Aux Id: PR-4564

- Optimized lookup of local processes part of groups in `pg`.

  Own Id: OTP-17284 Aux Id: PR-4615

- The return values from module `socket` functions `send()`, `sendto()`,
  `sendmsg()`, `sendfile()` and `recv()` has been changed to return a tuple
  tagged with `select` when a `SelectInfo` was returned, and not sometimes
  tagged with `ok`.

  This is a backwards incompatible change that improves usability for code using
  asynchronous operations.

  \*** POTENTIAL INCOMPATIBILITY \***

  Own Id: OTP-17355 Aux Id: OTP-17154

- Fixed warnings in code matching on underscore prefixed variables.

  Own Id: OTP-17385 Aux Id: OTP-17123

## Kernel 7.3.1.7

### Improvements and New Features

- A new function `global:disconnect/0` has been introduced with which one can
  cleanly disconnect a node from all other nodes in a cluster of `global` nodes.

  Own Id: OTP-18232 Aux Id: OTP-17843, PR-6264

## Kernel 7.3.1.6

### Fixed Bugs and Malfunctions

- A call to [`net_kernel:setopts(new, Opts)`](`net_kernel:setopts/2`) at the
  same time as a connection was being set up could cause a deadlock between the
  `net_kernel` process and the process setting up the connection.

  Own Id: OTP-18198 Aux Id: GH-6129, PR-6216

## Kernel 7.3.1.5

### Fixed Bugs and Malfunctions

- By default `global` does _not_ take any actions to restore a fully connected
  network when connections are lost due to network issues. This is problematic
  for all applications expecting a fully connected network to be provided, such
  as for example `mnesia`, but also for `global` itself. A network of
  overlapping partitions might cause the internal state of `global` to become
  inconsistent. Such an inconsistency can remain even after such partitions have
  been brought together to form a fully connected network again. The effect on
  other applications that expects that a fully connected network is maintained
  may vary, but they might misbehave in very subtle hard to detect ways during
  such a partitioning.

  In order to prevent such issues, we have introduced a _prevent overlapping
  partitions_ fix which can be enabled using the
  [`prevent_overlapping_partitions`](kernel_app.md#prevent_overlapping_partitions)
  `kernel(6)` parameter. When this fix has been enabled, `global` will actively
  disconnect from nodes that reports that they have lost connections to other
  nodes. This will cause fully connected partitions to form instead of leaving
  the network in a state with overlapping partitions. Note that this fix _has_
  to be enabled on _all_ nodes in the network in order to work properly. Since
  this quite substantially changes the behavior, this fix is currently disabled
  by default. Since you might get hard to detect issues without this fix you
  are, however, _strongly_ advised to enable this fix in order to avoid issues
  such as the ones described above. As of OTP 25 this fix will become enabled by
  default.

  Own Id: OTP-17843 Aux Id: ERIERL-732, PR-5611

- Fix failed accepted connection setup after previous established connection
  from same node closed down silently.

  Own Id: OTP-17979 Aux Id: ERIERL-780

### Improvements and New Features

- A [`net_tickintensity`](kernel_app.md#net_tickintensity) `kernel` parameter
  has been introduced. It can be used to control the amount of ticks during a
  [`net_ticktime`](kernel_app.md#net_ticktime) period.

  A new `net_kernel:start/2` function has also been introduced in order to make
  it easier to add new options. The use of `net_kernel:start/1` has been
  deprecated.

  Own Id: OTP-17905 Aux Id: ERIERL-732, PR-5740

## Kernel 7.3.1.4

### Fixed Bugs and Malfunctions

- Parsing of the result value in the native DNS resolver has been made more
  defensive against incorrect results.

  Own Id: OTP-17578 Aux Id: ERIERL-683

## Kernel 7.3.1.3

### Fixed Bugs and Malfunctions

- Fix code:get_doc/1 to not crash when module is located in an escript.

  Own Id: OTP-17570 Aux Id: PR-5139 GH-4256 ERL-1261

## Kernel 7.3.1.2

### Fixed Bugs and Malfunctions

- Handling of the "." domain as a search domain was incorrect and caused a crash
  in the DNS resolver `inet_res`, which has now been fixed.

  Own Id: OTP-17473 Aux Id: GH-4838, OTP-17439

- Fixed rare bug that could cause net_kernel process to hang for ever. Have seen
  to happen with massive number of TLS connections while remote nodes are
  restarting. Bug exists since OTP-22.0.

  Own Id: OTP-17476 Aux Id: GH-4931, PR-4934

## Kernel 7.3.1.1

### Fixed Bugs and Malfunctions

- Fix a race condition in Global.

  Own Id: OTP-16033 Aux Id: ERIERL-329, ERL-1414, GH-4448, ERL-885, GH-3923

## Kernel 7.3.1

### Fixed Bugs and Malfunctions

- A bug in the Erlang DNS resolver has been fixed, where it could be made to
  bring down the kernel supervisor and thereby the whole node, when getting an
  incorrect (IN A reply to an IN CNAME query) reply from the DNS server and used
  the reply record's value without verifying its type.

  Own Id: OTP-17361

## Kernel 7.3

### Fixed Bugs and Malfunctions

- The range check for compression pointers in DNS encoding was faulty, which
  caused incorrect label compression encoding for very large DNS messages;
  larger than about 16 kBytes, such as AXFR responses. This more than 11 year
  old bug has now been corrected.

  Own Id: OTP-13641 Aux Id: PR-2959

- Fix of internal links in the `erpc` documentation.

  Own Id: OTP-17202 Aux Id: PR-4516

- Fix bug where complex seq_trace tokens (that is lists, tuples, maps etc) could
  becomes corrupted by the GC. The bug was introduced in OTP-21.

  Own Id: OTP-17209 Aux Id: PR-3039

- When running Xref in the `modules` mode, the Debugger application would show
  up as a dependency for the Kernel applications.

  Own Id: OTP-17223 Aux Id: GH-4546, PR-4554

### Improvements and New Features

- `m:erl_epmd` (the epmd client) will now try to reconnect to the local EPMD if
  the connection is broken.

  Own Id: OTP-17178 Aux Id: PR-3003

## Kernel 7.2.1

### Fixed Bugs and Malfunctions

- When using the DNS resolver option `servfail_retry_timeout` it did not honour
  the overall call time-out in e.g `inet_res:getbyname/3`. This misbehaviour has
  now been fixed. Also, the `servfail_retry_timeout` behaviour has been improved
  to only be enforced for servers that gives a servfail answer.

  Own Id: OTP-12960 Aux Id: ERIERL-598, PR-4509

## Kernel 7.2

### Fixed Bugs and Malfunctions

- The `apply` call's in `logger.hrl` are now called with `erlang` prefix to
  avoid clashed with local [`apply/3`](`apply/3`) functions.

  Own Id: OTP-16976 Aux Id: PR-2807

- Fix memory leak in `pg`.

  Own Id: OTP-17034 Aux Id: PR-2866

- Fix crash in `logger_proxy` due to stray `gen_server:call` replies not being
  handled. The stray replies come when logger is under heavy load and the flow
  control mechanism is reaching its limit.

  Own Id: OTP-17038

- Fixed a bug in `erl_epmd:names()` that caused it to return the illegal return
  value `noport` instead of `{error, Reason}` where `Reason` is the actual error
  reason. This bug also propagated to `net_adm:names()`.

  This bug was introduced in `kernel` version 7.1 (OTP 23.1).

  Own Id: OTP-17054 Aux Id: ERL-1424

### Improvements and New Features

- Add export of some resolver documented types.

  Own Id: OTP-16954 Aux Id: ERIERL-544

- Add configurable retry timeout for resolver lookups.

  Own Id: OTP-16956 Aux Id: ERIERL-547

- `gen_server:multi_call()` has been optimized in the special case of only
  calling the local node with timeout set to `infinity`.

  Own Id: OTP-17058 Aux Id: PR-2887

## Kernel 7.1

### Fixed Bugs and Malfunctions

- A fallback has been implemented for file:sendfile when using inet_backend
  socket

  Own Id: OTP-15187 Aux Id: ERL-1293

- Make default TCP distribution honour option `backlog` in
  `inet_dist_listen_options`.

  Own Id: OTP-16694 Aux Id: PR-2625

- Raw option handling for the experimental `gen_tcp_socket` backend was broken
  so that all raw options were ignored by for example `gen_tcp:listen/2`, a bug
  that now has been fixed. Reported by Jan Uhlig.

  Own Id: OTP-16743 Aux Id: ERL-1287

- Accept fails with inet-backend socket.

  Own Id: OTP-16748 Aux Id: ERL-1284

- Fixed various minor errors in the socket backend of gen_tcp.

  Own Id: OTP-16754

- Correct `disk_log:truncate/1` to count the header. Also correct the
  documentation to state that `disk_log:truncate/1` can be used with external
  disk logs.

  Own Id: OTP-16768 Aux Id: ERL-1312

- Fix erl_epmd:port_please/2,3 type specs to include all possible error values.

  Own Id: OTP-16783

- Fix `erl -erl_epmd_port` to work properly. Before this fix it did not work at
  all.

  Own Id: OTP-16785

- Fix typespec for internal function `erlang:seq_trace_info/1` to allow
  `t:term/0` as returned label. This in turn fixes so that calls to
  `seq_trace:get_token/1` can be correctly analyzer by dialyzer.

  Own Id: OTP-16823 Aux Id: PR-2722

- Fix erroneous double registration of processes in `pg` when distribution is
  dynamically started.

  Own Id: OTP-16832 Aux Id: PR-2738

### Improvements and New Features

- Make (use of) the socket registry optional (still enabled by default). Its now
  possible to build OTP with the socket registry turned off, turn it off by
  setting an environment variable and controlling in runtime (via function calls
  and arguments when creating sockets).

  Own Id: OTP-16763

- `erl -remsh nodename` no longer requires the hostname to be given when used
  together with dynamic nodenames.

  Own Id: OTP-16784

## Kernel 7.0

### Fixed Bugs and Malfunctions

- Fix race condition during shutdown when `shell_history` is enabled. The race
  condition would trigger crashes in `disk_log`.

  Own Id: OTP-16008 Aux Id: PR-2302

- Fix the Erlang distribution to handle the scenario when a node connects that
  can handle message fragmentation but can not handle the atom cache. This bug
  only affects users that have implemented a custom distribution carrier. It has
  been present since OTP-21.

  The `DFLAG_FRAGMENT` distribution flag was added to the set of flags that can
  be rejected by a distribution implementation.

  Own Id: OTP-16284

- Fix bug where a binary was not allowed to be the format string in calls to
  `logger:log`.

  Own Id: OTP-16395 Aux Id: PR-2444

- Fix bug where `logger` would end up in an infinite loop when trying to log the
  crash of a handler or formatter.

  Own Id: OTP-16489 Aux Id: ERL-1134

- `code:lib_dir/1` has been fixed to also return the lib dir for `erts`.

  This is been marked as an incompatibility for any application that depended on
  `{error,bad_name}` to be returned for `erts`.

  \*** POTENTIAL INCOMPATIBILITY \***

  Own Id: OTP-16502

- The application `stop/1` callback was not called if the application master of
  the application terminated.

  Own Id: OTP-16504 Aux Id: PR-2328

- Fix bug in `application:loaded_applications/0` that could cause it to fail
  with `badarg` if for example a concurrent upgrade/downgrade is running.

  Own Id: OTP-16627 Aux Id: PR-2601

### Improvements and New Features

- A new module `m:erpc` has been introduced in the `kernel` application. The
  `erpc` module implements an enhanced subset of the operations provided by the
  `m:rpc` module. Enhanced in the sense that it makes it possible to distinguish
  between returned value, raised exceptions, and other errors. `erpc` also has
  better performance and scalability than the original `rpc` implementation.
  This by utilizing the newly introduced
  [`spawn_request()`](`erlang:spawn_request/5`) BIF. Also the `rpc` module
  benefits from these improvements by utilizing `erpc` when it is possible.

  This change has been marked as a potential incompatibility since
  [`rpc:block_call()`](`rpc:block_call/5`) now only is guaranteed to block other
  `block_call()` operations. The documentation previously claimed that it would
  block all `rpc` operations. This has however never been the case. It
  previously did not block node-local `block_call()` operations.

  \*** POTENTIAL INCOMPATIBILITY \***

  Own Id: OTP-13450 Aux Id: OTP-15251

- A client node can receive its node name dynamically from the node that it
  first connects to. This featured can by used by

  - starting with `erl -sname undefined`
  - erl_interface functions `ei_connect_init` and friends
  - `erl_call -R`

  Own Id: OTP-13812

- Improved the printout of single line logger events for most of the OTP
  behaviours in STDLIB and Kernel. This includes `proc_lib`, `gen_server`,
  `gen_event`, `gen_statem`, `gen_fsm`, `supervisor`, `supervisor_bridge` and
  `application`.

  Improved the [`chars_limit`](`m:logger_formatter#chars_limit`) and
  [`depth`](`m:logger_formatter#depth`) handling in `proc_lib` and when
  formatting of exceptions.

  Own Id: OTP-15299

- Remove usage and documentation of old requests of the I/O-protocol.

  Own Id: OTP-15695

- Directories can now be opened by `file:open/2` when passing the `directory`
  option.

  Own Id: OTP-15835 Aux Id: PR-2212

- The check of whether to log or not based on the log level in `logger` has been
  optimized by using `persistent_term` to store the log level.

  Own Id: OTP-15948 Aux Id: PR-2356

- `file:read_file_info/2` can now be used on opened files and directories.

  Own Id: OTP-15956 Aux Id: PR-2231

- The `-config` option to `erl` now can take multiple config files without
  repeating the `-config` option. Example:

  erl -config sys local

  Own Id: OTP-16148 Aux Id: PR-2373

- Improved node connection setup handshake protocol. Made possible to agree on
  protocol version without dependence on `epmd` or other prior knowledge of peer
  node version. Also added exchange of node incarnation ("creation") values and
  expanded the distribution capability flag field from 32 to 64 bits.

  Own Id: OTP-16229

- The possibility to run Erlang distribution without relying on EPMD has been
  extended. To achieve this a couple of new options to the inet distribution has
  been added.

  - **\-dist_listen false** - Setup the distribution channel, but do not listen
    for incoming connection. This is useful when you want to use the current
    node to interact with another node on the same machine without it joining
    the entire cluster.

  - **\-erl_epmd_port Port** - Configure a default port that the built-in EPMD
    client should return. This allows the local node to know the port to connect
    to for any other node in the cluster.

  The `erl_epmd` callback API has also been extended to allow returning `-1` as
  the creation which means that a random creation will be created by the node.

  In addition a new callback function called `listen_port_please` has been added
  that allows the callback to return which listen port the distribution should
  use. This can be used instead of `inet_dist_listen_min/max` if the listen port
  is to be fetched from an external service.

  Own Id: OTP-16250

- A first EXPERIMENTAL module that is a `socket` backend to `gen_tcp` and `inet`
  has been implemented. Others will follow. Feedback will be appreciated.

  Own Id: OTP-16260 Aux Id: OTP-15403

- The new experimental `socket` module has been moved to the Kernel application.

  Own Id: OTP-16312

- Replace usage of deprecated function in the `group` module.

  Own Id: OTP-16345

- Minor updates due to the new spawn improvements made.

  Own Id: OTP-16368 Aux Id: OTP-15251

- Update of [sequential tracing](`m:seq_trace#whatis`) to also support other
  information transfers than message passing.

  Own Id: OTP-16370 Aux Id: OTP-15251, OTP-15232

- `code:module_status/1` now accepts a list of modules. `code:module_status/0`,
  which returns the statuses for all loaded modules, has been added.

  Own Id: OTP-16402

- `filelib:wildcard/1,2` is now twice as fast when a double star (`**`) is part
  of the pattern.

  Own Id: OTP-16419

- A new implementation of distributed named process groups has been introduced.
  It is available in the `m:pg` module.

  Note that this `pg` module only has the name in common with the experimental
  `pg` module that was present in `stdlib` up until OTP 17.

  Thanks to Maxim Fedorov for the implementation.

  Own Id: OTP-16453 Aux Id: PR-2524

- The `pg2` module has been deprecated. It has also been scheduled for removal
  in OTP 24.

  You are advised to replace the usage of `pg2` with the newly introduced `m:pg`
  module. `pg` has a similar API, but with a more scalable implementation.

  \*** POTENTIAL INCOMPATIBILITY \***

  Own Id: OTP-16455

- Refactored the internal handling of deprecated and removed functions.

  Own Id: OTP-16469

- The internal hosts file resolver cache `inet_hosts` has been rewritten to
  behave better when the hosts file changes. For example the cache is updated
  per entry instead of cleared and reloaded so lookups do not temporarily fail
  during reloading, and; when multiple processes simultaneously request reload
  these are now folded into one instead of all done in sequence. Reported and
  first solution suggestion by Maxim Fedorov.

  Own Id: OTP-16487 Aux Id: PR-2516

- Add `code:all_available/0` that can be used to get all available modules.

  Own Id: OTP-16494

- As of OTP 23, the distributed `m:disk_log` feature has been deprecated. It has
  also been scheduled for removal in OTP 24.

  \*** POTENTIAL INCOMPATIBILITY \***

  Own Id: OTP-16495

- Add the function `code:fetch_docs/1` for fetching embedded documentation for
  aa Erlang module.

  Own Id: OTP-16499

- Improve configure for the net nif, which should increase portability.

  Own Id: OTP-16530 Aux Id: OTP-16464

- socket: Socket counters and socket global counters are now represented as maps
  (instead of property lists).

  Own Id: OTP-16535

- The experimental socket module has gotten restrictions removed so now the
  'seqpacket' socket type should work for any communication domain (protocol
  family) where the OS supports it, typically the Unix Domain.

  Own Id: OTP-16550 Aux Id: ERIERL-476

- Allow using custom IO devices in `logger_std_h`.

  Own Id: OTP-16563 Aux Id: PR-2523

- Added `file:del_dir_r/1` which deletes a directory together with all of its
  contents, similar to `rm -rf` on Unix systems.

  Own Id: OTP-16570 Aux Id: PR-2565

- socket: By default the socket options rcvtimeo and sndtimeo are now disabled.
  To enable these, OTP now has to be built with the configure option
  --enable-esock-rcvsndtimeo

  Own Id: OTP-16620

- The experimental gen_tcp compatibility code utilizing the socket module could
  loose buffered data when receiving a specified number of bytes. This bug has
  been fixed. Reported by Maksim Lapshin on bugs.erlang.org ERL-1234

  Own Id: OTP-16632 Aux Id: ERL-1234

## Kernel 6.5.2.5

### Fixed Bugs and Malfunctions

- By default `global` does _not_ take any actions to restore a fully connected
  network when connections are lost due to network issues. This is problematic
  for all applications expecting a fully connected network to be provided, such
  as for example `mnesia`, but also for `global` itself. A network of
  overlapping partitions might cause the internal state of `global` to become
  inconsistent. Such an inconsistency can remain even after such partitions have
  been brought together to form a fully connected network again. The effect on
  other applications that expects that a fully connected network is maintained
  may vary, but they might misbehave in very subtle hard to detect ways during
  such a partitioning.

  In order to prevent such issues, we have introduced a _prevent overlapping
  partitions_ fix which can be enabled using the
  `prevent_overlapping_partitions` `kernel(6)` parameter. When this fix has been
  enabled, `global` will actively disconnect from nodes that reports that they
  have lost connections to other nodes. This will cause fully connected
  partitions to form instead of leaving the network in a state with overlapping
  partitions. Note that this fix _has_ to be enabled on _all_ nodes in the
  network in order to work properly. Since this quite substantially changes the
  behavior, this fix is currently disabled by default. Since you might get hard
  to detect issues without this fix you are, however, _strongly_ advised to
  enable this fix in order to avoid issues such as the ones described above. As
  of OTP 25 this fix will become enabled by default.

  Own Id: OTP-17843 Aux Id: ERIERL-732, PR-5611

### Improvements and New Features

- A `net_tickintensity` `kernel` parameter has been introduced. It can be used
  to control the amount of ticks during a `net_ticktime` period.

  A new `net_kernel:start/2` function has also been introduced in order to make
  it easier to add new options. The use of `net_kernel:start/1` has been
  deprecated.

  Own Id: OTP-17905 Aux Id: ERIERL-732, PR-5740

## Kernel 6.5.2.4

### Fixed Bugs and Malfunctions

- Fixed rare bug that could cause net_kernel process to hang for ever. Have seen
  to happen with massive number of TLS connections while remote nodes are
  restarting. Bug exists since OTP-22.0.

  Own Id: OTP-17476 Aux Id: GH-4931, PR-4934

## Kernel 6.5.2.3

### Fixed Bugs and Malfunctions

- Fix a race condition in Global.

  Own Id: OTP-16033 Aux Id: ERIERL-329, ERL-1414, GH-4448, ERL-885, GH-3923

## Kernel 6.5.2.2

### Fixed Bugs and Malfunctions

- When running Xref in the `modules` mode, the Debugger application would show
  up as a dependency for the Kernel applications.

  Own Id: OTP-17223 Aux Id: GH-4546, PR-4554

## Kernel 6.5.2.1

### Fixed Bugs and Malfunctions

- Fix bug in `application:loaded_applications/0` that could cause it to fail
  with `badarg` if for example a concurrent upgrade/downgrade is running.

  Own Id: OTP-16627 Aux Id: PR-2601

## Kernel 6.5.2

### Fixed Bugs and Malfunctions

- The DNS resolver \`inet_res\` has been fixed to return the last intermediate
  error when subsequent requests times out.

  Own Id: OTP-16414 Aux Id: ERIERL-452

- The prim_net nif (net/kernel) made use of an undefined atom, notsup. This has
  now been corrected.

  Own Id: OTP-16440

- Fix a crash when attempting to log faults when loading files during early
  boot.

  Own Id: OTP-16491

- Fix crash in logger when logging to a remote node during boot.

  Own Id: OTP-16493 Aux Id: ERIERL-459

### Improvements and New Features

- Improved `net_kernel` debug functionality.

  Own Id: OTP-16458 Aux Id: PR-2525

## Kernel 6.5.1

### Fixed Bugs and Malfunctions

- The 'socket state' info provided by the inet info function has been improved

  Own Id: OTP-16043 Aux Id: ERL-1036

- Fix bug where `logger` would crash when starting when a very large log file
  needed to be rotated and compressed.

  Own Id: OTP-16145 Aux Id: ERL-1034

- Fixed a bug causing actual nodedown reason reported by
  [`net_kernel:monitor_nodes(true, [nodedown_reason])`](`net_kernel:monitor_nodes/2`)
  to be lost and replaced by the reason `killed`.

  Own Id: OTP-16216

- The documentation for `rpc:call/4,5/` has been updated to describe what
  happens when the called function throws or return an `'EXIT'` tuple.

  Own Id: OTP-16279 Aux Id: ERL-1066

## Kernel 6.5

### Fixed Bugs and Malfunctions

- The type specification for `gen_sctp:connect/4,5` has been corrected.

  Own Id: OTP-15344 Aux Id: ERL-947

- Extra `-mode` flags given to `erl` are ignored with a warning.

  Own Id: OTP-15852

- Fix type spec for `seq_trace:set_token/2`.

  Own Id: OTP-15858 Aux Id: ERL-700

- `logger:compare_levels/2` would fail with a `badarg` exception if given the
  values `all` or `none` as any of the parameters. This is now corrected.

  Own Id: OTP-15942 Aux Id: PR-2301

- Fix bug where the log file in `logger_std_h` would not be closed when the
  inode of the file changed. This would in turn cause a file descriptor leak
  when tools like logrotate are used.

  Own Id: OTP-15997 Aux Id: PR-2331

- Fix a race condition in the debugging function `net_kernel:nodes_info/0`.

  Own Id: OTP-16022

- Fix race condition when closing a file opened in `compressed` or
  `delayed_write` mode.

  Own Id: OTP-16023

### Improvements and New Features

- The possibility to send ancillary data, in particular the TOS field, has been
  added to `gen_udp:send/4,5`.

  Own Id: OTP-15747 Aux Id: ERIERL-294

- If the log file was given with relative path, the standard logger handler
  (`logger_std_h`) would store the file name with relative path. If the current
  directory of the node was later changed, a new file would be created relative
  the new current directory, potentially failing with an `enoent` if the new
  directory did not exist. This is now corrected and `logger_std_h` always
  stores the log file name as an absolute path, calculated from the current
  directory at the time of the handler startup.

  Own Id: OTP-15850

- Support local sockets with inet:i/0.

  Own Id: OTP-15935 Aux Id: PR-2299

## Kernel 6.4.1

### Fixed Bugs and Malfunctions

- `user`/`user_drv` could respond to io requests before they had been processed,
  which could cause data to be dropped if the emulator was halted soon after a
  call to `io:format/2`, such as in an escript.

  Own Id: OTP-15805

## Kernel 6.4

### Fixed Bugs and Malfunctions

- Fix so that when multiple `-sname` or `-name` are given to `erl` the first one
  is chosen. Before this fix distribution was not started at all when multiple
  name options were given.

  Own Id: OTP-15786 Aux Id: ERL-918

- Fix `inet_res` configuration pointing to non-existing files to work again.
  This was broken in KERNEL-6.3 (OTP-21.3).

  Own Id: OTP-15806

### Improvements and New Features

- A simple socket API is provided through the socket module. This is a low level
  API that does _not_ replace gen\_\[tcp|udp|sctp]. It is intended to
  _eventually_ replace the inet driver, but not the high level gen-modules
  (gen_tcp, gen_udp and gen_sctp). It also provides a basic API that facilitates
  the implementation of other protocols, that is TCP, UDP and SCTP.

  Known issues are; No support for the Windows OS (currently).

  Own Id: OTP-14831

- Improved the documentation for the linger option.

  Own Id: OTP-15491 Aux Id: PR-2019

- Global no longer tries more than once when connecting to other nodes.

  Own Id: OTP-15607 Aux Id: ERIERL-280

- The dist messages EXIT, EXIT2 and MONITOR_DOWN have been updated with new
  versions that send the reason term as part of the payload of the message
  instead of as part of the control message.

  The old versions are still present and can be used when communicating with
  nodes that don't support the new versions.

  Own Id: OTP-15611

- Kernel configuration parameter `start_distribution = boolean()` is added. If
  set to `false`, the system is started with all distribution functionality
  disabled. Defaults to `true`.

  Own Id: OTP-15668 Aux Id: PR-2088

- In OTP-21.3, a warning was introduced for duplicated applications/keys in
  configuration. This warning would be displayed both when the configuration was
  given as a file on system start, and during runtime via
  `application:set_env/1,2`.

  The warning is now changed to a `badarg` exception in
  `application:set_env/1,2`. If the faulty configuration is given in a
  configuration file on system start, the startup will fail.

  \*** POTENTIAL INCOMPATIBILITY \***

  Own Id: OTP-15692 Aux Id: PR-2170

## Kernel 6.3.1.3

### Fixed Bugs and Malfunctions

- Fix bug where the log file in `logger_std_h` would not be closed when the
  inode of the file changed. This would in turn cause a file descriptor leak
  when tools like logrotate are used.

  Own Id: OTP-15997 Aux Id: PR-2331

## Kernel 6.3.1.2

### Improvements and New Features

- The possibility to send ancillary data, in particular the TOS field, has been
  added to `gen_udp:send/4,5`.

  Own Id: OTP-15747 Aux Id: ERIERL-294

## Kernel 6.3.1.1

### Fixed Bugs and Malfunctions

- Fix type spec for `seq_trace:set_token/2`.

  Own Id: OTP-15858 Aux Id: ERL-700

## Kernel 6.3.1

### Fixed Bugs and Malfunctions

- Fixed a performance regression when reading files opened with the `compressed`
  flag.

  Own Id: OTP-15706 Aux Id: ERIERL-336

## Kernel 6.3

### Fixed Bugs and Malfunctions

- If for example the `/etc/hosts` did not come into existence until after the
  kernel application had started, its content was never read. This bug has now
  been corrected.

  Own Id: OTP-14702 Aux Id: PR-2066

- Fix bug where doing `seq_trace:reset_trace()` while another process was doing
  a garbage collection could cause the run-time system to segfault.

  Own Id: OTP-15490

- Fix `erl_epmd:port_please` spec to include `t:atom/0` and `t:string/0`.

  Own Id: OTP-15557 Aux Id: PR-2117

- The Logger handler logger_std_h now keeps track of the inode of its log file
  in order to re-open the file if the inode changes. This may happen, for
  instance, if the log file is opened and saved by an editor.

  Own Id: OTP-15578 Aux Id: ERL-850

- When user specific file modes are given to the logger handler `logger_std_h`,
  they were earlier accepted without any control. This is now changes, so Logger
  will adjust the file modes as follows:

  \- If `raw` is not found in the list, it is added.  
  \- If none of `write`, `append` or `exclusive` are found in the list, `append`
  is added.  
  \- If none of `delayed_write` or `{delayed_write,Size,Delay}` are found in the
  list, `delayed_write` is added.

  Own Id: OTP-15602

### Improvements and New Features

- The standard logger handler, `logger_std_h`, now has a new internal feature
  for log rotation. The rotation scheme is as follows:

  The log file to which the handler currently writes always has the same name,
  i.e. the name which is configured for the handler. The archived files have the
  same name, but with extension ".N", where N is an integer. The newest archive
  has extension ".0", and the oldest archive has the highest number.

  The size at which the log file is rotated, and the number of archive files
  that are kept, is specified with the handler specific configuration parameters
  `max_no_bytes` and `max_no_files` respectively.

  Archives can be compressed, in which case they get a ".gz" file extension
  after the integer. Compression is specified with the handler specific
  configuration parameter `compress_on_rotate`.

  Own Id: OTP-15479

- The new functions `logger:i/0` and `logger:i/1` are added. These provide the
  same information as `logger:get_config/0` and other `logger:get_*_config`
  functions, but the information is more logically sorted and more readable.

  Own Id: OTP-15600

- Logger is now protected against overload due to massive amounts of log events
  from the emulator or from remote nodes.

  Own Id: OTP-15601

- Logger now uses os:system_time/1 instead of erlang:system_time/1 to generate
  log event timestamps.

  Own Id: OTP-15625

- Add functions `application:set_env/1,2` and `application:set_env/2`. These
  take a list of application configuration parameters, and the behaviour is
  equivalent to calling `application:set_env/4` individually for each
  application/key combination, except it is more efficient.

  `set_env/1,2` warns about duplicated applications or keys. The warning is also
  emitted during boot, if applications or keys are duplicated within one
  configuration file, e.g. sys.config.

  Own Id: OTP-15642 Aux Id: PR-2164

- Handler specific configuration parameters for the standard handler
  `logger_std_h` are changed to be more intuitive and more similar to the
  disk_log handler.

  Earlier there was only one parameter, `type`, which could have the values
  `standard_io`, `standard_error`, `{file,FileName}` or `{file,FileName,Modes}`.

  This is now changed, so the following parameters are allowed:

  `type = standard_io | standard_error | file`  
  `file = file:filename()`  
  `modes = [file:mode()]`

  All parameters are optional. `type` defaults to `standard_io`, unless a file
  name is given, in which case it defaults to `file`. If `type` is set to
  `file`, the file name defaults to the same as the handler id.

  The potential incompatibility is that `logger:get_config/0` and
  `logger:get_handler_config/1` now returns the new parameters, even if the
  configuration was set with the old variant, e.g. `#{type=>{file,FileName}}`.

  \*** POTENTIAL INCOMPATIBILITY \***

  Own Id: OTP-15662

- The new configuration parameter `file_check` is added to the Logger handler
  `logger_std_h`. This parameter specifies how long (in milliseconds) the
  handler may wait before checking if the log file still exists and the inode is
  the same as when it was opened.

  The default value is 0, which means that this check is done prior to each
  write operation. Setting a higher number may improve performance, but adds the
  risk of losing log events.

  Own Id: OTP-15663

## Kernel 6.2.1

### Fixed Bugs and Malfunctions

- Setting the `recbuf` size of an inet socket the `buffer` is also automatically
  increased. Fix a bug where the auto adjustment of inet buffer size would be
  triggered even if an explicit inet buffer size had already been set.

  Own Id: OTP-15651 Aux Id: ERIERL-304

## Kernel 6.2

### Fixed Bugs and Malfunctions

- A new function, `logger:update_handler_config/3` is added, and the handler
  callback `changing_config` now has a new argument, `SetOrUpdate`, which
  indicates if the configuration change comes from `set_handler_config/2,3` or
  `update_handler_config/2,3`.

  This allows the handler to consistently merge the new configuration with the
  old (if the change comes from `update_handler_config/2,3`) or with the default
  (if the change comes from `set_handler_config/2,3`).

  The built-in handlers `logger_std_h` and `logger_disk_log_h` are updated
  accordingly. A bug which could cause inconsistency between the handlers'
  internal state and the stored configuration is also corrected.

  \*** POTENTIAL INCOMPATIBILITY \***

  Own Id: OTP-15364

- Fix fallback when custom erl_epmd client does not implement address_please.

  Own Id: OTP-15388 Aux Id: PR-1983

- The logger ets table did not have the `read_concurrency` option. This is now
  added.

  Own Id: OTP-15453 Aux Id: ERL-782

- During system start, logger has a simple handler which prints to stdout. After
  the kernel supervision is started, this handler is removed and replaced by the
  default handler. Due to a bug, logger earlier issued a debug printout saying
  it received an unexpected message, which was the EXIT message from the simple
  handler's process. This is now corrected. The simple handler's process now
  unlinks from the logger process before terminating.

  Own Id: OTP-15466 Aux Id: ERL-788

- The logger handler `logger_std_h` would not re-create it's log file if it was
  removed. Due to this it could not be used with tools like 'logrotate'. This is
  now corrected.

  Own Id: OTP-15469

### Improvements and New Features

- A function `inet:getifaddrs/1` that takes a list with a namespace option has
  been added, for platforms that support that feature, for example Linux
  (only?).

  Own Id: OTP-15121 Aux Id: ERIERL-189, PR-1974

- Added the `nopush` option for TCP sockets, which corresponds to `TCP_NOPUSH`
  on \*BSD and `TCP_CORK` on Linux.

  This is also used internally in `file:sendfile` to reduce latency on
  subsequent send operations.

  Own Id: OTP-15357 Aux Id: ERL-698

- Optimize handling of send_delay for tcp sockes to better work with the new
  pollthread implementation introduced in OTP-21.

  Own Id: OTP-15471 Aux Id: ERIERL-229

## Kernel 6.1.1

### Fixed Bugs and Malfunctions

- Fix bug causing net_kernel process crash on connection attempt from node with
  name identical to local node.

  Own Id: OTP-15438 Aux Id: ERL-781

## Kernel 6.1

### Fixed Bugs and Malfunctions

- The values `all` and `none` are documented as valid value for the Kernel
  configuration parameter `logger_level`, but would cause a crash during node
  start. This is now corrected.

  Own Id: OTP-15143

- Fix some potential buggy behavior in how ticks are sent on inter node
  distribution connections. Tick is now sent to c-node even if there are unsent
  buffered data, as c-nodes need ticks in order to send reply ticks. The amount
  of sent data was also calculated wrongly when ticks were suppressed due to
  unsent buffered data.

  Own Id: OTP-15162 Aux Id: ERIERL-191

- Non semantic change in dist_util.erl to silence dialyzer warning.

  Own Id: OTP-15170

- Fixed `net_kernel:connect_node(node())` to return `true` (and do nothing) as
  it always has before OTP-21.0. Also documented this successful "self connect"
  as the expected behavior.

  Own Id: OTP-15182 Aux Id: ERL-643

- The single_line option on logger_formatter would in some cases add an unwanted
  comma after the association arrows in a map. This is now corrected.

  Own Id: OTP-15228

- Improved robustness of distribution connection setup. In OTP-21.0 a truly
  asynchronous connection setup was introduced. This is further improvement on
  that work to make the emulator more robust and also be able to recover in
  cases when involved Erlang processes misbehave.

  Own Id: OTP-15297 Aux Id: OTP-15279, OTP-15280

### Improvements and New Features

- A new macro, `?LOG(Level,...)`, is added. This is equivalent to the existing
  `?LOG_<LEVEL>(...)` macros.

  A new variant of Logger report callback is added, which takes an extra
  argument containing options for size limiting and line breaks. Module
  `proc_lib` in `STDLIB` uses this for crash reports.

  Logger configuration is now checked a bit more for errors.

  Own Id: OTP-15132

- The socket options `recvtos`, `recvttl`, `recvtclass` and `pktoptions` have
  been implemented in the socket modules. See the documentation for the
  `gen_tcp`, `gen_udp` and `inet` modules. Note that support for these in the
  runtime system is platform dependent. Especially for `pktoptions` which is
  very Linux specific and obsoleted by the RFCs that defined it.

  Own Id: OTP-15145 Aux Id: ERIERL-187

- Add `logger:set_application_level/2` for setting the logger level of all
  modules in one application.

  Own Id: OTP-15146

## Kernel 6.0.1

### Fixed Bugs and Malfunctions

- Fixed bug in `net_kernel` that could cause an emulator crash if certain
  connection attempts failed. Bug exists since kernel-6.0 (OTP-21.0).

  Own Id: OTP-15280 Aux Id: ERIERL-226, OTP-15279

## Kernel 6.0

### Fixed Bugs and Malfunctions

- Clarify the documentation of `rpc:multicall/5`.

  Own Id: OTP-10551

- The DNS resolver when getting econnrefused from a server retained an invalid
  socket so look up towards the next server(s) also failed.

  Own Id: OTP-13133 Aux Id: PR-1557

- No resolver backend returns V4Mapped IPv6 addresses any more. This was
  inconsistent before, some did, some did not. To facilitate working with such
  addresses a new function `inet:ipv4_mapped_ipv6_address/1` has been added.

  \*** POTENTIAL INCOMPATIBILITY \***

  Own Id: OTP-13761 Aux Id: ERL-503

- The type specifications for [`file:posix/0`](`t:file:posix/0`) and
  [`inet:posix/0`](`t:inet:posix/0`) have been updated according to which errors
  file and socket operations should be able to return.

  Own Id: OTP-14019 Aux Id: ERL-550

- Fix name resolving in IPv6 only environments when doing the initial
  distributed connection.

  Own Id: OTP-14501

- File operations used to accept [filenames](`t:file:name_all/0`) containing
  null characters (integer value zero). This caused the name to be truncated and
  in some cases arguments to primitive operations to be mixed up. Filenames
  containing null characters inside the filename are now _rejected_ and will
  cause primitive file operations to fail.

  Also environment variable operations used to accept
  [names](`t:os:env_var_name/0`) and [values](`t:os:env_var_value/0`) of
  environment variables containing null characters (integer value zero). This
  caused operations to silently produce erroneous results. Environment variable
  names and values containing null characters inside the name or value are now
  _rejected_ and will cause environment variable operations to fail.

  Primitive environment variable operations also used to accept the `$=`
  character in environment variable names causing various problems. `$=`
  characters in environment variable names are now also _rejected_.

  Also `os:cmd/1` now reject null characters inside its
  [command](`t:os:os_command/0`).

  `erlang:open_port/2` will also reject null characters inside the port name
  from now on.

  \*** POTENTIAL INCOMPATIBILITY \***

  Own Id: OTP-14543 Aux Id: ERL-370

- `os:putenv` and `os:getenv` no longer access the process environment directly
  and instead work on a thread-safe emulation. The only observable difference is
  that it's _not_ kept in sync with libc `getenv(3)` / `putenv(3)`, so those who
  relied on that behavior in drivers or NIFs will need to add manual
  synchronization.

  On Windows this means that you can no longer resolve DLL dependencies by
  modifying the `PATH` just before loading the driver/NIF. To make this less of
  a problem, the emulator now adds the target DLL's folder to the DLL search
  path.

  \*** POTENTIAL INCOMPATIBILITY \***

  Own Id: OTP-14666

- Fixed connection tick toward primitive hidden nodes (erl_interface) that could
  cause faulty tick timeout in rare cases when payload data is sent to hidden
  node but not received.

  Own Id: OTP-14681

- Make group react immediately on an EXIT-signal from shell in e.g ssh.

  Own Id: OTP-14991 Aux Id: PR1705

- Calls to `gen_tcp:send/2` on closed sockets now returns `{error, closed}`
  instead of `{error,enotconn}`.

  Own Id: OTP-15001

- The `included_applications` key are no longer duplicated as application
  environment variable. Earlier, the included applications could be read both
  with `application:get[_all]_env(...)` and `application:get[_all]_key(...)`
  functions. Now, it can only be read with `application:get[_all]_key(...)`.

  \*** POTENTIAL INCOMPATIBILITY \***

  Own Id: OTP-15071

- Owner and group changes through `file:write_file_info`, `file:change_owner`,
  and `file:change_group` will no longer report success on permission errors.

  \*** POTENTIAL INCOMPATIBILITY \***

  Own Id: OTP-15118

### Improvements and New Features

- A new logging API is added to Erlang/OTP, see the `m:logger` manual page, and
  section [Logging](logger_chapter.md) in the Kernel User's Guide.

  Calls to `error_logger` are automatically redirected to the new API, and
  legacy error logger event handlers can still be used. It is, however,
  recommended to use the Logger API directly when writing new code.

  Notice the following potential incompatibilities:

  - Kernel configuration parameters `error_logger` still works, but is overruled
    if the default handler's output destination is configured with Kernel
    configuration parameter `logger`.

    In general, parameters for configuring error logger are overwritten by new
    parameters for configuring Logger.

  - The concept of SASL error logging is deprecated, meaning that by default the
    SASL application does not affect which log events are logged.

    By default, supervisor reports and crash reports are logged by the default
    Logger handler started by Kernel, and end up at the same destination
    (terminal or file) as other standard log event from Erlang/OTP.

    Progress reports are not logged by default, but can be enabled by setting
    the primary log level to info, for example with the Kernel configuration
    parameter `logger_level`.

    To obtain backwards compatibility with the SASL error logging functionality
    from earlier releases, set Kernel configuration parameter
    `logger_sasl_compatible` to `true`. This prevents the default Logger handler
    from logging any supervisor-, crash-, or progress reports. Instead, SASL
    adds a separate Logger handler during application start, which takes care of
    these log events. The SASL configuration parameters `sasl_error_logger` and
    `sasl_errlog_type` specify the destination (terminal or file) and severity
    level to log for these events.

  Since Logger is new in Erlang/OTP 21.0, we do reserve the right to introduce
  changes to the Logger API and functionality in patches following this release.
  These changes might or might not be backwards compatible with the initial
  version.

  \*** POTENTIAL INCOMPATIBILITY \***

  Own Id: OTP-13295

- The function `inet:i/0` has been documented.

  Own Id: OTP-13713 Aux Id: PR-1645

- Typespecs for `netns` and `bind_to_device` options have been added to
  `gen_tcp`, `gen_udp` and `gen_sctp` functions.

  Own Id: OTP-14359 Aux Id: PR-1816

- New functionality for implementation of alternative carriers for the Erlang
  distribution has been introduced. This mainly consists of support for usage of
  distribution controller processes (previously only ports could be used as
  distribution controllers). For more information see
  [ERTS User's Guide ➜ How to implement an Alternative Carrier for the Erlang Distribution ➜ Distribution Module](`e:erts:alt_dist.md#distribution-module`).

  Own Id: OTP-14459

- `seq_trace` labels may now be any erlang term.

  Own Id: OTP-14899

- The SSL distribution protocol `-proto inet_tls` has stopped setting the SSL
  option `server_name_indication`. New verify funs for client and server in
  `inet_tls_dist` has been added, not documented yet, that checks node name if
  present in peer certificate. Usage is still also yet to be documented.

  Own Id: OTP-14969 Aux Id: OTP-14465, ERL-598

- Changed timeout of `gen_server` calls to `auth` server from default 5 seconds
  to `infinity`.

  Own Id: OTP-15009 Aux Id: ERL-601

- The callback module passed as `-epmd_module` to erl has been expanded to be
  able to do name and port resolving.

  Documentation has also been added in the `m:erl_epmd` reference manual and
  ERTS User's Guide
  [How to Implement an Alternative Node Discovery for Erlang Distribution](`e:erts:alt_disco.md`).

  Own Id: OTP-15086 Aux Id: PR-1694

- Included config file specified with relative path in sys.config are now first
  searched for relative to the directory of sys.config itself. If not found, it
  is also searched for relative to the current working directory. The latter is
  for backwards compatibility.

  Own Id: OTP-15137 Aux Id: PR-1838

## Kernel 5.4.3.2

### Fixed Bugs and Malfunctions

- Non semantic change in dist_util.erl to silence dialyzer warning.

  Own Id: OTP-15170

## Kernel 5.4.3.1

### Fixed Bugs and Malfunctions

- Fix some potential buggy behavior in how ticks are sent on inter node
  distribution connections. Tick is now sent to c-node even if there are unsent
  buffered data, as c-nodes need ticks in order to send reply ticks. The amount
  of sent data was calculated wrongly when ticks where suppressed due to unsent
  buffered data.

  Own Id: OTP-15162 Aux Id: ERIERL-191

## Kernel 5.4.3

### Fixed Bugs and Malfunctions

- Correct a few contracts.

  Own Id: OTP-14889

- Reject loading modules with names containing directory separators ('/' or '\\'
  on Windows).

  Own Id: OTP-14933 Aux Id: ERL-564, PR-1716

- Fix bug in handling of os:cmd/2 option max_size on windows.

  Own Id: OTP-14940

## Kernel 5.4.2

### Fixed Bugs and Malfunctions

- Add `os:cmd/2` that takes an options map as the second argument.

  Add `max_size` as an option to `os:cmd/2` that control the maximum size of the
  result that `os:cmd/2` will return.

  Own Id: OTP-14823

## Kernel 5.4.1

### Fixed Bugs and Malfunctions

- Refactored an internal API.

  Own Id: OTP-14784

## Kernel 5.4

### Fixed Bugs and Malfunctions

- Processes which did output after switching jobs (Ctrl+G) could be left forever
  stuck in the io request.

  Own Id: OTP-14571 Aux Id: ERL-472

### Improvements and New Features

- Lock counting can now be fully toggled at runtime in the lock counting
  emulator (`-emu_type lcnt`). Everything is enabled by default to match the old
  behavior, but specific categories can be toggled at will with minimal runtime
  overhead when disabled. Refer to the documentation on `lcnt:rt_mask/1` for
  details.

  Own Id: OTP-13170

- `lcnt:collect` and `lcnt:clear` will no longer block all other threads in the
  runtime system.

  Own Id: OTP-14412

- General Unicode improvements.

  Own Id: OTP-14462

## Kernel 5.3.1

### Fixed Bugs and Malfunctions

- The documentation for the 'quiet' option in disk_log:open/1 had an incorrect
  default value.

  Own Id: OTP-14498

## Kernel 5.3

### Fixed Bugs and Malfunctions

- Function `inet:ntoa/1` has been fixed to return lowercase letters according to
  RFC 5935 that has been approved after this function was written. Previously
  uppercase letters were returned so this may be a backwards incompatible change
  depending on how the returned address string is used.

  Function `inet:parse_address/1` has been fixed to accept %-suffixes on scoped
  addresses. The addresses does not work yet, but gives no parse errors.

  \*** POTENTIAL INCOMPATIBILITY \***

  Own Id: OTP-13006 Aux Id: ERIERL-20, ERL-429

- Fix bug where gethostname would incorrectly fail with enametoolong on Linux.

  Own Id: OTP-14310

- Fix bug causing `code:is_module_native` to falsely return true when `local`
  call trace is enabled for the module.

  Own Id: OTP-14390

- Add early reject of invalid node names from distributed nodes.

  Own Id: OTP-14426

### Improvements and New Features

- Since Unicode is now allowed in atoms an extra check is needed for node names,
  which are restricted to Latin-1.

  Own Id: OTP-13805

- Replaced usage of deprecated symbolic [`time unit`](`t:erlang:time_unit/0`)
  representations.

  Own Id: OTP-13831 Aux Id: OTP-13735

- `file:write_file(Name, Data, [raw])` would turn `Data` into a single binary
  before writing. This meant it could not take advantage of the `writev()`
  system call if it was given a list of binaries and told to write with `raw`
  mode.

  Own Id: OTP-13909

- The performance of the `disk_log` has been somewhat improved in some corner
  cases (big items), and the documentation has been clarified.

  Own Id: OTP-14057 Aux Id: PR-1245

- Functions for detecting changed code has been added. `code:modified_modules/0`
  returns all currently loaded modules that have changed on disk.
  `code:module_status/1` returns the status for a module. In the shell and in
  `c` module, `mm/0` is short for `code:modified_modules/0`, and `lm/0` reloads
  all currently loaded modules that have changed on disk.

  Own Id: OTP-14059

- Introduce an event manager in Erlang to handle OS signals. A subset of OS
  signals may be subscribed to and those are described in the Kernel
  application.

  Own Id: OTP-14186

- Sockets can now be bound to device (SO_BINDTODEVICE) on platforms where it is
  supported.

  This has been implemented e.g to support VRF-Lite under Linux; see
  [VRF ](https://www.kernel.org/doc/Documentation/networking/vrf.txt), and
  GitHub pull request [\#1326](https://github.com/erlang/otp/pull/1326).

  Own Id: OTP-14357 Aux Id: PR-1326

- Added option to store shell_history on disk so that the history can be reused
  between sessions.

  Own Id: OTP-14409 Aux Id: PR-1420

- The size of crash reports created by `gen_server`, `gen_statem` and `proc_lib`
  is limited with aid of the Kernel application variable
  `error_logger_format_depth`. The purpose is to limit the size of the messages
  sent to the `error_logger` process when processes with huge message queues or
  states crash.

  The crash report generated by `proc_lib` includes the new tag
  `message_queue_len`. The neighbour report also includes the new tag
  `current_stacktrace`. Finally, the neighbour report no longer includes the
  tags `messages` and `dictionary`.

  The new function `error_logger:get_format_depth/0` can be used to retrieve the
  value of the Kernel application variable `error_logger_format_depth`.

  Own Id: OTP-14417

- One of the ETS tables used by the `global` module is created with
  `{read_concurrency, true}` in order to reduce contention.

  Own Id: OTP-14419

- Warnings have been added to the relevant documentation about not using
  un-secure distributed nodes in exposed environments.

  Own Id: OTP-14425

## Kernel 5.2

### Fixed Bugs and Malfunctions

- Fix a race during cleanup of os:cmd that would cause os:cmd to hang
  indefinitely.

  Own Id: OTP-14232 Aux Id: seq13275

### Improvements and New Features

- The functions in the '`file`' module that take a list of paths (e.g.
  `file:path_consult/2`) will now continue to search in the path if the path
  contains something that is not a directory.

  Own Id: OTP-14191

- Two OTP processes that are known to receive many messages are 'rex' (used by
  'rpc') and 'error_logger'. Those processes will now store unprocessed messages
  outside the process heap, which will potentially decrease the cost of garbage
  collections.

  Own Id: OTP-14192

## Kernel 5.1.1

### Fixed Bugs and Malfunctions

- `code:add_pathsa/1` and command line option `-pa` both revert the given list
  of directories when adding it at the beginning of the code path. This is now
  documented.

  Own Id: OTP-13920 Aux Id: ERL-267

- Add lost runtime dependency to erts-8.1. This should have been done in
  kernel-5.1 (OTP-19.1) as it cannot run without at least erts-8.1 (OTP-19.1).

  Own Id: OTP-14003

- Type and doc for gen\_\{tcp,udp,sctp\}:controlling_process/2 has been
  improved.

  Own Id: OTP-14022 Aux Id: PR-1208

## Kernel 5.1

### Fixed Bugs and Malfunctions

- Fix a memory leak when calling seq_trace:get_system_tracer().

  Own Id: OTP-13742

- Fix for the problem that when adding the ebin directory of an application to
  the code path, the `code:priv_dir/1` function returns an incorrect path to the
  priv directory of the same application.

  Own Id: OTP-13758 Aux Id: ERL-195

- Fix code_server crash when adding code paths of two levels.

  Own Id: OTP-13765 Aux Id: ERL-194

- Respect -proto_dist switch while connection to EPMD

  Own Id: OTP-13770 Aux Id: PR-1129

- Fixed a bug where init:stop could deadlock if a process with infinite shutdown
  timeout (e.g. a supervisor) attempted to load code while terminating.

  Own Id: OTP-13802

- Close stdin of commands run in os:cmd. This is a backwards compatibility fix
  that restores the behaviour of pre 19.0 os:cmd.

  Own Id: OTP-13867 Aux Id: seq13178

### Improvements and New Features

- Add `net_kernel:setopts/2` and `net_kernel:getopts/2` to control options for
  distribution sockets in runtime.

  Own Id: OTP-13564

- Rudimentary support for DSCP has been implemented in the guise of a `tclass`
  socket option for IPv6 sockets.

  Own Id: OTP-13582

## Kernel 5.0.2

### Fixed Bugs and Malfunctions

- When calling os:cmd from a process that has set trap_exit to true an 'EXIT'
  message would be left in the message queue. This bug was introduced in kernel
  vsn 5.0.1.

  Own Id: OTP-13813

## Kernel 5.0.1

### Fixed Bugs and Malfunctions

- Fix a os:cmd bug where creating a background job using & would cause os:cmd to
  hang until the background job terminated or closed its stdout and stderr file
  descriptors. This bug has existed from kernel 5.0.

  Own Id: OTP-13741

## Kernel 5.0

### Fixed Bugs and Malfunctions

- The handling of `on_load` functions has been improved. The major improvement
  is that if a code upgrade fails because the `on_load` function fails, the
  previous version of the module will now be retained.

  Own Id: OTP-12593

- `rpc:call()` and `rpc:block_call()` would sometimes cause an exception (which
  was not mentioned in the documentation). This has been corrected so that
  `{badrpc,Reason}` will be returned instead.

  Own Id: OTP-13409

- On Windows, for modules that were loaded early (such as the `lists` module),
  `code:which/1` would return the path with mixed slashes and backslashes, for
  example: `"C:\\Program Files\\erl8.0/lib/stdlib-2.7/ebin/lists.beam"`. This
  has been corrected.

  Own Id: OTP-13410

- Make file:datasync use fsync instead of fdatasync on Mac OSX.

  Own Id: OTP-13411

- The default chunk size for the fallback sendfile implementation, used on
  platforms that do not have a native sendfile, has been decreased in order to
  reduce connectivity issues.

  Own Id: OTP-13444

- Large file writes (2Gb or more) could fail on some Unix platforms (for
  example, OS X and FreeBSD).

  Own Id: OTP-13461

- A bug has been fixed where the DNS resolver inet_res did not refresh its view
  of the contents of for example resolv.conf immediately after start and hence
  then failed name resolution. Reported and fix suggested by Michal Ptaszek in
  GitHUB pull req #949.

  Own Id: OTP-13470 Aux Id: Pull #969

- Fix process leak from global_group.

  Own Id: OTP-13516 Aux Id: PR-1008

- The function `inet:gethostbyname/1` now honors the resolver option `inet6`
  instead of always looking up IPv4 addresses.

  \*** POTENTIAL INCOMPATIBILITY \***

  Own Id: OTP-13622 Aux Id: PR-1065

- The `Status` argument to `init:stop/1` is now sanity checked to make sure
  `erlang:halt` does not fail.

  Own Id: OTP-13631 Aux Id: PR-911

### Improvements and New Features

- Add \{line_delim, byte()\} option to inet:setopts/2 and decode_packet/3

  Own Id: OTP-12837

- Added `os:perf_counter/1`.

  The perf_counter is a very very cheap and high resolution timer that can be
  used to timestamp system events. It does not have monoticity guarantees, but
  should on most OS's expose a monotonous time.

  Own Id: OTP-12908

- The os:cmd call has been optimized on unix platforms to be scale better with
  the number of schedulers.

  Own Id: OTP-13089

- New functions that can load multiple modules at once have been added to the
  '`code`' module. The functions are `code:atomic_load/1`,
  `code:prepare_loading/1`, `code:finish_loading/1`, and
  `code:ensure_modules_loaded/1`.

  Own Id: OTP-13111

- The code path cache feature turned out not to be very useful in practice and
  has been removed. If an attempt is made to enable the code path cache, there
  will be a warning report informing the user that the feature has been removed.

  Own Id: OTP-13191

- When an attempt is made to start a distributed Erlang node with the same name
  as an existing node, the error message will be much shorter and easier to read
  than before. Example:

  `Protocol 'inet_tcp': the name somename@somehost seems to be in use by another Erlang node`

  Own Id: OTP-13294

- The output of the default error logger is somewhat prettier and easier to
  read. The default error logger is used during start-up of the OTP system. If
  the start-up fails, the output will be easier to read.

  Own Id: OTP-13325

- The functions `rpc:safe_multi_server_call/2,3` that were deprecated in R12B
  have been removed.

  \*** POTENTIAL INCOMPATIBILITY \***

  Own Id: OTP-13449

- Update the error reasons in dist_util, and show them in the logs if
  net_kernel:verbose(1) has been called.

  Own Id: OTP-13458

- Experimental support for Unix Domain Sockets has been implemented. Read the
  sources if you want to try it out. Example:
  `gen_udp:open(0, [{ifaddr,{local,"/tmp/socket"}}])`. Documentation will be
  written after user feedback on the experimental API.

  Own Id: OTP-13572 Aux Id: PR-612

- Allow heart to be configured to not kill the previous emulator before calling
  the HEART_COMMAND. This is done by setting the environment variable
  HEART_NO_KILL to TRUE.

  Own Id: OTP-13650

## Kernel 4.2

### Fixed Bugs and Malfunctions

- `code:load_abs([10100])` would bring down the entire runtime system and create
  a crash dump. Corrected to generate an error exception in the calling process.

  Also corrected specs for code loading functions and added more information in
  the documentation about the error reasons returned by code-loading functions.

  Own Id: OTP-9375

- `gen_tcp:accept/2` was not
  [time warp safe](`e:erts:time_correction.md#time-warp-safe-code`). This since
  it used the same time as returned by `erlang:now/0` when calculating timeout.
  This has now been fixed.

  Own Id: OTP-13254 Aux Id: OTP-11997, OTP-13222

- Correct the contract for `inet:getifaddrs/1`.

  Own Id: OTP-13335 Aux Id: ERL-95

### Improvements and New Features

- Time warp safety improvements.

  Introduced the options `monotonic_timestamp`, and `strict_monotonic_timestamp`
  to the trace, sequential trace, and system profile functionality. This since
  the already existing `timestamp` option is not time warp safe.

  Introduced the option `safe_fixed_monotonic_time` to `ets:info/2` and
  `dets:info/2`. This since the already existing `safe_fixed` option is not time
  warp safe.

  Own Id: OTP-13222 Aux Id: OTP-11997

- Add validation callback for heart

  The erlang heart process may now have a validation callback installed. The
  validation callback will be executed, if present, before any heartbeat to
  heart port program. If the validation fails, or stalls, no heartbeat will be
  sent and the node will go down.

  With the option `'check_schedulers'` heart executes a responsiveness check of
  the schedulers before a heartbeat is sent to the port program. If the
  responsiveness check fails, the heartbeat will not be performed (as intended).

  Own Id: OTP-13250

- Clarify documentation of `net_kernel:allow/1`

  Own Id: OTP-13299

- EPMD supports both IPv4 and IPv6

  Also affects oldest supported windows version.

  Own Id: OTP-13364

## Kernel 4.1.1

### Fixed Bugs and Malfunctions

- Host name lookups though inet_res, the Erlang DNS resolver, are now done case
  insensitively according to RFC 4343. Patch by Holger Weiß.

  Own Id: OTP-12836

- IPv6 distribution handler has been updated to share code with IPv4 so that all
  features are supported in IPv6 as well. A bug when using an IPv4 address as
  hostname has been fixed.

  Own Id: OTP-13040

- Caching of host names in the internal DNS resolver inet_res has been made
  character case insensitive for host names according to RFC 4343.

  Own Id: OTP-13083

- Cooked file mode buffering has been fixed so file:position/2 now works
  according to Posix on Posix systems i.e. when file:position/2 returns an error
  the file pointer is unaffected.

  The Windows system documentation, however, is unclear on this point so the
  documentation of file:position/2 still does not promise anything.

  Cooked file mode file:pread/2,3 and file:pwrite/2,3 have been corrected to
  honor character encoding like the combination of file:position/2 and
  file:read/2 or file:write/2 already does. This is probably not very useful
  since the character representation on the caller's side is latin1, period.

  Own Id: OTP-13155 Aux Id: PR#646

### Improvements and New Features

- Add \{line_delim, byte()\} option to inet:setopts/2 and decode_packet/3

  Own Id: OTP-12837

## Kernel 4.1

### Improvements and New Features

- A mechanism for limiting the amount of text that the built-in error logger
  events will produce has been introduced. It is useful for limiting both the
  size of log files and the CPU time used to produce them.

  This mechanism is experimental in the sense that it may be changed if it turns
  out that it does not solve the problem it is supposed to solve. In that case,
  there may be backward incompatible improvements to this mechanism.

  See the documentation for the config parameter `error_logger_format_depth` in
  the Kernel application for information about how to turn on this feature.

  Own Id: OTP-12864

## Kernel 4.0

### Fixed Bugs and Malfunctions

- Fix error handling in `file:read_line/1` for Unicode contents.

  Own Id: OTP-12144

- Introduce `os:getenv/2` which is similar to `os:getenv/1` but returns the
  passed default value if the required environment variable is undefined.

  Own Id: OTP-12342

- It is now possible to paste text in JCL mode (using Ctrl-Y) that has been
  copied in the previous shell session. Also a bug that caused the JCL mode to
  crash when pasting text has been fixed.

  Own Id: OTP-12673

- Ensure that each segment of an IPv6 address when parsed from a string has a
  maximum of 4 hex digits

  Own Id: OTP-12773

### Improvements and New Features

- New BIF: `erlang:get_keys/0`, lists all keys associated with the process
  dictionary. Note: `erlang:get_keys/0` is auto-imported.

  \*** POTENTIAL INCOMPATIBILITY \***

  Own Id: OTP-12151 Aux Id: seq12521

- The internal group to user_drv protocol has been changed to be synchronous in
  order to guarantee that output sent to a process implementing the user_drv
  protocol is printed before replying. This protocol is used by the
  standard_output device and the ssh application when acting as a client.

  This change changes the previous unlimited buffer when printing to standard_io
  and other devices that end up in user_drv to 1KB.

  \*** POTENTIAL INCOMPATIBILITY \***

  Own Id: OTP-12240

- The `inflateInit/2` and `deflateInit/6` functions now accepts a WindowBits
  argument equal to 8 and -8.

  Own Id: OTP-12564

- Map error logger warnings to warning messages by default.

  Own Id: OTP-12755

- Map beam error logger warnings to warning messages by default. Previously
  these messages were mapped to the error channel by default.

  Own Id: OTP-12781

- gen_tcp:shutdown/2 is now asynchronous

  This solves the following problems with the old implementation:

  It doesn't block when the TCP peer is idle or slow. This is the expected
  behaviour when shutdown() is called: the caller needs to be able to continue
  reading from the socket, not be prevented from doing so.

  It doesn't truncate the output. The current version of gen_tcp:shutdown/2 will
  truncate any outbound data in the driver queue after about 10 seconds if the
  TCP peer is idle of slow. Worse yet, it doesn't even inform anyone that the
  data has been truncated: 'ok' is returned to the caller; and a FIN rather than
  an RST is sent to the TCP peer.

  \*** POTENTIAL INCOMPATIBILITY \***

  Own Id: OTP-12797

- There are many cases where user code needs to be able to distinguish between a
  socket that was closed normally and one that was aborted. Setting the option
  \{show_econnreset, true\} enables the user to receive ECONNRESET errors on
  both active and passive sockets.

  Own Id: OTP-12843

## Kernel 3.2.0.1

### Fixed Bugs and Malfunctions

- The 'raw' socket option could not be used multiple times in one call to any
  e.g gen_tcp function because only one of the occurrences were used. This bug
  has been fixed, and also a small bug concerning propagating error codes from
  within inet:setopts/2.

  Own Id: OTP-11482 Aux Id: seq12872

## Kernel 3.2

### Fixed Bugs and Malfunctions

- A bug causing an infinite loop in hostname resolving has been corrected. To
  trigger this bug you would have to enter an bogus search method from a
  configuration file e.g .inetrc.

  Bug pinpointed by Emil Holmström

  Own Id: OTP-12133

- The standard_error process now handles the getopts I/O protocol request
  correctly and stores its encoding in the same way as standard_io.

  Also, io:put_chars(standard_error, \[oops]) could previously crash the
  standard_error process. This is now corrected.

  Own Id: OTP-12424

### Improvements and New Features

- Configuration parameters for the Kernel application that allows setting socket
  options for the distribution sockets have been added. See the application
  Kernel documentation; parameters 'inet_dist_listen_options' and
  'inet_dist_connect_options'.

  Own Id: OTP-12476 Aux Id: OTP-12476

## Kernel 3.1

### Fixed Bugs and Malfunctions

- Make sure to install .hrl files when needed

  Own Id: OTP-12197

- Removed the undocumented application environment variable 'raw_files' from the
  kernel application. This variable was checked (by call to
  application:get_env/2) each time a raw file was to be opened in the file
  module.

  Own Id: OTP-12276

- A bug has been fixed when using the netns option to gen_udp, which
  accidentally only worked if it was the last option.

  Own Id: OTP-12314

### Improvements and New Features

- Updated documentation for inet buffer size options.

  Own Id: OTP-12296

- Introduce new option 'raw' in file_info and link_info functions. This option
  allows the caller not to go through the file server for information about
  files guaranteed to be local.

  Own Id: OTP-12325

## Kernel 3.0.3

### Fixed Bugs and Malfunctions

- Accept inet:ip_address() in net_adm:names/1

  Own Id: OTP-12154

## Kernel 3.0.2

### Fixed Bugs and Malfunctions

- OTP-11850 fixed filelib:wildcard/1 to work with broken symlinks. This
  correction, however, introduced problems since symlinks were no longer
  followed for functions like filelib:ensure_dir/1, filelib:is_dir/1,
  filelib:file_size/1, etc. This is now corrected.

  Own Id: OTP-12054 Aux Id: seq12660

## Kernel 3.0.1

### Fixed Bugs and Malfunctions

- If the Config given to application_controller:change_application_data included
  other config files, it was only expanded for already existing (loaded)
  applications. If an upgrade added a new application which had config data in
  an included config file, the new application did not get correct config data.

  This is now changed so config data will be expanded for all applications.

  Own Id: OTP-11864

- It was allowed to re-load pre-loaded modules such as `erlang`, but that could
  cause strange and unwanted things to happen, such as call
  [`apply/3`](`apply/3`) to loop. Pre-loaded modules are now sticky by default.
  (Thanks to Loïc Hoguin for reporting this bug.)

  `code:add_path("/ending/in/slash/")` removes the trailing slash, adding
  `/ending/in/slash` to the code path. However,
  `code:del_path("/ending/in/slash/")` would fail to remove the path since it
  did not remove the trailing slash. This has been fixed.

  Own Id: OTP-11913

- Fix erts_debug:size/1 to handle Map sizes

  Own Id: OTP-11923

- The documentation for `file:file_info/1` has been removed. The function itself
  was removed a long time ago.

  Own Id: OTP-11982

## Kernel 3.0

### Fixed Bugs and Malfunctions

- Fixed a deadlock possibility in terminate application

  Own Id: OTP-11171

- Fixed bug where sendfile would return the wrong error code for a remotely
  closed socket if the socket was in passive mode. (Thanks to Vincent Siliakus
  for reporting the bug.)

  Own Id: OTP-11614

- The new option `persistent` is added to `application:set_env/4` and
  `application:unset_env/3`. An environment key set with the `persistent` option
  will not be overridden by the ones configured in the application resource file
  on load. This means persistent values will stick after the application is
  loaded and also on application reload. (Thanks to José Valim)

  Own Id: OTP-11708

- The spec for file:set_cwd/1 is modified to also accept binaries as arguments.
  This has always been allowed in the code, but it was not reflected in the spec
  since binaries are mostly used for raw file names. Raw file names are names
  that are not encoded according to file:native_name_encoding(), and these are
  not allowed in file:set_cwd/1. The spec is now, however, more allowing in
  order to avoid unnecessary dialyzer warnings. Raw file names will still fail
  in runtime with reason 'no_translation'. (Thanks to José Valim)

  Own Id: OTP-11787

### Improvements and New Features

- heart:set_cmd/1 is updated to allow unicode code points > 255 in the given
  heart command

  Own Id: OTP-10843

- Dialyzer's `unmatched_return` warnings have been corrected.

  Own Id: OTP-10908

- Make erlang:open_port/2 spawn and spawn_executable handle unicode.

  Own Id: OTP-11105

- Erlang/OTP has been ported to the realtime operating system OSE. The port
  supports both smp and non-smp emulator. For details around the port and how to
  started see the User's Guide in the ose application.

  Note that not all parts of Erlang/OTP has been ported.

  Notable things that work are: non-smp and smp emulators, OSE signal
  interaction, crypto, asn1, run_erl/to_erl, tcp, epmd, distribution and most if
  not all non-os specific functionality of Erlang.

  Notable things that does not work are: udp/sctp, os_mon, erl_interface,
  binding of schedulers.

  Own Id: OTP-11334

- Add the \{active,N\} socket option for TCP, UDP, and SCTP, where N is an
  integer in the range -32768..32767, to allow a caller to specify the number of
  data messages to be delivered to the controlling process. Once the socket's
  delivered message count either reaches 0 or is explicitly set to 0 with
  inet:setopts/2 or by including \{active,0\} as an option when the socket is
  created, the socket transitions to passive (\{active, false\}) mode and the
  socket's controlling process receives a message to inform it of the
  transition. TCP sockets receive \{tcp_passive,Socket\}, UDP sockets receive
  \{udp_passive,Socket\} and SCTP sockets receive \{sctp_passive,Socket\}.

  The socket's delivered message counter defaults to 0, but it can be set using
  \{active,N\} via any gen_tcp, gen_udp, or gen_sctp function that takes socket
  options as arguments, or via inet:setopts/2. New N values are added to the
  socket's current counter value, and negative numbers can be used to reduce the
  counter value. Specifying a number that would cause the socket's counter value
  to go above 32767 causes an einval error. If a negative number is specified
  such that the counter value would become negative, the socket's counter value
  is set to 0 and the socket transitions to passive mode. If the counter value
  is already 0 and inet:setopts(Socket, \[\{active,0\}]) is specified, the
  counter value remains at 0 but the appropriate passive mode transition message
  is generated for the socket.

  Thanks to Steve Vinoski

  Own Id: OTP-11368

- A call to either the [`garbage_collect/1`](`garbage_collect/1`) BIF or the
  [`check_process_code/2`](`check_process_code/2`) BIF may trigger garbage
  collection of another processes than the process calling the BIF. The previous
  implementations performed these kinds of garbage collections without
  considering the internal state of the process being garbage collected. In
  order to be able to more easily and more efficiently implement yielding native
  code, these types of garbage collections have been rewritten. A garbage
  collection like this is now triggered by an asynchronous request signal, the
  actual garbage collection is performed by the process being garbage collected
  itself, and finalized by a reply signal to the process issuing the request.
  Using this approach processes can disable garbage collection and yield without
  having to set up the heap in a state that can be garbage collected.

  The [`garbage_collect/2`](`erlang:garbage_collect/2`), and
  [`check_process_code/3`](`erlang:check_process_code/3`) BIFs have been
  introduced. Both taking an option list as last argument. Using these, one can
  issue asynchronous requests.

  `code:purge/1` and `code:soft_purge/1` have been rewritten to utilize
  asynchronous `check_process_code` requests in order to parallelize work.

  Characteristics impact: A call to the
  [`garbage_collect/1`](`garbage_collect/1`) BIF or the
  [`check_process_code/2`](`check_process_code/2`) BIF will normally take longer
  time to complete while the system as a whole won't be as much negatively
  effected by the operation as before. A call to `code:purge/1` and
  `code:soft_purge/1` may complete faster or slower depending on the state of
  the system while the system as a whole won't be as much negatively effected by
  the operation as before.

  Own Id: OTP-11388 Aux Id: OTP-11535, OTP-11648

- Add sync option to file:open/2.

  The sync option adds the POSIX O_SYNC flag to the open system call on
  platforms that support the flag or its equivalent, e.g.,
  FILE_FLAG_WRITE_THROUGH on Windows. For platforms that don't support it,
  file:open/2 returns \{error, enotsup\} if the sync option is passed in. Thank
  to Steve Vinoski and Joseph Blomstedt

  Own Id: OTP-11498

- The contract of `inet:ntoa/1` has been corrected.

  Thanks to Max Treskin.

  Own Id: OTP-11730

## Kernel 2.16.4.1

### Known Bugs and Problems

- When using gen_tcp:connect and the `fd` option with `port` and/or `ip`, the
  `port` and `ip` options were ignored. This has been fixed so that if `port`
  and/or `ip` is specified together with `fd` a bind is requested for that `fd`.
  If `port` and/or `ip` is not specified bind will not be called.

  Own Id: OTP-12061

## Kernel 2.16.4

### Fixed Bugs and Malfunctions

- Fix the typespec for the inet:ifget/2 and inet:ifget/3 return value. Thanks to
  Ali Sabil.

  Own Id: OTP-11377

- Fix various typos in erts, kernel and ssh. Thanks to Martin Hässler.

  Own Id: OTP-11414

- Fix rpc multicall sample code. Thanks to Edwin Fine.

  Own Id: OTP-11471

- Under rare circumstances a process calling `inet:close/1`, `gen_tcp:close/1`,
  `gen_udp:close/1`, or `gen_sctp:close/1` could hang in the call indefinitely.

  Own Id: OTP-11491

### Improvements and New Features

- Add more SCTP errors as described in RFC 4960. Thanks to Artem Teslenko.

  Own Id: OTP-11379

- Add new BIF os:unsetenv/1 which deletes an environment variable. Thanks to
  Martin Hässler.

  Own Id: OTP-11446

## Kernel 2.16.3

### Fixed Bugs and Malfunctions

- Fix indentation of User switch command help in Erlang shell. Thanks to Sylvain
  Benner.

  Own Id: OTP-11209

### Improvements and New Features

- The previous undocumented function ntoa/1 has been added to inet docs and
  exported in the inet module.

  Own Id: OTP-10676 Aux Id: OTP-10314

- Fix typo in abcast() function comment. Thanks to Johannes Weissl.

  Own Id: OTP-11219

- Add application:ensure_all_started/1-2. Thanks to Fred Hebert.

  Own Id: OTP-11250

- Make edlin understand a few important control keys. Thanks to Stefan
  Zegenhagen.

  Own Id: OTP-11251

- Cleanup of hipe_unified_loader, eliminating uses of is_subtype/2 in specs,
  change module-local void functions to return 'ok' instead of [] and made sure
  there are no dialyzer warnings with --Wunmatched_returns. Thanks to Kostis
  Sagonas.

  Own Id: OTP-11301

## Kernel 2.16.2

### Fixed Bugs and Malfunctions

- A bug in prim_inet has been corrected. If the port owner was killed at a bad
  time while closing the socket port the port could become orphaned hence
  causing port and socket leaking. Reported by Fred Herbert, Dmitry Belyaev and
  others.

  Own Id: OTP-10497 Aux Id: OTP-10562

- A few bugs regarding case sensitivity for hostname resolution while using e.g
  the internal lookup types 'file' and 'dns' has been corrected. When looking up
  hostnames ASCII letters a-z are to be regarded as the same as A-Z according to
  RFC 4343 "Domain Name System (DNS) Case Insensitivity Clarification", and this
  was not always the case.

  Own Id: OTP-10689 Aux Id: seq12227

### Improvements and New Features

- Add `application:ensure_started/1,2`. It is equivavlent to
  `application:start/1,2` except it returns `ok` for already started
  applications.

  Own Id: OTP-10910

- Optimize communication with file io server. Thanks to Anthony Ramine.

  Own Id: OTP-11040

- Erlang source files with non-ASCII characters are now encoded in UTF-8
  (instead of latin1).

  Own Id: OTP-11041 Aux Id: OTP-10907

- Optimization of simultaneous `inet_db` operations on the same socket by using
  a lock free implementation.

  Impact on the characteristics of the system: Improved performance.

  Own Id: OTP-11074

- The `high_msgq_watermark` and `low_msgq_watermark` `inet` socket options
  introduced in OTP-R16A could only be set on TCP sockets. These options are now
  generic and can be set on all types of sockets.

  Own Id: OTP-11075 Aux Id: OTP-10336

- Fix deep list argument error under Windows in os:cmd/1. Thanks to Aleksandr
  Vinokurov .

  Own Id: OTP-11104

## Kernel 2.16.1

### Fixed Bugs and Malfunctions

- A bug that could cause a crash with wrong reason has been corrected in the
  `application_controller` module.

  Own Id: OTP-10754

- Fix `code:is_module_native/1` that sometimes in R16A returned false for hipe
  compiled modules containing BIFs such as `lists`.

  Own Id: OTP-10870

- Respect `{exit_on_close,false}` option on tcp socket in non-passive mode when
  receiving fails (due to an ill-formed packet for example) by only doing a half
  close and still allow sending on the socket. (Thanks to Anthony Molinaro and
  Steve Vinoski for reporting the problem)

  Own Id: OTP-10879

### Improvements and New Features

- Slightly nicer error message when node start fails due to duplicate name.
  Thanks to Magnus Henoch.

  Own Id: OTP-10797

- Miscellaneous updates due to Unicode support.

  Own Id: OTP-10820

- Add a new function code:get_mode() can be used to detect how the code servers
  behaves. Thanks to Vlad Dumitrescu

  Own Id: OTP-10823

- Fix type of error Reason on gen_tcp:send/2. Thanks to Sean Cribbs.

  Own Id: OTP-10839

- `file:list_dir_all/1` and `file:read_link_all/1` that can handle raw file
  names have been added. See the User Guide for STDLIB for information about raw
  file names.

  Own Id: OTP-10852

## Kernel 2.16

### Fixed Bugs and Malfunctions

- It is no longer possible to have `{Mod,Vsn}` in the 'modules' list in a .app
  file.

  This was earlier possible, although never documented in the .app file
  reference manual. It was however visible in the documentation of
  `application:load/[1,2]`, where the same term as in a .app file can be used as
  the first argument.

  The possibility has been removed since the `Vsn` part was never used.

  \*** POTENTIAL INCOMPATIBILITY \***

  Own Id: OTP-10417

- The contract of `erl_ddll:format_error/1` has been corrected. (Thanks to
  Joseph Wayne Norton.)

  Own Id: OTP-10473

- Change printout of application crash message on startup to formatted strings
  (Thanks to Serge Aleynikov)

  Own Id: OTP-10620

- The type `ascii_string()` in the `base64` module has been corrected. The type
  [`file:file_info()`](`t:file:file_info/0`) has been cleaned up. The type
  [`file:fd()`](`t:file:fd/0`) has been made opaque in the documentation.

  Own Id: OTP-10624 Aux Id: kunagi-352 \[263]

### Improvements and New Features

- Inet exported functionality

  inet:parse_ipv4_address/1, inet:parse_ipv4strict_address/1,
  inet:parse_ipv6_address/1, inet:parse_ipv6strict_address/1,
  inet:parse_address/1 and inet:parse_strict_address is now exported from the
  inet module.

  Own Id: OTP-8067 Aux Id: kunagi-274 \[185]

- A boolean socket option 'ipv6_v6only' for IPv6 sockets has been added. The
  default value of the option is OS dependent, so applications aiming to be
  portable should consider using `{ipv6_v6only,true}` when creating an `inet6`
  listening/destination socket, and if necessary also create an `inet` socket on
  the same port for IPv4 traffic. See the documentation.

  Own Id: OTP-8928 Aux Id: kunagi-193 \[104]

- Support for Unicode has been implemented.

  Own Id: OTP-10302

- The documentation for `global:register_name/3` has been updated to mention
  that the use of `{Module,Function}` as the method argument (resolve function)
  is deprecated.

  Own Id: OTP-10419

- Fixed bug where sendfile on oracle solaris would return an error when a
  partial send was done.

  Own Id: OTP-10549

- The `error_handler` module will now call `'$handle_undefined_function'/2` if
  an attempt is made to call a non-existing function in a module that exists.
  See the documentation for `error_handler` module for details.

  Own Id: OTP-10617 Aux Id: kunagi-340 \[251]

- Where necessary a comment stating encoding has been added to Erlang files. The
  comment is meant to be removed in Erlang/OTP R17B when UTF-8 becomes the
  default encoding.

  Own Id: OTP-10630

- Do not return wrong terms unnecessarily. (Thanks to Kostis Sagonas.)

  Own Id: OTP-10662

- Some examples overflowing the width of PDF pages have been corrected.

  Own Id: OTP-10665

- Add file:allocate/3 operation

  This operation allows pre-allocation of space for files. It succeeds only on
  systems that support such operation. (Thanks to Filipe David Manana)

  Own Id: OTP-10680

- Add application:get_key/3. The new function provides a default value for a
  configuration parameter. Thanks to Serge Aleynikov.

  Own Id: OTP-10694

- Add search to Erlang shell's history. Thanks to Fred Herbert.

  Own Id: OTP-10739

## Kernel 2.15.3

### Fixed Bugs and Malfunctions

- Ensure 'erl_crash.dump' when asked for it. This will change erl_crash.dump
  behaviour.

  \* Not setting ERL_CRASH_DUMP_SECONDS will now terminate beam immediately on a
  crash without writing a crash dump file.

  \* Setting ERL_CRASH_DUMP_SECONDS to 0 will also terminate beam immediately on
  a crash without writing a crash dump file, i.e. same as not setting
  ERL_CRASH_DUMP_SECONDS environment variable.

  \* Setting ERL_CRASH_DUMP_SECONDS to a negative value will let the beam wait
  indefinitely on the crash dump file being written.

  \* Setting ERL_CRASH_DUMP_SECONDS to a positive value will let the beam wait
  that many seconds on the crash dump file being written.

  A positive value will set an alarm/timeout for restart both in beam and in
  heart if heart is running.

  \*** POTENTIAL INCOMPATIBILITY \***

  Own Id: OTP-10422 Aux Id: kunagi-250 \[161]

## Kernel 2.15.2

### Fixed Bugs and Malfunctions

- Fixed issue where using controlling_process/2 with self() as the second
  argument caused the port to leak if self() crashes. (Thanks to Ricardo
  Catalinas Jiménez)

  Own Id: OTP-10094

- When sending large files using the file:sendfile fallback file:sendfile would
  crash. This is now fixed.

  Own Id: OTP-10098

- Fix rpc:call/5 for local calls with a finite Timeout (Thanks to Tomer
  Chachamu)

  Own Id: OTP-10149

- fix escript/primary archive reloading

  If the mtime of an escript/primary archive file changes after being added to
  the code path, correctly reload the archive and update the cache. (Thanks to
  Tuncer Ayaz)

  Own Id: OTP-10151

- Support added for home directories named with non-ASCII characters (codepoints
  above 127) on a system running in Unicode file mode (e.g. on MacOSX or Linux
  with startup arguments +fnu or +fna with the right LOCALE). Also environment
  variables with Unicode content are supported in applicable environments.

  Own Id: OTP-10160

- Allow mixed IPv4 and IPv6 addresses to sctp_bindx

  Also allow mixed address families to bind, since the first address on a
  multihomed sctp socket must be bound with bind, while the rest are to be bound
  using sctp_bindx. At least Linux supports adding address of mixing families.
  Make inet_set_faddress function available also when HAVE_SCTP is not defined,
  since we use it to find an address for bind to be able to mix ipv4 and ipv6
  addresses. Thanks to Tomas Abrahamsson

  Own Id: OTP-10217

### Improvements and New Features

- Document inet options: high_watermark, priority, linger and a some other
  options that previously was undocumented.

  Own Id: OTP-10053

- Remove bit8 option support from inet

  Own Id: OTP-10056

- The type of the disk log header has been corrected. (Thanks to Niclas Eklund.)

  Own Id: OTP-10131

## Kernel 2.15.1

### Fixed Bugs and Malfunctions

- Driver output has been corrected so output of large binaries (> 4 GiB) now
  does not silently fail or crash the emulator, but either outputs the binary or
  fails the call. This means that writing a binary > 4 Gib to file now works but
  on e.g 64-bit Windows (that has scatter/gather I/O buffer segment lengths of
  32 bits) fails. The behaviour may change in the future to always write the
  binary, in parts if necessary.

  Own Id: OTP-9820 Aux Id: OTP-9795

- erts: minor fix for unnecessary condition erts: change SENDFILE_CHUNK_SIZE
  from signed to unsigned (Thanks to jovi zhang)

  Own Id: OTP-9872

- Two contracts in `gen_sctp` have been corrected.

  Own Id: OTP-9874

- If a process calls a module with an running on_load handler, the process is
  supposed to be suspended. But if the module with the on_load handler was
  loading used `code:load_binary/3`, the call would instead fail with an `undef`
  exception.

  Own Id: OTP-9875

- File name and error reason is now returned if creation of a cookie fails.
  (Thanks to Magnus Henoch)

  Own Id: OTP-9954

- Fix port leak in `zlib` when passing invalid data to
  `compress,uncompress,zip,unzip,gzip,gunzip`.

  Own Id: OTP-9981

- Various typographical errors corrected in documentation for the global,
  error_logger, etop, lists, ets and supervisor modules and in the c_portdriver
  and kernel_app documentation. (Thanks to Ricardo Catalinas Jiménez)

  Own Id: OTP-9987

- Fix returned error from gen_tcp:accept/1,2 when running out of ports.

  The \{error, enfile\} return value is badly misleading and confusing for this
  case, since the Posix ENFILE errno value has a well-defined meaning that has
  nothing to do with Erlang ports. The fix changes the return value to \{error,
  system_limit\}, which is consistent with e.g. various file(3) functions.
  inet:format_error/1 has also been updated to support system_limit in the same
  manner as file:format_error/1. (Thanks to Per Hedeland)

  Own Id: OTP-9990

- `erts_debug:size/1` has been corrected to take sharing in the environment of
  funs into account. For funs it used to always give the same result as
  `erts_debug:flat_size/1`.

  Own Id: OTP-9991

- In some cases when the process doing file:sendfile crashes while sending the
  file the efile_drv code would not clean up after itself correctly. This has
  now been fixed.

  Own Id: OTP-9993

- On BSD based platforms file:sendfile would sometime go into an infinite loop
  when sending big files. This has now been fixed.

  Own Id: OTP-9994

- While `disk_log` eagerly collects logged terms for better performance,
  collecting too much data may choke the system and cause huge binaries to be
  written.

  The problem was addressed in OTP-9764, but the situation was not improved in
  all cases.

  (Thanks to Richard Carlsson.)

  Own Id: OTP-9999 Aux Id: OTP-9764

- The documentation of .app files incorrectly said that the default value for
  the `mod` parameter is `undefined`. This is now corrected to `[]`.

  Own Id: OTP-10002

## Kernel 2.15

### Fixed Bugs and Malfunctions

- Calls to `global:whereis_name/1` have been substituted for calls to
  `global:safe_whereis_name/1` since the latter is not safe at all.

  The reason for not doing this earlier is that setting a global lock masked out
  a bug concerning the restart of supervised children. The bug has now been
  fixed by a modification of `global:whereis_name/1`. (Thanks to Ulf Wiger for
  code contribution.)

  A minor race conditions in `gen_fsm:start*` has been fixed: if one of these
  functions returned `{error, Reason}` or ignore, the name could still be
  registered (either locally or in `global`. (This is the same modification as
  was done for gen_server in OTP-7669.)

  The undocumented function `global:safe_whereis_name/1` has been removed.

  Own Id: OTP-9212 Aux Id: seq7117, OTP-4174

- Honor option `packet_size` for http packet parsing by both TCP socket and
  `erlang:decode_packet`. This gives the ability to accept HTTP headers larger
  than the default setting, but also avoid DoS attacks by accepting lines only
  up to whatever length you wish to allow. For consistency, packet type `line`
  also honor option `packet_size`. (Thanks to Steve Vinoski)

  Own Id: OTP-9389

- `disk_log:reopen/2,3` and `disk_log:breopen/3` could return the error reason
  from `file:rename/2` rather than the reason `{file_error, Filename, Reason}`.
  This bug has been fixed.

  The message `{disk_log, Node, {error, disk_log_stopped}}` which according the
  documentation is sent upon failure to truncate or reopen a disk log was
  sometimes turned into a reply. This bug has been fixed.

  \*** POTENTIAL INCOMPATIBILITY \***

  Own Id: OTP-9508

- Environment variable 'shutdown_timeout' is added to kernel application.
  Earlier, application_controller would hang forever if an application top
  supervisor did not terminate upon a shutdown request. If this new environment
  variable is set to a positive integer T, then application controller will now
  give up after T milliseconds and instead brutally kill the application. For
  backwards compatibility, the default value for shutdown_timeout is 'infinity'.

  Own Id: OTP-9540

- Add '-callback' attributes in stdlib's behaviours

  Replace the behaviour_info(callbacks) export in stdlib's behaviours with
  -callback' attributes for all the callbacks. Update the documentation with
  information on the callback attribute Automatically generate 'behaviour_info'
  function from '-callback' attributes

  'behaviour_info(callbacks)' is a special function that is defined in a module
  which describes a behaviour and returns a list of its callbacks.

  This function is now automatically generated using the '-callback' specs. An
  error is returned by lint if user defines both '-callback' attributes and the
  behaviour_info/1 function. If no type info is needed for a callback use a
  generic spec for it. Add '-callback' attribute to language syntax

  Behaviours may define specs for their callbacks using the familiar spec
  syntax, replacing the '-spec' keyword with '-callback'. Simple lint checks are
  performed to ensure that no callbacks are defined twice and all types referred
  are declared.

  These attributes can be then used by tools to provide documentation to the
  behaviour or find discrepancies in the callback definitions in the callback
  module.

  Add callback specs into 'application' module in kernel Add callback specs to
  tftp module following internet documentation Add callback specs to
  inets_service module following possibly deprecated comments

  Own Id: OTP-9621

- make tab completion work in remote shells (Thanks to Mats Cronqvist)

  Own Id: OTP-9673

- Add missing parenthesis in heart doc.

  Add missing spaces in the Reference Manual distributed section.

  In the HTML version of the doc those spaces are necessary to separate those
  words.

  Own Id: OTP-9693

- Fixes net_kernel:get_net_ticktime() doc

  Adds missing description when \`ignored' is returned. (Thanks to Ricardo
  Catalinas Jiménez )

  Own Id: OTP-9713

- While `disk_log` eagerly collects logged terms for better performance,
  collecting too much data may choke the system and cause huge binaries to be
  written. In order to remedy the situation a (small) limit on the amount of
  data that is collected before writing to disk has been introduced.

  Own Id: OTP-9764

- - Correct callback spec in application module
  - Refine warning about callback specs with extra ranges
  - Cleanup autoimport compiler directives
  - Fix Dialyzer's warnings in typer
  - Fix Dialyzer's warning for its own code
  - Fix bug in Dialyzer's behaviours analysis
  - Fix crash in Dialyzer
  - Variable substitution was not generalizing any unknown variables.

  Own Id: OTP-9776

- Fix a crash when file:change_time/2,3 are called with invalid dates

  Calling file:change_time/2,3 with an invalid date tuple (e.g
  file:change_time("file.txt", \{undefined, undefined\})) will cause
  file_server_2 to crash. error_logger will shutdown and the whole VM will stop.
  Change behavior to validate given dates on system boundaries. (i.e before
  issuing a server call).(Thanks to Ahmed Omar)

  Own Id: OTP-9785

### Improvements and New Features

- An option list argument can now be passed to
  `file:read_file_info/2, file:read_link_info/2` and `file:write_file_info/3`
  and set time type information in the call. Valid options are
  `{time, local}, {time, universal}` and `{time, posix}`. In the case of `posix`
  time no conversions are made which makes the operation a bit faster.

  Own Id: OTP-7687

- `file:list_dir/1,2` will now fill an buffer entire with filenames from the
  efile driver before sending it to an erlang process. This will speed up this
  file operation in most cases.

  Own Id: OTP-9023

- gen_sctp:open/0-2 may now return \{error,eprotonosupport\} if SCTP is not
  supported

  gen_sctp:peeloff/1 has been implemented and creates a one-to-one socket which
  also are supported now

  \*** POTENTIAL INCOMPATIBILITY \***

  Own Id: OTP-9239

- Sendfile has been added to the file module's API. sendfile/2 is used to read
  data from a file and send it to a tcp socket using a zero copying mechanism if
  available on that OS.

  Thanks to Tuncer Ayaz and Steve Vinovski for original implementation

  Own Id: OTP-9240

- Tuple funs (a two-element tuple with a module name and a function) are now
  officially deprecated and will be removed in R16. Use '`fun M:F/A`' instead.
  To make you aware that your system uses tuple funs, the very first time a
  tuple fun is applied, a warning will be sent to the error logger.

  Own Id: OTP-9649

## Kernel 2.14.5

### Fixed Bugs and Malfunctions

- Fix type of Packet arg of gen_tcp:send/2 and gen_udp:send/4

  The type is marked as a binary() or a string() but in practice it can be an
  iodata(). The test suite was updated to confirm the gen_tcp/2 and
  gen_udp:send/4 functions accept iodata() (iolists) packets. (Thanks to Filipe
  David Manana)

  Own Id: OTP-9514

- XML files have been corrected.

  Own Id: OTP-9550 Aux Id: OTP-9541

### Improvements and New Features

- The types and specifications of the inet modules have been improved.

  Own Id: OTP-9260

- Types and specifications have been added.

  Own Id: OTP-9356

- Contracts in STDLIB and Kernel have been improved and type errors have been
  corrected.

  Own Id: OTP-9485

- Update documentation and specifications of some of the zlib functions.

  Own Id: OTP-9506

## Kernel 2.14.4

### Fixed Bugs and Malfunctions

- The send_timeout option in gen_tcp did not work properly in active mode or
  with \{active,once\} options. This is now corrected.

  Own Id: OTP-9145

- Fixed various typos across the documentation (Thanks to Tuncer Ayaz)

  Own Id: OTP-9154

- Fix typo in doc of rpc:pmap/3 (Thanks to Ricardo Catalinas Jiménez)

  Own Id: OTP-9168

- A bug in inet_res, the specialized DNS resolver, has been corrected. A late
  answer with unfortunate timing could cause a runtime exception. Some code
  cleanup and improvements also tagged along. Thanks to Evegeniy Khramtsov for a
  pinpointing bug report and bug fix testing.

  Own Id: OTP-9221 Aux Id: OTP-8712

### Improvements and New Features

- Types and specifications have been added.

  Own Id: OTP-9268

- Erlang types and specifications are used for documentation.

  Own Id: OTP-9272

- Two opaque types that could cause warnings when running Dialyzer have been
  modified.

  Own Id: OTP-9337

## Kernel 2.14.3

### Fixed Bugs and Malfunctions

- `os:find_executable/{1,2}` will no longer return the path of a directory that
  happens to be in the PATH.

  Own Id: OTP-8983 Aux Id: seq11749

- Fix -spec for file:write_file/3

  Change type for second parameter from binary() to iodata(), since the function
  explicitly takes steps to accept lists as well as binaries. (thanks to Magnus
  Henoch).

  Own Id: OTP-9067

- Sanitize the specs of the code module

  After the addition of unicode_binary() to the file:filename() type, dialyzer
  started complaining about erroneous or incomplete specs in some functions of
  the 'code' module. The culprit was hard-coded information in erl_bif_types for
  functions of this module, which were not updated. Since these functions have
  proper specs these days and code duplication (pun intended) is never a good
  idea, their type information was removed from erl_bif_types.

  While doing this, some erroneous comments were fixed in the code module and
  also made sure that the code now runs without dialyzer warnings even when the
  -Wunmatched_returns option is used.

  Some cleanups were applied to erl_bif_types too.

  Own Id: OTP-9100

- \- Add spec for function that does not return - Strengthen spec - Introduce
  types to avoid duplication in specs - Add specs for functions that do not
  return - Add specs for behaviour callbacks - Simplify two specs

  Own Id: OTP-9127

## Kernel 2.14.2

### Improvements and New Features

- The Erlang VM now supports Unicode filenames. The feature is turned on by
  default on systems where Unicode filenames are mandatory (Windows and MacOSX),
  but can be enabled on other systems with the '+fnu' emulator option. Enabling
  the Unicode filename feature on systems where it is not default is however
  considered experimental and not to be used for production. Together with the
  Unicode file name support, the concept of "raw filenames" is introduced, which
  means filenames provided without implicit unicode encoding translation. Raw
  filenames are provided as binaries, not lists. For further information, see
  stdlib users guide and the chapter about using Unicode in Erlang. Also see the
  file module manual page.

  \*** POTENTIAL INCOMPATIBILITY \***

  Own Id: OTP-8887

- There is now a new function inet:getifaddrs/0 modeled after C library function
  getifaddrs() on BSD and LInux that reports existing interfaces and their
  addresses on the host. This replaces the undocumented and unsupported
  inet:getiflist/0 and inet:ifget/2.

  Own Id: OTP-8926

## Kernel 2.14.1.1

### Fixed Bugs and Malfunctions

- In embedded mode, on_load handlers that called `code:priv_dir/1` or other
  functions in `code` would hang the system. Since the `crypto` application now
  contains an on_loader handler that calls `code:priv_dir/1`, including the
  `crypto` application in the boot file would prevent the system from starting.

  Also extended the `-init_debug` option to print information about on_load
  handlers being run to facilitate debugging.

  Own Id: OTP-8902 Aux Id: seq11703

## Kernel 2.14.1

### Fixed Bugs and Malfunctions

- Fixed: inet:setopts(S, \[\{linger,\{true,2\}\}]) returned \{error,einval\} for
  SCTP sockets. The inet_drv had a bug when checking the option size.

  Own Id: OTP-8726 Aux Id: seq11617

- gen_udp:connect/3 was broken for SCTP enabled builds. It did not detect remote
  end errors as it should.

  Own Id: OTP-8729

- reference() has been substituted for ref() in the documentation.

  Own Id: OTP-8733

- A bug introduced in kernel-2.13.5.3 has been fixed. If running
  `net_kernel:set_net_ticktime/1` twice within the `TransitionPerod` the second
  call caused the net_kernel process to crash with a `badmatch`.

  Own Id: OTP-8787 Aux Id: seq11657, OTP-8643

- inet:getsockopt for SCTP sctp_default_send_param had a bug to not initialize
  required feilds causing random answers. It is now corrected.

  Own Id: OTP-8795 Aux Id: seq11655

- For a socket in the HTTP packet mode, the return value from `gen_tcp:recv/2,3`
  if there is an error in the header will be `{ok,{http_error,String}}` instead
  of `{error,{http_error,String}}` to be consistent with `ssl:recv/2,3`.

  \*** POTENTIAL INCOMPATIBILITY \***

  Own Id: OTP-8831

### Improvements and New Features

- Even when configuring erlang with --enable-native-libs, the native code for
  modules loaded very early (such as lists) would not get loaded. This has been
  corrected. (Thanks to Paul Guyot.)

  Own Id: OTP-8750

- The undocumented function inet:ifget/2 has been improved to return interface
  hardware address (MAC) on platforms supporting getaddrinfo() (such as BSD
  unixes). Note it still does not work on all platforms for example not Windows
  nor Solaris, so the function is still undocumented.

  Buffer overflow and field init bugs for inet:ifget/2 and inet:getservbyname/2
  has also been fixed.

  Thanks to Michael Santos.

  Own Id: OTP-8816

- As a usability improvement the 'inet6' option to functions gen_tcp:listen/2,
  gen_tcp:connect/3-4, gen_udp:open/2 and gen_sctp:open/1-2 is now implicit if
  the address argument or the 'ip' option contain an IPv6 address (8-tuple).

  Own Id: OTP-8822

## Kernel 2.14

### Fixed Bugs and Malfunctions

- os:find_executable can now be fed with the complete name of the executable on
  Windows and still find it. I.e os:find_executable("werl.exe") will work as
  os:find_executable("werl").

  Own Id: OTP-3626

- The shell's line editing has been improved to more resemble the behaviour of
  readline and other shells. (Thanks to Dave Peticolas)

  Own Id: OTP-8635

- Under certain circumstances the net kernel could hang. (Thanks to Scott Lystig
  Fritchie.)

  Own Id: OTP-8643 Aux Id: seq11584

- The kernel DNS resolver was leaking one or two ports if the DNS reply could
  not be parsed or if the resolver(s) caused noconnection type errors. Bug now
  fixed. A DNS specification borderline truncated reply triggering the port
  leakage bug has also been fixed.

  Own Id: OTP-8652

### Improvements and New Features

- As of this version, the global name server no longer supports nodes running
  Erlang/OTP R11B.

  Own Id: OTP-8527

- The file module's functions write,read and read_line now handles named
  io_servers like 'standard_io' and 'standard_error' correctly.

  Own Id: OTP-8611

- The functions file:advise/4 and file:datasync/1 have been added. (Thanks to
  Filipe David Manana.)

  Own Id: OTP-8637

- When exchanging groups between nodes `pg2` did not remove duplicated members.
  This bug was introduced in R13B03 (kernel-2.13.4).

  Own Id: OTP-8653

- There is a new option 'exclusive' to file:open/2 that uses the OS O_EXCL flag
  where supported to open the file in exclusive mode.

  Own Id: OTP-8670

## Kernel 2.13.5.3

### Fixed Bugs and Malfunctions

- A bug introduced in Kernel 2.13.5.2 has been fixed.

  Own Id: OTP-8686 Aux Id: OTP-8643

## Kernel 2.13.5.2

### Fixed Bugs and Malfunctions

- Under certain circumstances the net kernel could hang. (Thanks to Scott Lystig
  Fritchie.)

  Own Id: OTP-8643 Aux Id: seq11584

## Kernel 2.13.5.1

### Fixed Bugs and Malfunctions

- A race condition in `os:cmd/1` could cause the caller to get stuck in
  `os:cmd/1` forever.

  Own Id: OTP-8502

## Kernel 2.13.5

### Fixed Bugs and Malfunctions

- A race bug affecting `pg2:get_local_members/1` has been fixed. The bug was
  introduced in R13B03.

  Own Id: OTP-8358

- The loading of native code was not properly atomic in the SMP emulator, which
  could cause crashes. Also a per-MFA information table for the native code has
  now been protected with a lock since it turns that it could be accessed
  concurrently in the SMP emulator. (Thanks to Mikael Pettersson.)

  Own Id: OTP-8397

- user.erl (used in oldshell) is updated to handle unicode in prompt strings
  (io:get_line/\{1,2\}). io_lib is also updated to format prompts with the 't'
  modifier (i.e. ~ts instead of ~s).

  Own Id: OTP-8418 Aux Id: OTP-8393

- The resolver routines failed to look up the own node name as hostname, if the
  OS native resolver was erroneously configured, bug reported by Yogish Baliga,
  now fixed.

  The resolver routines now tries to parse the hostname as an IP string as most
  OS resolvers do, unless the native resolver is used.

  The DNS resolver inet_res and file resolver inet_hosts now do not read OS
  configuration files until they are needed. Since the native resolver is
  default, in most cases they are never needed.

  The DNS resolver's automatic updating of OS configuration file data
  (/etc/resolv.conf) now uses the 'domain' keyword as default search domain if
  there is no 'search' keyword.

  Own Id: OTP-8426 Aux Id: OTP-8381

### Improvements and New Features

- The expected return value for an on_load function has been changed. (See the
  section about code loading in the Reference manual.)

  \*** POTENTIAL INCOMPATIBILITY \***

  Own Id: OTP-8339

- Explicit top directories in archive files are now optional.

  For example, if an archive (app-vsn.ez) just contains an app-vsn/ebin/mod.beam
  file, the file info for the app-vsn and app-vsn/ebin directories are faked
  using the file info from the archive file as origin. The virtual directories
  can also be listed. For short, the top directories are virtual if they does
  not exist.

  Own Id: OTP-8387

- `code:clash/0` now looks inside archives (.ez files). (Thanks to Tuncer Ayaz.)

  Own Id: OTP-8413

- There are new `gen_sctp:connect_init/*` functions that initiate an SCTP
  connection without blocking for the result. The result is delivered
  asynchronously as an sctp_assoc_change event. (Thanks to Simon Cornish.)

  Own Id: OTP-8414

## Kernel 2.13.4

### Fixed Bugs and Malfunctions

- A link in `m:pg2` has been fixed. (Thanks to Christophe Romain.)

  Own Id: OTP-8198

- A ticker process could potentially be blocked indefinitely trying to send a
  tick to a node not responding. If this happened, the connection would not be
  brought down as it should.

  Own Id: OTP-8218

- A bug in `pg2` when members who died did not leave process groups has been
  fixed. (Thanks to Matthew Dempsky.)

  Own Id: OTP-8259

### Improvements and New Features

- The documentation is now built with open source tools (xsltproc and fop) that
  exists on most platforms. One visible change is that the frames are removed.

  Own Id: OTP-8201

- The top directory in archive files does not need to have a `-vsn` suffix
  anymore. For example if the archive file has the name like `mnesia-4.4.7.ez`
  the top directory in the archive can either be named `mnesia` or
  `mnesia-4.4.7`. If the archive file has a name like `mnesia.ez` the top
  directory in the archive must be named `mnesia` as earlier.

  Own Id: OTP-8266

- The -on_load() directive can be used to run a function when a module is
  loaded. It is documented in the section about code loading in the Reference
  Manual.

  Own Id: OTP-8295

## Kernel 2.13.3

### Improvements and New Features

- The DNS resolver client inet_res has been rewritten, documented and released.
  See inet_res(3) and Erts User's Guide: Inet configuration.

  It can formally not be incompatible with respect to earlier versions since
  there was no earlier official version. However it was used before and some
  details have changed.

  Configuration now initializes from /etc/resolv.conf and /etc/hosts on all unix
  platforms regardless of which distribution mode the node is started in. The
  directory (/etc) these files are supposed to reside in can be changed via an
  environment variable. These configuration file locations can also be changed
  in the inet configuration. The files are monitored for change and re-read,
  which makes a few resolver configuration variables out of application control.
  The /etc/hosts entries have now their own cache table that is shadowed (with
  lookup method 'file' is used) by the application configured host entries. This
  problem (that inet_res configuration only worked for distribution mode long
  names) was among other reported by Matthew O'Gorman many moons ago.

  The lookup methods are still 'native' only per default. Resolver configuration
  is done on all Unix platforms just to get a usable configuration for direct
  calls to inet_res.

  The functions `inet_res:nslookup/3..5` and `inet_res:nnslookup/4..4` are no
  longer recommended to use, instead use `inet_res:lookup/3..5` and
  `inet_res:resolve/3..5` which provide clearer argument types and the
  possibility to override options in the call.

  Users of previous unsupported versions of inet_res have included internal
  header files to get to the internal record definitions in order to examine DNS
  replies. This is still unsupported and there are access functions in inet_dns
  to use instead. These are documented in inet_res(3).

  Bug fix: a compression reference loop would make DNS message decoding loop
  forever. Problem reported by Florian Weimer.

  Bug fix and patch suggestion by Sergei Golovan: configuring IPv6 nameservers
  did not work. His patch (as he warned) created many UDP sockets; one per
  nameserver. This has been fixed in the released version.

  Improvement: `inet_res` is now EDNS0 capable. The current implementation is
  simple and does not probe and cache EDNS info for nameservers, which a fully
  capable implementation probably should do. EDNS has to be enabled via resolver
  configuration, and if a nameserver replies that it does not support EDNS,
  `inet_res` falls back to a regular DNS query.

  Improvement: now `inet_res` automatically falls back to TCP if it gets a
  truncated answer from a nameserver.

  Warning: some of the ancient and exotic record types handled by `inet_res` and
  `inet_dns` are not supported by current versions of BIND, so they could not be
  tested after the rewrite, with reasonable effort, e.g MD, MF, NULL, and SPF.
  The risk for bugs in these particular records is still low since their code is
  mostly shared with other tested record types.

  \*** POTENTIAL INCOMPATIBILITY \***

  Own Id: OTP-7955 Aux Id: OTP-7107 OTP-6852

- A TCP socket with option `{packet,4}` could crash the emulator if it received
  a packet header with a very large size value (>2Gb). The same bug caused
  `erlang:decode_packet/3` to return faulty values. (Thanks to Georgos Seganos.)

  Own Id: OTP-8102

- The file module has now a read_line/1 function similar to the io:get_line/2,
  but with byte oriented semantics. The function file:read_line/1 works for raw
  files as well, but for good performance it is recommended to use it together
  with the 'read_ahead' option for raw file access.

  Own Id: OTP-8108

## Kernel 2.13.2

### Fixed Bugs and Malfunctions

- A bug when doing io:get_line (among other calls) from a file opened with
  encoding other than latin1, causing false unicode errors to occur, is now
  corrected.

  Own Id: OTP-7974

### Improvements and New Features

- Added functionality to get higher resolution timestamp from system. The
  erlang:now function returns a timestamp that's not always consistent with the
  actual operating system time (due to resilience against large time changes in
  the operating system). The function os:timestamp/0 is added to get a similar
  timestamp as the one being returned by erlang:now, but untouched by Erlangs
  time correcting and smoothing algorithms. The timestamp returned by
  os:timestamp is always consistent with the operating systems view of time,
  like the calendar functions for getting wall clock time, but with higher
  resolution. Example of usage can be found in the os manual page.

  Own Id: OTP-7971

## Kernel 2.13.1

### Fixed Bugs and Malfunctions

- Many concurrent calls to `os:cmd/1` will only block one scheduler thread at a
  time, making an smp emulator more responsive if the OS is slow forking
  processes.

  Own Id: OTP-7890 Aux Id: seq11219

- Fixed hanging early RPC that did IO operation during node start.

  Own Id: OTP-7903 Aux Id: seq11224

- The error behavior of gen_tcp and gen_udp has been corrected.
  gen_tcp:connect/3,4 and gen_udp:send/4 now returns \{error,eafnosupport\} for
  conflicting destination address versus socket address family. Other corner
  cases for IP address string host names combined with not using the native (OS)
  resolver (which is not default) has also been changed to return
  \{error,nxdomain\} instead of \{error,einval\}. Those changes just may
  surprise old existing code. gen_tcp:listen/2 and gen_udp:open/2 now fails for
  conflicting local address versus socket address family instead of trying to
  use an erroneous address. Problem reported by Per Hedeland.

  \*** POTENTIAL INCOMPATIBILITY \***

  Own Id: OTP-7929

### Improvements and New Features

- Several glitches and performance issues in the Unicode and I/O-system
  implementation of R13A have been corrected.

  Own Id: OTP-7896 Aux Id: OTP-7648 OTP-7887

- The unsupported DNS resolver client inet_res has now been improved to handle
  NAPTR queries.

  Own Id: OTP-7925 Aux Id: seq11231

## Kernel 2.13

### Fixed Bugs and Malfunctions

- The old Erlang DNS resolver inet_res has been corrected to handle TXT records
  with more than one character string. Patch courtesy of Geoff Cant.

  Own Id: OTP-7588

- When chunk reading a disk log opened in read_only mode, bad terms could crash
  the disk log process.

  Own Id: OTP-7641 Aux Id: seq11090

- `gen_tcp:send()` did sometimes (only observed on Solaris) return
  `{error,enotconn}` instead of the expected `{error,closed}` as the peer socket
  had been explicitly closed.

  Own Id: OTP-7647

- The gen_sctp option sctp_peer_addr_params,
  #sctp_paddrparams\{address=\{IP,Port\} was erroneously decoded in the inet
  driver. This bug has now been corrected.

  Own Id: OTP-7755

### Improvements and New Features

- Erlang programs can now access STDERR on platforms where such a file
  descriptor is available by using the io_server 'standard_error', i.e.
  io:format(standard_error,"~s~n",\[ErrorMessage]),

  Own Id: OTP-6688

- The format of the string returned by `erlang:system_info(system_version)` (as
  well as the first message when Erlang is started) has changed. The string now
  contains the both the OTP version number as well as the erts version number.

  Own Id: OTP-7649

- As of this version, the global name server no longer supports nodes running
  Erlang/OTP R10B.

  Own Id: OTP-7661

- A `{nodedown, Node}` message passed by the `net_kernel:monitor_nodes/X`
  functionality is now guaranteed to be sent after `Node` has been removed from
  the result returned by `erlang:nodes/Y`.

  Own Id: OTP-7725

- The deprecated functions `erlang:fault/1`, `erlang:fault/2`, and
  `file:rawopen/2` have been removed.

  \*** POTENTIAL INCOMPATIBILITY \***

  Own Id: OTP-7812

- Nodes belonging to different independent clusters can now co-exist on the same
  host with the help of a new environment variable setting ERL_EPMD_PORT.

  Own Id: OTP-7826

- The copyright notices have been updated.

  Own Id: OTP-7851

## Kernel 2.12.5.1

### Fixed Bugs and Malfunctions

- When chunk reading a disk log opened in read_only mode, bad terms could crash
  the disk log process.

  Own Id: OTP-7641 Aux Id: seq11090

- Calling `gen_tcp:send()` from several processes on socket with option
  `send_timeout` could lead to much longer timeout than specified. The solution
  is a new socket option `{send_timeout_close,true}` that will do automatic
  close on timeout. Subsequent calls to send will then immediately fail due to
  the closed connection.

  Own Id: OTP-7731 Aux Id: seq11161

## Kernel 2.12.5

### Fixed Bugs and Malfunctions

- The documentation of `rpc:pmap/3` has been corrected. (Thanks to Kirill
  Zaborski.)

  Own Id: OTP-7537

- The listen socket used for the distributed Erlang protocol now uses the socket
  option 'reuseaddr', which is useful when you force the listen port number
  using kernel options 'inet_dist_listen_min' and 'inet_dist_listen_max' and
  restarts a node with open connections.

  Own Id: OTP-7563

- Fixed memory leak of unclosed TCP-ports. A gen_tcp:send() followed by a
  failing gen_tcp:recv() could in some cases cause the port to linger after
  being closed.

  Own Id: OTP-7615

### Improvements and New Features

- Processes spawned using `proc_lib` (including `gen_server` and other library
  modules that use `proc_lib`) no longer keep the entire argument list for the
  initial call, but only the arity.

  Also, if `proc_lib:spawn/1` is used to spawn a fun, the actual fun is not
  kept, but only module, function name, and arity of the function that
  implements the fun.

  The reason for the change is that keeping the initial fun (or a fun in an
  argument list), would prevent upgrading the code for the module. A secondary
  reason is that keeping the fun and function arguments could waste a
  significant amount of memory.

  The drawback with the change is that the crash reports will provide less
  precise information about the initial call (only `Module:Function/Arity`
  instead of `Module:Function(Arguments)`). The function
  `proc_lib:initial_call/1` still returns a list, but each argument has been
  replaced with a dummy atom.

  Own Id: OTP-7531 Aux Id: seq11036

- `io:get_line/1` when reading from standard input is now substantially faster.
  There are also some minor performance improvements in `io:get_line/1` when
  reading from any file opened in binary mode. (Thanks to Fredrik Svahn.)

  Own Id: OTP-7542

- There is now experimental support for loading of code from archive files. See
  the documentation of `code`, `init`, `erl_prim_loader `and `escript` for more
  info.

  The error handling of `escripts` has been improved.

  An `escript` may now set explicit arguments to the emulator, such as
  `-smp enabled`.

  An `escript` may now contain a precompiled beam file.

  An `escript` may now contain an archive file containing one or more
  applications (experimental).

  The internal module `code_aux` has been removed.

  Own Id: OTP-7548 Aux Id: otp-6622

- `code:is_sticky/1` is now documented. (Thanks to Vlad Dumitrescu.)

  Own Id: OTP-7561

- In the job control mode, the "s" and "r" commands now take an optional
  argument to specify which shell to start. (Thanks to Robert Virding.)

  Own Id: OTP-7617

- `net_adm:world/0,1` could crash if called in an emulator that has not been
  started with either the `-sname` or `-name` option; now it will return an
  empty list. (Thanks to Edwin Fine.)

  Own Id: OTP-7618

## Kernel 2.12.4

### Fixed Bugs and Malfunctions

- Large files are now handled on Windows, where the filesystem supports it.

  Own Id: OTP-7410

### Improvements and New Features

- New BIF `erlang:decode_packet/3` that extracts a protocol packet from a
  binary. Similar to the socket option `{packet, Type}`. Also documented the
  socket packet type `http` and made it official. _NOTE_: The tuple format for
  `http` packets sent from an active socket has been changed in an incompatible
  way.

  \*** POTENTIAL INCOMPATIBILITY \***

  Own Id: OTP-7404

- Setting the `{active,once}` for a socket (using inets:setopts/2) is now
  specially optimized (because the `{active,once}` option is typically used much
  more frequently than other options).

  Own Id: OTP-7520

## Kernel 2.12.3

### Fixed Bugs and Malfunctions

- SCTP_ADDR_CONFIRMED events are now handled by gen_sctp.

  Own Id: OTP-7276

- When leaving a process group with `pg2:leave/2` the process was falsely
  assumed to be a member of the group. This bug has been fixed.

  Own Id: OTP-7277

- In the Erlang shell, using up and down arrow keys, the wrong previous command
  could sometimes be retrieved.

  Own Id: OTP-7278

- The documentation for `erlang:trace/3` has been corrected.

  Own Id: OTP-7279 Aux Id: seq10927

- In the SMP emulator, there was small risk that `code:purge(Mod)` would kill a
  process that was running code in `Mod` and unload the module `Mod` before the
  process had terminated. `code:purge(Mod)` now waits for confirmation (using
  `erlang:monitor/2`) that the process has been killed before proceeding.

  Own Id: OTP-7282

- `zlib:inflate` failed when the size of the inflated data was an exact multiple
  of the internal buffer size (4000 bytes by default).

  Own Id: OTP-7359

### Improvements and New Features

- Additional library directories can now be specified in the environment
  variable ERL_LIBS. See the manual page for the `code` module. (Thanks to Serge
  Aleynikov.)

  Own Id: OTP-6940

- crypto and zlib drivers improved to allow concurrent smp access.

  Own Id: OTP-7262

- There is a new function `init:stop/1` which can be used to shutdown the system
  cleanly AND generate a non-zero exit status or crash dump. (Thanks to Magnus
  Froberg.)

  Own Id: OTP-7308

- The `hide` option for [`open_port/2`](`open_port/2`) is now documented.
  (Thanks to Richard Carlsson.)

  Own Id: OTP-7358

## Kernel 2.12.2.1

### Improvements and New Features

- `os:cmd/1` on unix platforms now use `/bin/sh` as shell instead of looking for
  `sh` in the `PATH` environment.

  Own Id: OTP-7283

## Kernel 2.12.2

### Fixed Bugs and Malfunctions

- A bug caused by a race condition involving `disk_log` and `pg2` has been
  fixed.

  Own Id: OTP-7209 Aux Id: seq10890

- The beta testing module `gen_sctp` now supports active mode as stated in the
  documentation. Active mode is still rather untested, and there are some issues
  about what should be the right semantics for `gen_sctp:connect/5`. In
  particular: should it be blocking or non-blocking or choosable. There is a
  high probability it will change semantics in a (near) future patch.

  Try it, give comments and send in bug reports\!

  Own Id: OTP-7225

### Improvements and New Features

- `erlang:system_info/1` now accepts the `logical_processors`, and
  `debug_compiled` arguments. For more info see the, `m:erlang` documentation.

  The scale factor returned by `test_server:timetrap_scale_factor/0` is now also
  effected if the emulator uses a larger amount of scheduler threads than the
  amount of logical processors on the system.

  Own Id: OTP-7175

- Updated the documentation for `erlang:function_exported/3` and `io:format/2`
  functions to no longer state that those functions are kept mainly for
  backwards compatibility.

  Own Id: OTP-7186

- A process executing the `processes/0` BIF can now be preempted by other
  processes during its execution. This in order to disturb the rest of the
  system as little as possible. The returned result is, of course, still a
  consistent snapshot of existing processes at a time during the call to
  `processes/0`.

  The documentation of the `processes/0` BIF and the
  [`is_process_alive/1`](`is_process_alive/1`) BIF have been updated in order to
  clarify the difference between an existing process and a process that is
  alive.

  Own Id: OTP-7213

- [`tuple_size/1`](`tuple_size/1`) and [`byte_size/1`](`byte_size/1`) have been
  substituted for [`size/1`](`size/1`) in the documentation.

  Own Id: OTP-7244

## Kernel 2.12.1.2

### Improvements and New Features

- The `{allocator_sizes, Alloc}` and `alloc_util_allocators` arguments are now
  accepted by `erlang:system_info/1`. For more information see the `m:erlang`
  documentation.

  Own Id: OTP-7167

## Kernel 2.12.1.1

### Fixed Bugs and Malfunctions

- Fixed a problem in group that could cause the ssh server to lose answers or
  hang.

  Own Id: OTP-7185 Aux Id: seq10871

## Kernel 2.12.1

### Fixed Bugs and Malfunctions

- file:read/2 and file:consult_stream/1,3 did not use an empty prompt on I/O
  devices. This bug has now been corrected.

  Own Id: OTP-7013

- The sctp driver has been updated to work against newer lksctp packages e.g
  1.0.7 that uses the API spelling change adaption -> adaptation. Older lksctp
  (1.0.6) still work. The erlang API in gen_sctp.erl and inet_sctp.hrl now
  spells 'adaptation' regardless of the underlying C API.

  \*** POTENTIAL INCOMPATIBILITY \***

  Own Id: OTP-7120

### Improvements and New Features

- The documentation has been updated so as to reflect the last updates of the
  Erlang shell as well as the minor modifications of the control sequence `p` of
  the `io_lib` module.

  Superfluous empty lines have been removed from code examples and from Erlang
  shell examples.

  Own Id: OTP-6944 Aux Id: OTP-6554, OTP-6911

- [`tuple_size/1`](`tuple_size/1`) and [`byte_size/1`](`byte_size/1`) have been
  substituted for [`size/1`](`size/1`).

  Own Id: OTP-7009

## Kernel 2.12

### Fixed Bugs and Malfunctions

- A bug for raw files when reading 0 bytes returning 'eof' instead of empty data
  has been corrected.

  Own Id: OTP-6291 Aux Id: OTP-6967

- A bug in gen_udp:fdopen reported by David Baird and also found by Dialyzer has
  been fixed.

  Own Id: OTP-6836 Aux Id: OTP-6594

- Calling `error_logger:tty(true)` multiple times does not give multiple error
  log printouts.

  Own Id: OTP-6884 Aux Id: seq10767

- The global name server now ignores `nodeup` messages when the command line
  flag `-connect_all false` has been used. (Thanks to Trevor Woollacott.)

  Own Id: OTP-6931

- file:write_file/3, file:write/2 and file:read/2 could crash (contrary to
  documentation) for odd enough file system problems, e.g write to full file
  system. This bug has now been corrected.

  In this process the file module has been rewritten to produce better error
  codes. Posix error codes now originate from the OS file system calls or are
  generated only for very similar causes (for example 'enomem' is generated if a
  memory allocation fails, and 'einval' is generated if the file handle in
  Erlang is a file handle but currently invalid).

  More Erlang-ish error codes are now generated. For example `{error,badarg}` is
  now returned from `file:close/1` if the argument is not of a file handle type.
  See file(3).

  The possibility to write a single byte using `file:write/2` instead of a list
  or binary of one byte, contradictory to the documentation, has been removed.

  \*** POTENTIAL INCOMPATIBILITY \***

  Own Id: OTP-6967 Aux Id: OTP-6597 OTP-6291

- Monitor messages produced by the system monitor functionality, and garbage
  collect trace messages could contain erroneous heap and/or stack sizes when
  the actual heaps and/or stacks were huge.

  As of erts version 5.6 the `large_heap` option to
  `erlang:system_monitor/[1,2]` has been modified. The monitor message is sent
  if the sum of the sizes of all memory blocks allocated for all heap
  generations is equal to or larger than the specified size. Previously the
  monitor message was sent if the memory block allocated for the youngest
  generation was equal to or larger than the specified size.

  \*** POTENTIAL INCOMPATIBILITY \***

  Own Id: OTP-6974 Aux Id: seq10796

- `inet:getopts/2` returned random values on Windows Vista.

  Own Id: OTP-7003

### Improvements and New Features

- Minor documentation corrections for file:pread/2 and file:pread/3.

  Own Id: OTP-6853

- The deprecated functions `file:file_info/1`, `init:get_flag/1`,
  `init:get_flags/0`, and `init:get_args/0` have been removed.

  \*** POTENTIAL INCOMPATIBILITY \***

  Own Id: OTP-6886

- Contract directives for modules in Kernel and STDLIB.

  Own Id: OTP-6895

- The functions io:columns/0, io:columns/1, io:rows/0 and io:rows/1 are added to
  allow the user to get information about the terminal geometry. The shell takes
  some advantage of this when formatting output. For regular files and other
  io-devices where height and width are not applicable, the functions return
  \{error,enotsup\}.

  Potential incompatibility: If one has written a custom io-handler, the handler
  has to either return an error or take care of io-requests regarding terminal
  height and width. Usually that is no problem as io-handlers, as a rule of
  thumb, should give an error reply when receiving unknown io-requests, instead
  of crashing.

  \*** POTENTIAL INCOMPATIBILITY \***

  Own Id: OTP-6933

- The undocumented and unsupported functions `inet:ip_to_bytes/1`,
  `inet:ip4_to_bytes/1`, `inet:ip6_to_bytes/1`, and `inet:bytes_to_ip6/16` have
  been removed.

  Own Id: OTP-6938

- Added new checksum combine functions to `zlib`. And fixed a bug in
  `zlib:deflate`. Thanks Matthew Dempsky.

  Own Id: OTP-6970

- The [`spawn_monitor/1`](`spawn_monitor/1`) and
  [`spawn_monitor/3`](`spawn_monitor/3`) BIFs are now auto-imported (i.e. they
  no longer need an `erlang:` prefix).

  Own Id: OTP-6975

- All functions in the `code` module now fail with an exception if they are
  called with obviously bad arguments, such as a tuple when an atom was
  expected. Some functions now also fail for undocumented argument types (for
  instance, `ensure_loaded/1` now only accepts an atom as documented; it used to
  accept a string too).

  Dialyzer will generally emit warnings for any calls that use undocumented
  argument types. Even if the call happens to still work in R12B, you should
  correct your code. A future release will adhere to the documentation.

  \*** POTENTIAL INCOMPATIBILITY \***

  Own Id: OTP-6983

## Kernel 2.11.5.2

### Fixed Bugs and Malfunctions

- The kernel parameter dist_auto_connect once could fail to block a node if
  massive parallel sends were issued during a transient failure of network
  communication

  Own Id: OTP-6893 Aux Id: seq10753

## Kernel 2.11.5.1

### Fixed Bugs and Malfunctions

- The internal (rarely used) DNS resolver has been modified to not use the
  domain search list when asked to resolve an absolute name; a name with a
  terminating dot. There was also a bug causing it to create malformed DNS
  queries for absolute names that has been corrected, correction suggested by
  Scott Lystig Fritchie. The code has also been corrected to look up cached RRs
  in the same search order as non-cached, now allows having the root domain
  among the search domains, and can now actually do a zone transfer request.

  \*** POTENTIAL INCOMPATIBILITY \***

  Own Id: OTP-6806 Aux Id: seq10714 EABln35459

- zlib:close/1 would leave an EXIT message in the message queue if the calling
  process had the trap_exit flag enabled.

  Own Id: OTP-6811

### Improvements and New Features

- The documentation of [`process_flag(priority, Level)`](`process_flag/2`) has
  been updated, see the `m:erlang` documentation.

  Own Id: OTP-6745 Aux Id: OTP-6715

## Kernel 2.11.5

### Fixed Bugs and Malfunctions

- The shell has been updated to fix the following flaws: Shell process exit left
  you with an unresponsive initial shell if not using oldshell. Starting a
  restricted shell with a nonexisting callback module resulted in a shell where
  no commands could be used, not even init:stop/0. Fun's could not be used as
  parameters to local shell functions (in shell_default or user_default) when
  restricted_shell was active.

  Own Id: OTP-6537

- The undocumented feature gen_tcp:fdopen/2 was broken in R11B-4. It is now
  fixed again.

  Own Id: OTP-6615

- Corrected cancellation of timers in three places in the inet_res module.
  (Problem found by Dialyzer.)

  Own Id: OTP-6676

### Improvements and New Features

- Corrected protocol layer flue for socket options SO_LINGER, SO_SNDBUF and
  SO_RCVBUF, for SCTP.

  Own Id: OTP-6625 Aux Id: OTP-6336

- The behaviour of the inet option \{active,once\} on peer close is improved and
  documented.

  Own Id: OTP-6681

- The inet option send_timeout for connection oriented sockets is added to allow
  for timeouts in communicating send requests to the underlying TCP stack.

  Own Id: OTP-6684 Aux Id: seq10637 OTP-6681

- Minor Makefile changes.

  Own Id: OTP-6689 Aux Id: OTP-6742

- The documentation of [`process_flag(priority, Level)`](`process_flag/2`) has
  been updated, see the `m:erlang` documentation.

  Own Id: OTP-6715

## Kernel 2.11.4.2

### Improvements and New Features

- process_flag/2 accepts the new flag `sensitive`.

  Own Id: OTP-6592 Aux Id: seq10555

## Kernel 2.11.4.1

### Fixed Bugs and Malfunctions

- A bug in gen_udp:open that broke the 'fd' option has been fixed.

  Own Id: OTP-6594 Aux Id: seq10619

## Kernel 2.11.4

### Fixed Bugs and Malfunctions

- Added a warning to the documentation for the `error_logger` functions
  `error_msg/1,2`, `warning_msg/1,2` and `info_msg/1,2` that calling these
  function with bad arguments can crash the standard event handler.

  Own Id: OTP-4575 Aux Id: seq7693

- A bug in `inet_db` concerning getting the resolver option `retry` has been
  corrected.

  Own Id: OTP-6380 Aux Id: seq10534

- Names registered by calling `global:register_name()` or
  `global:re_register_name()` were not always unregistered when the registering
  or registered process died. This bug has been fixed.

  Own Id: OTP-6428

- When setting the kernel configuration parameter `error_logger` to `false`, the
  documentation stated that "No error logger handler is installed". This is
  true, but error logging is not turned off, as the initial, primitive error
  logger event handler is kept, printing raw event messages to tty.

  Changing this behavior can be viewed as a backward incompatible change.
  Instead a new value `silent` for the configuration parameter has been added,
  which ensures that error logging is completely turned off.

  Own Id: OTP-6445

- Clarified the documentation for `code:lib_dir/1` and `code:priv_dir/1`. The
  functions traverse the names of the code path, they do not search the actual
  directories.

  Own Id: OTP-6466

- `io:setopts` returned `{error,badarg}`, when called with only an `expand_fun`
  argument. (Thanks to igwan.)

  Own Id: OTP-6508

### Improvements and New Features

- An interface towards the SCTP Socket API Extensions has been implemented.It is
  an Open Source patch courtesy of Serge Aleynikov and Leonid Timochouk. The
  Erlang code parts has been adapted by the OTP team, changing the Erlang API
  somewhat.

  The Erlang interface consists of the module `gen_sctp` and an include file
  `-include_lib("kernel/include/inet_sctp.hrl").` for option record definitions.
  The `gen_sctp` module is documented.

  The delivered Open Source patch, before the OTP team rewrites, was written
  according to
  [http://tools.ietf.org/html/draft-ietf-tsvwg-sctpsocket-13](http://tools.ietf.org/html/draft-ietf-tsvwg-sctpsocket-13)
  and was claimed to work fine, tested on Linux Fedora Core 5.0 (kernel
  2.6.15-2054 or later) and on Solaris 10 and 11. The OTP team rewrites used the
  same standard document but might have accidentally broken some functionality.
  If so, it will soon be patched to working state. The tricky parts in C and the
  general design has essentially not changed. During the rewrites the code was
  hand tested on SuSE Linux Enterprise Server 10, and briefly on Solaris 10.
  Feedbach on code and docs is very much appreciated.

  The SCTP interface is in beta state. It has only been hand tested and has no
  automatic test suites in OTP meaning everything is most certainly not tested.
  Socket active mode is broken. IPv6 is not tested. The documentation has been
  reworked due to the API changes, but has not been proofread after this.

  Thank you from the OTP team to Serge Aleynikov and Leonid Timochouk for a
  valuable contribution. We hope we have not messed it up too much.

  Own Id: OTP-6336

- A `{minor_version,Version}` option is now recognized by
  [`term_to_binary/2`](`term_to_binary/2`). \{minor_version,1\} will cause
  floats to be encoded in an exact and more space-efficient way compared to the
  previous encoding.

  Own Id: OTP-6434

- Monitoring of nodes has been improved. Now the following properties apply to
  `net_kernel:monitor_nodes/[1,2]`:

  - `nodeup` messages will be delivered before delivery of any message from the
    remote node passed through the newly established connection.
  - `nodedown` messages will not be delivered until all messages from the remote
    node that have been passed through the connection have been delivered.
  - Subscriptions can also be made before the `net_kernel` server has been
    started.

  Own Id: OTP-6481

- Setting and getting socket options in a "raw" fashion is now allowed. Using
  this feature will inevitably produce non portable code, but will allow setting
  ang getting arbitrary uncommon options on TCP stacks that do have them.

  Own Id: OTP-6519

- Dialyzer warnings have been eliminated.

  Own Id: OTP-6523

- The documentation for `file:delete/1` and `file:set_cwd/1` has been updated to
  clarify what happens if the input arguments are of an incorrect type.

  Own Id: OTP-6535

## Kernel 2.11.3.1

### Fixed Bugs and Malfunctions

- An erroneous packet size could be used for the first messages passed through a
  newly established connection between two Erlang nodes. This could cause
  messages to be discarded, or termination of the connection.

  Own Id: OTP-6473

## Kernel 2.11.3

### Fixed Bugs and Malfunctions

- On Unix, the `unix:cmd/1` function could leave an 'EXIT' message in the
  message queue for the calling process That problem was more likely to happen
  in an SMP emulator.

  Own Id: OTP-6368

### Improvements and New Features

- More interfaces are added in erl_ddll, to support different usage scenarios.

  Own Id: OTP-6307 Aux Id: OTP-6234

- Locks set by calling `global:set_lock()` were not always deleted when the
  locking process died. This bug has been fixed.

  Own Id: OTP-6341 Aux Id: seq10445

## Kernel 2.11.2

### Fixed Bugs and Malfunctions

- Behavior in case of disappeared nodes when using he dist_auto_connect once got
  changed in R11B-1. The timeouts regarding normal distributed operations is now
  reverted to the old (pre R11B-1).

  Own Id: OTP-6258 Aux Id: OTP-6200, seq10449

- Start-up problems for the internal process used by the `inet:gethostbyname()`
  functions were eliminated. If the internal process (`inet_gethost_native`) had
  not previously been started, and if several processes at the same time called
  one of the `inet:gethostbyname()` functions, the calls could fail.

  Own Id: OTP-6286

### Improvements and New Features

- Code cleanup: the old internal obsolete file_server has been removed. It was
  only used when communicating with R7 and older nodes.

  Own Id: OTP-6245

- Trying to open a non-existent or badly formed disk log no longer results in a
  crash report. In particular, `ets:file2tab/1` reports no error when the
  argument is not a well-formed disk log file. (The return value has not been
  changed, it is still an error tuple.)

  Own Id: OTP-6278 Aux Id: seq10421

- There are new BIFs `erlang:spawn_monitor/1,3`, and the new option `monitor`
  for `spawn_opt/2,3,4,5`.

  The `observer_backend` module has been updated to handle the new BIFs.

  Own Id: OTP-6281

- To help Dialyzer find more bugs, many functions in the Kernel and STDLIB
  applications now only accept arguments of the type that is documented.

  For instance, the functions `lists:prefix/2` and `lists:suffix/2` are
  documented to only accept lists as their arguments, but they actually accepted
  anything and returned `false`. That has been changed so that the functions
  cause an exception if one or both arguments are not lists.

  Also, the `string:strip/3` function is documented to take a character argument
  that is a character to strip from one or both ends of the string. Given a list
  instead of a character, it used to do nothing, but will now cause an
  exception.

  Dialyzer will find most cases where those functions are passed arguments of
  the wrong type.

  \*** POTENTIAL INCOMPATIBILITY \***

  Own Id: OTP-6295

## Kernel 2.11.1.1

### Improvements and New Features

- There is now an option read_packets for UDP sockets that sets the maximum
  number of UDP packets that will be read for each invocation of the socket
  driver.

  Own Id: OTP-6249 Aux Id: seq10452

## Kernel 2.11.1

### Fixed Bugs and Malfunctions

- In R11B-0, the erl_ddll server process is always started. Despite that, the
  configuration parameter `start_ddll` for the Kernel application was still
  obeyed, which would cause the erl_ddll server to be started TWICE (and the
  system shutting down as a result). In this release, `start_ddll` is no longer
  used and its documentation has been removed.

  Own Id: OTP-6163

- The kernel option \{dist_auto_connect,once\} could block out nodes that had
  never been connected, causing persistent partitioning of networks.
  Furthermore, partial restarts of networks could cause inconsistent global name
  databases. Both problems are now solved.

  Own Id: OTP-6200 Aux Id: seq10377

### Improvements and New Features

- Late arriving tcp_closed and udp_closed messages are now removed from the
  message queue of a process calling gen_tcp:close/1, gen_udp:close/1, and
  inet:close/1.

  Own Id: OTP-6197

## Kernel 2.11

### Fixed Bugs and Malfunctions

- When repairing a disk log with a corrupt index file (caused by for instance a
  hard disk failure) the old contents of the index file is kept unmodified. This
  will make repeated attempts to open the disk log fail every time.

  Own Id: OTP-5558 Aux Id: seq9823

- Previously [`unlink/1`](`unlink/1`) and `erlang:demonitor/2` behaved
  completely asynchronous. This had one undesirable effect, though. You could
  never know when you were guaranteed _not_ to be affected by a link that you
  had unlinked or a monitor that you had demonitored.

  The new behavior of [`unlink/1`](`unlink/1`) and `erlang:demonitor/2` can be
  viewed as two operations performed atomically. Asynchronously send an unlink
  signal or a demonitor signal, and ignore any future results of the link or
  monitor.

  _NOTE_: This change can cause some obscure code to fail which previously did
  not. For example, the following code might hang:

  ```erlang
              Mon = erlang:monitor(process, Pid),
              %% ...
              exit(Pid, bang),
              erlang:demonitor(Mon),
              receive
                  {'DOWN', Mon, process, Pid, _} -> ok
              %% We were previously guaranteed to get a down message
              %% (since we exited the process ourself), so we could
              %% in this case leave out:
              %% after 0 -> ok
              end,
  ```

  \*** POTENTIAL INCOMPATIBILITY \***

  Own Id: OTP-5772

- The behavior when an application fails to start and possibly causes the
  runtime system to halt has been cleaned up, including fixing some minor bugs.

  `application_controller` should now always terminate with a non-nested string,
  meaning the slogan in an `erl_crash.dump` should always be easy to read.

  `init` now makes sure that the slogan passed to `erlang:halt/1` does not
  exceed the maximum allowed length.

  Redundant calls to [`list_to_atom/1`](`list_to_atom/1`) has been removed from
  the primitive `error_logger` event handler. (Thanks Serge Aleynikov for
  pointing this out).

  The changes only affects the contents of the error messages and crashdump file
  slogan.

  Own Id: OTP-5964

- The `erl_ddll` server is now started when OTP is started and placed under the
  Kernel supervisor. This fixes several minor issues. It used to be started on
  demand.

  The documentation for the `start` and `stop` functions in the `erl_ddll`
  module has been removed, as those functions are not meant to be used by other
  applications.

  Furthermore, the `erl_ddll:stop/1` function no longer terminates the
  `erl_ddll` server, as that would terminate the entire runtime system.

  Own Id: OTP-6033

### Improvements and New Features

- Removed some unused functions from `application_master`.

  Own Id: OTP-3889

- Global no longer allows the registration of a process under more than one
  name. If the old (buggy) behavior is desired the Kernel application variable
  `global_multi_name_action` can be given the value `allow`.

  Own Id: OTP-5640 Aux Id: OTP-5603

- The (slightly misleading) warnings that was shown when the `erlang.erl` file
  was compiled has been eliminated.

  Own Id: OTP-5947

- The `auth` module API is deprecated.

  Own Id: OTP-6037

- Added `erlang:demonitor/2`, making it possible to at the same time flush a
  received `'DOWN'` message, if there is one. See `m:erlang`.

  Own Id: OTP-6100 Aux Id: OTP-5772

## Kernel 2.10.13

### Fixed Bugs and Malfunctions

- Large files (more than 2 GBytes) are now handled on Solaris 8.

  Own Id: OTP-5849 Aux Id: seq10157

- During startup, a garbage `{'DOWN', ...}` message was left by
  `inet_gethost_native`, that caused problems for the starting code server.

  Own Id: OTP-5978 Aux Id: OTP-5974

### Improvements and New Features

- `global` now makes several attempts to connect nodes when maintaining the
  fully connected network. More than one attempt is sometimes needed under very
  heavy load.

  Own Id: OTP-5889

- `erl_epmd` now explicitly sets the timeout to `infinity` when calling
  `gen_server:call`. The old timeout of 15 seconds could time out under very
  heavy load.

  Own Id: OTP-5959

- Corrected the start of code server to use reference-tagged tuples to ensure
  that an unexpected message sent to the parent process does not cause a halt of
  the system. Also removed the useless `start/*` functions in both `code.erl`
  and `code_server.erl` and no longer exports the `init` function from
  `code_server.erl`.

  Own Id: OTP-5974 Aux Id: seq10243, OTP-5978

## Kernel 2.10.12

### Fixed Bugs and Malfunctions

- A bug in `global` has been fixed: the locker process added `nonode@nohost` to
  the list of nodes to lock. This could happen before any nodes got known to the
  global name server. Depending on net configuration the symptom was a delay.

  Own Id: OTP-5792 Aux Id: OTP-5563

- If an `.app` file is missing, the error reason returned by
  `application:load/1` has been corrected to
  `{"no such file or directory", "FILE.app"}`, instead of the less informative
  `{"unknown POSIX error","FILE.app"}`.

  Own Id: OTP-5809

- Bug fixes: `disk_log:accessible_logs/0` no longer reports all `pg2` process
  groups as distributed disk logs; `disk_log:pid2name/1` did not recognize
  processes of distributed disk logs.

  Own Id: OTP-5810

- The functions `file:consult/1`, `file:path_consult/2`, `file:eval/1,2`,
  `file:path_eval/2,3`, `file:script/1,2`, `file:path_script/2,3` now return
  correct line numbers in error tuples.

  Own Id: OTP-5814

- If there were user-defined variables in the boot script, and their values were
  not provided using the `-boot_var` option, the emulator would refuse to start
  with a confusing error message. Corrected to show a clear, understandable
  message.

  The `prim_file` module was modified to not depend on the `lists` module, to
  make it possible to start the emulator using a user-defined loader. (Thanks to
  Martin Bjorklund.)

  Own Id: OTP-5828 Aux Id: seq10151

- Minor corrections in the description of open modes. (Thanks to Richard
  Carlsson.)

  Own Id: OTP-5856

### Improvements and New Features

- `application_controller` now terminates with the actual error reason, instead
  of `shutdown`. This means that the crash dump now should be somewhat more
  informative, in the case where the runtime system is terminated due to an
  error in an application.

  Example: If the (permanent) application `app1` fails to start, the slogan now
  will be:
  "`Kernel pid terminated (application_controller) ({application_start_failure,app1,{shutdown, {app1,start,[normal,[]]}}})`"

  rather than the previous
  "`Kernel pid terminated (application_controller) (shutdown)`".

  Own Id: OTP-5811

## Kernel 2.10.11.1

### Fixed Bugs and Malfunctions

- Timers could sometimes timeout too early. This bug has now been fixed.

  Automatic cancellation of timers created by `erlang:send_after(Time,` pid(),
  Msg), and `erlang:start_timer(Time,` pid(), Msg) has been introduced. Timers
  created with the receiver specified by a pid, will automatically be cancelled
  when the receiver exits. For more information see the `m:erlang` man page.

  In order to be able to maintain a larger amount of timers without increasing
  the maintenance cost, the internal timer wheel and bif timer table have been
  enlarged.

  Also a number of minor bif timer optimizations have been implemented.

  Own Id: OTP-5795 Aux Id: OTP-5090, seq8913, seq10139, OTP-5782

### Improvements and New Features

- Documentation improvements:

  \- documentation for `erlang:link/1` corrected

  \- command line flag `-code_path_cache` added

  \- `erl` command line flags clarifications

  \- `m:net_kernel` clarifications

  Own Id: OTP-5847

## Kernel 2.10.11

### Fixed Bugs and Malfunctions

- Several bug fixes and improvements in the global name registration facility
  (see `m:global`):

  - the name resolving procedure did not always unlink no longer registered
    processes;
  - the global name could sometimes hang when a `nodedown` was immediately
    followed by a `nodeup`;
  - global names were not always unregistered when a node went down;
  - it is now possible to set and delete locks at the same time as the global
    name server is resolving names--the handling of global locks has been
    separated from registration of global names;

  As of this version, `global` no longer supports nodes running Erlang/OTP R7B
  or earlier.

  \*** POTENTIAL INCOMPATIBILITY \***

  Own Id: OTP-5563

- The functions `global:set_lock/3` and `global:trans/4` now accept the value
  `0` (zero) of the `Retries` argument.

  Own Id: OTP-5737

- The `inet:getaddr(Addr, Family)` no longer validates the `Addr` argument if it
  is a 4 or 8 tuple containing the IP address, except for the size of the tuple
  and that it contains integers in the correct range.

  The reason for the change is that validation could cause the following
  sequence of calls to fail:

  `{ok,Addr} = inet:getaddr(localhost, inet6), gen_tcp:connect(Addr, 7, [inet6])`

  Own Id: OTP-5743

### Improvements and New Features

- The previously undocumented and UNSUPPORTED `zlib` module has been updated in
  an incompatible way and many bugs have been corrected. It is now also
  documented.

  \*** POTENTIAL INCOMPATIBILITY \***

  Own Id: OTP-5715

- Added `application` interface functions `which_applications/1`, `set_env/4`
  and `unset_env/3`, which take an additional `Timeout` argument. To be used in
  situations where the standard gen_server timeout (5000ms) is not adequate.

  Own Id: OTP-5724 Aux Id: seq10083

- Improved documentation regarding synchronized start of applications with
  included applications (using start phases and `application_starter`).

  Own Id: OTP-5754

- New socket options `priority` and `tos` for platforms that support them
  (currently only Linux).

  Own Id: OTP-5756

- The global name server has been optimized when it comes to maintaining a fully
  connected network.

  Own Id: OTP-5770

## Kernel 2.10.10.1

### Fixed Bugs and Malfunctions

- The native resolver has gotten an control API for extended debugging and soft
  restart. It is: `inet_gethost_native:control(Control)`  
  `Control = {debug_level,Level} | soft_restart`  
  `Level = integer() in the range 0-4`.

  Own Id: OTP-5751 Aux Id: EABln25013

## Kernel 2.10.10

### Fixed Bugs and Malfunctions

- If several processes (at the same node) simultaneously tried to start the same
  distributed application, this could lead to `application:start` returning an
  erroneous value, or even hang.

  Own Id: OTP-5606 Aux Id: seq9838

### Improvements and New Features

- The manual pages for most of the Kernel and some of the STDLIB modules have
  been updated, in particular regarding type definitions.

  The documentation of the return value for `erts:info/1` has been corrected.

  The documentation for `erlang:statistics/1` now lists all possible arguments.

  Own Id: OTP-5360

- When the native resolver fails a `gethostbyaddr` lookup, `nxdomain` should be
  returned. There should be no attempt to fallback on a routine that succeeds if
  only the syntax of the IP address is valid. This has been fixed.

  Own Id: OTP-5598 Aux Id: OTP-5576

- Replaced some tuple funs with the new `fun M:F/A` construct.

  The high-order functions in the `lists` module no longer accept bad funs under
  any circumstances. '`lists:map(bad_fun, [])`' used to return '`[]`' but now
  causes an exception.

  Unused, broken compatibility code in the `ets` module was removed. (Thanks to
  Dialyzer.)

  Eliminated 5 discrepancies found by Dialyzer in the Appmon application.

  Own Id: OTP-5633

- The possibility to have comments following the list of tuples in a config file
  (file specified with the `-config` flag) has been added.

  Own Id: OTP-5661 Aux Id: seq10003

## Kernel 2.10.9

### Fixed Bugs and Malfunctions

- '`erl -config sys.config`' would fail to start if the `sys.config` file did
  not contain any whitespace at all after the dot. (Thanks to Anders Nygren.)

  Own Id: OTP-5543

- A bug regarding tcp sockets which results in hanging `gen_tcp:send/2` has been
  corrected. To encounter this bug you needed one process that read from a
  socket, one that wrote more date than the reader read out so the sender got
  suspended, and then the reader closed the socket. (Reported and diagnosed by
  Alexey Shchepin.)

  Corrected a bug in the (undocumented and unsupported) option `{packet,http}`
  for `gen_tcp.` (Thanks to Claes Wikstrom and Luke Gorrie.)

  Updated the documentation regarding the second argument to `gen_tcp:recv/2`,
  the `Length` to receive.

  Own Id: OTP-5582 Aux Id: seq9839

### Improvements and New Features

- At startup, the Erlang resolver hosts table was used to look up the name of
  the local (and possibly stand alone) host. This was incorrect. The configured
  resolver method is now used for this purpose.

  Own Id: OTP-5393

- The `erlang:port_info/1` BIF is now documented. Minor corrections of the
  documentation for `erlang:port_info/2`.

  Added a note to the documentation of the `math` module that all functions are
  not available on all platforms.

  Added more information about the `+c` option in the `erl` man page in the ERTS
  documentation.

  Own Id: OTP-5555

- The new `fun M:F/A` construct creates a fun that refers to the latest version
  of `M:F/A.` This syntax is meant to replace tuple funs `{M,F}` which have many
  problems.

  The new type test [`is_function(Fun,A)`](`is_function/2`) (which may be used
  in guards) test whether `Fun` is a fun that can be applied with `A` arguments.
  (Currently, `Fun` can also be a tuple fun.)

  Own Id: OTP-5584

- According to the documentation `global` implements the equivalent of
  [`register/2`](`register/2`), which returns `badarg` if a process is already
  registered. As it turns out there is no check in `global` if a process is
  registered under more than one name. If some process is accidentally or by
  design given several names, it is possible that the name registry becomes
  inconsistent due to the way the resolve function is called when name clashes
  are discovered (see `register_name/3` in `m:global`).

  In OTP R11B `global` will not allow the registration of a process under more
  than one name. To help finding code where `no` will be returned, a Kernel
  application variable, `global_multi_name_action`, is hereby introduced.
  Depending on its value (`info`, `warning`, or `error`), messages are sent to
  the error logger when `global` discovers that some process is given more than
  one name. The variable only affects the node where it is defined.

  Own Id: OTP-5603

## Kernel 2.10.8

### Improvements and New Features

- In case of a DNS lookup loop, `inet_db:getbyname` ends up building an infinite
  list. This has been fixed.

  Own Id: OTP-5449

- When doing an `inet6` name lookup on an IPv4 address it was possible to get an
  address on IPv4 format back. This has been corrected. Some other minor
  inconsistencies regarding IPv6 name lookup have also been corrected.

  Own Id: OTP-5576

## Kernel 2.10.7

### Fixed Bugs and Malfunctions

- Under certain circumstances the `net_kernel` could emit spurious nodedown
  messages. This bug has been fixed.

  Own Id: OTP-5396

- Removed description of the `keep_zombies` configuration parameter in the
  `kernel` man page.

  Own Id: OTP-5497

### Improvements and New Features

- Eliminated Dialyzer warnings (caused by dead code) in the `init` and
  `prim_file` modules.

  Own Id: OTP-5496

- `inet_config` now also checks the environment variable `ERL_INETRC` for a
  possible user configuration file. See the ERTS User's Guide for details.

  Own Id: OTP-5512

## Kernel 2.10.6

### Improvements and New Features

- The `c` option for the `+B` flag has been introduced which makes it possible
  to use Ctrl-C (Ctrl-Break on Windows) to interrupt the shell process rather
  than to invoke the emulator break handler. All new `+B` options are also
  supported on Windows (werl) as of now. Furthermore, Ctrl-C on Windows has now
  been reserved for copying text (what Ctrl-Ins was used for previously).
  Ctrl-Break should be used for break handling. Lastly, the documentation of the
  system flags has been updated.

  Own Id: OTP-5388

- The possibility to start the Erlang shell in parallel with the rest of the
  system was reintroduced for backwards compatibility in STDLIB 1.13.1. The flag
  to be used for this is now called `async_shell_start` and has been documented.
  New shells started from the JCL menu are not synchronized with `init` anymore.
  This makes it possible to start a new shell (e.g. for debugging purposes) even
  if the initial shell has not come up.

  Own Id: OTP-5406 Aux Id: OTP-5218

## Kernel 2.10.5

### Fixed Bugs and Malfunctions

- Documentation for `erlang:binary_to_float/1` deleted. The BIF itself was
  removed several releases ago.

  Updated documentation for [`apply/2`](`apply/2`) and [`apply/3`](`apply/3`).

  Own Id: OTP-5391

### Improvements and New Features

- `net_kernel:monitor_nodes/2` which takes a flag and an option list has been
  added. By use of `net_kernel:monitor_nodes/2` one can subscribe for
  `nodeup/nodedown` messages with extra information. It is now possible to
  monitor hidden nodes, and get `nodedown` reason. See the `m:net_kernel`
  documentation for more information.

  Own Id: OTP-5374

## Kernel 2.10.4

### Fixed Bugs and Malfunctions

- The application master for an application now terminates the application
  faster, which reduces the risk for timeouts in other parts of the system.

  Own Id: OTP-5363 Aux Id: EABln19084

- A BIF `erlang:raise/3` has been added. See the manual for details. It is
  intended for internal system programming only, advanced error handling.

  Own Id: OTP-5376 Aux Id: OTP-5257

## Kernel 2.10.3

### Improvements and New Features

- With the `-eval` flag (`erl -eval Expr`), an arbitrary expression can be
  evaluated during system initialization. This is documented in `m:init`.

  Own Id: OTP-5260

- The unsupported and undocumented modules `socks5`, `socks5_auth`,
  `socks5_tcp`, and `socks5_udp` have been removed.

  Own Id: OTP-5266

## Kernel 2.10.1

### Fixed Bugs and Malfunctions

- The Pman 'trace shell' functionality was broken and has now been fixed.
  Furthermore, Pman could not correctly find the pid of the active shell if more
  than one shell process was running on the node. This has also been corrected.

  Own Id: OTP-5191

- The documentation for the `auth:open/1` function which no longer exists has
  been removed. (Thanks to Miguel Barreiro.)

  Own Id: OTP-5208

- Corrected the `crc32/3` function in the undocumented and unsupported `zlib`
  module.

  Own Id: OTP-5227

### Improvements and New Features

- You can now start Erlang with the `-rsh` flag which gives you a remote initial
  shell instead of a local one. Example:

  ```text
              erl -sname this_node -rsh other_node@other_host
  ```

  Own Id: OTP-5210

- If `/etc/hosts` specified two hosts with the same IP address (on separate
  lines), only the last host would be registered by inet_db during inet
  configuration. This has been corrected now so that both aliases are registered
  with the same IP address.

  Own Id: OTP-5212 Aux Id: seq7128

- The documentation for BIFs that take I/O lists have been clarified. Those are
  [`list_to_binary/1`](`list_to_binary/1`),
  [`port_command/2`](`port_command/2`), [`port_control/3`](`port_control/3`).

  Documentation for all `is_*` BIFs (such as [`is_atom/1`](`is_atom/1`)) has
  been added.

  Removed the documentation for `erlang:float_to_binary/2` which was removed
  from the run-time system several releases ago.

  Own Id: OTP-5222<|MERGE_RESOLUTION|>--- conflicted
+++ resolved
@@ -21,8 +21,6 @@
 
 This document describes the changes made to the Kernel application.
 
-<<<<<<< HEAD
-=======
 ## Kernel 10.2.1
 
 ### Fixed Bugs and Malfunctions
@@ -36,7 +34,6 @@
 [GH-9237]: https://github.com/erlang/otp/issues/9237
 [PR-9318]: https://github.com/erlang/otp/pull/9318
 
->>>>>>> 4726e396
 ## Kernel 10.2
 
 ### Fixed Bugs and Malfunctions
