--- conflicted
+++ resolved
@@ -23,8 +23,6 @@
 
 This document describes the changes made to the Kernel application.
 
-<<<<<<< HEAD
-=======
 ## Kernel 10.3.2
 
 ### Fixed Bugs and Malfunctions
@@ -55,7 +53,6 @@
 
 [PR-9930]: https://github.com/erlang/otp/pull/9930
 
->>>>>>> d04f6a0b
 ## Kernel 10.3.1
 
 ### Fixed Bugs and Malfunctions
@@ -242,7 +239,6 @@
 [PR-9334]: https://github.com/erlang/otp/pull/9334
 [PR-9604]: https://github.com/erlang/otp/pull/9604
 
-<<<<<<< HEAD
 ## Kernel 10.2.7.2
 
 ### Fixed Bugs and Malfunctions
@@ -287,8 +283,6 @@
 
 [GH-9722]: https://github.com/erlang/otp/issues/9722
 
-=======
->>>>>>> d04f6a0b
 ## Kernel 10.2.7
 
 ### Fixed Bugs and Malfunctions
@@ -783,7 +777,6 @@
 [#6724]: https://github.com/erlang/otp/issues/6724
 [PR-8396]: https://github.com/erlang/otp/pull/8396
 
-<<<<<<< HEAD
 ## Kernel 9.2.4.10
 
 ### Fixed Bugs and Malfunctions
@@ -800,8 +793,6 @@
 
   Own Id: OTP-19667 Aux Id: PR-9912
 
-=======
->>>>>>> d04f6a0b
 ## Kernel 9.2.4.8
 
 ### Fixed Bugs and Malfunctions
