--- conflicted
+++ resolved
@@ -1,5 +1 @@
-<<<<<<< HEAD
-KERNEL_VSN = 9.2
-=======
-KERNEL_VSN = 9.2.1
->>>>>>> b83df13e
+KERNEL_VSN = 9.2.1