%%
%% %CopyrightBegin%
%% 
%% Copyright Ericsson AB 1996-2022. All Rights Reserved.
%% 
%% Licensed under the Apache License, Version 2.0 (the "License");
%% you may not use this file except in compliance with the License.
%% You may obtain a copy of the License at
%%
%%     http://www.apache.org/licenses/LICENSE-2.0
%%
%% Unless required by applicable law or agreed to in writing, software
%% distributed under the License is distributed on an "AS IS" BASIS,
%% WITHOUT WARRANTIES OR CONDITIONS OF ANY KIND, either express or implied.
%% See the License for the specific language governing permissions and
%% limitations under the License.
%% 
%% %CopyrightEnd%
%%
%% This is an -*- erlang -*- file.
%%
{application, kernel,
 [
  {description, "ERTS  CXC 138 10"},
  {vsn, "%VSN%"},
  {modules, [application,
	     application_controller,
	     application_master,
	     application_starter,
	     auth,
	     code,
	     code_server,
	     dist_util,
	     erl_boot_server,
	     erl_compile_server,
	     erl_distribution,
             erl_erts_errors,
	     erl_reply,
             erl_kernel_errors,
             erl_signal_handler,
	     erpc,
	     error_handler,
	     error_logger,
	     file,
             file_server,
             file_io_server,
	     global,
	     global_group,
	     global_search,
	     group,
	     group_history,
	     heart,
	     inet6_tcp,
	     inet6_tcp_dist,
	     inet6_udp,
	     inet6_sctp,
	     inet_config,
	     inet_hosts,
	     inet_gethost_native,
	     inet_tcp_dist,
	     kernel,
	     kernel_config,
	     kernel_refc,
	     local_tcp,
	     local_udp,
             logger,
             logger_backend,
             logger_config,
             logger_disk_log_h,
             logger_filters,
             logger_formatter,
             logger_h_common,
             logger_handler_watcher,
             logger_olp,
             logger_proxy,
             logger_server,
             logger_simple_h,
             logger_std_h,
             logger_sup,
	     net,
	     net_adm,
	     net_kernel,
	     os,
	     ram_file,
	     rpc,
	     user,
	     user_drv,
	     user_sup,
             disk_log,
             disk_log_1,
             disk_log_server,
             disk_log_sup,
             dist_ac,
             erl_ddll,
             erl_epmd,
	     erts_debug,
             gen_tcp,
	     gen_tcp_socket,
             gen_udp,
	     gen_udp_socket,
	     gen_sctp,
             inet,
             inet_db,
             inet_dns,
             inet_parse,
             inet_res,
             inet_tcp,
             inet_udp,
	     inet_sctp,
             pg,
             pg2,
             raw_file_io,
             raw_file_io_compressed,
             raw_file_io_deflate,
             raw_file_io_delayed,
             raw_file_io_inflate,
             raw_file_io_list,
	     seq_trace,
             socket,
	     standard_error,
	     wrap_log_reader]},
  {registered, [application_controller,
		erl_reply,
		auth,
		boot_server,
		code_server,
		disk_log_server,
		disk_log_sup,
		erl_prim_loader,
		error_logger,
		file_server_2,
		fixtable_server,
		global_group,
		global_name_server,
		heart,
		init,
		kernel_config,
		kernel_refc,
		kernel_sup,
                logger,
                logger_handler_watcher,
                logger_sup,
		net_kernel,
		net_sup,
		rex,
		user,
	        os_server,
                ddll_server,
                erl_epmd,
                inet_db,
                pg]},
  {applications, []},
  {env, [{logger_level, notice},
         {logger_sasl_compatible, false},
         {net_tickintensity, 4},
         {net_ticktime, 60},
         {prevent_overlapping_partitions, true},
         {shell_docs_ansi,auto}
        ]},
  {mod, {kernel, []}},
<<<<<<< HEAD
  {runtime_dependencies, ["erts-@OTP-17843@", "stdlib-@OTP-17720@", "sasl-3.0", "crypto-5.0"]}
=======
  {runtime_dependencies, ["erts-12.3", "stdlib-3.13", "sasl-3.0", "crypto-5.0"]}
>>>>>>> fe02a02f
 ]
}.<|MERGE_RESOLUTION|>--- conflicted
+++ resolved
@@ -158,10 +158,6 @@
          {shell_docs_ansi,auto}
         ]},
   {mod, {kernel, []}},
-<<<<<<< HEAD
-  {runtime_dependencies, ["erts-@OTP-17843@", "stdlib-@OTP-17720@", "sasl-3.0", "crypto-5.0"]}
-=======
-  {runtime_dependencies, ["erts-12.3", "stdlib-3.13", "sasl-3.0", "crypto-5.0"]}
->>>>>>> fe02a02f
+  {runtime_dependencies, ["erts-12.3", "stdlib-@OTP-17720@", "sasl-3.0", "crypto-5.0"]}
  ]
 }.