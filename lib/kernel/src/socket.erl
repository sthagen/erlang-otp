--- conflicted
+++ resolved
@@ -394,6 +394,7 @@
 
 %% -define(P(F),    ?P(F, [])).
 %% -define(P(F, A), p("~w:~w(~w) -> " ++ F, [?MODULE, ?FUNCTION_NAME, ?LINE | A])).
+
 
 %% Also in prim_socket
 -define(REGISTRY, socket_registry).
@@ -3682,8 +3683,6 @@
                 ?socket_msg(_Socket, abort, {Handle, Reason}) ->
                     send_common_error(Reason, Data, false)
             after Timeout ->
-<<<<<<< HEAD
-=======
                     %% ?DBG(['completion send timeout - cancel']),
                     _ = cancel(SockRef, Op, Handle),
                     send_common_error(timeout, Data, false)
@@ -3705,14 +3704,11 @@
                 ?socket_msg(_Socket, abort, {Handle, Reason}) ->
                     send_common_error(Reason, Data, false)
             after Timeout ->
->>>>>>> 19e5c3b4
 		    %% ?DBG(['completion send timeout - cancel']),
                     _ = cancel(SockRef, Op, Handle),
                     send_common_error(timeout, Data, false)
             end;
 
-<<<<<<< HEAD
-=======
         {completion, RestData, _} -> % ONLY FOR SENDV
             %% Would block, wait for continuation
             Timeout = timeout(Deadline),
@@ -3735,7 +3731,6 @@
             end;
 
 	%%
->>>>>>> 19e5c3b4
         {select, Cont} ->
             %% Would block, wait for continuation
             Timeout = timeout(Deadline),
