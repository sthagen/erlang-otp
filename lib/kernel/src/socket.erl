--- conflicted
+++ resolved
@@ -4991,14 +4991,9 @@
 If the `Timeout` argument is a time-out value
 (`t:non_neg_integer/0`); return `{error, timeout}`
 if no data has arrived after `Timeout` milliseconds,
-<<<<<<< HEAD
-or `{error, {timeout, Data}}` if some but not enough data has been received
-(on a socket of [type `stream`](`t:type/0`) with `Length > 0`).
-=======
 or `{error, {timeout, Data}}` if some but not enough data
 has been received on a socket of [type `stream`](`t:type/0`) with Length > 0.
 It *can* also return directly with `{ok, Data}` ([type `dgram`](`t:type/0`)).
->>>>>>> 86f1347f
 
 `Timeout = 0` only polls the OS receive call and doesn't
 engage the Asynchronous Calls mechanisms.  If no data
@@ -5024,11 +5019,7 @@
 if `Length > 0` and there is some but not enough data available,
 this function will return [`{select, {SelectInfo, Data}}`](`t:select_info/0`)
 with partial `Data`.  A repeated call to complete the operation
-<<<<<<< HEAD
-will probably need an updated `Length` argument.
-=======
 may need an updated `Length` argument.
->>>>>>> 86f1347f
 
 On `select` systems, if the option
 [`{otp, select_read}`](`t:otp_socket_option/0`) is set,
@@ -5202,51 +5193,108 @@
 recv_deadline(SockRef, Length, Flags, Deadline, Buf) ->
     Handle = make_ref(),
     case prim_socket:recv(SockRef, Length, Flags, Handle) of
-        {more, Bin} -> % Type = stream, Length = 0, default buffer filled
-            0  = Length,
-            recv_zero(SockRef, Length, Flags, [Bin]);
+        {more, Bin} when (Length =:= 0) ->
+            %% There may be more data available
+            %% - repeat unless time's up
+            %%
+            %% Not on Windows:
+            %% Do not yet use the rNum and rNumCnt fields,
+            %% so cannot break the read loop, and will therefor
+            %% never return '{more, Bin}' in this case!
+            %%
+            %% Type = stream, Length = 0, default buffer filled
+            %%
+            %% Note that Buf "should" be empty in this case, but
+            %% just in case...
+            recv_zero(SockRef, Length, Flags, [Bin | Buf]);
+
+        %% This next two cases are Windows only
+        {more, Bin} when (Length =:= byte_size(Bin)) ->
+            %% We got the last chunk
+            {ok, condense_buffer([Bin | Buf])};
+        {more, Bin} 
+          when (Length > byte_size(Bin)) ->
+            %% There may be more data available
+            %% - repeat unless time's up
+            Timeout = timeout(Deadline),
+            if
+                0 < Timeout ->
+                    %% Recv more
+                    recv_deadline(
+                      SockRef, Length-byte_size(Bin),
+		      Flags, Deadline, [Bin | Buf]);
+                true ->
+                    {ok, condense_buffer([Bin | Buf])}
+            end;
+
         %%
         {ok, _Bin} = OK when Buf =:= [] -> %% All data
             OK;
         {ok, Bin} ->
             {ok, condense_buffer(Bin, Buf)};
-<<<<<<< HEAD
+
+        %%
         {error, Reason} ->
             recv_error(Reason, Buf);
+
         %%
         completion ->
             %% There is nothing just now, but we will be notified when the
             %% data has been read (with a completion message).
             Timeout = timeout(Deadline),
             receive
-                ?socket_msg(?socket(SockRef), completion,
-                            {Handle, {ok, Bin}})
-                  when Length =:= 0 ->
-                    {ok, condense_buffer(Bin, Buf)};
-                ?socket_msg(?socket(SockRef), completion,
-                            {Handle, {ok, Bin}})
-                  when Length =:= byte_size(Bin) ->
-                    {ok, condense_buffer(Bin, Buf)};
+                %% On Windows we are *always* done when we get {ok, Bin}
+                %% If we should/can read more, the result is {more, Bin}
                 ?socket_msg(?socket(SockRef), completion,
                             {Handle, {ok, Bin}}) ->
-                    if
-                        0 < Timeout ->
-                            %% Recv more
-                            recv_deadline(
-                              SockRef, Length - byte_size(Bin), Flags,
-                              Deadline, [Bin | Buf]);
-                        true ->
-                            recv_error(timeout, [Bin | Buf])
-                    end;
+                    {ok, condense_buffer([Bin | Buf])};
+
+                %% Do we actually (currently) ever get this when Length =:= 0?
+                %% Future proofing?
+                %% This actually depends on the nif to stop reading
+                %% (stop returning 'more').
+                ?socket_msg(?socket(SockRef), completion,
+			    {Handle, {more, Bin}}) when (Length =:= 0) ->
+		    if
+			0 < Timeout ->
+			    %% Recv more
+			    recv_deadline(
+			      SockRef, Length, Flags,
+			      Deadline, [Bin | Buf]);
+			true ->
+			    {error, {timeout, condense_buffer([Bin | Buf])}}
+		    end;
+                %% We got the last chunk
+                ?socket_msg(?socket(SockRef), completion,
+			    {Handle, {more, Bin}})
+                  when (Length =:= byte_size(Bin)) ->
+                    {ok, condense_buffer([Bin | Buf])};
+
+                %% Just another chunk, but not the last
+                ?socket_msg(?socket(SockRef), completion,
+			    {Handle, {more, Bin}}) ->
+		    if
+			0 < Timeout ->
+			    %% Recv more
+			    recv_deadline(
+			      SockRef, Length - byte_size(Bin), Flags,
+			      Deadline, [Bin | Buf]);
+			true ->
+			    {error, {timeout, condense_buffer([Bin | Buf])}}
+		    end;
+
                 ?socket_msg(?socket(SockRef), completion,
                             {Handle, {error, Reason}}) ->
                     recv_error(Reason, Buf);
+
                 ?socket_msg(_Socket, abort, {Handle, Reason}) ->
-                    {error, Reason}
+                    recv_error(Reason, Buf)
+
             after Timeout ->
                     _ = cancel(SockRef, recv, Handle),
                     recv_error(timeout, Buf)
             end;
+
         %%
         {select_read, Bin} -> %% All data, new recv operation in progress
             _ = cancel(SockRef, recv, Handle),
@@ -5281,113 +5329,6 @@
                     recv_error(Reason, Buf_1)
             after Timeout ->
                     _ = cancel(SockRef, recv, Handle),
-=======
-
-        %%
-        {error, Reason} ->
-            recv_error(Reason, Buf);
-
-        %%
-        completion ->
-            %% There is nothing just now, but we will be notified
-	    %% when the data has been read (with a completion message).
-	    %%
-	    %% Since these (completion-) messages can also be received
-	    %% directly by the user (nowait), the I/O completion threads
-	    %% do not use the more-construct.
-	    %% But since there is no conflict with how the sync I/O backend
-	    %% (essio = unix) here, they can instead safely send {ok, Bin}
-	    %% and let us handle possible loop'ing...
-	    %%
-            Timeout = timeout(Deadline),
-            receive
-                %% On Windows we are *always* done when we get {ok, Bin}
-                %% If we should/can read more, the result is {more, Bin}
-                ?socket_msg(?socket(SockRef), completion,
-                            {Handle, {ok, Bin}}) ->
-                    {ok, condense_buffer([Bin | Buf])};
-
-                %% Do we actually (currently) ever get this when Length =:= 0?
-                %% Future proofing?
-                %% This actually depends on the nif to stop reading
-                %% (stop returning 'more').
-                ?socket_msg(?socket(SockRef), completion,
-			    {Handle, {more, Bin}}) when (Length =:= 0) ->
-		    if
-			0 < Timeout ->
-			    %% Recv more
-			    recv_deadline(
-			      SockRef, Length, Flags,
-			      Deadline, [Bin | Buf]);
-			true ->
-			    {error, {timeout, condense_buffer([Bin | Buf])}}
-		    end;
-                %% We got the last chunk
-                ?socket_msg(?socket(SockRef), completion,
-			    {Handle, {more, Bin}})
-                  when (Length =:= byte_size(Bin)) ->
-                    {ok, condense_buffer([Bin | Buf])};
-
-                %% Just another chunk, but not the last
-                ?socket_msg(?socket(SockRef), completion,
-			    {Handle, {more, Bin}}) ->
-		    if
-			0 < Timeout ->
-			    %% Recv more
-			    recv_deadline(
-			      SockRef, Length - byte_size(Bin), Flags,
-			      Deadline, [Bin | Buf]);
-			true ->
-			    {error, {timeout, condense_buffer([Bin | Buf])}}
-		    end;
-
-                ?socket_msg(?socket(SockRef), completion,
-                            {Handle, {error, Reason}}) ->
-                    recv_error(Reason, Buf);
-
-                ?socket_msg(_Socket, abort, {Handle, Reason}) ->
-                    recv_error(Reason, Buf)
-
-            after Timeout ->
-                    _ = cancel(SockRef, recv, Handle),
-                    recv_error(timeout, Buf)
-            end;
-
-        %%
-        {select_read, Bin} -> %% All data, new recv operation in progress
-            _ = cancel(SockRef, recv, Handle),
-            {ok, condense_buffer(Bin, Buf)};
-        %%
-        Select %% select | {select, Bin} %% No data or incomplete
-          when Select =:= select;
-               tuple_size(Select) =:= 2, element(1, Select) =:= select ->
-            {Length_1, Buf_1} =
-                if
-                    Select =:= select ->
-                        {Length, Buf};
-                    true ->
-                        Bin = element(2, Select),
-                        {Length - byte_size(Bin), [Bin | Buf]}
-                end,
-            %%
-            %% There is nothing just now, but we will be notified
-            %% with a select message when there is something to recv
-            Timeout = timeout(Deadline),
-            receive
-                ?socket_msg(?socket(SockRef), select, Handle) ->
-                    if
-                        0 < Timeout ->
-                            %% Retry
-                            recv_deadline(
-                              SockRef, Length_1, Flags, Deadline, Buf_1);
-                        true ->
-                            recv_error(timeout, Buf_1)
-                    end;
-                ?socket_msg(_Socket, abort, {Handle, Reason}) ->
-                    recv_error(Reason, Buf_1)
-            after Timeout ->
-                    _ = cancel(SockRef, recv, Handle),
->>>>>>> 86f1347f
                     recv_error(timeout, Buf_1)
             end
     end.
