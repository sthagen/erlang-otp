%%
%% %CopyrightBegin%
%% 
%% Copyright Ericsson AB 1997-2024. All Rights Reserved.
%% 
%% Licensed under the Apache License, Version 2.0 (the "License");
%% you may not use this file except in compliance with the License.
%% You may obtain a copy of the License at
%%
%%     http://www.apache.org/licenses/LICENSE-2.0
%%
%% Unless required by applicable law or agreed to in writing, software
%% distributed under the License is distributed on an "AS IS" BASIS,
%% WITHOUT WARRANTIES OR CONDITIONS OF ANY KIND, either express or implied.
%% See the License for the specific language governing permissions and
%% limitations under the License.
%% 
%% %CopyrightEnd%
%%
-module(gen_udp).

-export([open/1, open/2, close/1]).
-export([send/2, send/3, send/4, send/5, recv/2, recv/3, connect/2, connect/3]).
-export([controlling_process/2]).
-export([fdopen/2]).

-include("inet_int.hrl").

-define(module_socket(Handler, Handle),
        {'$inet', (Handler), (Handle)}).

%% -define(DBG(T), erlang:display({{self(), ?MODULE, ?LINE, ?FUNCTION_NAME}, T})).

-type option() ::
        {active,          true | false | once | -32768..32767} |
        {add_membership,  membership()} |
        {broadcast,       boolean()} |
        {buffer,          non_neg_integer()} |
        {debug,           boolean()} |
        {deliver,         port | term} |
        {dontroute,       boolean()} |
        {drop_membership, membership()} |
        {exclusiveaddruse, boolean()} |
        {header,          non_neg_integer()} |
        {high_msgq_watermark, pos_integer()} |
        {low_msgq_watermark, pos_integer()} |
        {mode,            list | binary} | list | binary |
        {multicast_if,    multicast_if()} |
        {multicast_loop,  boolean()} |
        {multicast_ttl,   non_neg_integer()} |
        {priority,        non_neg_integer()} |
        {raw,
         Protocol :: non_neg_integer(),
         OptionNum :: non_neg_integer(),
         ValueBin :: binary()} |
        {read_packets,    non_neg_integer()} |
        {recbuf,          non_neg_integer()} |
        {reuseaddr,       boolean()} |
        {reuseport,       boolean()} |
        {reuseport_lb,    boolean()} |
        {sndbuf,          non_neg_integer()} |
        {tos,             non_neg_integer()} |
        {tclass,          non_neg_integer()} |
        {ttl,             non_neg_integer()} |
	{recvtos,         boolean()} |
	{recvtclass,      boolean()} |
	{recvttl,         boolean()} |
	{ipv6_v6only,     boolean()}.
-type option_name() ::
        active |
        broadcast |
        buffer |
        debug |
        deliver |
        dontroute |
        exclusiveaddruse |
        header |
        high_msgq_watermark |
        low_msgq_watermark |
        mode |
        multicast_if |
        multicast_loop |
        multicast_ttl |
        priority |
        {raw,
         Protocol :: non_neg_integer(),
         OptionNum :: non_neg_integer(),
         ValueSpec :: (ValueSize :: non_neg_integer()) |
                      (ValueBin :: binary())} |
        read_packets |
        recbuf |
        reuseaddr |
        reuseport |
        reuseport_lb |
        sndbuf |
        tos |
        tclass |
        ttl |
        recvtos |
        recvtclass |
        recvttl |
        pktoptions |
	ipv6_v6only.

-type open_option() :: {ip,             inet:socket_address()}
                     | {fd,             non_neg_integer()}
<<<<<<< HEAD
                     | {ifaddr,         socket:sockaddr_in() |
=======
                     | {ifaddr,         socket:sockaddr_in()  |
>>>>>>> ed49a621
                                        socket:sockaddr_in6() |
                                        inet:socket_address()}
                     | inet:address_family()
                     | {port,           inet:port_number()}
                     | {netns,          file:filename_all()}
                     | {bind_to_device, binary()}
                     | option().

-type socket() :: inet:socket().

-type ip_multicast_if()  :: inet:ip4_address().
-type ip6_multicast_if() :: integer(). % interface index
-type multicast_if()     :: ip_multicast_if() | ip6_multicast_if().


%% Note that for IPv4, the tuple with size 3 is *not*
%% supported on all platforms.
%% 'ifindex' defaults to zero (0) on platforms that
%% supports the 3-tuple variant.
-type ip_membership()  :: {MultiAddress :: inet:ip4_address(),    % multiaddr
                           Interface    :: inet:ip4_address()} |  % local addr
                          {MultiAddress :: inet:ip4_address(),    % multiaddr
                           Address      :: inet:ip4_address(),    % local addr
                           IfIndex      :: integer()}.            % ifindex
-type ip6_membership() :: {MultiAddress :: inet:ip6_address(),    % multiaddr
                           IfIndex      :: integer()}.            % ifindex
-type membership()     :: ip_membership() | ip6_membership().

-export_type([option/0, open_option/0, option_name/0, socket/0,
              multicast_if/0, ip_multicast_if/0, ip6_multicast_if/0,
              membership/0, ip_membership/0, ip6_membership/0]).


%% -- open ------------------------------------------------------------------

-spec open(Port) -> {ok, Socket} | {error, Reason} when
      Port   :: inet:port_number(),
      Socket :: socket(),
      Reason :: system_limit | inet:posix().

open(Port) -> 
    open(Port, []).

-spec open(Port, Opts) -> {ok, Socket} | {error, Reason} when
      Port   :: inet:port_number(),
      Opts   :: [inet:inet_backend() | open_option()],
      Socket :: socket(),
      Reason :: system_limit | inet:posix().

open(Port, Opts0) ->
    %% ?DBG(['entry', {port, Port}, {opts0, Opts0}]),
    case inet:gen_udp_module(Opts0) of
	{?MODULE, Opts} ->
	    open1(Port, Opts);
	{GenUdpMod, Opts} ->
	    GenUdpMod:open(Port, Opts)
    end.

open1(Port, Opts0) ->
    %% ?DBG(['entry', {port, Port}, {opts0, Opts0}]),
    {Mod, Opts} = inet:udp_module(Opts0),
    %% ?DBG([{mod, Mod}, {opts, Opts}]),
    {ok, UP} = Mod:getserv(Port),
    %% ?DBG([{up, UP}]),
    Mod:open(UP, Opts).
    

%% -- close -----------------------------------------------------------------

-spec close(Socket) -> ok when
      Socket :: socket().

close(?module_socket(GenUdpMod, _) = S) when is_atom(GenUdpMod) ->
    GenUdpMod:?FUNCTION_NAME(S);
close(S) ->
    inet:udp_close(S).


%% -- send ------------------------------------------------------------------

%% Connected send

-spec send(Socket, Packet) -> ok | {error, Reason} when
      Socket :: socket(),
      Packet :: iodata(),
      Reason :: not_owner | inet:posix().

send(?module_socket(GenUdpMod, _) = S, Packet)
  when is_atom(GenUdpMod) ->
    GenUdpMod:?FUNCTION_NAME(S, Packet);
send(S, Packet) when is_port(S) ->
    case inet_db:lookup_socket(S) of
	{ok, Mod} ->
	    Mod:send(S, Packet);
	Error ->
	    Error
    end.

-spec send(Socket, Destination, Packet) -> ok | {error, Reason} when
      Socket :: socket(),
      Destination :: {inet:ip_address(), inet:port_number()} |
		     inet:family_address() |
                     socket:sockaddr_in() | socket:sockaddr_in6(),
      Packet :: iodata(),
      Reason :: not_owner | inet:posix().

send(?module_socket(GenUdpMod, _) = S, Destination, Packet)
  when is_atom(GenUdpMod) ->
    GenUdpMod:?FUNCTION_NAME(S, Destination, Packet);
send(Socket, Destination, Packet) ->
    send(Socket, Destination, [], Packet).

-spec send(Socket, Host, Port, Packet) -> ok | {error, Reason} when
      Socket :: socket(),
      Host :: inet:hostname() | inet:ip_address(),
      Port :: inet:port_number() | atom(),
      Packet :: iodata(),
      Reason :: not_owner | inet:posix();
%%%
          (Socket, Destination, AncData, Packet) -> ok | {error, Reason} when
      Socket :: socket(),
      Destination :: {inet:ip_address(), inet:port_number()} |
                     inet:family_address() |
                     socket:sockaddr_in() | socket:sockaddr_in6(),
      AncData :: inet:ancillary_data(),
      Packet :: iodata(),
      Reason :: not_owner | inet:posix();
%%%
          (Socket, Destination, PortZero, Packet) -> ok | {error, Reason} when
      Socket :: socket(),
      Destination :: {inet:ip_address(), inet:port_number()} |
                     inet:family_address(),
      PortZero :: inet:port_number(),
      Packet :: iodata(),
      Reason :: not_owner | inet:posix().

send(?module_socket(GenUdpMod, _) = S, Arg2, Arg3, Packet)
  when is_atom(GenUdpMod) ->
    GenUdpMod:?FUNCTION_NAME(S, Arg2, Arg3, Packet);

send(S, #{family := Fam} = Destination, AncData, Packet)
  when is_port(S) andalso
       ((Fam =:= inet) orelse (Fam =:= inet6)) andalso
       is_list(AncData) ->
    case inet_db:lookup_socket(S) of
        {ok, Mod} ->
            Mod:send(S, inet:ensure_sockaddr(Destination), AncData, Packet);
        Error ->
            Error
    end;
send(S, {_,_} = Destination, PortZero = AncData, Packet) when is_port(S) ->
    %% Destination is {Family,Addr} | {IP,Port},
    %% so it is complete - argument PortZero is redundant
    if
        PortZero =:= 0 ->
            case inet_db:lookup_socket(S) of
                {ok, Mod} ->
                    Mod:send(S, Destination, [], Packet);
                Error ->
                    Error
            end;
        is_integer(PortZero) ->
            %% Redundant PortZero; must be 0
            {error, einval};
        is_list(AncData) ->
            case inet_db:lookup_socket(S) of
                {ok, Mod} ->
                    Mod:send(S, Destination, AncData, Packet);
                Error ->
                    Error
            end
    end;
send(S, Host, Port, Packet) when is_port(S) ->
    send(S, Host, Port, [], Packet).

-spec send(Socket, Host, Port, AncData, Packet) -> ok | {error, Reason} when
      Socket :: socket(),
      Host :: inet:hostname() | inet:ip_address() | inet:local_address(),
      Port :: inet:port_number() | atom(),
      AncData :: inet:ancillary_data(),
      Packet :: iodata(),
      Reason :: not_owner | inet:posix().

send(?module_socket(GenUdpMod, _) = S, Host, Port, AncData, Packet)
  when is_atom(GenUdpMod) ->
    GenUdpMod:?FUNCTION_NAME(S, Host, Port, AncData, Packet);

send(S, Host, Port, AncData, Packet)
  when is_port(S), is_list(AncData) ->
    case inet_db:lookup_socket(S) of
	{ok, Mod} ->
	    case Mod:getaddr(Host) of
		{ok,IP} ->
		    case Mod:getserv(Port) of
			{ok,P} -> Mod:send(S, {IP,P}, AncData, Packet);
			{error,einval} -> exit(badarg);
			Error -> Error
		    end;
		{error,einval} -> exit(badarg);
		Error -> Error
	    end;
	Error ->
	    Error
    end.


%% -- recv ------------------------------------------------------------------

-spec recv(Socket, Length) ->
                  {ok, RecvData} | {error, Reason} when
      Socket :: socket(),
      Length :: non_neg_integer(),
      RecvData :: {Address, Port, Packet} | {Address, Port, AncData, Packet},
      Address :: inet:ip_address() | inet:returned_non_ip_address(),
      Port :: inet:port_number(),
      AncData :: inet:ancillary_data(),
      Packet :: string() | binary(),
      Reason :: not_owner | inet:posix().

recv(?module_socket(GenUdpMod, _) = S, Len)
  when is_atom(GenUdpMod) andalso is_integer(Len) ->
    GenUdpMod:?FUNCTION_NAME(S, Len);
recv(S, Len) when is_port(S) andalso is_integer(Len) ->
    case inet_db:lookup_socket(S) of
	{ok, Mod} ->
	    Mod:recv(S, Len);
	Error ->
	    Error
    end.

-spec recv(Socket, Length, Timeout) ->
                  {ok, RecvData} | {error, Reason} when
      Socket :: socket(),
      Length :: non_neg_integer(),
      Timeout :: timeout(),
      RecvData :: {Address, Port, Packet} | {Address, Port, AncData, Packet},
      Address :: inet:ip_address() | inet:returned_non_ip_address(),
      Port :: inet:port_number(),
      AncData :: inet:ancillary_data(),
      Packet :: string() | binary(),
      Reason :: not_owner | timeout | inet:posix().

recv(?module_socket(GenUdpMod, _) = S, Len, Time)
  when is_atom(GenUdpMod) ->
    GenUdpMod:?FUNCTION_NAME(S, Len, Time);
recv(S, Len, Time) when is_port(S) ->
    case inet_db:lookup_socket(S) of
	{ok, Mod} ->
	    Mod:recv(S, Len, Time);
	Error ->
	    Error
    end.


%% -- connect ---------------------------------------------------------------

-spec connect(Socket, SockAddr) -> ok | {error, Reason} when
      Socket   :: socket(),
      SockAddr :: socket:sockaddr_in() | socket:sockaddr_in6(),
      Reason   :: inet:posix().

connect(S, SockAddr) when is_port(S) andalso is_map(SockAddr) ->
    case inet_db:lookup_socket(S) of
	{ok, Mod} ->
            Mod:connect(S, inet:ensure_sockaddr(SockAddr));
	Error ->
	    Error
    end.

-spec connect(Socket, Address, Port) -> ok | {error, Reason} when
      Socket   :: socket(),
      Address  :: inet:socket_address() | inet:hostname(),
      Port     :: inet:port_number(),
      Reason   :: inet:posix().

connect(?module_socket(GenUdpMod, _) = S, Address, Port)
  when is_atom(GenUdpMod) ->
    GenUdpMod:?FUNCTION_NAME(S, Address, Port);

connect(S, Address, Port) when is_port(S) ->
    %% ?DBG([{address, Address}, {port, Port}]),
    case inet_db:lookup_socket(S) of
	{ok, Mod} ->
	    %% ?DBG([{mod, Mod}]),
	    case Mod:getaddr(Address) of    
		{ok, IP} ->
		    %% ?DBG([{ip, IP}]),
		    Mod:connect(S, IP, Port);
		Error ->
		    %% ?DBG(['getaddr', {error, Error}]),
		    Error
	    end;
	Error ->
	    %% ?DBG(['lookup', {error, Error}]),
	    Error
    end.


%% -- controlling_process ---------------------------------------------------

-spec controlling_process(Socket, Pid) -> ok | {error, Reason} when
      Socket :: socket(),
      Pid :: pid(),
      Reason :: closed | not_owner | badarg | inet:posix().

controlling_process(?module_socket(GenUdpMod, _) = S, NewOwner)
  when is_atom(GenUdpMod) ->
    GenUdpMod:?FUNCTION_NAME(S, NewOwner);

controlling_process(S, NewOwner) ->
    inet:udp_controlling_process(S, NewOwner).


%% -- fdopen ----------------------------------------------------------------

%%
%% Create a port/socket from a file descriptor
%%
fdopen(Fd, Opts0) ->
    {Mod,Opts} = inet:udp_module(Opts0),
    Mod:fdopen(Fd, Opts).<|MERGE_RESOLUTION|>--- conflicted
+++ resolved
@@ -104,11 +104,7 @@
 
 -type open_option() :: {ip,             inet:socket_address()}
                      | {fd,             non_neg_integer()}
-<<<<<<< HEAD
-                     | {ifaddr,         socket:sockaddr_in() |
-=======
                      | {ifaddr,         socket:sockaddr_in()  |
->>>>>>> ed49a621
                                         socket:sockaddr_in6() |
                                         inet:socket_address()}
                      | inet:address_family()
