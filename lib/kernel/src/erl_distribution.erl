--- conflicted
+++ resolved
@@ -112,18 +112,14 @@
         {ok,[[Name]|_Rest]} ->
             ?LOG_WARNING("Multiple -~p given to erl, using the first, ~p",
                          [Arg, Name]),
-<<<<<<< HEAD
-	    start_link([list_to_atom(Name),Flag|ticktime()], true, net_sup);
+	    start_link(#{name => list_to_atom(Name),
+                         name_domain => Flag,
+                         clean_halt => true,
+                         supervisor => net_sup});
         {ok,[Invalid|_]} ->
             ?LOG_ERROR("Invalid -~p given to erl, ~ts",
                        [Arg, lists:join(" ",Invalid)]),
 	    do_start_link(T);
-=======
-	    start_link(#{name => list_to_atom(Name),
-                         name_domain => Flag,
-                         clean_halt => true,
-                         supervisor => net_sup});
->>>>>>> 10b395fb
 	_ ->
 	    do_start_link(T)
     end;
