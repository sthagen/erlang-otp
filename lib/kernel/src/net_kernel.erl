%%
%% %CopyrightBegin%
%%
%% Copyright Ericsson AB 1996-2023. All Rights Reserved.
%%
%% Licensed under the Apache License, Version 2.0 (the "License");
%% you may not use this file except in compliance with the License.
%% You may obtain a copy of the License at
%%
%%     http://www.apache.org/licenses/LICENSE-2.0
%%
%% Unless required by applicable law or agreed to in writing, software
%% distributed under the License is distributed on an "AS IS" BASIS,
%% WITHOUT WARRANTIES OR CONDITIONS OF ANY KIND, either express or implied.
%% See the License for the specific language governing permissions and
%% limitations under the License.
%%
%% %CopyrightEnd%
%%
-module(net_kernel).

-behaviour(gen_server).

-define(nodedown(N, State), verbose({?MODULE, ?LINE, nodedown, N}, 1, State)).
%%-define(nodeup(N, State), verbose({?MODULE, ?LINE, nodeup, N}, 1, State)).

%%-define(dist_debug, true).

-ifdef(dist_debug).
-define(debug(Term), erlang:display(Term)).
-else.
-define(debug(Term), ok).
-endif.

-ifdef(dist_debug).
-define(connect_failure(Node,Term),
	io:format("Net Kernel 2: Failed connection to node ~p, reason ~p~n",
		  [Node,Term])).
-else.
-define(connect_failure(Node,Term),noop).
-endif.

%% Default ticktime change transition period in seconds
-define(DEFAULT_TRANSITION_PERIOD, 60).

%-define(TCKR_DBG, 1).

-ifdef(TCKR_DBG).
-define(tckr_dbg(X), erlang:display({?LINE, X})).
-else.
-define(tckr_dbg(X), ok).
-endif.

%% Documented API functions.

-export([allow/1, allowed/0,
	 connect_node/1,
	 monitor_nodes/1,
	 monitor_nodes/2,
	 setopts/2,
	 getopts/2,
	 start/2,
	 start/1,
	 stop/0]).

%% Exports for internal use.

-export([start_link/1,
	 kernel_apply/3,
	 longnames/0,
         nodename/0,
	 protocol_childspecs/0,
	 epmd_module/0,
         get_state/0]).

-export([disconnect/1, async_disconnect/1, passive_cnct/1]).
-export([hidden_connect_node/1]).
-export([set_net_ticktime/1, set_net_ticktime/2, get_net_ticktime/0]).

-export([node_info/1, node_info/2, nodes_info/0,
	 connecttime/0,
	 i/0, i/1, verbose/1]).

-export([publish_on_node/1]).

%% Internal exports for spawning processes.

-export([do_spawn/3,
	 spawn_func/6,
	 ticker/2,
	 ticker_loop/2,
	 aux_ticker/4]).

-export([init/1,handle_call/3,handle_cast/2,handle_info/2,
	 terminate/2,code_change/3]).

-export([passive_connect_monitor/2]).

-import(error_logger,[error_msg/2]).

-type node_name_type() :: static | dynamic.

-record(state, {
	  node,         %% The node name including hostname
	  type,         %% long or short names
	  tick,         %% tick information
	  connecttime,  %% the connection setuptime.
	  connections,  %% table of connections
	  conn_owners = #{}, %% Map of connection owner pids,
	  dist_ctrlrs = #{}, %% Map of dist controllers (local ports or pids),
	  pend_owners = #{}, %% Map of potential owners
	  listen,       %% list of  #listen
	  allowed,       %% list of allowed nodes in a restricted system
	  verbose = 0,   %% level of verboseness
          dyn_name_pool = #{},  %% Reusable remote node names: #{Host => [{Name,Creation}]}
          supervisor,   %% Our supervisor (net_sup | net_sup_dynamic | {restart,Restarter})
          req_map = #{} %% Map for outstanding async requests
	 }).

-record(listen, {
		 listen,     %% listen socket
		 accept,     %% accepting pid
		 address,    %% #net_address
		 module      %% proto module
		}).

-define(LISTEN_ID, #listen.listen).
-define(ACCEPT_ID, #listen.accept).

-type connection_state() :: check_pending | pending | up | up_pending.
-type connection_type() :: normal | hidden.

-include("net_address.hrl").

%% Relaxed typing to allow ets:select without Dialyzer complains.
-record(connection, {
    node :: node() | '_',                  %% remote node name
    conn_id,                               %% Connection identity
    state :: connection_state() | '_',
    owner :: pid() | '_',                  %% owner pid
    ctrlr,                                 %% Controller port or pid
    pending_owner :: pid() | '_' | undefined,   %% possible new owner
    address = #net_address{} :: #net_address{} | '_',
    waiting = [],                          %% queued processes
    type :: connection_type() | '_',
    remote_name_type :: node_name_type() | '_',
    creation :: integer() | '_' | undefined,     %% only set if remote_name_type == dynamic
    named_me = false :: boolean() | '_'          %% did peer gave me my node name?
}).

-record(barred_connection, {
	  node %% remote node name
	 }).

-record(tick,
        {ticker     :: pid(),                 %% ticker
         time       :: pos_integer(),         %% net tick time (ms)
         intensity  :: 4..1000                %% ticks until timout
        }).

-record(tick_change,
        {ticker     :: pid(),                 %% ticker
         time       :: pos_integer(),         %% net tick time (ms)
         intensity  :: 4..1000,               %% ticks until timout
         how        :: 'longer' | 'shorter'   %% What type of change
        }).

%% Default connection setup timeout in milliseconds.
%% This timeout is set for every distributed action during
%% the connection setup.
-define(SETUPTIME, 7000).

%%% BIF

-export([dflag_unicode_io/1]).

-spec dflag_unicode_io(pid()) -> boolean().

dflag_unicode_io(_) ->
    erlang:nif_error(undef).

%%% End of BIF

%% Interface functions

kernel_apply(M,F,A) ->         request({apply,M,F,A}).

-spec allow(Nodes) -> ok | error when
      Nodes :: [node()].
allow(Nodes) ->                request({allow, Nodes}).

allowed() ->                   request(allowed).

longnames() ->                 request(longnames).

nodename() ->                  request(nodename).

-spec get_state() -> #{started => no | static | dynamic,
                       name => atom(),
                       name_type => static | dynamic,
                       name_domain => shortnames | longnames}.
get_state() ->
    case whereis(net_kernel) of
        undefined ->
            case retry_request_maybe(get_state) of
                ignored ->
                    #{started => no};
                Reply ->
                    Reply
            end;
        _ ->
            request(get_state)
    end.

-spec stop() -> ok | {error, Reason} when
      Reason :: not_allowed | not_found.
stop() ->
    erl_distribution:stop().

-type node_info() ::
    {address, #net_address{}} |
    {type, connection_type()} |
    {in, non_neg_integer()} |
    {out, non_neg_integer()} |
    {owner, pid()} |
    {state, connection_state()}.

-spec node_info(node()) -> {ok, [node_info()]} | {error, bad_node}.
node_info(Node) ->
    get_node_info(Node).

-spec node_info(node(), address) -> {ok, Address} | {error, bad_node} when Address :: #net_address{};
    (node(), type) -> {ok, Type} | {error, bad_node} when Type :: connection_type();
    (node(), in | out) -> {ok, Bytes} | {error, bad_node} when Bytes :: non_neg_integer();
    (node(), owner) -> {ok, Owner} | {error, bad_node} when Owner :: pid();
    (node(), state) -> {ok, State} | {error, bad_node} when State :: connection_state().
    %(node(), term()) -> {error, invalid_key} | {error, bad_node}.
node_info(Node, Key) ->
    get_node_info(Node, Key).

-spec nodes_info() -> {ok, [{node(), [node_info()]}]}.
nodes_info() ->
    get_nodes_info().

i() ->                         print_info().
i(Node) ->                     print_info(Node).

verbose(Level) when is_integer(Level) ->
    request({verbose, Level}).

-spec set_net_ticktime(NetTicktime, TransitionPeriod) -> Res when
      NetTicktime :: pos_integer(),
      TransitionPeriod :: non_neg_integer(),
      Res :: unchanged
           | change_initiated
           | {ongoing_change_to, NewNetTicktime},
      NewNetTicktime :: pos_integer().
set_net_ticktime(T, TP) when is_integer(T), T > 0, is_integer(TP), TP >= 0 ->
    ticktime_res(request({new_ticktime, T*1000, TP*1000})).

-spec set_net_ticktime(NetTicktime) -> Res when
      NetTicktime :: pos_integer(),
      Res :: unchanged
           | change_initiated
           | {ongoing_change_to, NewNetTicktime},
      NewNetTicktime :: pos_integer().
set_net_ticktime(T) when is_integer(T) ->
    set_net_ticktime(T, ?DEFAULT_TRANSITION_PERIOD).

-spec get_net_ticktime() -> Res when
      Res :: NetTicktime | {ongoing_change_to, NetTicktime} | ignored,
      NetTicktime :: pos_integer().
get_net_ticktime() ->
    ticktime_res(request(ticktime)).

%% The monitor_nodes() feature has been moved into the emulator.
%% The feature is reached via (intentionally) undocumented process
%% flags (we may want to move it elsewhere later). In order to easily
%% be backward compatible, errors are created here when process_flag()
%% fails.
-spec monitor_nodes(Flag) -> ok | Error when
      Flag :: boolean(),
      Error :: error | {error, term()}.
monitor_nodes(Flag) ->
    case catch process_flag(monitor_nodes, Flag) of
	N when is_integer(N) -> ok;
	_ -> mk_monitor_nodes_error(Flag, [])
    end.

-spec monitor_nodes(Flag, Options) -> ok | Error when
      Flag :: boolean(),
      Options :: OptionsList | OptionsMap,
      OptionsList :: [ListOption],
      ListOption :: connection_id
                  | {node_type, NodeType}
                  | nodedown_reason,
      OptionsMap :: #{connection_id => boolean(),
                      node_type => NodeType,
                      nodedown_reason => boolean()},
      NodeType :: visible | hidden | all,
      Error :: error | {error, term()}.
monitor_nodes(Flag, Opts) ->
    try
        MapOpts = if is_map(Opts) ->
                          error = maps:find(list, Opts),
                          Opts;
                     is_list(Opts) ->
                          lists:foldl(fun (nodedown_reason, Acc) ->
                                              Acc#{nodedown_reason => true};
                                          (connection_id, Acc) ->
                                              Acc#{connection_id => true};
                                          ({node_type, Val}, Acc) ->
                                              case maps:find(node_type, Acc) of
                                                  error -> ok;
                                                  {ok, Val} -> ok
                                              end,
                                              Acc#{node_type => Val}
                                      end,
                                      #{list => true},
                                      Opts)
                  end,
        true = is_integer(process_flag({monitor_nodes, MapOpts}, Flag)),
        ok
    catch
        _:_ ->
            mk_monitor_nodes_error(Flag, Opts)
    end.

%% ...
ticktime_res({A, I}) when is_atom(A), is_integer(I) -> {A, I div 1000};
ticktime_res(I)      when is_integer(I)          -> I div 1000;
ticktime_res(A)      when is_atom(A)             -> A.

%% Called though BIF's

%%% Long timeout if blocked (== barred), only affects nodes with
%%% {dist_auto_connect, once} set.
passive_cnct(Node) ->
    case request({passive_cnct, Node}) of
        ignored -> false;
        Other -> Other
    end.

disconnect(Node) ->            request({disconnect, Node}).

async_disconnect(Node) ->
    gen_server:cast(net_kernel, {async_disconnect, Node}).

%% Should this node publish itself on Node?
publish_on_node(Node) when is_atom(Node) ->
    global_group:publish(persistent_term:get({?MODULE, publish_type},
                                             hidden),
                         Node).

-spec connect_node(Node) -> boolean() | ignored when
      Node :: node().
%% explicit connects
connect_node(Node) when is_atom(Node) ->
    request({connect, normal, Node}).
hidden_connect_node(Node) when is_atom(Node) ->
    request({connect, hidden, Node}).

passive_connect_monitor(From, Node) ->
    ok = monitor_nodes(true,[{node_type,all}]),
    Reply = case lists:member(Node,nodes([connected])) of
                true ->
                    true;
                _ ->
                    receive
                        {nodeup,Node,_} ->
                            true
                    after connecttime() ->
                            false
                    end
            end,
    ok = monitor_nodes(false,[{node_type,all}]),
    {Pid, Tag} = From,
    erlang:send(Pid, {Tag, Reply}).

%% If the net_kernel isn't running we ignore all requests to the
%% kernel, thus basically accepting them :-)
request(Req) ->
    case whereis(net_kernel) of
        P when is_pid(P) ->
            try
                gen_server:call(net_kernel,Req,infinity)
            catch
                exit:{Reason,_} when Reason =:= noproc;
                                     Reason =:= shutdown;
                                     Reason =:= killed ->
                    retry_request_maybe(Req)
            end;
        _ ->
            retry_request_maybe(Req)
    end.

retry_request_maybe(Req) ->
    case erts_internal:dynamic_node_name() of
        true ->
            %% net_kernel must be restarting due to lost connection
            %% toward the node that named us.
            %% We want reconnection attempts to succeed so we wait and retry.
            receive after 100 -> ok end,
            request(Req);

        false ->
            ignored
    end.


%% This function is used to dynamically start the
%% distribution.

-spec start(Name, Options) -> {ok, pid()} | {error, Reason} when
      Options :: #{name_domain => NameDomain,
                   net_ticktime => NetTickTime,
                   net_tickintensity => NetTickIntensity,
                   dist_listen => boolean(),
                   hidden => boolean()},
      Name :: atom(),
      NameDomain :: shortnames | longnames,
      NetTickTime :: pos_integer(),
      NetTickIntensity :: 4..1000,
      Reason :: {already_started, pid()} | term().

start(Name, Options) when is_atom(Name), is_map(Options) ->
    try
        maps:foreach(fun (name_domain, Val) when Val == shortnames;
                                                 Val == longnames ->
                             ok;
                         (net_ticktime, Val) when is_integer(Val),
                                                  Val > 0 ->
                             ok;
                         (net_tickintensity, Val) when is_integer(Val),
                                                       4 =< Val,
                                                       Val =< 1000 ->
                             ok;
                         (dist_listen, Val) when is_boolean(Val) ->
                             ok;
                         (hidden, Val) when is_boolean(Val) ->
                             ok;
                         (Opt, Val) ->
                             error({invalid_option, Opt, Val})
                     end, Options)
    catch error:Reason ->
            error(Reason, [Name, Options])
    end,
    erl_distribution:start(Options#{name => Name});
start(Name, Options) when is_map(Options) ->
    error(invalid_name, [Name, Options]);
start(Name, Options) ->
    error(invalid_options, [Name, Options]).

-spec start(Options) -> {ok, pid()} | {error, Reason} when
      Options :: nonempty_list(Name | NameDomain | TickTime),
      Name :: atom(),
      NameDomain :: shortnames | longnames,
      TickTime :: pos_integer(),
      Reason :: {already_started, pid()} | term().

start([Name]) when is_atom(Name) ->
    start([Name, longnames, 15000]);
start([Name, NameDomain]) when is_atom(Name),
                               is_atom(NameDomain) ->
    start([Name, NameDomain, 15000]);
start([Name, NameDomain, TickTime]) when is_atom(Name),
                                         is_atom(NameDomain),
                                         is_integer(TickTime),
                                         TickTime > 0 ->
    %% NetTickTime is in seconds. TickTime is time in milliseconds
    %% between ticks when net tick intensity is 4. We round upwards...
    NetTickTime = ((TickTime*4-1) div 1000)+1,
    start(Name, #{name_domain => NameDomain,
                  net_ticktime => NetTickTime,
                  net_tickintensity => 4}).

%% This is the main startup routine for net_kernel (only for internal
%% use) by the Kernel application.

start_link(StartOpts) ->
    case gen_server:start_link({local, net_kernel}, ?MODULE,
			       make_init_opts(StartOpts), []) of
	{ok, Pid} ->
	    {ok, Pid};
	{error, {already_started, Pid}} ->
	    {ok, Pid};
	_Error ->
	    exit(nodistribution)
    end.

make_init_opts(Opts) ->
    %% Net tick time given in seconds, but kept in milliseconds...
    NTT1 = case maps:find(net_ticktime, Opts) of
               {ok, NTT0} ->
                   NTT0*1000;
               error ->
                   case application:get_env(kernel, net_ticktime) of
                       {ok, NTT0} when is_integer(NTT0), NTT0 < 1 ->
                           1000;
                       {ok, NTT0} when is_integer(NTT0) ->
                           NTT0*1000;
                       _ ->
                           60000
                   end
           end,

    NTI = case maps:find(net_tickintensity, Opts) of
              {ok, NTI0} ->
                  NTI0;
              error ->
                  case application:get_env(kernel, net_tickintensity) of
                      {ok, NTI0} when is_integer(NTI0), NTI0 < 4 ->
                          4;
                      {ok, NTI0} when is_integer(NTI0), NTI0 > 1000 ->
                          1000;
                      {ok, NTI0} when is_integer(NTI0) ->
                          NTI0;
                      _ ->
                          4
                  end
          end,

    %% Net tick time needs to be a multiple of net tick intensity;
    %% round net tick time upwards if not...
    NTT = if NTT1 rem NTI =:= 0 -> NTT1;
             true -> ((NTT1 div NTI) + 1) * NTI
          end,

    ND = case maps:find(name_domain, Opts) of
             {ok, ND0} ->
                 ND0;
             error ->
                 longnames
         end,

    DL = case split_node(maps:get(name, Opts)) of
             {"undefined", _} ->
                 %% dynamic node name implies dist_listen=false
                 false;
             _ ->
                 case maps:find(dist_listen, Opts) of
                     error ->
                         dist_listen_argument();
                     {ok, false} ->
                         false;
                     _ ->
                         true
                 end
         end,

    H = case DL of
            false ->
                %% dist_listen=false implies hidden=true
                true;
            true ->
                case maps:find(hidden, Opts) of
                    error ->
                        hidden_argument();
                    {ok, true} ->
                        true;
                    _ ->
                        false
                 end
         end,

    Opts#{net_ticktime => NTT,
          net_tickintensity => NTI,
          name_domain => ND,
          dist_listen => DL,
          hidden => H}.

init(#{name := Name,
       name_domain := NameDomain,
       net_ticktime := NetTicktime,
       net_tickintensity := NetTickIntensity,
       clean_halt := CleanHalt,
       supervisor := Supervisor,
       dist_listen := DistListen,
       hidden := Hidden}) ->
    %% We enable async_dist so that we won't need to do the
    %% nosuspend/spawn trick which just cause even larger
    %% memory consumption...
    _ = process_flag(async_dist, true),
    process_flag(trap_exit,true),
    persistent_term:put({?MODULE, publish_type},
                        if Hidden -> hidden;
                           true -> normal
                        end),
    case init_node(Name, NameDomain, CleanHalt, DistListen) of
	{ok, Node, Listeners} ->
	    process_flag(priority, max),
            TickInterval = NetTicktime div NetTickIntensity,
	    Ticker = spawn_link(net_kernel, ticker, [self(), TickInterval]),
	    {ok, #state{node = Node,
			type = NameDomain,
			tick = #tick{ticker = Ticker,
                                     time = NetTicktime,
                                     intensity = NetTickIntensity},
			connecttime = connecttime(),
			connections =
			ets:new(sys_dist,[named_table,
					  protected,
					  {keypos, #connection.node}]),
			listen = Listeners,
			allowed = [],
			verbose = 0,
                        supervisor = Supervisor
		       }};
	Error ->
            _ = persistent_term:erase({?MODULE, publish_type}),
            erts_internal:dynamic_node_name(false),
	    {stop, Error}
    end.

do_auto_connect_1(Node, ConnId, From, State) ->
    case ets:lookup(sys_dist, Node) of
        [#barred_connection{}] ->
            case ConnId of
                passive_cnct ->
                    spawn(?MODULE,passive_connect_monitor,[From,Node]),
                    {noreply, State};
                _ ->
                    erts_internal:abort_pending_connection(Node, ConnId),
                    {reply, false, State}
            end;

        ConnLookup ->
            do_auto_connect_2(Node, ConnId, From, State, ConnLookup)
    end.

do_auto_connect_2(Node, passive_cnct, From, State, ConnLookup) ->
    try erts_internal:new_connection(Node) of
        ConnId ->
            do_auto_connect_2(Node, ConnId, From, State, ConnLookup)
    catch
        _:_ ->
            error_logger:error_msg("~n** Cannot get connection id for node ~w~n",
                                   [Node]),
            {reply, false, State}
    end;
do_auto_connect_2(Node, ConnId, From, State, ConnLookup) ->
    case ConnLookup of
        [#connection{conn_id=ConnId, state = up}] ->
            {reply, true, State};
        [#connection{conn_id=ConnId, waiting=Waiting}=Conn] ->
            case From of
                noreply -> ok;
                _ -> ets:insert(sys_dist, Conn#connection{waiting = [From|Waiting]})
            end,
            {noreply, State};

        _ ->
            case application:get_env(kernel, dist_auto_connect) of
                {ok, never} ->
                    ?connect_failure(Node,{dist_auto_connect,never}),
                    erts_internal:abort_pending_connection(Node, ConnId),
                    {reply, false, State};

                %% This might happen due to connection close
                %% not being propagated to user space yet.
                %% Save the day by just not connecting...
                {ok, once} when ConnLookup =/= [],
                                (hd(ConnLookup))#connection.state =:= up ->
                    ?connect_failure(Node,{barred_connection,
                                           ets:lookup(sys_dist, Node)}),
                    {reply, false, State};
                _ ->
                    case setup_check(Node, ConnId, normal, From, State) of
                        {ok, SetupPid} ->
                            Owners = State#state.conn_owners,
                            {noreply,State#state{conn_owners=Owners#{SetupPid => Node}}};
                        _Error  ->
                            ?connect_failure(Node, {setup_call, failed, _Error}),
                            erts_internal:abort_pending_connection(Node, ConnId),
                            {reply, false, State}
                    end
            end
    end.

do_explicit_connect([#connection{conn_id = ConnId, state = up}], _, _, ConnId, _From, State) ->
    {reply, true, State};
do_explicit_connect([#connection{conn_id = ConnId}=Conn], _, _, ConnId, From, State)
  when Conn#connection.state =:= check_pending;
       Conn#connection.state =:= pending;
       Conn#connection.state =:= up_pending ->
    Waiting = Conn#connection.waiting,
    ets:insert(sys_dist, Conn#connection{waiting = [From|Waiting]}),
    {noreply, State};
do_explicit_connect([#barred_connection{}], Type, Node, ConnId, From , State) ->
    %% Barred connection only affects auto_connect, ignore it.
    do_explicit_connect([], Type, Node, ConnId, From , State);
do_explicit_connect(_ConnLookup, Type, Node, ConnId, From , State) ->
    case setup_check(Node,ConnId,Type,From,State) of
        {ok, SetupPid} ->
            Owners = State#state.conn_owners,
            {noreply,State#state{conn_owners=Owners#{SetupPid => Node}}};
        _Error ->
            ?connect_failure(Node, {setup_call, failed, _Error}),
            {reply, false, State}
    end.

%% ------------------------------------------------------------
%% handle_call.
%% ------------------------------------------------------------

%%
%% Passive auto-connect to Node.
%% The response is delayed until the connection is up and running.
%%
handle_call({passive_cnct, Node}, From, State) when Node =:= node() ->
    async_reply({reply, true, State}, From);
handle_call({passive_cnct, Node}, From, State) ->
    verbose({passive_cnct, Node}, 1, State),
    R = do_auto_connect_1(Node, passive_cnct, From, State),
    return_call(R, From);

%%
%% Explicit connect
%% The response is delayed until the connection is up and running.
%%
handle_call({connect, _, Node}, From, State) when Node =:= node() ->
    async_reply({reply, true, State}, From);
handle_call({connect, _Type, _Node}, _From, #state{supervisor = {restart,_}}=State) ->
    {noreply, State};
handle_call({connect, Type, Node}, From, State) ->
    verbose({connect, Type, Node}, 1, State),
    ConnLookup = ets:lookup(sys_dist, Node),
    R = try erts_internal:new_connection(Node) of
            ConnId ->
                R1 = do_explicit_connect(ConnLookup, Type, Node, ConnId, From, State),
                case R1 of
                    {reply, true, _S} -> %% already connected
                        ok;
                    {noreply, _S} -> %% connection pending
                        ok;
                    {reply, false, _S} -> %% connection refused
                        erts_internal:abort_pending_connection(Node, ConnId)
                end,
                R1
        catch
            _:_ ->
                error_logger:error_msg("~n** Cannot get connection id for node ~w~n",
                                       [Node]),
                {reply, false, State}
        end,
    return_call(R, From);

%%
%% Close the connection to Node.
%%
handle_call({disconnect, Node}, From, State) when Node =:= node() ->
    async_reply({reply, false, State}, From);
handle_call({disconnect, Node}, From, State) ->
    verbose({disconnect, Node}, 1, State),
    {Reply, State1} = do_disconnect(Node, State, false),
    async_reply({reply, Reply, State1}, From);

%%
%% The spawn/4 BIF ends up here.
%%
handle_call({spawn,M,F,A,Gleader},{From,Tag},State) when is_pid(From) ->
    do_spawn([no_link,{From,Tag},M,F,A,Gleader],[],State);

%%
%% The spawn_link/4 BIF ends up here.
%%
handle_call({spawn_link,M,F,A,Gleader},{From,Tag},State) when is_pid(From) ->
    do_spawn([link,{From,Tag},M,F,A,Gleader],[],State);

%%
%% The spawn_opt/5 BIF ends up here.
%%
handle_call({spawn_opt,M,F,A,O,L,Gleader},{From,Tag},State) when is_pid(From) ->
    do_spawn([L,{From,Tag},M,F,A,Gleader],O,State);

%%
%% Only allow certain nodes.
%%
handle_call({allow, Nodes}, From, State) ->
    case all_atoms(Nodes) of
	true ->
	    Allowed = State#state.allowed,
            async_reply({reply,ok,State#state{allowed = Allowed ++ Nodes}},
                        From);
	false ->
	    async_reply({reply,error,State}, From)
    end;

handle_call(allowed, From, #state{allowed = Allowed} = State) ->
    async_reply({reply,{ok,Allowed},State}, From);

%%
%% authentication, used by auth. Simply works as this:
%% if the message comes through, the other node IS authorized.
%%
handle_call({is_auth, _Node}, From, State) ->
    async_reply({reply,yes,State}, From);

%%
%% Not applicable any longer !?
%%
handle_call({apply,_Mod,_Fun,_Args}, {Pid, _Tag} = From, State)
  when is_pid(Pid), node(Pid) =:= node() ->
    async_reply({reply, not_implemented, State}, From);

handle_call(longnames, From, State) ->
    async_reply({reply, get(longnames), State}, From);

handle_call(nodename, From, State) ->
    async_reply({reply, State#state.node, State}, From);

handle_call({verbose, Level}, From, State) ->
    async_reply({reply, State#state.verbose, State#state{verbose = Level}},
                From);

%%
%% Set new ticktime
%%

%% The tick field of the state contains either a #tick{} or a
%% #tick_change{} record.

handle_call(ticktime, From, #state{tick = #tick{time = T}} = State) ->
    async_reply({reply, T, State}, From);
handle_call(ticktime, From, #state{tick = #tick_change{time = T}} = State) ->
    async_reply({reply, {ongoing_change_to, T}, State}, From);

handle_call({new_ticktime,T,_TP}, From, #state{tick = #tick{time = T}} = State) ->
    ?tckr_dbg(no_tick_change),
    async_reply({reply, unchanged, State}, From);

handle_call({new_ticktime,T,TP}, From, #state{tick = #tick{ticker = Tckr,
                                                           time = OT,
                                                           intensity = I}} = State) ->
    ?tckr_dbg(initiating_tick_change),
    %% We need to preserve tick intensity and net tick time needs to be a
    %% multiple of tick intensity...
    {NT, NIntrvl} = case T < I of
                        true ->
                            %% Max 1 tick per millisecond implies that
                            %% minimum net tick time equals intensity...
                            {I, 1};
                        _ ->
                            NIntrvl0 = T div I,
                            case T rem I of
                                0 ->
                                    {T, NIntrvl0};
                                _ ->
                                    %% Round net tick time upwards...
                                    {(NIntrvl0+1)*I, NIntrvl0+1}
                            end
                    end,
    case NT == OT of
        true ->
                async_reply({reply, unchanged, State}, From);
        false ->
            start_aux_ticker(NIntrvl, OT div I, TP),
            How = case NT > OT of
                      true ->
                          ?tckr_dbg(longer_ticktime),
                          Tckr ! {new_ticktime, NIntrvl},
                          longer;
                      false ->
                          ?tckr_dbg(shorter_ticktime),
                          shorter
                  end,
            async_reply({reply, change_initiated,
                         State#state{tick = #tick_change{ticker = Tckr,
                                                         time = NT,
                                                         intensity = I,
                                                         how = How}}}, From)
    end;

handle_call({new_ticktime,_T,_TP},
	    From,
	    #state{tick = #tick_change{time = T}} = State) ->
    async_reply({reply, {ongoing_change_to, T}, State}, From);

handle_call({setopts, new, Opts}, From, State) ->
    setopts_new(Opts, From, State);

handle_call({setopts, Node, Opts}, From, State) ->
    opts_node(setopts, Node, Opts, From, State);

handle_call({getopts, Node, Opts}, From, State) ->
    opts_node(getopts, Node, Opts, From, State);


handle_call(get_state, From, State) ->
    Started = case State#state.supervisor of
                  net_sup -> static;
                  _ -> dynamic
              end,
    {NameType,Name} = case {erts_internal:dynamic_node_name(), node()} of
                          {false, Node} ->
                              {static, Node};
                          {true, nonode@nohost} ->
                              {dynamic, undefined};
                          {true, Node} ->
                              {dynamic, Node}
                      end,
    NameDomain = case get(longnames) of
                     true -> longnames;
                     false -> shortnames
                 end,
    Return = #{started => Started,
               name_type => NameType,
               name => Name,
               name_domain => NameDomain},
    async_reply({reply, Return, State}, From);

handle_call(_Msg, _From, State) ->
    {noreply, State}.

%% ------------------------------------------------------------
%% handle_cast.
%% ------------------------------------------------------------

handle_cast({async_disconnect, Node}, State) when Node =:= node() ->
    {noreply, State};
handle_cast({async_disconnect, Node}, State) ->
    verbose({async_disconnect, Node}, 1, State),
    {_Reply, State1} = do_disconnect(Node, State, true),
    {noreply, State1};

handle_cast(_, State) ->
    {noreply,State}.

%% ------------------------------------------------------------
%% code_change.
%% ------------------------------------------------------------

code_change(_OldVsn, State, _Extra) ->
    {ok,State}.

%% ------------------------------------------------------------
%% terminate.
%% ------------------------------------------------------------

terminate(Reason, State) ->
    case State of
        #state{supervisor = {restart, _}} ->
            ok;
        _ ->
            _ = persistent_term:erase({?MODULE, publish_type}),
            erts_internal:dynamic_node_name(false)
    end,

    case Reason of
        no_network ->
            ok;
        _ ->
            lists:foreach(
              fun(#listen {listen = Listen,module = Mod}) ->
                      case Listen of
                          undefined -> ignore;
                          _ -> Mod:close(Listen)
                      end
              end, State#state.listen)
    end,
    lists:foreach(fun(Node) -> ?nodedown(Node, State)
                  end, get_nodes_up_normal() ++ [node()]).

%% ------------------------------------------------------------
%% handle_info.
%% ------------------------------------------------------------

%%
%% Asynchronous auto connect request
%%
handle_info({auto_connect,Node, DHandle}, State) ->
    verbose({auto_connect, Node, DHandle}, 1, State),
    ConnId = DHandle,
    NewState =
        case do_auto_connect_1(Node, ConnId, noreply, State) of
            {noreply, S} ->           %% Pending connection
                S;

            {reply, true, S} ->  %% Already connected
                S;

            {reply, false, S} -> %% Connection refused
                S
        end,
    {noreply, NewState};

%%
%% accept a new connection.
%%
handle_info({accept,AcceptPid,Socket,Family,Proto}=Accept, State) ->
    case get_proto_mod(Family,Proto,State#state.listen) of
	{ok, Mod} ->
	    Pid = Mod:accept_connection(AcceptPid,
					Socket,
                                        State#state.node,
					State#state.allowed,
					State#state.connecttime),
            verbose({Accept,Pid}, 2, State),
	    AcceptPid ! {self(), controller, Pid},
	    {noreply,State};
	_ ->
            verbose({Accept,unsupported_protocol}, 2, State),
	    AcceptPid ! {self(), unsupported_protocol},
	    {noreply, State}
    end;

%%
%% New dist controller has been registered
%%
handle_info({dist_ctrlr, Ctrlr, Node, SetupPid} = Msg,
	    #state{dist_ctrlrs = DistCtrlrs} = State) ->
    case ets:lookup(sys_dist, Node) of
	[Conn] when (Conn#connection.state =:= pending)
                    andalso (Conn#connection.owner =:= SetupPid)
                    andalso (Conn#connection.ctrlr =:= undefined)
                    andalso (is_port(Ctrlr) orelse is_pid(Ctrlr))
                    andalso (node(Ctrlr) == node()) ->
            link(Ctrlr),
            verbose(Msg, 2, State),
            ets:insert(sys_dist, Conn#connection{ctrlr = Ctrlr}),
            {noreply, State#state{dist_ctrlrs = DistCtrlrs#{Ctrlr => Node}}};
	_ ->
            error_msg("Net kernel got ~tw~n",[Msg]),
	    {noreply, State}
    end;

%%
%% A node has successfully been connected.
%%
<<<<<<< HEAD
handle_info({SetupPid, {nodeup,Node,Address,Type,NamedMe} = Nodeup},
=======
handle_info({SetupPid, {nodeup,Node,Address,Type,NamedMe}} = Msg,
>>>>>>> c26fec4c
            #state{tick = Tick} = State) ->
    case ets:lookup(sys_dist, Node) of
	[Conn] when (Conn#connection.state =:= pending)
                    andalso (Conn#connection.owner =:= SetupPid)
                    andalso (Conn#connection.ctrlr /= undefined) ->
            ets:insert(sys_dist, Conn#connection{state = up,
                                                 address = Address,
                                                 waiting = [],
                                                 type = Type,
                                                 named_me = NamedMe}),
            TickIntensity = case Tick of
                              #tick{intensity = TI} -> TI;
                              #tick_change{intensity = TI} ->  TI
                         end,
            SetupPid ! {self(), inserted, TickIntensity},
            reply_waiting(Node,Conn#connection.waiting, true),
            State1 = case NamedMe of
                         true -> State#state{node = node()};
                         false -> State
                     end,
            verbose(Nodeup, 1, State1),
            verbose({nodeup,Node,SetupPid,Conn#connection.ctrlr}, 2, State1),
            {noreply, State1};
	_Conn ->
            verbose({bad_request, Msg, _Conn}, 2, State),
	    SetupPid ! {self(), bad_request},
	    {noreply, State}
    end;

%%
%% Mark a node as pending (accept) if not busy.
%%
handle_info({AcceptPid, {accept_pending,MyNode,NodeOrHost,Type}}, State0) ->
    {NameType, Node, Creation,
     ConnLookup, State} = ensure_node_name(NodeOrHost, State0),
    case ConnLookup of
	[#connection{state=Pending}=Conn] when Pending == pending;
                                               Pending == check_pending ->
	    if
                %% If we are in check_pending, we always select the other node.
                %% We currently have not started the handshake at all, and the
                %% other node's connection attempt is ongoing, so we select its
                %% connection.
		MyNode > Node andalso Pending == pending ->
		    AcceptPid ! {self(),{accept_pending,nok_pending}},
                    verbose({accept_pending_nok, Node, AcceptPid}, 2, State),
		    {noreply,State};
		true ->
		    %%
		    %% A simultaneous connect has been detected and we want to
		    %% change pending process.
		    %%
		    OldOwner = Conn#connection.owner,
                    case maps:is_key(OldOwner, State#state.conn_owners) of
                        true ->
<<<<<<< HEAD
                            verbose({remark,OldOwner,AcceptPid}, 2, State),
=======
                            verbose({remark,Node,OldOwner,AcceptPid}, 2, State),
>>>>>>> c26fec4c
                            ?debug({net_kernel, remark, old, OldOwner, new, AcceptPid}),
                            exit(OldOwner, remarked),
                            receive
                                {'EXIT', OldOwner, _} = Exit ->
                                    verbose(Exit, 2, State),
                                    true
                            end;
                        false ->
                            verbose(
<<<<<<< HEAD
                              {accept_pending, OldOwner, inconsistency},
=======
                              {accept_pending, Node, OldOwner, inconsistency},
>>>>>>> c26fec4c
                              2, State),
                            ok % Owner already exited
                    end,
                    ets:insert(sys_dist, Conn#connection{owner = AcceptPid,
                                                         state = pending,
                                                         type = Type}),
		    AcceptPid ! {self(),{accept_pending,ok_pending}},
                    Owners = maps:remove(OldOwner, State#state.conn_owners),
		    {noreply, State#state{conn_owners=Owners#{AcceptPid => Node}}}
	    end;
	[#connection{state=up}=Conn] ->
	    AcceptPid ! {self(), {accept_pending, up_pending}},
	    ets:insert(sys_dist, Conn#connection { pending_owner = AcceptPid,
						  state = up_pending }),
	    Pend = State#state.pend_owners,
	    {noreply, State#state { pend_owners = Pend#{AcceptPid => Node} }};
	[#connection{state=up_pending}] ->
	    AcceptPid ! {self(), {accept_pending, already_pending}},
	    {noreply, State};
	_ ->
            try erts_internal:new_connection(Node) of
                ConnId ->
                    ets:insert(sys_dist, #connection{node = Node,
                                                     conn_id = ConnId,
                                                     state = pending,
                                                     owner = AcceptPid,
                                                     type = Type,
                                                     remote_name_type = NameType,
                                                     creation = Creation}),
                    Ret = case NameType of
                              static -> ok;
                              dynamic-> {ok, Node, Creation}
                          end,
                    AcceptPid ! {self(),{accept_pending,Ret}},
                    Owners = State#state.conn_owners,
                    {noreply, State#state{conn_owners = Owners#{AcceptPid => Node}}}
            catch
                _:_ ->
                    error_logger:error_msg("~n** Cannot get connection id for node ~w~n",
                                           [Node]),
                    AcceptPid ! {self(),{accept_pending,nok_pending}},
                    {noreply, State}
            end
    end;

handle_info({SetupPid, {is_pending, Node}}, State) ->
    Reply = case maps:get(SetupPid, State#state.conn_owners, undefined) of
                Node -> true;
                _ -> false
            end,
    SetupPid ! {self(), {is_pending, Reply}},
    {noreply, State};

handle_info({AcceptPid, {wait_pending, Node}}, State) ->
    case get_conn(Node) of
        {ok, #connection{state = up_pending,
                         ctrlr = OldCtrlr,
                         pending_owner = AcceptPid}} ->
            %% Kill old controller to make sure new connection setup
            %% does not get stuck.
            ?debug({net_kernel, wait_pending, kill, OldCtrlr, new, AcceptPid}),
            exit(OldCtrlr, wait_pending);
        _ ->
            %% Old connnection maybe already gone
            ignore
    end,
    %% Exiting controller will trigger {Kernel,pending} reply
    %% in up_pending_nodedown()
    {noreply, State};

%%
%% Responses to asynchronous requests we've made...
%%
handle_info({ReqId, Reply},
            #state{req_map = ReqMap} = S) when is_map_key(ReqId, ReqMap) ->
    handle_async_response(reply, ReqId, Reply, S);
handle_info({'DOWN', ReqId, process, _Pid, Reason},
            #state{req_map = ReqMap} = S) when is_map_key(ReqId, ReqMap) ->
    handle_async_response(down, ReqId, Reason, S);

%%
%% Handle different types of process terminations.
%%
handle_info({'EXIT', From, Reason}, State) ->
    handle_exit(From, Reason, State);

%%
%% Handle badcookie and badname messages !
%%
handle_info({From,registered_send,To,Mess},State) ->
    send(From,To,Mess),
    {noreply,State};

%% badcookies SHOULD not be sent
%% (if someone does erlang:set_cookie(node(),foo) this may be)
handle_info({From,badcookie,_To,_Mess}, State) ->
    error_logger:error_msg("~n** Got OLD cookie from ~w~n",
			   [getnode(From)]),
    {_Reply, State1} = do_disconnect(getnode(From), State, false),
    {noreply,State1};

%%
%% Tick all connections.
%%
handle_info(tick, State) ->
    ?tckr_dbg(tick),
    maps:foreach(fun (Pid, _Node) ->
                     Pid ! {self(), tick}
              end,
              State#state.conn_owners),
    {noreply,State};

handle_info(aux_tick, State) ->
    ?tckr_dbg(aux_tick),
    maps:foreach(fun (Pid, _Node) ->
                     Pid ! {self(), aux_tick}
              end,
              State#state.conn_owners),
    {noreply,State};

handle_info(transition_period_end,
	    #state{tick = #tick_change{ticker = Tckr,
				       time = T,
                                       intensity = I,
				       how = How}} = State) ->
    ?tckr_dbg(transition_period_ended),
    case How of
	shorter ->
            Interval = T div I,
            Tckr ! {new_ticktime, Interval},
            ok;
	_ ->
            ok
    end,
    {noreply,State#state{tick = #tick{ticker = Tckr,
                                      time = T,
                                      intensity = I}}};

handle_info({setup_check, Node, Pid, Timer, Res} = Msg, State) ->
    verbose(Msg, 2, State),
    {noreply, setup(Node, Pid, Timer, Res, State)};

handle_info({setup_check_timeout, Node, Pid} = Msg, State) ->
    verbose(Msg, 2, State),
    {noreply, setup_check_timeout(Node, Pid, State)};

handle_info(X, State) ->
    error_msg("Net kernel got ~tw~n",[X]),
    {noreply,State}.

ensure_node_name(Node, State) when is_atom(Node) ->
    {static, Node, undefined, ets:lookup(sys_dist, Node), State};
ensure_node_name(Host, State0) when is_list(Host) ->
    case string:split(Host, "@", all) of
        [Host] ->
            {Node, Creation, State1} = generate_node_name(Host, State0),
            case ets:lookup(sys_dist, Node) of
                [#connection{}] ->
                    %% Either a static named connection setup used a recycled
                    %% dynamic name or we have an unlikely random dynamic
                    %% name clash. Either way try again.
                    ensure_node_name(Host, State1);

                ConnLookup ->
                    {dynamic, Node, Creation, ConnLookup, State1}
            end;

        _ ->
            {error, Host, undefined, [], State0}
    end.

generate_node_name(Host, State0) ->
    NamePool = State0#state.dyn_name_pool,
    case maps:get(Host, NamePool, []) of
        [] ->
            Name = integer_to_list(rand:uniform(1 bsl 64), 36),
            {list_to_atom(Name ++ "@" ++ Host),
             create_creation(),
             State0};

        [{Node,Creation} | Rest] ->
            {Node, Creation,
             State0#state{dyn_name_pool = NamePool#{Host => Rest}}}
    end.



%% -----------------------------------------------------------
%% Handle exit signals.
%% We have 6 types of processes to handle.
%%
%%    1. The Listen process.
%%    2. The Accept process.
%%    3. Connection owning processes.
%%    4. The ticker process.
%%   (5. Garbage pid.)
%%
%% The process type function that handled the process throws
%% the handle_info return value !
%% -----------------------------------------------------------

handle_exit(Pid, Reason, State) ->
    catch do_handle_exit(Pid, Reason, State).

do_handle_exit(Pid, Reason, State) ->
    listen_exit(Pid, Reason, State),
    accept_exit(Pid, Reason, State),
    conn_own_exit(Pid, Reason, State),
    dist_ctrlr_exit(Pid, Reason, State),
    pending_own_exit(Pid, Reason, State),
    ticker_exit(Pid, Reason, State),
    restarter_exit(Pid, Reason, State),
    verbose({'EXIT', Pid, Reason}, 2, State),
    {noreply,State}.

listen_exit(Pid, Reason, State) ->
    case lists:keymember(Pid, ?LISTEN_ID, State#state.listen) of
	true ->
            verbose({listen_exit, Pid, Reason}, 2, State),
	    error_msg("** Netkernel terminating ... **\n", []),
	    throw({stop,no_network,State});
	false ->
	    false
    end.

accept_exit(Pid, Reason, State) ->
    Listen = State#state.listen,
    case lists:keysearch(Pid, ?ACCEPT_ID, Listen) of
	{value, ListenR} ->
	    ListenS = ListenR#listen.listen,
	    Mod = ListenR#listen.module,
            verbose({accept_exit, Pid, Reason, Mod}, 2, State),
	    AcceptPid = Mod:accept(ListenS),
	    L = lists:keyreplace(Pid, ?ACCEPT_ID, Listen,
				 ListenR#listen{accept = AcceptPid}),
	    throw({noreply, State#state{listen = L}});
	_ ->
	    false
    end.

conn_own_exit(Pid, Reason, #state{conn_owners = Owners} = State) ->
    case maps:get(Pid, Owners, undefined) of
        undefined -> false;
        Node ->
            verbose({conn_own_exit, Pid, Reason, Node}, 2, State),
            throw({noreply, nodedown(Pid, Node, Reason, State)})
    end.

dist_ctrlr_exit(Pid, Reason, #state{dist_ctrlrs = DCs} = State) ->
    case maps:get(Pid, DCs, undefined) of
        undefined -> false;
        Node ->
            verbose({dist_ctrlr_exit, Pid, Reason, Node}, 2, State),
            throw({noreply, nodedown(Pid, Node, Reason, State)})
    end.

pending_own_exit(Pid, Reason, #state{pend_owners = Pend} = State) ->
    case maps:get(Pid, Pend, undefined) of
        undefined ->
            false;
        Node ->
	    State1 = State#state { pend_owners = maps:remove(Pid, Pend)},
	    case get_conn(Node) of
		{ok, Conn} when Conn#connection.state =:= up_pending ->
                    verbose(
                      {pending_own_exit, Pid, Reason, Node, up_pending},
                      2, State),
		    reply_waiting(Node,Conn#connection.waiting, true),
		    Conn1 = Conn#connection { state = up,
					      waiting = [],
					      pending_owner = undefined },
		    ets:insert(sys_dist, Conn1);
		_ ->
                    verbose({pending_own_exit, Pid, Reason, Node}, 2, State),
		    ok
	    end,
	    throw({noreply, State1})
    end.

ticker_exit(
  Pid, Reason,
  #state{tick = #tick{ticker = Pid, time = T} = Tck} = State) ->
    verbose({ticker_exit, Pid, Reason, Tck}, 2, State),
    Tckr = restart_ticker(T),
    throw({noreply, State#state{tick = Tck#tick{ticker = Tckr}}});
ticker_exit(
  Pid, Reason,
  #state{tick = #tick_change{ticker = Pid, time = T} = TckCng} = State) ->
    verbose({ticker_exit, Pid, Reason, TckCng}, 2, State),
    Tckr = restart_ticker(T),
    throw({noreply, Reason, State#state{tick = TckCng#tick_change{ticker = Tckr}}});
ticker_exit(_, _, _) ->
    false.

restarter_exit(Pid, Reason, State) ->
    case State#state.supervisor of
        {restart, Pid} ->
            verbose({restarter_exit, Pid, Reason}, 2, State),
	    error_msg(
              "** Distribution restart failed, net_kernel terminating... **\n",
              []),
	    throw({stop, restarter_exit, State});
        _ ->
            false
    end.


%% -----------------------------------------------------------
%% A node has gone down !!
%% nodedown(Owner, Node, Reason, State) -> State'
%% -----------------------------------------------------------

nodedown(Exited, Node, Reason, State) ->
    case get_conn(Node) of
	{ok, Conn} ->
	    nodedown(Conn, Exited, Node, Reason, Conn#connection.type, State);
	_ ->
	    State
    end.

get_conn(Node) ->
    case ets:lookup(sys_dist, Node) of
	[Conn = #connection{}] -> {ok, Conn};
	_      -> error
    end.

delete_owner(Owner, #state{conn_owners = Owners} = State) ->
    State#state{conn_owners = maps:remove(Owner, Owners)}.

delete_ctrlr(Ctrlr, #state{dist_ctrlrs = DCs} = State) ->
    State#state{dist_ctrlrs = maps:remove(Ctrlr, DCs)}.

nodedown(Conn, Exited, Node, Reason, Type, State) ->
    verbose({nodedown, Node, Conn#connection.state, Reason}, 2, State),
    case Conn#connection.state of
	Pending when Pending == pending;
                     Pending == check_pending ->
	    pending_nodedown(Conn, Exited, Node, Type, State);
	up ->
	    up_nodedown(Conn, Exited, Node, Reason, Type, State);
	up_pending ->
	    up_pending_nodedown(Conn, Exited, Node, Reason, Type, State);
	_ ->
	    State
    end.

pending_nodedown(#connection{owner = Owner,
                             waiting = Waiting,
                             conn_id = CID} = Conn,
                 Exited, Node, Type, State0) when Owner =:= Exited ->
    %% Owner exited!
    State2 = case erts_internal:abort_pending_connection(Node, CID) of
                 false ->
                     %% Just got connected but that message has not
                     %% reached us yet. Wait for controller to exit and
                     %% handle this then...
                     State0;
                 true ->
                     %% Don't bar connections that have never been alive
                     State1 = delete_connection(Conn, false, State0),
                     reply_waiting(Node, Waiting, false),
                     case Type of
                         normal ->
                             ?nodedown(Node, State1);
                         _ ->
                             ok
                     end,
                     State1
    end,
    delete_owner(Owner, State2);
pending_nodedown(#connection{owner = Owner,
                             ctrlr = Ctrlr,
                             waiting = Waiting} = Conn,
                 Exited, Node, Type, State0) when Ctrlr =:= Exited ->
    %% Controller exited!
    %%
    %% Controller has been registered but crashed
    %% before sending mark up message...
    %%
    %% 'nodeup' messages has been sent by the emulator,
    %% so bar the connection...
    State1 = delete_connection(Conn, true, State0),
    reply_waiting(Node,Waiting, true),
    case Type of
        normal ->
            ?nodedown(Node, State1);
        _ ->
            ok
    end,
    delete_owner(Owner, delete_ctrlr(Ctrlr, State1));
pending_nodedown(_Conn, _Exited, _Node, _Type, State) ->
    State.

up_pending_nodedown(#connection{owner = Owner,
                                ctrlr = Ctrlr,
                                pending_owner = AcceptPid} = Conn,
                    Exited, Node, _Reason,
                    _Type, State) when Ctrlr =:= Exited  ->
    %% Controller exited!
    Conn1 = Conn#connection { owner = AcceptPid,
                              conn_id = erts_internal:new_connection(Node),
                              ctrlr = undefined,
			      pending_owner = undefined,
			      state = pending },
    ets:insert(sys_dist, Conn1),
    AcceptPid ! {self(), pending},
    Pend = maps:remove(AcceptPid, State#state.pend_owners),
    Owners = State#state.conn_owners,
    State1 = State#state{conn_owners = Owners#{AcceptPid => Node},
                         pend_owners = Pend},
    delete_owner(Owner, delete_ctrlr(Ctrlr, State1));
up_pending_nodedown(#connection{owner = Owner},
                    Exited, _Node, _Reason,
                    _Type, State) when Owner =:= Exited  ->
    %% Owner exited!
    delete_owner(Owner, State);
up_pending_nodedown(_Conn, _Exited, _Node, _Reason, _Type, State) ->
    State.

up_nodedown(#connection{owner = Owner,
                        ctrlr = Ctrlr} = Conn,
            Exited, Node, _Reason, Type, State0) when Ctrlr =:= Exited ->
    %% Controller exited!
    State1 = delete_connection(Conn, true, State0),
    case Type of
	normal -> ?nodedown(Node, State1);
	_ -> ok
    end,
    delete_owner(Owner, delete_ctrlr(Ctrlr, State1));
up_nodedown(#connection{owner = Owner},
            Exited, _Node, _Reason,
            _Type, State) when Owner =:= Exited  ->
    %% Owner exited!
    delete_owner(Owner, State);
up_nodedown(_Conn, _Exited, _Node, _Reason, _Type, State) ->
    State.

delete_connection(#connection{named_me = true}, _, State) ->
    restart_distr(State);

delete_connection(#connection{node = Node}=Conn, MayBeBarred, State) ->
    BarrIt = MayBeBarred andalso
        case application:get_env(kernel, dist_auto_connect) of
            {ok, once} ->
                true;
            _ ->
                false
        end,
    case BarrIt of
        true ->
	    ets:insert(sys_dist, #barred_connection{node = Node});
	_ ->
	    ets:delete(sys_dist, Node)
    end,
    case Conn#connection.remote_name_type of
        dynamic ->
            %% Return remote node name to pool
            [_Name,Host] = string:split(atom_to_list(Node), "@", all),
            NamePool0 = State#state.dyn_name_pool,
            DynNames = maps:get(Host, NamePool0, []),
            false = lists:keyfind(Node, 1, DynNames), % ASSERT
            FreeName = {Node, next_creation(Conn#connection.creation)},
            NamePool1 = NamePool0#{Host => [FreeName | DynNames]},
            State#state{dyn_name_pool = NamePool1};

        static ->
            State
    end.

restart_distr(State) ->
    Restarter = spawn_link(fun() -> restart_distr_do(State#state.supervisor) end),
    State#state{supervisor = {restart, Restarter}}.

restart_distr_do(NetSup) ->
    process_flag(trap_exit,true),
    ok = supervisor:terminate_child(kernel_sup, NetSup),
    case supervisor:restart_child(kernel_sup, NetSup) of
        {ok, Pid} when is_pid(Pid) ->
            ok
    end.

%% -----------------------------------------------------------
%% monitor_nodes/[1,2] errors
%% -----------------------------------------------------------

check_opt(Opt, Opts) ->
    check_opt(Opt, Opts, false, []).

check_opt(_Opt, [], false, _OtherOpts) ->
    false;
check_opt(_Opt, [], {true, ORes}, OtherOpts) ->
    {true, ORes, OtherOpts};
check_opt(Opt, [Opt|RestOpts], false, OtherOpts) ->
    check_opt(Opt, RestOpts, {true, Opt}, OtherOpts);
check_opt(Opt, [Opt|RestOpts], {true, Opt} = ORes, OtherOpts) ->
    check_opt(Opt, RestOpts, ORes, OtherOpts);
check_opt({Opt, value}=TOpt,
	  [{Opt, _Val}=ORes|RestOpts],
	  false,
	  OtherOpts) ->
    check_opt(TOpt, RestOpts, {true, ORes}, OtherOpts);
check_opt({Opt, value}=TOpt,
	  [{Opt, _Val}=ORes|RestOpts],
	  {true, ORes}=TORes,
	  OtherOpts) ->
    check_opt(TOpt, RestOpts, TORes, OtherOpts);
check_opt({Opt, value},
	  [{Opt, _Val} = ORes1| _RestOpts],
	  {true, {Opt, _OtherVal} = ORes2},
	  _OtherOpts) ->
    throw({error, {option_value_mismatch, [ORes1, ORes2]}});
check_opt(Opt, [OtherOpt | RestOpts], TORes, OtherOpts) ->
    check_opt(Opt, RestOpts, TORes, [OtherOpt | OtherOpts]).

check_options(Opts) when is_list(Opts) ->
    RestOpts1 = case check_opt({node_type, value}, Opts) of
		    {true, {node_type,Type}, RO1} when Type =:= visible;
						       Type =:= hidden;
						       Type =:= all ->
			RO1;
		    {true, {node_type, _Type} = Opt, _RO1} ->
			throw({error, {bad_option_value, Opt}});
		    false ->
			Opts
		end,
    RestOpts2 = case check_opt(nodedown_reason, RestOpts1) of
		    {true, nodedown_reason, RO2} ->
			RO2;
		    false ->
			RestOpts1
		end,
    case RestOpts2 of
	[] ->
	    %% This should never happen since we only call this function
	    %% when we know there is an error in the option list
	    {error, internal_error};
	_ ->
	    {error, {unknown_options, RestOpts2}}
    end;
check_options(Opts) when is_map(Opts) ->
    BadMap0 = case maps:find(connection_id, Opts) of
                  error ->
                      Opts;
                  {ok, CIdBool} when is_boolean(CIdBool) ->
                      maps:remove(connection_id, Opts);
                   {ok, BadCIdVal} ->
                      throw({error,
                             {bad_option_value,
                              #{connection_id => BadCIdVal}}})
              end,
    BadMap1 = case maps:find(nodedown_reason, BadMap0) of
                  error ->
                      BadMap0;
                  {ok, NRBool} when is_boolean(NRBool) ->
                      maps:remove(nodedown_reason, BadMap0);
                  {ok, BadNRVal} ->
                      throw({error,
                             {bad_option_value,
                              #{nodedown_reason => BadNRVal}}})
              end,
    BadMap2 = case maps:find(node_type, BadMap1) of
                  error ->
                      BadMap1;
                  {ok, NTVal} when NTVal == visible; NTVal == hidden; NTVal == all ->
                      maps:remove(node_type, BadMap1);
                  {ok, BadNTVal} ->
                      throw({error,
                             {bad_option_value,
                              #{node_type => BadNTVal}}})
              end,
    if map_size(BadMap2) == 0 ->
	    {error, internal_error};
       true ->
            throw({error, {unknown_options, BadMap2}})
    end;
check_options(Opts) ->
    {error, {invalid_options, Opts}}.
    

mk_monitor_nodes_error(Flag, _Opts) when Flag =/= true, Flag =/= false ->
    error;
mk_monitor_nodes_error(_Flag, Opts) ->
    case catch check_options(Opts) of
	{error, _} = Error ->
	    Error;
	UnexpectedError ->
	    {error, {internal_error, UnexpectedError}}
    end.

% -------------------------------------------------------------

do_disconnect(Node, State, Async) ->
    case ets:lookup(sys_dist, Node) of
	[Conn] when Conn#connection.state =:= up ->
	    disconnect_ctrlr(Conn#connection.ctrlr, State, Async);
	[Conn] when Conn#connection.state =:= up_pending ->
	    disconnect_ctrlr(Conn#connection.ctrlr, State, Async);
	_ ->
	    {false, State}
    end.

disconnect_ctrlr(Ctrlr, S0, Async) ->
    exit(Ctrlr, disconnect),
    S2 = case Async of
             true ->
                 S0;
             false ->
                 receive
                     {'EXIT',Ctrlr,Reason} ->
                         {_,S1} = handle_exit(Ctrlr, Reason, S0),
                         S1
                 end
         end,
    {true, S2}.


%%
%%
%%

%% Return a list of all nodes that are 'up' and not hidden.
get_nodes_up_normal() ->
    ets:select(sys_dist, [{#connection{node = '$1',
                                       state = up,
                                       type = normal,
                                       _ = '_'},
                           [],
                           ['$1']}]).

ticker(Kernel, Tick) when is_integer(Tick) ->
    process_flag(priority, max),
    ?tckr_dbg(ticker_started),
    ticker_loop(Kernel, Tick).

ticker_loop(Kernel, Tick) ->
    receive
	{new_ticktime, NewTick} ->
	    ?tckr_dbg({ticker_changed_time, Tick, NewTick}),
	    ?MODULE:ticker_loop(Kernel, NewTick)
    after Tick ->
	    Kernel ! tick,
	    ?MODULE:ticker_loop(Kernel, Tick)
    end.

start_aux_ticker(NewTick, OldTick, TransitionPeriod) ->
    spawn_link(?MODULE, aux_ticker,
	       [self(), NewTick, OldTick, TransitionPeriod]).

aux_ticker(NetKernel, NewTick, OldTick, TransitionPeriod) ->
    process_flag(priority, max),
    ?tckr_dbg(aux_ticker_started),
    TickInterval = case NewTick > OldTick of
		       true  -> OldTick;
		       false -> NewTick
		   end,
    NoOfTicks = case TransitionPeriod > 0 of
		    true ->
			%% 1 tick to start
			%% + ticks to cover the transition period
			1 + (((TransitionPeriod - 1) div TickInterval) + 1);
		    false ->
			1
		end,
    aux_ticker1(NetKernel, TickInterval, NoOfTicks).

aux_ticker1(NetKernel, _, 1) ->
    NetKernel ! transition_period_end,
    NetKernel ! aux_tick,
    bye;
aux_ticker1(NetKernel, TickInterval, NoOfTicks) ->
    NetKernel ! aux_tick,
    receive
    after TickInterval ->
	    aux_ticker1(NetKernel, TickInterval, NoOfTicks-1)
    end.

send(_From,To,Mess) ->
    case whereis(To) of
	undefined ->
	    Mess;
	P when is_pid(P) ->
	    P ! Mess
    end.

-ifdef(UNUSED).

safesend(Name,Mess) when is_atom(Name) ->
    case whereis(Name) of
	undefined ->
	    Mess;
	P when is_pid(P) ->
	    P ! Mess
    end;
safesend(Pid, Mess) -> Pid ! Mess.

-endif.

do_spawn(SpawnFuncArgs, SpawnOpts, State) ->
    [_,From|_] = SpawnFuncArgs,
    case catch spawn_opt(?MODULE, spawn_func, SpawnFuncArgs, SpawnOpts) of
	{'EXIT', {Reason,_}} ->
            async_reply({reply, {'EXIT', {Reason,[]}}, State}, From);
	{'EXIT', Reason} ->
	    async_reply({reply, {'EXIT', {Reason,[]}}, State}, From);
	_ ->
	    {noreply,State}
    end.

%% This code is really intricate. The link will go first and then comes
%% the pid, This means that the client need not do a network link.
%% If the link message would not arrive, the runtime system shall
%% generate a nodedown message

spawn_func(link,{From,Tag},M,F,A,Gleader) ->
    link(From),
    gen_server:reply({From,Tag},self()),  %% ahhh
    group_leader(Gleader,self()),
    apply(M,F,A);
spawn_func(_,{From,Tag},M,F,A,Gleader) ->
    gen_server:reply({From,Tag},self()),  %% ahhh
    group_leader(Gleader,self()),
    apply(M,F,A).

%% -----------------------------------------------------------
%% Set up connection to a new node.
%% -----------------------------------------------------------

<<<<<<< HEAD
setup(Node, ConnId, Type, From, State) ->
    case setup_check(Node, State) of
		{ok, L} ->
		    Mod = L#listen.module,
		    LAddr = L#listen.address,
		    MyNode = State#state.node,
		    Pid = Mod:setup(Node,
				    Type,
				    MyNode,
				    State#state.type,
				    State#state.connecttime),
                    verbose(
                      {setup,Node,Type,MyNode,State#state.type,Pid},
                      2, State),
		    Addr = LAddr#net_address {
					      address = undefined,
					      host = undefined },
                    Waiting = case From of
                                  noreply -> [];
                                  _ -> [From]
                              end,
		    ets:insert(sys_dist, #connection{node = Node,
                                                     conn_id = ConnId,
						     state = pending,
						     owner = Pid,
						     waiting = Waiting,
						     address = Addr,
						     type = normal,
                                                     remote_name_type = static}),
		    {ok, Pid};
		Error ->
		    Error
=======
setup(Node, CheckPid, CheckTimer, CheckRes, State) ->
    ok = erlang:cancel_timer(CheckTimer, [{async, true}, {info, false}]),
    unlink(CheckPid),
    exit(CheckPid, kill),
    case ets:lookup(sys_dist, Node) of
        [#connection{owner = CheckPid, state = check_pending} = Conn] ->
            case CheckRes of
                {ok, #listen{} = L} ->
                    Mod = L#listen.module,
                    LAddr = L#listen.address,
                    MyNode = State#state.node,
                    %% We intentionally allow for a full connecttime in
                    %% Mod:setup() since the check was successful. The
                    %% setup timer is reset in other places as well...
                    SetupPid = Mod:setup(Node,
                                         Conn#connection.type,
                                         MyNode,
                                         State#state.type,
                                         State#state.connecttime),
                    verbose(
                      {setup,Node,Conn#connection.type,
                       MyNode,State#state.type,SetupPid},
                      2, State),
                    Addr = LAddr#net_address{address = undefined,
                                             host = undefined},
                    ets:insert(sys_dist, Conn#connection{state = pending,
                                                         owner = SetupPid,
                                                         address = Addr,
                                                         type = normal}),
                    State2 = delete_owner(CheckPid, State),
                    Owners = State#state.conn_owners,
                    State2#state{conn_owners = Owners#{SetupPid => Node}};
                CheckError ->
                    Failure = {setup_check_failed, Node, CheckError},
                    verbose(Failure, 2, State),
                    ?connect_failure(Node, Failure),
                    pending_nodedown(Conn, CheckPid, Node,
                                     Conn#connection.type, State)
            end;
        _ ->
            State
    end.

setup_check_timeout(Node, CheckPid, State) ->
    case ets:lookup(sys_dist, Node) of
        [#connection{owner = CheckPid, state = check_pending} = Conn] ->
            unlink(CheckPid),
            exit(CheckPid, kill),
            Failure = {setup_check_failed, Node, setup_check_timeout},
            verbose(Failure, 2, State),
            ?connect_failure(Node, Failure),
            pending_nodedown(Conn, CheckPid, Node,
                             Conn#connection.type, State);
        _ ->
            State
>>>>>>> c26fec4c
    end.

%% Shut up dialyzer warning about no return from SelMod fun. It
%% should be that way...
-dialyzer([{nowarn_function, setup_check/5}, no_return]).

setup_check(Node, ConnId, Type, From, State) ->
    Allowed = State#state.allowed,
    case lists:member(Node, Allowed) of
	false when Allowed =/= [] ->
	    error_msg("** Connection attempt with "
		      "disallowed node ~w ** ~n", [Node]),
	    {error, bad_node};
       _ ->
            NetKernel = self(),
            TimeoutTime = State#state.connecttime,
            Listen = State#state.listen,
            SelMod = fun () ->
                             TimeoutMsg = {setup_check_timeout, Node, self()},
                             Tmr = erlang:send_after(TimeoutTime,
                                                     NetKernel,
                                                     TimeoutMsg),
                             Res = select_mod(Node, Listen),
                             NetKernel ! {setup_check, Node, self(), Tmr, Res},
                             %% Wait for net_kernel to kill us...
                             receive after infinity -> ok end
                     end,
            Pid = spawn_link(SelMod),
            verbose({init_setup_check, Node, Pid, TimeoutTime}, 2, State),
            Waiting = case From of
                          noreply -> [];
                          _ -> [From]
                      end,
            ets:insert(sys_dist, #connection{node = Node,
                                             conn_id = ConnId,
                                             state = check_pending,
                                             owner = Pid,
                                             waiting = Waiting,
                                             type = Type,
                                             remote_name_type = static}),
            {ok, Pid}
    end.

%%
%% Find a module that is willing to handle connection setup to Node
%%
select_mod(Node, [L|Ls]) ->
    Mod = L#listen.module,
    case Mod:select(Node) of
	true -> {ok, L};
	false -> select_mod(Node, Ls)
    end;
select_mod(Node, []) ->
    {error, {unsupported_address_type, Node}}.

get_proto_mod(Family,Protocol,[L|Ls]) ->
    A = L#listen.address,
    if  L#listen.accept =/= undefined,
        A#net_address.family =:= Family,
       A#net_address.protocol =:= Protocol ->
	    {ok, L#listen.module};
       true ->
	    get_proto_mod(Family,Protocol,Ls)
    end;
get_proto_mod(_Family, _Protocol, []) ->
    error.

%% -------- Initialisation functions ------------------------

init_node(Name, LongOrShortNames, CleanHalt, Listen) ->
    case create_name(Name, LongOrShortNames, 1) of
	{ok,Node} ->
	    case start_protos(Node, CleanHalt, Listen) of
		{ok, Ls} ->
		    {ok, Node, Ls};
		Error ->
		    Error
	    end;
	Error ->
	    Error
    end.

%% Create the node name
create_name(Name, LongOrShortNames, Try) ->
    put(longnames, case LongOrShortNames of
		       shortnames -> false;
		       longnames -> true
		   end),
    {Head,Host1} = create_hostpart(Name, LongOrShortNames),
    case Host1 of
	{ok,HostPart} ->
            case valid_name_head(Head) of
                true ->
                    {ok,list_to_atom(Head ++ HostPart)};
                false ->
                    error_logger:info_msg("Invalid node name!\n"
                                          "Please check your configuration\n"),
                    {error, badarg}
            end;
	{error,long} when Try =:= 1 ->
	    %% It could be we haven't read domain name from resolv file yet
	    inet_config:do_load_resolv(os:type(), longnames),
	    create_name(Name, LongOrShortNames, 0);
        {error, hostname_not_allowed} ->
            error_logger:info_msg("Invalid node name!\n"
                                  "Please check your configuration\n"),
            {error, badarg};
	{error,Type} ->
	    error_logger:info_msg(
	      lists:concat(["Can't set ", Type, " node name!\n"
			    "Please check your configuration\n"])),
	    {error,badarg}
    end.

create_hostpart(Name, LongOrShortNames) ->
    {Head,Host} = split_node(Name),
    Host1 = case {Host,LongOrShortNames} of
		{[$@,_|_] = Host,longnames} ->
                    validate_hostname(Host);
		{[$@,_|_],shortnames} ->
		    case lists:member($.,Host) of
			true -> {error,short};
			_ ->
                            validate_hostname(Host)
		    end;
		{_,shortnames} ->
		    case inet_db:gethostname() of
			H when is_list(H), length(H)>0 ->
			    {ok,"@" ++ H};
			_ ->
			    {error,short}
		    end;
		{_,longnames} ->
		    case {inet_db:gethostname(),inet_db:res_option(domain)} of
			{H,D} when is_list(D), is_list(H),
                        length(D)> 0, length(H)>0 ->
			    {ok,"@" ++ H ++ "." ++ D};
			_ ->
			    {error,long}
		    end
	    end,
    {Head,Host1}.

validate_hostname([$@|HostPart] = Host) ->
    {ok, MP} = re:compile("^[!-ÿ]*$", [unicode]),
    case re:run(HostPart, MP) of
        {match, _} ->
            {ok, Host};
        nomatch ->
            {error, hostname_not_allowed}
    end.

valid_name_head(Head) ->
    {ok, MP} = re:compile("^[0-9A-Za-z_\\-]+$", [unicode]),
        case re:run(Head, MP) of
            {match, _} ->
                true;
            nomatch ->
                false
    end.

split_node(Name) ->
    lists:splitwith(fun(C) -> C =/= $@ end, atom_to_list(Name)).

%%
%%
%%
protocol_childspecs() ->
    case init:get_argument(proto_dist) of
	{ok, [Protos]} ->
	    protocol_childspecs(Protos);
	_ ->
	    protocol_childspecs(["inet_tcp"])
    end.

protocol_childspecs([]) ->
    [];
protocol_childspecs([H|T]) ->
    Mod = list_to_atom(H ++ "_dist"),
    case (catch Mod:childspecs()) of
	{ok, Childspecs} when is_list(Childspecs) ->
	    Childspecs ++ protocol_childspecs(T);
	_ ->
	    protocol_childspecs(T)
    end.

%%
%% epmd_module argument -> module_name of erl_epmd or similar gen_server_module.
%%

epmd_module() ->
    case init:get_argument(epmd_module) of
        {ok,[[Module | _] | _]} ->
	    list_to_atom(Module);
	_ ->
	    erl_epmd
    end.

%%
%% -dist_listen argument -> whether the erlang distribution should listen for connections
%%

dist_listen_argument() ->
    case init:get_argument(dist_listen) of
        {ok,[["false" | _] | _]} ->
            false;
        _ ->
            true
    end.

%%%
%%% -hidden command line argument
%%%

hidden_argument() ->
    case init:get_argument(hidden) of
        {ok,[[] | _]} ->
            true;
        {ok,[["true" | _] | _]} ->
            true;
        _ ->
            false
    end.

%%
%% Start all protocols
%%

start_protos(Node, CleanHalt, Listen) ->
    case init:get_argument(proto_dist) of
	{ok, [Protos]} ->
	    start_protos(Node, Protos, CleanHalt, Listen);
	_ ->
	    start_protos(Node, ["inet_tcp"], CleanHalt, Listen)
    end.

start_protos(Node, Ps, CleanHalt, Listen) ->
    Listeners = case Listen of
                    false -> start_protos_no_listen(Node, Ps, [], CleanHalt);
                    _ -> start_protos_listen(Node, Ps, CleanHalt)
                end,
    case Listeners of
	[] ->
	    case CleanHalt of
		true -> halt(1);
		false -> {error, badarg}
	    end;
	Ls ->
	    {ok, Ls}
    end.

start_protos_no_listen(Node, [Proto | Ps], Ls, CleanHalt) ->
    {Name, "@"++Host}  = split_node(Node),
    Ok = case Name of
             "undefined" ->
                 erts_internal:dynamic_node_name(true),
                 true;
             _ ->
                 (set_node(Node, create_creation()) =:= ok)
         end,
    case Ok of
        true ->
            auth:sync_cookie(),
            Mod = list_to_atom(Proto ++ "_dist"),
            Address =
                try Mod:address(Host)
                catch error:undef ->
                        Mod:address()
                end,
            L = #listen {
                   listen = undefined,
                   address = Address,
                   accept = undefined,
                   module = Mod },
            start_protos_no_listen(Node, Ps, [L|Ls], CleanHalt);
        false ->
            S = "invalid node name: " ++ atom_to_list(Node),
            proto_error(CleanHalt, Proto, S),
            start_protos_no_listen(Node, Ps, Ls, CleanHalt)
    end;
start_protos_no_listen(_Node, [], Ls, _CleanHalt) ->
    Ls.

create_creation() ->
    Cr = try binary:decode_unsigned(crypto:strong_rand_bytes(4)) of
             Creation ->
                 Creation
         catch _:_ ->
                 rand:uniform((1 bsl 32)-1)
         end,
    wrap_creation(Cr).

next_creation(Creation) ->
    wrap_creation(Creation + 1).

%% Avoid small creations 0,1,2,3
wrap_creation(Cr) when Cr >= 4 andalso Cr < (1 bsl 32) ->
    Cr;
wrap_creation(Cr) ->
    wrap_creation((Cr + 4) band ((1 bsl 32) - 1)).
    

start_protos_listen(Node, Ps, CleanHalt) ->
    case split_node(Node) of
        {"undefined", _} ->
            error({internal_error, "Dynamic node name and dist listen both enabled"});
        {Name, "@"++Host} ->
            start_protos_listen(list_to_atom(Name), Host, Node, Ps, [], CleanHalt)
    end.
start_protos_listen(Name, Host, Node, [Proto | Ps], Ls, CleanHalt) ->
    Mod = list_to_atom(Proto ++ "_dist"),
    try try Mod:listen(Name,Host)
        catch error:undef ->
                Mod:listen(Name)
        end of
        {ok, {Socket, Address, Creation}} ->
            case set_node(Node, Creation) of
                ok ->
                    AcceptPid = Mod:accept(Socket),
                    auth:sync_cookie(),
                    L = #listen{
                           listen = Socket,
                           address = Address,
                           accept = AcceptPid,
                           module = Mod },
                    start_protos_listen(Name, Host, Node, Ps, [L|Ls], CleanHalt);
                _ ->
                    Mod:close(Socket),
                    S = "invalid node name: " ++ atom_to_list(Node),
                    proto_error(CleanHalt, Proto, S),
                    start_protos_listen(Name, Host, Node, Ps, Ls, CleanHalt)
            end;
        {error, duplicate_name} ->
            S = "the name " ++ atom_to_list(Node) ++
                " seems to be in use by another Erlang node",
            proto_error(CleanHalt, Proto, S),
            start_protos_listen(Name, Host, Node, Ps, Ls, CleanHalt);
        {error, Reason} ->
            register_error(CleanHalt, Proto, Reason),
            start_protos_listen(Name, Host, Node, Ps, Ls, CleanHalt)
    catch error:undef ->
            proto_error(CleanHalt, Proto, "not supported"),
            start_protos_listen(Name, Host, Node, Ps, Ls, CleanHalt);
          _:Reason ->
            register_error(CleanHalt, Proto, Reason),
            start_protos_listen(Name, Host, Node, Ps, Ls, CleanHalt)
    end;
start_protos_listen(_Name, _Host, _Node, [], Ls, _CleanHalt) ->
    Ls.

register_error(false, Proto, Reason) ->
    S = io_lib:format("register/listen error: ~p", [Reason]),
    proto_error(false, Proto, lists:flatten(S));
register_error(true, Proto, Reason) ->
    S = "Protocol '" ++ Proto ++ "': register/listen error: ",
    erlang:display_string(stdout, S),
    erlang:display(Reason).

proto_error(CleanHalt, Proto, String) ->
    S = "Protocol '" ++ Proto ++ "': " ++ String ++ "\n",
    case CleanHalt of
	false ->
	    error_logger:info_msg(S);
	true ->
	    erlang:display_string(S)
    end.

set_node(Node, Creation) when Creation < 0 ->
    set_node(Node, create_creation());
set_node(Node, Creation) when node() =:= nonode@nohost ->
    case catch erlang:setnode(Node, Creation) of
        true ->
            ok;
        {'EXIT',Reason} ->
            {error,Reason}
    end;
set_node(Node, _Creation) when node() =:= Node ->
    ok.

connecttime() ->
    case application:get_env(kernel, net_setuptime) of
	{ok,Time} when is_number(Time), Time >= 120 ->
	    120 * 1000;
	{ok,Time} when is_number(Time), Time > 0 ->
	    round(Time * 1000);
	_ ->
	    ?SETUPTIME
    end.

%% -------- End initialisation functions --------------------

%% ------------------------------------------------------------
%% Node information.
%% ------------------------------------------------------------

get_node_info(Node) ->
    case ets:lookup(sys_dist, Node) of
        [#connection{owner = Owner, state = up, address = Addr, type = Type}] ->
            MRef = monitor(process, Owner),
            Owner ! {self(), get_status},
            receive
                {Owner, get_status, {ok, Read, Write}} ->
                    demonitor(MRef, [flush]),
                    {ok, [{owner, Owner}, {state, up}, {address, Addr},
                        {type, Type}, {in, Read}, {out, Write}]};
                {'DOWN', MRef, process, Owner, _Info} ->
                    {error, bad_node}
            end;
        [#connection{owner = Owner, state = State, address = Addr, type = Type}] ->
            {ok, [{owner, Owner}, {state, State}, {address, Addr},
                  {type, Type}, {in, 0}, {out, 0}]};
        _ ->
            {error, bad_node}
    end.

get_node_info(Node, Key) ->
    case get_node_info(Node) of
        {ok, Info} ->
            case lists:keyfind(Key, 1, Info) of
                {Key, Value} ->
                    {ok, Value};
                false ->
                    {error, invalid_key}
            end;
        {error, bad_node} ->
            {error, bad_node}
    end.


get_nodes_info() ->
    Conns = ets:select(sys_dist, [{#connection{_ = '_'}, [], ['$_']}]),
    Info = multi_info(Conns, {self(), get_status}, #{}, []),
    {ok, Info}.

multi_info([], _Msg, PidToRef, NodeInfos) ->
    multi_receive(PidToRef, NodeInfos);
multi_info([#connection{owner = Owner, state = up} = Conn | Conns], Msg, PidToRef, NodeInfos) ->
    % connection is up, try to figure out in/out bytes
    MRef = erlang:monitor(process, Owner),
    Owner ! Msg,
    multi_info(Conns, Msg, maps:put(Owner, {MRef, Conn}, PidToRef), NodeInfos);
multi_info([#connection{node = Node, owner = Owner, type = Type,
    state = State, address = Addr} | Conns], Msg, PidToRef, NodeInfos) ->
    % connection is not up: in/out bytes are zero
    multi_info(Conns, Msg, PidToRef, [
        {Node, [{owner, Owner}, {state, State}, {address, Addr}, {type, Type}, {in, 0}, {out, 0}]}
        | NodeInfos]).

multi_receive(PidToRef, NodeInfos) when map_size(PidToRef) =:= 0 ->
    NodeInfos;
multi_receive(PidToRef, NodeInfos) ->
    receive
        {DistProc, get_status, {ok, Read, Write}} ->
            {{MRef, #connection{node = Node, owner = Owner, type = Type,
                state = State, address = Addr}}, NewRefs} = maps:take(DistProc, PidToRef),
            erlang:demonitor(MRef, [flush]),
            multi_receive(NewRefs, [
                {Node, [{owner, Owner}, {state, State}, {address, Addr}, {type, Type}, {in, Read}, {out, Write}]}
                | NodeInfos]);
        {'DOWN', _MRef, process, Pid, _Info} ->
            % connection went down: reproducing compatible behaviour with
            %   not showing any information about this connection
            multi_receive(maps:remove(Pid, PidToRef), NodeInfos)
    end.

%% ------------------------------------------------------------
%% Misc. functions
%% ------------------------------------------------------------

reply_waiting(_Node, Waiting, Rep) ->
    case Rep of
	false ->
	    ?connect_failure(_Node, {setup_process, failure});
	_ ->
	    ok
    end,
    reply_waiting1(lists:reverse(Waiting), Rep).

reply_waiting1([From|W], Rep) ->
    gen_server:reply(From, Rep),
    reply_waiting1(W, Rep);
reply_waiting1([], _) ->
    ok.

-ifdef(UNUSED).

delete_all(From, [From |Tail]) -> delete_all(From, Tail);
delete_all(From, [H|Tail]) ->  [H|delete_all(From, Tail)];
delete_all(_, []) -> [].

-endif.

all_atoms([]) -> true;
all_atoms([N|Tail]) when is_atom(N) ->
    all_atoms(Tail);
all_atoms(_) -> false.

%% It is assumed that only net_kernel uses restart_ticker()
restart_ticker(Time) ->
    ?tckr_dbg(restarting_ticker),
    self() ! aux_tick,
    spawn_link(?MODULE, ticker, [self(), Time]).

%% ------------------------------------------------------------
%% Print status information.
%% ------------------------------------------------------------

print_info() ->
    nformat("Node", "State", "Type", "In", "Out", "Address"),
    {ok, NodesInfo} = nodes_info(),
    {In,Out} = lists:foldl(fun display_info/2, {0,0}, NodesInfo),
    nformat("Total", "", "",
	    integer_to_list(In), integer_to_list(Out), "").

display_info({Node, Info}, {I,O}) ->
    State = atom_to_list(fetch(state, Info)),
    In = fetch(in, Info),
    Out = fetch(out, Info),
    Type = atom_to_list(fetch(type, Info)),
    Address = fmt_address(fetch(address, Info)),
    nformat(atom_to_list(Node), State, Type,
	    integer_to_list(In), integer_to_list(Out), Address),
    {I+In,O+Out}.

fmt_address(undefined) ->
    "-";
fmt_address(A) ->
    case A#net_address.family of
	inet ->
	    case A#net_address.address of
		{IP,Port} ->
		    inet_parse:ntoa(IP) ++ ":" ++ integer_to_list(Port);
		_ -> "-"
	    end;
	inet6 ->
	    case A#net_address.address of
		{IP,Port} ->
		    inet_parse:ntoa(IP) ++ "/" ++ integer_to_list(Port);
		_ -> "-"
	    end;
	_ ->
	    lists:flatten(io_lib:format("~p", [A#net_address.address]))
    end.

fetch(Key, Info) ->
    case lists:keysearch(Key, 1, Info) of
	{value, {_, Val}} -> Val;
	false -> 0
    end.

nformat(A1, A2, A3, A4, A5, A6) ->
    io:format("~-20s ~-7s ~-6s ~8s ~8s ~s~n", [A1,A2,A3,A4,A5,A6]).

print_info(Node) ->
    case node_info(Node) of
	{ok, Info} ->
	    State = fetch(state, Info),
	    In = fetch(in, Info),
	    Out = fetch(out, Info),
	    Type = fetch(type, Info),
	    Address = fmt_address(fetch(address, Info)),
	    io:format("Node     = ~p~n"
		      "State    = ~p~n"
		      "Type     = ~p~n"
		      "In       = ~p~n"
		      "Out      = ~p~n"
		      "Address  = ~s~n",
		      [Node, State, Type, In, Out, Address]);
	Error ->
	    Error
    end.

verbose(Term, Level, #state{verbose = Verbose}) when Verbose >= Level ->
    error_logger:info_report({net_kernel, Term});
verbose(_, _, _) ->
    ok.

getnode(P) when is_pid(P) -> node(P);
getnode(P) -> P.

return_call({noreply, _State}=R, _From) ->
    R;
return_call(R, From) ->
    async_reply(R, From).

-compile({inline, [async_reply/2]}).
async_reply({reply, _Msg, _State} = Res, _From) ->
    %% This function call is kept in order to not unnecessarily create a huge diff
    %% in the code.
    %%
    %% Here we used to send the reply explicitly using 'noconnect' and 'nosuspend'.
    %%
    %% * 'noconnect' since setting up a connection from net_kernel itself would
    %%   deadlock when connects were synchronous. Since connects nowadays are
    %%   asynchronous this is no longer an issue.
    %% * 'nosuspend' and spawn a process taking care of the reply in case
    %%   we would have suspended. This in order not to block net_kernel. We now
    %%   use 'async_dist' enabled and by this prevent the blocking, keep the
    %%   signal order, avoid one extra copying of the reply, avoid the overhead
    %%   of creating a process, and avoid the extra memory consumption due to the
    %%   extra process.
    Res.

handle_async_response(ResponseType, ReqId, Result, #state{req_map = ReqMap0} = S0) ->
    if ResponseType == down -> ok;
       true -> _ = erlang:demonitor(ReqId, [flush]), ok
    end,
    case maps:take(ReqId, ReqMap0) of

        {{SetGetOpts, From}, ReqMap1} when SetGetOpts == setopts;
                                           SetGetOpts == getopts ->
            Reply = case ResponseType of
                        reply -> Result;
                        down -> {error, noconnection}
                    end,
            gen_server:reply(From, Reply),
            {noreply, S0#state{req_map = ReqMap1}};

        {{setopts_new, Op}, ReqMap1} ->
            case maps:get(Op, ReqMap1) of
                {setopts_new, From, 1} ->
                    %% Last response for this operation...
                    gen_server:reply(From, ok),
                    ReqMap2 = maps:remove(Op, ReqMap1),
                    {noreply, S0#state{req_map = ReqMap2}};
                {setopts_new, From, N} ->
                    ReqMap2 = ReqMap1#{Op => {setopts_new, From, N-1}},
                    {noreply, S0#state{req_map = ReqMap2}}
            end
    end.

send_owner_request(ReqOpMap, Label, Owner, Msg) ->
    ReqId = monitor(process, Owner),
    Owner ! {self(), ReqId, Msg},
    ReqOpMap#{ReqId => Label}.

-spec setopts(Node, Options) -> ok | {error, Reason} | ignored when
      Node :: node() | new,
      Options :: [inet:socket_setopt()],
      Reason :: inet:posix() | noconnection.

setopts(Node, Opts) when is_atom(Node), is_list(Opts) ->
    request({setopts, Node, Opts}).

setopts_new(Opts, From, State) ->
    %% First try setopts on listening socket(s)
    %% Bail out on failure.
    %% If successful, we are pretty sure Opts are ok
    %% and we continue with config params and pending connections.
    case setopts_on_listen(Opts, State#state.listen) of
	ok ->
	    setopts_new_1(Opts, From, State);
	Fail ->
            async_reply({reply, Fail, State}, From)
    end.

setopts_on_listen(_, []) -> ok;
setopts_on_listen(Opts, [#listen {listen = LSocket, module = Mod} | T]) ->
    try Mod:setopts(LSocket, Opts) of
	ok ->
	    setopts_on_listen(Opts, T);
	Fail -> Fail
    catch
	error:undef -> {error, enotsup}
    end.

setopts_new_1(Opts, From, #state{req_map = ReqMap0} = State) ->
    ConnectOpts = case application:get_env(kernel, inet_dist_connect_options) of
		      {ok, CO} -> CO;
		      _ -> []
		  end,
    application:set_env(kernel, inet_dist_connect_options,
			merge_opts(Opts,ConnectOpts)),
    ListenOpts = case application:get_env(kernel, inet_dist_listen_options) of
		     {ok, LO} -> LO;
		     _ -> []
		 end,
    application:set_env(kernel, inet_dist_listen_options,
			merge_opts(Opts, ListenOpts)),
    case lists:keyfind(nodelay, 1, Opts) of
	{nodelay, ND} when is_boolean(ND) ->
	    application:set_env(kernel, dist_nodelay, ND);
	_ -> ignore
    end,

    %% Update any pending connections
    PendingConns = ets:select(sys_dist, [{'_',
					  [{'=/=',{element,#connection.state,'$_'},up}],
					  ['$_']}]),

    Op = make_ref(),
    SendReq = fun (ReqMap, N, Owner) ->
                      {send_owner_request(ReqMap, {setopts_new, Op},
                                          Owner,
                                          {setopts, Opts}),
                       N+1}
              end,
    {ReqMap1, NoReqs} = lists:foldl(fun(#connection{state = pending,
                                                    owner = Owner},
                                        {ReqMap, N}) ->
                                            SendReq(ReqMap, N, Owner);
                                       (#connection{state = up_pending,
                                                    pending_owner = Owner},
                                        {ReqMap, N}) ->
                                            SendReq(ReqMap, N, Owner);
                                       (_, Acc) ->
                                            Acc
                                    end,
                                    {ReqMap0, 0},
                                    PendingConns),
    if NoReqs == 0 ->
            async_reply({reply, ok, State}, From);
       true ->
            %% Reply made later from handle_async_response() when
            %% we've got responses from all owners that we've
            %% made requests to...
            ReqMap2 = ReqMap1#{Op => {setopts_new, From, NoReqs}},
            {noreply, State#state{req_map = ReqMap2}}
    end.

merge_opts([], B) ->
    B;
merge_opts([H|T], B0) ->
    {Key, _} = H,
    B1 = lists:filter(fun({K,_}) -> K =/= Key end, B0),
    merge_opts(T, [H | B1]).

-spec getopts(Node, Options) ->
	{'ok', OptionValues} | {'error', Reason} | ignored when
      Node :: node(),
      Options :: [inet:socket_getopt()],
      OptionValues :: [inet:socket_setopt()],
      Reason :: inet:posix() | noconnection.

getopts(Node, Opts) when is_atom(Node), is_list(Opts) ->
    request({getopts, Node, Opts}).

opts_node(Op, Node, Opts, From, #state{req_map = ReqMap0} = S0) ->
    case ets:lookup(sys_dist, Node) of
        [Conn] when Conn#connection.state =:= up ->
            ReqMap1 = send_owner_request(ReqMap0,
                                         {Op, From},
                                         Conn#connection.owner,
                                         {Op, Opts}),
            %% Reply made later from handle_async_response() when
            %% we get a response from the owner that we made the
            %% request to...
            S1 = S0#state{req_map = ReqMap1},
            {noreply, S1};
        _ ->
            async_reply({reply, {error, noconnection}, S0}, From)
    end.
<|MERGE_RESOLUTION|>--- conflicted
+++ resolved
@@ -1027,11 +1027,7 @@
 %%
 %% A node has successfully been connected.
 %%
-<<<<<<< HEAD
-handle_info({SetupPid, {nodeup,Node,Address,Type,NamedMe} = Nodeup},
-=======
-handle_info({SetupPid, {nodeup,Node,Address,Type,NamedMe}} = Msg,
->>>>>>> c26fec4c
+handle_info({SetupPid, {nodeup,Node,Address,Type,NamedMe} = Nodeup} = Msg,
             #state{tick = Tick} = State) ->
     case ets:lookup(sys_dist, Node) of
 	[Conn] when (Conn#connection.state =:= pending)
@@ -1087,11 +1083,7 @@
 		    OldOwner = Conn#connection.owner,
                     case maps:is_key(OldOwner, State#state.conn_owners) of
                         true ->
-<<<<<<< HEAD
-                            verbose({remark,OldOwner,AcceptPid}, 2, State),
-=======
                             verbose({remark,Node,OldOwner,AcceptPid}, 2, State),
->>>>>>> c26fec4c
                             ?debug({net_kernel, remark, old, OldOwner, new, AcceptPid}),
                             exit(OldOwner, remarked),
                             receive
@@ -1101,11 +1093,7 @@
                             end;
                         false ->
                             verbose(
-<<<<<<< HEAD
-                              {accept_pending, OldOwner, inconsistency},
-=======
                               {accept_pending, Node, OldOwner, inconsistency},
->>>>>>> c26fec4c
                               2, State),
                             ok % Owner already exited
                     end,
@@ -1833,40 +1821,6 @@
 %% Set up connection to a new node.
 %% -----------------------------------------------------------
 
-<<<<<<< HEAD
-setup(Node, ConnId, Type, From, State) ->
-    case setup_check(Node, State) of
-		{ok, L} ->
-		    Mod = L#listen.module,
-		    LAddr = L#listen.address,
-		    MyNode = State#state.node,
-		    Pid = Mod:setup(Node,
-				    Type,
-				    MyNode,
-				    State#state.type,
-				    State#state.connecttime),
-                    verbose(
-                      {setup,Node,Type,MyNode,State#state.type,Pid},
-                      2, State),
-		    Addr = LAddr#net_address {
-					      address = undefined,
-					      host = undefined },
-                    Waiting = case From of
-                                  noreply -> [];
-                                  _ -> [From]
-                              end,
-		    ets:insert(sys_dist, #connection{node = Node,
-                                                     conn_id = ConnId,
-						     state = pending,
-						     owner = Pid,
-						     waiting = Waiting,
-						     address = Addr,
-						     type = normal,
-                                                     remote_name_type = static}),
-		    {ok, Pid};
-		Error ->
-		    Error
-=======
 setup(Node, CheckPid, CheckTimer, CheckRes, State) ->
     ok = erlang:cancel_timer(CheckTimer, [{async, true}, {info, false}]),
     unlink(CheckPid),
@@ -1922,7 +1876,6 @@
                              Conn#connection.type, State);
         _ ->
             State
->>>>>>> c26fec4c
     end.
 
 %% Shut up dialyzer warning about no return from SelMod fun. It
