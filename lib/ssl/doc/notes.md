--- conflicted
+++ resolved
@@ -23,7 +23,6 @@
 
 This document describes the changes made to the SSL application.
 
-<<<<<<< HEAD
 ## SSL 11.3.1
 
 ### Fixed Bugs and Malfunctions
@@ -81,7 +80,7 @@
 [PR-9563]: https://github.com/erlang/otp/pull/9563
 [PR-9511]: https://github.com/erlang/otp/pull/9511
 [PR-9670]: https://github.com/erlang/otp/pull/9670
-=======
+
 ## SSL 11.2.12.2
 
 ### Fixed Bugs and Malfunctions
@@ -100,7 +99,6 @@
   Own Id: OTP-19688 Aux Id: [PR-9843]
 
 [PR-9843]: https://github.com/erlang/otp/pull/9843
->>>>>>> ccff5995
 
 ## SSL 11.2.12.1
 
