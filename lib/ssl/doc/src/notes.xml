--- conflicted
+++ resolved
@@ -27,11 +27,7 @@
   </header>
   <p>This document describes the changes made to the SSL application.</p>
 
-<<<<<<< HEAD
 <section><title>SSL 10.8.5</title>
-=======
-<section><title>SSL 10.7.3.5</title>
->>>>>>> 5e5963b8
 
     <section><title>Fixed Bugs and Malfunctions</title>
       <list>
@@ -46,7 +42,6 @@
 
 </section>
 
-<<<<<<< HEAD
 <section><title>SSL 10.8.4</title>
 
     <section><title>Fixed Bugs and Malfunctions</title>
@@ -298,8 +293,21 @@
 
 </section>
 
-=======
->>>>>>> 5e5963b8
+<section><title>SSL 10.7.3.5</title>
+
+    <section><title>Fixed Bugs and Malfunctions</title>
+      <list>
+        <item>
+          <p>
+	    Fixes handling of symlinks in cacertfile option.</p>
+          <p>
+	    Own Id: OTP-18266 Aux Id: GH-6328 </p>
+        </item>
+      </list>
+    </section>
+
+</section>
+
 <section><title>SSL 10.7.3.4</title>
 
     <section><title>Fixed Bugs and Malfunctions</title>
