--- conflicted
+++ resolved
@@ -28,8 +28,6 @@
   <p>This document describes the changes made to the SSL application.</p>
 
 
-<<<<<<< HEAD
-=======
 <section><title>SSL 8.0.1</title>
 
     <section><title>Fixed Bugs and Malfunctions</title>
@@ -50,7 +48,6 @@
 
 </section>
 
->>>>>>> 020d38d4
 <section><title>SSL 8.0</title>
 
     <section><title>Fixed Bugs and Malfunctions</title>
