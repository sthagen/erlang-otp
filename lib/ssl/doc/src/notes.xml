--- conflicted
+++ resolved
@@ -27,17 +27,12 @@
   </header>
   <p>This document describes the changes made to the SSL application.</p>
 
-<<<<<<< HEAD
 <section><title>SSL 9.6.1</title>
-=======
-<section><title>SSL 9.2.3.6</title>
->>>>>>> 2cff1df7
-
-    <section><title>Fixed Bugs and Malfunctions</title>
-      <list>
-        <item>
-          <p>
-<<<<<<< HEAD
+
+    <section><title>Fixed Bugs and Malfunctions</title>
+      <list>
+        <item>
+          <p>
 	    Correct error handling when the partial_chain fun claims
 	    a certificate to be the trusted cert that is not part of
 	    the chain. This bug would hide the appropriate alert
@@ -556,12 +551,22 @@
 	    Add support for PSK CCM ciphers from RFC 6655</p>
           <p>
 	    Own Id: OTP-15626</p>
-=======
+        </item>
+      </list>
+    </section>
+
+</section>
+
+<section><title>SSL 9.2.3.6</title>
+
+    <section><title>Fixed Bugs and Malfunctions</title>
+      <list>
+        <item>
+          <p>
 	    Fix timing bug that could cause ssl sockets to become
 	    unresponsive after an ssl:recv/3 call timed out</p>
           <p>
 	    Own Id: OTP-16619 Aux Id: ERL-1213 </p>
->>>>>>> 2cff1df7
         </item>
       </list>
     </section>
