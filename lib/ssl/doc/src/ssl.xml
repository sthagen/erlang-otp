--- conflicted
+++ resolved
@@ -4,11 +4,7 @@
 <erlref>
   <header>
     <copyright>
-<<<<<<< HEAD
-      <year>1999</year><year>2023</year>
-=======
       <year>1999</year><year>2024</year>
->>>>>>> b83df13e
       <holder>Ericsson AB. All Rights Reserved.</holder>
     </copyright>
     <legalnotice>
@@ -621,7 +617,6 @@
 	<code>
 fun(OtpCert :: #'OTPCertificate'{},
     Event, InitialUserState :: term()) ->
-<<<<<<< HEAD
 	{valid, UserState :: term()} |
 	{fail, Reason :: term()} | {unknown, UserState :: term()}.
 
@@ -630,16 +625,6 @@
 	{valid, UserState :: term()} |
 	{fail, Reason :: term()} | {unknown, UserState :: term()}.
 
-=======
-	{valid, UserState :: term()} |
-	{fail, Reason :: term()} | {unknown, UserState :: term()}.
-
-fun(OtpCert :: #'OTPCertificate'{}, DerCert :: public_key:der_encoded(),
-    Event, InitialUserState :: term()) ->
-	{valid, UserState :: term()} |
-	{fail, Reason :: term()} | {unknown, UserState :: term()}.
-
->>>>>>> b83df13e
 Types:
       Event = {bad_cert, Reason :: atom() |
               {revoked, atom()}} |
