<?xml version="1.0" encoding="utf-8" ?>
<!DOCTYPE erlref SYSTEM "erlref.dtd">

<erlref>
  <header>
    <copyright>
      <year>1999</year><year>2018</year>
      <holder>Ericsson AB. All Rights Reserved.</holder>
    </copyright>
    <legalnotice>
      Licensed under the Apache License, Version 2.0 (the "License");
      you may not use this file except in compliance with the License.
      You may obtain a copy of the License at
 
          http://www.apache.org/licenses/LICENSE-2.0

      Unless required by applicable law or agreed to in writing, software
      distributed under the License is distributed on an "AS IS" BASIS,
      WITHOUT WARRANTIES OR CONDITIONS OF ANY KIND, either express or implied.
      See the License for the specific language governing permissions and
      limitations under the License.

    </legalnotice>
    <title>ssl</title>
    <prepared></prepared>
    <docno></docno>
    <date></date>
    <rev></rev>
    <file>ssl.xml</file>
  </header>
  <module since="">ssl</module>
  <modulesummary>Interface Functions for Secure Socket Layer</modulesummary>
  <description>
    <p>
      This module contains interface functions for the SSL/TLS/DTLS protocol.
      For detailed information about the supported standards see 
      <seealso marker="ssl_app">ssl(6)</seealso>.
    </p>
  </description>
<<<<<<< HEAD
    
  <section>
    <title>DATA TYPES</title>
    <p>The following data types are used in the functions for SSL/TLS/DTLS:</p>

    <taglist>

      <tag><c>boolean() =</c></tag>
      <item><p><c>true | false</c></p></item>

      <tag><c>option() =</c></tag>
      <item><p><c>socketoption() | ssl_option() | transport_option()</c></p>
      </item>

      <tag><c>socketoption() =</c></tag>
      <item><p><c>proplists:property()</c></p>
      <p>The default socket options are
      <c>[{mode,list},{packet, 0},{header, 0},{active, true}]</c>.</p>
      <p>For valid options, see the
      <seealso marker="kernel:inet">inet(3)</seealso>,
      <seealso marker="kernel:gen_tcp">gen_tcp(3)</seealso> and
      <seealso marker="kernel:gen_tcp">gen_udp(3)</seealso> 
      manual pages
      in Kernel. Note that stream oriented options such as packet are only relevant for SSL/TLS and not DTLS</p></item>

      <tag><marker id="type-ssloption"/><c>ssl_option() =</c></tag>
      <item>
	<p><c>{verify, verify_type()}</c></p>
	<p><c>| {verify_fun, {fun(), term()}}</c></p>
	<p><c>| {fail_if_no_peer_cert, boolean()}</c></p>
	<p><c>| {depth, integer()}</c></p>
	<p><c>| {cert, public_key:der_encoded()}</c></p>
	<p><c>| {certfile, path()}</c></p>
	<p><c>| {key, {'RSAPrivateKey'| 'DSAPrivateKey' | 'ECPrivateKey' 
	| 'PrivateKeyInfo', public_key:der_encoded()} |
	#{algorithm := rsa | dss | ecdsa,
	engine := crypto:engine_ref(), key_id := crypto:key_id(), password => crypto:password()}</c></p>
	<p><c>| {keyfile, path()}</c></p>
	<p><c>| {password, string()}</c></p>
	<p><c>| {cacerts, [public_key:der_encoded()]}</c></p>
	<p><c>| {cacertfile, path()}</c></p>
	<p><c>| {dh, public_key:der_encoded()}</c></p>
	<p><c>| {dhfile, path()}</c></p>
	<p><c>| {ciphers, ciphers()}</c></p>
	<p><c>| {user_lookup_fun, {fun(), term()}}, {psk_identity, string()},
	{srp_identity, {string(), string()}}</c></p>
	<p><c>| {reuse_sessions, boolean() | save()}</c></p>
	<p><c>| {reuse_session, fun() | binary()} </c></p>
	<p><c>| {next_protocols_advertised, [binary()]}</c></p>
	<p><c>| {client_preferred_next_protocols, {client | server,
	[binary()]} | {client | server, [binary()], binary()}}</c></p>
	<p><c>| {log_alert, boolean()}</c></p>
	<p><c>| {log_level, atom()}</c></p>
	<p><c>| {server_name_indication, hostname() | disable}</c></p>
	<p><c>| {customize_hostname_check, list()}</c></p>
	<p><c>| {sni_hosts, [{hostname(), [ssl_option()]}]}</c></p>
	<p><c>| {sni_fun, SNIfun::fun()}</c></p>
      </item>
      
      <tag><c>transport_option() =</c></tag>
      <item><p><c>{cb_info, {CallbackModule::atom(), DataTag::atom(),

      ClosedTag::atom(), ErrTag:atom()}}</c></p>
      <p>Defaults to <c>{gen_tcp, tcp, tcp_closed, tcp_error}</c> for TLS
      and <c>{gen_udp, udp, udp_closed, udp_error}</c> for DTLS. Can be used
      to customize the transport layer. For TLS the callback module must implement a
      reliable transport protocol, behave as <c>gen_tcp</c>, and have functions
      corresponding to <c>inet:setopts/2</c>, <c>inet:getopts/2</c>,
      <c>inet:peername/1</c>, <c>inet:sockname/1</c>, and <c>inet:port/1</c>.
      The callback <c>gen_tcp</c> is treated specially and calls <c>inet</c>
      directly. For DTLS this feature must be considered exprimental.</p>
      <taglist>
	<tag><c>CallbackModule =</c></tag>
	<item><p><c>atom()</c></p></item>
	<tag><c>DataTag =</c></tag>
	<item><p><c>atom()</c></p>
	<p>Used in socket data message.</p></item>
	<tag><c>ClosedTag =</c></tag>
	<item><p><c>atom()</c></p>
	<p>Used in socket close message.</p></item>
      </taglist>
      </item>

      <tag><c>verify_type() =</c></tag>
      <item><p><c>verify_none | verify_peer</c></p></item>

      <tag><c>path() =</c></tag>
      <item><p><c>string()</c></p>
      <p>Represents a file path.</p></item>
=======
>>>>>>> c2126443

  <!--
      ================================================================
      =  Data types                                                  =
      ================================================================
  -->

  <datatypes>
    <datatype_title>Types used in SSL/TLS/DTLS</datatype_title>

    
    <datatype>
      <name name="socket"/>
    </datatype>
    
    <datatype>
      <name name="sslsocket"/>
      <desc>
	<p>An opaque reference to the TLS/DTLS connection.</p>
	</desc>
    </datatype>

    <datatype>
      <name name="tls_option"/>
    </datatype>
        
    <datatype>
      <name name="tls_client_option"/>
    </datatype>
    
    <datatype>
      <name name="tls_server_option"/>
    </datatype>
   
    
    <datatype>
      <name name="socket_option"/>
      <desc>
	<p>The default socket options are
	<c>[{mode,list},{packet, 0},{header, 0},{active, true}]</c>.</p>
	<p>For valid options, see the
	<seealso marker="kernel:inet">inet(3)</seealso>,
	<seealso marker="kernel:gen_tcp">gen_tcp(3)</seealso> and
	<seealso marker="kernel:gen_tcp">gen_udp(3)</seealso> 
	manual pages in Kernel. Note that stream oriented options such as packet
	are only relevant for SSL/TLS and not DTLS</p>
      </desc>
    </datatype>

    <datatype>
      <name name="socket_connect_option"/>
    </datatype>
    
     <datatype>
      <name name="socket_listen_option"/>
    </datatype>

<<<<<<< HEAD
      <tag><c>sslsocket() =</c></tag>
      <item><p>opaque()</p></item>
      
      <tag><marker id="type-protocol"/><c> protocol_version() =</c></tag>
      <item><p><c> ssl_tls_protocol() |  dtls_protocol() </c></p></item>
      
      <item><p><c>sslv3 | tlsv1 | 'tlsv1.1' | 'tlsv1.2'</c></p></item>

      <tag><marker id="type-protocol"/><c> dtls_protocol() =</c></tag>
      <item><p><c>'dtlsv1' | 'dtlsv1.2'</c></p></item>

      <tag><c>ciphers() =</c></tag>
      <item><p><c>= [ciphersuite()]</c></p>
      <p>Tuples and string formats accepted by versions
      before ssl-8.2.4 will be converted for backwards compatibility</p></item>

      <tag><c>ciphersuite() =</c></tag>
      <item><p><c>
      #{key_exchange := key_exchange(),
        cipher := cipher(),
        mac := MAC::hash() | aead,
        prf := PRF::hash() | default_prf} </c></p></item>

      <tag><c>key_exchange()=</c></tag>
      <item><p><c>rsa | dhe_dss | dhe_rsa | dh_anon | psk | dhe_psk
      | rsa_psk | srp_anon | srp_dss | srp_rsa | ecdh_anon | ecdh_ecdsa
      | ecdhe_ecdsa | ecdh_rsa | ecdhe_rsa</c></p></item>

      <tag><c>cipher() =</c></tag>
      <item><p><c>rc4_128 | des_cbc | '3des_ede_cbc'
      | aes_128_cbc | aes_256_cbc | aes_128_gcm | aes_256_gcm | chacha20_poly1305</c></p></item>

      <tag><c>hash() =</c></tag>
      <item><p><c>md5 | sha | sha224 | sha256 | sha348 | sha512</c></p></item>

      <tag><c>prf_random() =</c></tag>
      <item><p><c>client_random | server_random</c></p></item>

      <tag><c>cipher_filters() =</c></tag>
      <item><p><c> [{key_exchange | cipher | mac | prf, algo_filter()}])</c></p></item>

      <tag><c>algo_filter() =</c></tag>
      <item><p>fun(key_exchange() | cipher() | hash() | aead | default_prf) -> true | false </p></item>

      <tag><c>srp_param_type() =</c></tag>
      <item><p><c>srp_1024 | srp_1536 | srp_2048 | srp_3072
      | srp_4096 | srp_6144 | srp_8192</c></p></item>

      <tag><c>SNIfun::fun()</c></tag>
      <item><p><c>= fun(ServerName :: string()) -> [ssl_option()]</c></p></item>

      <tag><c>named_curve() =</c></tag>
      <item><p><c>sect571r1 | sect571k1 | secp521r1 | brainpoolP512r1
       | sect409k1 | sect409r1 | brainpoolP384r1 | secp384r1
       | sect283k1 | sect283r1 | brainpoolP256r1 | secp256k1 | secp256r1
       | sect239k1 | sect233k1 | sect233r1 | secp224k1 | secp224r1
       | sect193r1 | sect193r2 | secp192k1 | secp192r1 | sect163k1
       | sect163r1 | sect163r2 | secp160k1 | secp160r1 | secp160r2</c></p></item>

       <tag><c>hello_extensions() =</c></tag>
       <item><p><c>#{renegotiation_info => binary() | undefined,
                   signature_algs => [{hash(), ecsda| rsa| dsa}] | undefined
		   alpn => binary() | undefined,
		   next_protocol_negotiation => binary() | undefined,
		   srp => string() | undefined,
		   ec_point_formats => list() | undefined,
		   elliptic_curves => [oid] | undefined,
		   sni => string() | undefined}
       }</c></p></item>

       <tag><c>signature_scheme() =</c></tag>
       <item>
	 <p><c>rsa_pkcs1_sha256</c></p>
	 <p><c>| rsa_pkcs1_sha384</c></p>
	 <p><c>| rsa_pkcs1_sha512</c></p>
	 <p><c>| ecdsa_secp256r1_sha256</c></p>
	 <p><c>| ecdsa_secp384r1_sha384</c></p>
	 <p><c>| ecdsa_secp521r1_sha512</c></p>
	 <p><c>| rsa_pss_rsae_sha256</c></p>
	 <p><c>| rsa_pss_rsae_sha384</c></p>
	 <p><c>| rsa_pss_rsae_sha512</c></p>
	 <p><c>| rsa_pss_pss_sha256</c></p>
	 <p><c>| rsa_pss_pss_sha384</c></p>
	 <p><c>| rsa_pss_pss_sha512</c></p>
	 <p><c>| rsa_pkcs1_sha1</c></p>
	 <p><c>| ecdsa_sha1</c></p>
       </item>
=======
    <datatype>
      <name name="active_msgs"/>
      <desc>
      <p>When an TLS/DTLS socket is in active mode (the default), data from the
      socket is delivered to the owner of the socket in the form of
      messages as described above.</p>
      </desc>
    </datatype>
      
    <datatype>
      <name name="transport_option"/>
      <desc>
	<p>Defaults to <c>{gen_tcp, tcp, tcp_closed, tcp_error}</c>
	for TLS and <c>{gen_udp, udp, udp_closed, udp_error}</c> for
	DTLS. Can be used to customize the transport layer. The tag
	values should be the values used by the underlying transport
	in its active mode messages. For TLS the callback module must implement a
	reliable transport protocol, behave as <c>gen_tcp</c>, and have functions
	corresponding to <c>inet:setopts/2</c>, <c>inet:getopts/2</c>,
	<c>inet:peername/1</c>, <c>inet:sockname/1</c>, and <c>inet:port/1</c>.
	The callback <c>gen_tcp</c> is treated specially and calls <c>inet</c>
	directly. For DTLS this feature must be considered exprimental.
	</p>
      </desc>
    </datatype>
   
      <datatype>
      <name name="path"/>
     </datatype>

     <datatype>
      <name name="host"/>
     </datatype>

     <datatype>
      <name name="hostname"/>
     </datatype>

       <datatype>
      <name name="ip_address"/>
     </datatype>

     <datatype>
       <name name="protocol_version"/>
     </datatype>

       <datatype>
       <name name="tls_version"/>
     </datatype>
     
     <datatype>
       <name name="dtls_version"/>
     </datatype>


   <datatype>
       <name name="legacy_version"/>
     </datatype>
     
     
      <datatype>
       <name name="verify_type"/>
     </datatype>
       
     <datatype>
       <name name="ciphers"/>
     </datatype>
     
      <datatype>
       <name name="erl_cipher_suite"/>
     </datatype>
     
     <datatype>
       <name name="cipher"/>
     </datatype>
    
     <datatype>
       <name name="legacy_cipher"/>
     </datatype>
    
     <datatype>
       <name name="cipher_filters"/>
     </datatype>
 
       <datatype>
       <name name="hash"/>
     </datatype>
>>>>>>> c2126443

     <datatype>
       <name name="sha2"/>
     </datatype>

     <datatype>
       <name name="legacy_hash"/>
     </datatype>

  
     <datatype>
      <name name="signature_algs"/>
     </datatype>
     
     <datatype>
      <name name="sign_algo"/>
     </datatype>

     <datatype>
      <name name="key_algo"/>
     </datatype>

     <datatype>
      <name name="algo_filter"/>
     </datatype>

     <datatype>
      <name name="eccs"/>
     </datatype>

     <datatype>
      <name name="named_curve"/>
     </datatype>

     <datatype>
       <name name="psk_identity"/>
     </datatype>

     <datatype>
       <name name="srp_identity"/>
     </datatype>

     <datatype>
      <name name="srp_param_type"/>
     </datatype>
     
     <datatype>
       <name name="app_level_protocol"/>
     </datatype>

     <datatype>
      <name name="error_alert"/>
     </datatype>

     <datatype>
      <name name="tls_alert"/>
     </datatype>

    <datatype_title>TLS/DTLS OPTION DESCRIPTIONS - COMMON for SERVER and CLIENT</datatype_title>
    
    <datatype>
      <name name="common_option"/>
    </datatype>
    
    <datatype>
      <name since="OTP 20" name="protocol"/>
      <desc>
	<p>Choose TLS or DTLS protocol for the transport layer security.
	Defaults to <c>tls</c>. For DTLS other transports than UDP are not yet supported.</p>
      </desc>
    </datatype>
    
    <datatype>
      <name name="handshake_completion"/>
      <desc>
	<p>Defaults to <c>full</c>. If hello is specified the handshake will
	pause after the hello message and give the user a possibility make decisions
	based on hello extensions before continuing or aborting the handshake by calling
	<seealso marker="#handshake_continue-3"> handshake_continue/3</seealso> or
	<seealso marker="#handshake_cancel-1"> handshake_cancel/1</seealso></p>
      </desc>
    </datatype>
    
    <datatype>
      <name name="cert"/>
      <desc>
	<p>The DER-encoded users certificate. If this option
	is supplied, it overrides option <c>certfile</c>.</p>
      </desc>
    </datatype>
    
    <datatype>
      <name name="cert_pem"/>
      <desc>
	<p>Path to a file containing the user certificate on PEM format.</p>
      </desc>
    </datatype>
    
    <datatype>
      <name name="key"/>
      <desc>
	<p>The DER-encoded user's private key or a map refering to a crypto
	engine and its key reference that optionally can be password protected,
	seealso <seealso marker="crypto:crypto#engine_load-4"> crypto:engine_load/4
	</seealso> and  <seealso marker="crypto:engine_load"> Crypto's Users Guide</seealso>. If this option 
	is supplied, it overrides option <c>keyfile</c>.</p>
      </desc>
    </datatype>
    
     <datatype>
       <name name="key_pem"/>
       <desc>
	<p>Path to the file containing the user's
	private PEM-encoded key. As PEM-files can contain several
	entries, this option defaults to the same file as given by
	option <c>certfile</c>.</p>
       </desc>
     </datatype>
     
    <datatype>
      <name name="key_password"/>
      <desc>
	<p>String containing the user's password. Only used if the 
	private keyfile is password-protected.</p>
      </desc>
    </datatype>
    
    <datatype>
      <name name="cipher_suites"/>
      <desc>
	<p>Supported cipher suites. The function
	<c>cipher_suites/2</c> can be used to find all ciphers that
	are supported by default. <c>cipher_suites(all, 'tlsv1.2')</c> can be
	called to find all available cipher suites. Pre-Shared Key
	(<url href="http://www.ietf.org/rfc/rfc4279.txt">RFC
	4279</url> and <url
	href="http://www.ietf.org/rfc/rfc5487.txt">RFC 5487</url>),
	Secure Remote Password (<url
	href="http://www.ietf.org/rfc/rfc5054.txt">RFC 5054</url>),
	RC4, 3DES, DES cipher suites, and anonymous cipher suites only work if
	explicitly enabled by this option; they are supported/enabled
	by the peer also.  Anonymous cipher suites are supported for
	testing purposes only and are not be used when security
	matters.</p>
      </desc>
    </datatype>
    
    <datatype>
      <name name="eccs"/>
      <desc><p> Allows to specify the order of preference for named curves
      and to restrict their usage when using a cipher suite supporting them.</p>
      </desc>
    </datatype>
    
    <datatype>
      <name name="secure_renegotiation"/>
      <desc><p>Specifies if to reject renegotiation attempt that does
      not live up to <url
      href="http://www.ietf.org/rfc/rfc5746.txt">RFC 5746</url>.  By
      default <c>secure_renegotiate</c> is set to <c>true</c>, that
      is, secure renegotiation is enforced. If set to <c>false</c>
      secure renegotiation will still be used if possible, but it
      falls back to insecure renegotiation if the peer does not
      support <url href="http://www.ietf.org/rfc/rfc5746.txt">RFC
      5746</url>.</p>
      </desc>
    </datatype>
    
    <datatype>
      <name name="allowed_cert_chain_length"/>
      <desc><p>Maximum number of non-self-issued
      intermediate certificates that can follow the peer certificate 
      in a valid certification path. So, if depth is 0 the PEER must 
      be signed by the trusted ROOT-CA directly; if 1 the path can 
      be PEER, CA, ROOT-CA; if 2 the path can be PEER, CA, CA, 
      ROOT-CA, and so on. The default value is 1.</p>
      </desc>
    </datatype>
    
    <datatype>
      <name name="custom_verify"/>
      <desc>
	<p>The verification fun is to be defined as follows:</p>

	<code>
fun(OtpCert :: #'OTPCertificate'{}, Event :: {bad_cert, Reason :: atom() | {revoked,
atom()}} |
	     {extension, #'Extension'{}}, InitialUserState :: term()) ->
	{valid, UserState :: term()} | {valid_peer, UserState :: term()} |
	{fail, Reason :: term()} | {unknown, UserState :: term()}.
	</code>

	<p>The verification fun is called during the X509-path
	validation when an error or an extension unknown to the SSL
	application is encountered. It is also called when a
	certificate is considered valid by the path validation to
	allow access to each certificate in the path to the user
	application. It differentiates between the peer certificate
	and the CA certificates by using <c>valid_peer</c> or
	<c>valid</c> as second argument to the verification fun. See
	the <seealso marker="public_key:public_key_records">public_key
	User's Guide</seealso> for definition of
	<c>#'OTPCertificate'{}</c> and <c>#'Extension'{}</c>.</p>

	<list type="bulleted">
	  <item><p>If the verify callback fun returns <c>{fail,
	  Reason}</c>, the verification process is immediately
	  stopped, an alert is sent to the peer, and the TLS/DTLS
	  handshake terminates.</p></item>
	  <item><p>If the verify callback fun returns <c>{valid, UserState}</c>,
	  the verification process continues.</p></item> 
	  <item><p>If the verify callback fun always returns
	  <c>{valid, UserState}</c>, the TLS/DTLS handshake does not
	  terminate regarding verification failures and the connection is
	  established.</p></item>
	  <item><p>If called with an extension unknown to the user application,
	  return value <c>{unknown, UserState}</c> is to be used.</p>

	  <p>Note that if the fun returns <c>unknown</c> for an extension marked
	  as critical, validation will fail.</p>
	  </item>
	</list>

	<p>Default option <c>verify_fun</c> in <c>verify_peer mode</c>:</p>

      <code>
{fun(_,{bad_cert, _} = Reason, _) ->
	 {fail, Reason};
    (_,{extension, _}, UserState) ->
	 {unknown, UserState};
    (_, valid, UserState) ->
	 {valid, UserState};
    (_, valid_peer, UserState) ->
         {valid, UserState}
 end, []}
      </code>

      <p>Default option <c>verify_fun</c> in mode <c>verify_none</c>:</p>

       <code>
{fun(_,{bad_cert, _}, UserState) ->
	 {valid, UserState};
    (_,{extension, #'Extension'{critical = true}}, UserState) ->
	 {valid, UserState};
    (_,{extension, _}, UserState) ->
	 {unknown, UserState};
    (_, valid, UserState) ->
	 {valid, UserState};
    (_, valid_peer, UserState) ->
         {valid, UserState}
 end, []}
      </code>

      <p>The possible path validation errors are given on form
      <c>{bad_cert, Reason}</c> where <c>Reason</c> is:</p>

      <taglist>
	<tag><c>unknown_ca</c></tag>
	<item><p>No trusted CA was found in the trusted store. The
	trusted CA is normally a so called ROOT CA, which is a
	self-signed certificate. Trust can be claimed for an
	intermediate CA (trusted anchor does not have to be
	self-signed according to X-509) by using option
	<c>partial_chain</c>.</p>
	</item>

	<tag><c>selfsigned_peer</c></tag>
	<item><p>The chain consisted only of one self-signed certificate.</p></item>

	<tag><c>PKIX X-509-path validation error</c></tag>
	<item><p>For possible reasons, see <seealso
marker="public_key:public_key#pkix_path_validation-3">public_key:pkix_path_validation/3</seealso>
	</p></item>
      </taglist>
      </desc>
    </datatype>
    
    <datatype>
      <name name="crl_check"/>
      <desc>
	<p>Perform CRL (Certificate Revocation List) verification
	<seealso marker="public_key:public_key#pkix_crls_validate-3">
	(public_key:pkix_crls_validate/3)</seealso> on all the
	certificates during the path validation <seealso
	marker="public_key:public_key#pkix_path_validation-3">(public_key:pkix_path_validation/3)
	</seealso>
	of the certificate chain. Defaults to <c>false</c>.</p>
	
	<taglist>
	  <tag><c>peer</c></tag>
	  <item>check is only performed on the peer certificate.</item>

	  <tag><c>best_effort</c></tag>
	  <item>if certificate revocation status cannot be determined
	  it will be accepted as valid.</item>
	</taglist>
	
	<p>The CA certificates specified for the connection will be used to 
	construct the certificate chain validating the CRLs.</p>
 	
	<p>The CRLs will be fetched from a local or external cache. See
	<seealso marker="ssl:ssl_crl_cache_api">ssl_crl_cache_api(3)</seealso>.</p>
      </desc>
    </datatype>

    <datatype>
      <name name="crl_cache_opts"/>
      <desc>
    	<p>Specify how to perform lookup and caching of certificate revocation lists.
    	<c>Module</c> defaults to <seealso marker="ssl:ssl_crl_cache">ssl_crl_cache</seealso>
    	with <c> DbHandle </c> being <c>internal</c> and an
    	empty argument list.</p>
	
    	<p>There are two implementations available:</p>
	
    	<taglist>
    	  <tag><c>ssl_crl_cache</c></tag>
    	  <item>
    	    <p>This module maintains a cache of CRLs.  CRLs can be
    	    added to the cache using the function <seealso
    	    marker="ssl:ssl_crl_cache#insert-1">ssl_crl_cache:insert/1</seealso>,
    	    and optionally automatically fetched through HTTP if the
    	    following argument is specified:</p>
	    
    	    <taglist>
    	      <tag><c>{http, timeout()}</c></tag>
    	      <item><p>
    		Enables fetching of CRLs specified as http URIs in<seealso
    		marker="public_key:public_key_records">X509 certificate extensions</seealso>.
    		Requires the OTP inets application.</p>
    	      </item>
    	    </taglist>
    	  </item>
	  
    	  <tag><c>ssl_crl_hash_dir</c></tag>
    	  <item>
    	    <p>This module makes use of a directory where CRLs are
    	    stored in files named by the hash of the issuer name.</p>

    	    <p>The file names consist of eight hexadecimal digits
    	    followed by <c>.rN</c>, where <c>N</c> is an integer,
    	    e.g. <c>1a2b3c4d.r0</c>.  For the first version of the
    	    CRL, <c>N</c> starts at zero, and for each new version,
    	    <c>N</c> is incremented by one.  The OpenSSL utility
    	    <c>c_rehash</c> creates symlinks according to this
    	    pattern.</p>

    	    <p>For a given hash value, this module finds all
    	    consecutive <c>.r*</c> files starting from zero, and those
    	    files taken together make up the revocation list.  CRL
    	    files whose <c>nextUpdate</c> fields are in the past, or
    	    that are issued by a different CA that happens to have the
    	    same name hash, are excluded.</p>
	    
    	    <p>The following argument is required:</p>

    	    <taglist>
    	      <tag><c>{dir, string()}</c></tag>
    	      <item><p>Specifies the directory in which the CRLs can be found.</p></item>
    	    </taglist>
    	  </item>
	  </taglist>
	</desc>
    </datatype>

    <datatype>
      <name name="root_fun"/>
      <desc>
	<code>
fun(Chain::[public_key:der_encoded()]) ->
	{trusted_ca, DerCert::public_key:der_encoded()} | unknown_ca}
	</code>
	<p>Claim an intermediate CA in the chain as trusted. TLS then
	performs <seealso
	marker="public_key:public_key#pkix_path_validation-3">public_key:pkix_path_validation/3</seealso>
	with the selected CA as trusted anchor and the rest of the chain.</p>
      </desc>
    </datatype>


    <datatype>
      <name name="protocol_versions"/>
      <desc><p>TLS protocol versions supported by started clients and servers.
      This option overrides the application environment option
      <c>protocol_version</c> and  <c>dtls_protocol_version</c>. If the environment option is not set, it defaults
      to all versions, except SSL-3.0, supported by the SSL application.
      See also <seealso marker="ssl:ssl_app">ssl(6).</seealso></p>
      </desc>
    </datatype>


      <datatype>
      <name name="custom_user_lookup"/>
      <desc><p>The lookup fun is to defined as follows:</p>

	<code>
fun(psk, PSKIdentity ::string(), UserState :: term()) ->
	{ok, SharedSecret :: binary()} | error;
fun(srp, Username :: string(), UserState :: term()) ->
	{ok, {SRPParams :: srp_param_type(), Salt :: binary(), DerivedKey :: binary()}} | error.
	</code>

	<p>For Pre-Shared Key (PSK) cipher suites, the lookup fun is
	called by the client and server to determine the shared
	secret. When called by the client, <c>PSKIdentity</c> is set to the
	hint presented by the server or to undefined. When called by the
	server, <c>PSKIdentity</c> is the identity presented by the client.</p>

	<p>For Secure Remote Password (SRP), the fun is only used by the server to
	obtain parameters that it uses to generate its session keys.
	<c>DerivedKey</c> is to be derived according to
	<url href="http://tools.ietf.org/html/rfc2945#section-3"> RFC 2945</url> and
	<url href="http://tools.ietf.org/html/rfc5054#section-2.4"> RFC 5054</url>:
	<c>crypto:sha([Salt, crypto:sha([Username, &lt;&lt;$:&gt;&gt;, Password])])</c>
	</p>
      </desc>
    </datatype>

    <datatype>
      <name name="session_id"/>
      <desc>
	<p>Identifies a TLS session.</p>
      </desc>
    </datatype>
    
  <datatype>    
    <name name="log_alert"/> 
    <desc><p>If set to <c>false</c>, error reports are not displayed.</p> 
    </desc> 
    </datatype> 
    
    <datatype>    
    <name name="hibernate_after"/> 
    <desc><p>When an integer-value is specified, <c>TLS/DTLS-connection</c> 
    goes into hibernation after the specified number of milliseconds 
    of inactivity, thus reducing its memory footprint. When
    <c>undefined</c> is specified (this is the default), the process 
    never goes into hibernation.</p> 
    </desc> 
    </datatype> 

    <datatype>
      <name name="handshake_size"/>
      <desc>
    	<p>Integer (24 bits unsigned). Used to limit the size of
    	valid TLS handshake packets to avoid DoS attacks.
    	Defaults to 256*1024.</p>
      </desc>
    </datatype>
    
    <datatype>
      <name name="padding_check"/>
      <desc><p>Affects TLS-1.0 connections only.
      If set to <c>false</c>, it disables the block cipher padding check
      to be able to interoperate with legacy software.</p>
      <warning><p>Using <c>{padding_check, boolean()}</c> makes TLS
	vulnerable to the Poodle attack.</p></warning>
      </desc>
    </datatype>

    <datatype>
      <name name="beast_mitigation"/>
      <desc><p>Affects SSL-3.0 and TLS-1.0 connections only. Used to change the BEAST
       mitigation strategy to interoperate with legacy software.
       Defaults to <c>one_n_minus_one</c>.</p>

      <p><c>one_n_minus_one</c> - Perform 1/n-1 BEAST mitigation.</p>

      <p><c>zero_n</c> - Perform 0/n BEAST mitigation.</p>

      <p><c>disabled</c> - Disable BEAST mitigation.</p>

      <warning><p>Using <c>{beast_mitigation, disabled}</c> makes SSL-3.0 or TLS-1.0
        vulnerable to the BEAST attack.</p></warning>
      </desc>
    </datatype>
    

    <datatype_title>TLS/DTLS OPTION DESCRIPTIONS - CLIENT</datatype_title>
    
    <datatype>
      <name name="client_option"/>
    </datatype>
   
     <datatype>
      <name name="client_verify_type"/>
      <desc><p>In mode <c>verify_none</c> the default behavior is to allow
      all x509-path validation errors. See also option  <seealso marker="#type-custom_verify">verify_fun</seealso>.</p>
      </desc>
    </datatype>

    <datatype>
      <name name="client_reuse_session"/>
      <desc>
	<p>Reuses a specific session earlier saved with the option
	<c>{reuse_sessions, save} since OTP-21.3 </c>
      </p>
      </desc>
    </datatype>

    <datatype>
      <name name="client_reuse_sessions"/>
      <desc>
	<p>When <c>save</c> is specified a new connection will be negotiated
      and saved for later reuse. The session ID can be fetched with 
      <seealso marker="#connection_information-2">connection_information/2</seealso>
      and used with the client option <seealso marker="#type-client_reuse_session">reuse_session</seealso>
      The boolean value true specifies that if possible, automatized session reuse will
      be performed. If a new session is created, and is unique in regard 
      to previous stored sessions, it will be saved for possible later reuse. Since OTP-21.3</p>
      </desc>
    </datatype>

    <datatype>
      <name name="client_cacerts"/>
      <desc>
	<p>The DER-encoded trusted certificates. If this option
      is supplied it overrides option <c>cacertfile</c>.</p>
      </desc>
    </datatype>
    
    <datatype>
      <name name="client_cafile"/>
      <desc>
	<p>Path to a file containing PEM-encoded CA certificates. The CA
      certificates are used during server authentication and when building the
      client certificate chain.</p>
      </desc>
    </datatype>
    
    <datatype>
      <name name="client_alpn"/>
      <desc>
	<p>The list of protocols supported by the client to be sent to the
	server to be used for an Application-Layer Protocol Negotiation (ALPN).
	If the server supports ALPN then it will choose a protocol from this
	list; otherwise it will fail the connection with a "no_application_protocol"
	alert. A server that does not support ALPN will ignore this value.</p>
	
	<p>The list of protocols must not contain an empty binary.</p>
	
	<p>The negotiated protocol can be retrieved using the <c>negotiated_protocol/1</c> function.</p>
      </desc>
    </datatype>
    
   <datatype>
      <name name="client_preferred_next_protocols"/>
      <desc>
	<p>Indicates that the client is to try to perform Next Protocol
	Negotiation.</p>
	
	<p>If precedence is server, the negotiated protocol is the
	first protocol to be shown on the server advertised list, which is
	also on the client preference list.</p>
	
	<p>If precedence is client, the negotiated protocol is the
	first protocol to be shown on the client preference list, which is
	also on the server advertised list.</p>
	
	<p>If the client does not support any of the server advertised
	protocols or the server does not advertise any protocols, the
	client falls back to the first protocol in its list or to the
	default protocol (if a default is supplied). If the
	server does not support Next Protocol Negotiation, the
	connection terminates if no default protocol is supplied.</p>
      </desc>
   </datatype>
   
   <datatype>
      <name name="client_psk_identity"/>
      <desc>
	<p>Specifies the identity the client presents to the server.
	The matching secret is found by calling <c>user_lookup_fun</c></p>
      </desc>
      </datatype>

      <datatype>
	<name name="client_srp_identity"/>
	<desc>
	  <p>Specifies the username and password to use to authenticate
	  to the server.</p>
	</desc>
      </datatype>

      <datatype>
      <name name="sni"/>
      <desc>
	<p>Specify the hostname to be used in TLS Server Name Indication extension.
	If not specified it will default to the <c>Host</c> argument of <seealso marker="#connect-3">connect/[3,4]</seealso>
	unless it is of type inet:ipaddress().</p>
	<p>
	  The <c>HostName</c> will also be used in the hostname verification of the peer certificate using
	  <seealso marker="public_key:public_key#pkix_verify_hostname-2">public_key:pkix_verify_hostname/2</seealso>.
	</p>
	<p> The special value <c>disable</c> prevents the Server Name Indication extension from being sent and
	disables the hostname verification check
	<seealso marker="public_key:public_key#pkix_verify_hostname-2">public_key:pkix_verify_hostname/2</seealso> </p>
      </desc>
      </datatype>
         
      <datatype>
	<name name="customize_hostname_check"/>
	<desc>
	  <p> Customizes the hostname verification of the peer certificate, as different protocols that use
	  TLS such as HTTP or LDAP may want to do it differently, for possible options see
	  <seealso marker="public_key:public_key#pkix_verify_hostname-3">public_key:pkix_verify_hostname/3</seealso> </p>
	</desc>
      </datatype>
      
      <datatype>
	<name name="fallback"/>
	<desc>
	  <p> Send special cipher suite TLS_FALLBACK_SCSV to avoid undesired TLS version downgrade.
	  Defaults to false</p>
	  <warning><p>Note this option is not needed in normal TLS usage and should not be used
	  to implement new clients. But legacy clients that retries connections in the following manner</p>
	  
	  <p><c> ssl:connect(Host, Port, [...{versions, ['tlsv2', 'tlsv1.1', 'tlsv1', 'sslv3']}])</c></p>
	  <p><c>  ssl:connect(Host, Port, [...{versions, [tlsv1.1', 'tlsv1', 'sslv3']}, {fallback, true}])</c></p>
	  <p><c>  ssl:connect(Host, Port, [...{versions, ['tlsv1', 'sslv3']}, {fallback, true}]) </c></p>
	  <p><c>  ssl:connect(Host, Port, [...{versions, ['sslv3']}, {fallback, true}]) </c></p>
	  
	  <p>may use it to avoid undesired TLS version downgrade. Note that TLS_FALLBACK_SCSV must also
	  be supported by the server for the prevention to work.
	  </p></warning>
	</desc>
      </datatype>
      
      <datatype>
	<name name="client_signature_algs"/>
	<desc>
	  <p>In addition to the algorithms negotiated by the cipher
	suite used for key exchange, payload encryption, message
	authentication and pseudo random calculation, the TLS signature
	algorithm extension <url
	href="http://www.ietf.org/rfc/rfc5246.txt">Section 7.4.1.4.1 in RFC 5246</url> may be
	used, from TLS 1.2, to negotiate which signature algorithm to use during the
	TLS handshake. If no lower TLS versions than 1.2 are supported,
	the client will send a TLS signature algorithm extension
	with the algorithms specified by this option.
	Defaults to</p>
	
	<code>[
%% SHA2
{sha512, ecdsa},
{sha512, rsa},
{sha384, ecdsa},
{sha384, rsa},
{sha256, ecdsa},
{sha256, rsa},
{sha224, ecdsa},
{sha224, rsa},
%% SHA
{sha, ecdsa},
{sha, rsa},
{sha, dsa},
]</code>
<p>
	The algorithms should be in the preferred order.
	Selected signature algorithm can restrict which hash functions
	that may be selected. Default support for {md5, rsa} removed in ssl-8.0
	</p>
<<<<<<< HEAD
	</item>
	<tag><marker id="signature_algs_cert"/><c>{signature_algs_cert, [signature_scheme()]}</c></tag>
	<item>
	  <p>
	    In addition to the signature_algorithms extension from TLS 1.2,
	    <url href="http://www.ietf.org/rfc/rfc8446.txt#section-4.2.3">TLS 1.3
	    (RFC 5246 Section 4.2.3)</url>adds the signature_algorithms_cert extension
	    which enables having special requirements on the signatures used in the
	    certificates that differs from the requirements on digital signatures as a whole.
	    If this is not required this extension is not needed.
	  </p>
	  <p>
	    The client will send a signature_algorithms_cert extension (ClientHello),
	    if TLS version 1.3 or later is used, and the signature_algs_cert option is
	    explicitly specified. By default, only the signature_algs extension is sent.
	  </p>
	  <p>
	    The signature schemes shall be ordered according to the client's preference
	    (favorite choice first).
	  </p>
	</item>
      </taglist>
   </section>
   
  <section>
    <title>TLS/DTLS OPTION DESCRIPTIONS - SERVER SIDE</title>
=======
	</desc>
      </datatype>
      
>>>>>>> c2126443

      <datatype_title>TLS/DTLS OPTION DESCRIPTIONS - SERVER </datatype_title>


      <datatype>
	<name name="server_option"/>
      </datatype>
     
      <datatype>
	<name name="server_cacerts"/>
	<desc><p>The DER-encoded trusted certificates. If this option
      is supplied it overrides option <c>cacertfile</c>.</p>
	</desc>
      </datatype>
      
<<<<<<< HEAD
      <tag><c>{cacertfile, path()}</c></tag>
      <item><p>Path to a file containing PEM-encoded CA
      certificates. The CA certificates are used to build the server
      certificate chain and for client authentication. The CAs are
      also used in the list of acceptable client CAs passed to the
      client when a certificate is requested. Can be omitted if there
      is no need to verify the client and if there are no
      intermediate CAs for the server certificate.</p></item>
  
      <tag><c>{dh, public_key:der_encoded()}</c></tag>
      <item><p>The DER-encoded Diffie-Hellman parameters. If specified,
      it overrides option <c>dhfile</c>.</p></item>

      <tag><c>{dhfile, path()}</c></tag>
      <item><p>Path to a file containing PEM-encoded Diffie Hellman parameters
      to be used by the server if a cipher suite using Diffie Hellman key
      exchange is negotiated. If not specified, default parameters are used.
      </p></item>

      <tag><c>{verify, verify_type()}</c></tag>
      <item><p>A server only does x509-path validation in mode <c>verify_peer</c>,
      as it then sends a certificate request to the client
      (this message is not sent if the verify option is <c>verify_none</c>).
      You can then also want to specify option <c>fail_if_no_peer_cert</c>.
      </p></item>

      <tag><c>{fail_if_no_peer_cert, boolean()}</c></tag>
      <item><p>Used together with <c>{verify, verify_peer}</c> by an TLS/DTLS server.
      If set to <c>true</c>, the server fails if the client does not have
      a certificate to send, that is, sends an empty certificate. If set to
      <c>false</c>, it fails only if the client sends an invalid
      certificate (an empty certificate is considered valid). Defaults to false.</p>
      </item>

      <tag><c>{reuse_sessions, boolean()}</c></tag>
      <item><p>The boolean value true specifies that the server will
      agree to reuse sessions. Setting it to false will result in an empty
      session table, that is no sessions will be reused. 
      See also option <seealso marker="#server_reuse_session">reuse_session</seealso>
      </p></item>

      <tag><marker id="server_reuse_session"/>
      <c>{reuse_session, fun(SuggestedSessionId,
      PeerCert, Compression, CipherSuite) -> boolean()}</c></tag>
      <item><p>Enables the TLS/DTLS server to have a local policy
      for deciding if a session is to be reused or not.
      Meaningful only if <c>reuse_sessions</c> is set to <c>true</c>.
      <c>SuggestedSessionId</c> is a <c>binary()</c>, <c>PeerCert</c> is
      a DER-encoded certificate, <c>Compression</c> is an enumeration integer,
      and <c>CipherSuite</c> is of type <c>ciphersuite()</c>.</p></item>

      <tag><c>{alpn_preferred_protocols, [binary()]}</c></tag>
      <item>
      <p>Indicates the server will try to perform Application-Layer
      Protocol Negotiation (ALPN).</p>

      <p>The list of protocols is in order of preference. The protocol
      negotiated will be the first in the list that matches one of the
      protocols advertised by the client. If no protocol matches, the
      server will fail the connection with a "no_application_protocol" alert.</p>

      <p>The negotiated protocol can be retrieved using the <c>negotiated_protocol/1</c> function.</p>
      </item>

      <tag><c>{next_protocols_advertised, Protocols :: [binary()]}</c></tag>
      <item><p>List of protocols to send to the client if the client indicates that
      it supports the Next Protocol extension. The client can select a protocol
      that is not on this list. The list of protocols must not contain an empty
      binary. If the server negotiates a Next Protocol, it can be accessed
      using the <c>negotiated_next_protocol/1</c> method.</p></item>

      <tag><c>{psk_identity, string()}</c></tag>
      <item><p>Specifies the server identity hint, which the server presents to
      the client.</p></item>

      <tag><c>{log_alert, boolean()}</c></tag>
      <item><p>If set to <c>false</c>, error reports are not displayed.</p>
      <p>Deprecated in OTP 22, use <seealso marker="#log_level">log_level</seealso> instead.</p>
      </item>

      <tag><marker id="log_level"/><c>{log_level, atom()}</c></tag>
      <item><p>Specifies the log level for TLS/DTLS. It can take the following
      values (ordered by increasing verbosity level): <c>emergency, alert, critical, error,
      warning, notice, info, debug.</c></p>
      <p>At verbosity level <c>notice</c> and above error reports are
      displayed in TLS. The level <c>debug</c> triggers verbose logging of TLS protocol
      messages and logging of ignored alerts in DTLS.</p></item>

      <tag><c>{honor_cipher_order, boolean()}</c></tag>
      <item><p>If set to <c>true</c>, use the server preference for cipher
      selection. If set to <c>false</c> (the default), use the client
      preference.</p></item>

      <tag><c>{sni_hosts, [{hostname(), [ssl_option()]}]}</c></tag>
      <item><p>If the server receives a SNI (Server Name Indication) from the client
      matching a host listed in the <c>sni_hosts</c> option, the specific options for
      that host will override previously specified options.

      The option <c>sni_fun</c>, and <c>sni_hosts</c> are mutually exclusive.</p></item>

      <tag><c>{sni_fun, SNIfun::fun()}</c></tag>
      <item><p>If the server receives a SNI (Server Name Indication) from the client,
      the given function will be called to retrieve <c>[ssl_option()]</c> for the indicated server.
      These options will be merged into predefined <c>[ssl_option()]</c>.

      The function should be defined as:
        <c>fun(ServerName :: string()) -> [ssl_option()]</c>
      and can be specified as a fun or as named <c>fun module:function/1</c>

      The option <c>sni_fun</c>, and <c>sni_hosts</c> are mutually exclusive.</p></item>

      <tag><c>{client_renegotiation, boolean()}</c></tag>
      <item>In protocols that support client-initiated renegotiation, the cost
      of resources of such an operation is higher for the server than the
      client. This can act as a vector for denial of service attacks. The SSL
      application already takes measures to counter-act such attempts,
      but client-initiated renegotiation can be strictly disabled by setting
      this option to <c>false</c>. The default value is <c>true</c>.
      Note that disabling renegotiation can result in long-lived connections
      becoming unusable due to limits on the number of messages the underlying
      cipher suite can encipher.
      </item>

      <tag><c>{honor_cipher_order, boolean()}</c></tag>
      <item>If true, use the server's preference for cipher selection. If false
      (the default), use the client's preference.
      </item>
      
      <tag><c>{honor_ecc_order, boolean()}</c></tag>
      <item>If true, use the server's preference for ECC curve selection. If false
      (the default), use the client's preference.
      </item>

      <tag><c>{signature_algs, [{hash(), ecdsa | rsa | dsa}]}</c></tag>
      <item><p> The algorithms specified by
      this option will be the ones accepted by the server in a signature algorithm
      negotiation, introduced in TLS-1.2. The algorithms will also be offered to the client if a
      client certificate is requested. For more details see the <seealso marker="#client_signature_algs">corresponding client option</seealso>.
      </p> </item>
    </taglist>
  </section>
  
  <section>
    <title>General</title>
=======
      
      <datatype>
	<name name="server_cafile"/>
	<desc><p>Path to a file containing PEM-encoded CA
	certificates. The CA certificates are used to build the server
	certificate chain and for client authentication. The CAs are
	also used in the list of acceptable client CAs passed to the
	client when a certificate is requested. Can be omitted if
	there is no need to verify the client and if there are no
	intermediate CAs for the server certificate.</p>
	</desc>
      </datatype>

      <datatype>
	<name name="dh_der"/>
	<desc><p>The DER-encoded Diffie-Hellman parameters. If
	specified, it overrides option <c>dhfile</c>.</p>
	</desc>
      </datatype>
    
      <datatype>
	<name name="dh_file"/>
	<desc><p>Path to a file containing PEM-encoded Diffie Hellman
	parameters to be used by the server if a cipher suite using
	Diffie Hellman key exchange is negotiated. If not specified,
	default parameters are used.</p>
	</desc>
      </datatype>
>>>>>>> c2126443
      

    <datatype>
	<name name="server_verify_type"/>
	<desc><p>A server only does x509-path validation in mode
	<c>verify_peer</c>, as it then sends a certificate request to
	the client (this message is not sent if the verify option is
	<c>verify_none</c>).  You can then also want to specify option
	<c>fail_if_no_peer_cert</c>. </p>
	</desc>
      </datatype>

      <datatype>
	<name name="fail_if_no_peer_cert"/>
	<desc><p>Used together with <c>{verify, verify_peer}</c> by an
	TLS/DTLS server.  If set to <c>true</c>, the server fails if
	the client does not have a certificate to send, that is, sends
	an empty certificate. If set to <c>false</c>, it fails only if
	the client sends an invalid certificate (an empty certificate
	is considered valid). Defaults to false.</p>
	</desc>
      </datatype>
      
      <datatype>
	<name name="server_reuse_sessions"/>
	<desc><p>The boolean value true specifies that the server will
	agree to reuse sessions. Setting it to false will result in an empty
	session table, that is no sessions will be reused. 
	See also option <seealso marker="#type-server_reuse_session">reuse_session</seealso>
      </p>
	</desc>
      </datatype>
      
      <datatype>
	<name name="server_reuse_session"/>
	<desc><p>Enables the TLS/DTLS server to have a local policy
	for deciding if a session is to be reused or not.  Meaningful
	only if <c>reuse_sessions</c> is set to <c>true</c>.
	<c>SuggestedSessionId</c> is a <c>binary()</c>,
	<c>PeerCert</c> is a DER-encoded certificate,
	<c>Compression</c> is an enumeration integer, and
	<c>CipherSuite</c> is of type <c>ciphersuite()</c>.</p>
	</desc>
      </datatype>

      <datatype>
	<name name="server_alpn"/>
	<desc>  
	  <p>Indicates the server will try to perform
	  Application-Layer Protocol Negotiation (ALPN).</p>
	  
	  <p>The list of protocols is in order of preference. The
	  protocol negotiated will be the first in the list that
	  matches one of the protocols advertised by the client. If no
	  protocol matches, the server will fail the connection with a
	  "no_application_protocol" alert.</p>
	  
	  <p>The negotiated protocol can be retrieved using the
	  <c>negotiated_protocol/1</c> function.</p>
	</desc>
      </datatype>
      
      <datatype>
	<name name="server_next_protocol"/>
	<desc><p>List of protocols to send to the client if the client
	indicates that it supports the Next Protocol extension. The
	client can select a protocol that is not on this list. The
	list of protocols must not contain an empty binary. If the
	server negotiates a Next Protocol, it can be accessed using
	the <c>negotiated_next_protocol/1</c> method.</p>
	</desc>
      </datatype>

      <datatype>
	<name name="server_psk_identity"/>
	<desc>
	  <p>Specifies the server identity hint, which the server presents to
	  the client.</p>
	</desc>
      </datatype>

      <datatype>
	<name name="honor_cipher_order"/>
	<desc>
	  <p>If set to <c>true</c>, use the server preference for cipher
	  selection. If set to <c>false</c> (the default), use the client
	  preference.</p>
	</desc>
      </datatype>

      <datatype>
	<name name="sni_hosts"/>
	<desc><p>If the server receives a SNI (Server Name Indication) from the client
	matching a host listed in the <c>sni_hosts</c> option, the specific options for
	that host will override previously specified options.
	
	The option <c>sni_fun</c>, and <c>sni_hosts</c> are mutually exclusive.</p>
	</desc>
      </datatype>

      <datatype>
	<name name="sni_fun"/>
	<desc>
	  <p>If the server receives a SNI (Server Name Indication)
	  from the client, the given function will be called to
	  retrieve <seealso marker="#type-server_option">[server_option()] </seealso> for the indicated server.
	  These options will be merged into predefined
	  <seealso marker="#type-server_option">[server_option()] </seealso> list.
	  
	  The function should be defined as:
          fun(ServerName :: string()) -> <seealso marker="#type-server_option">[server_option()] </seealso>
	  and can be specified as a fun or as named <c>fun module:function/1</c>
	  
	  The option <c>sni_fun</c>, and <c>sni_hosts</c> are mutually exclusive.</p>
	</desc>
      </datatype>

      <datatype>
	<name name="client_renegotiation"/>
	<desc><p>In protocols that support client-initiated
	renegotiation, the cost of resources of such an operation is
	higher for the server than the client. This can act as a
	vector for denial of service attacks. The SSL application
	already takes measures to counter-act such attempts, but
	client-initiated renegotiation can be strictly disabled by
	setting this option to <c>false</c>. The default value is
	<c>true</c>.  Note that disabling renegotiation can result in
	long-lived connections becoming unusable due to limits on the
	number of messages the underlying cipher suite can
	encipher.</p>
	</desc>
      </datatype>
      
      <datatype>
	<name name="honor_cipher_order"/>
	<desc><p>If true, use the server's preference for cipher
	selection. If false (the default), use the client's
	preference.</p>
	</desc>
      </datatype>

      <datatype>
	<name name="honor_ecc_order"/>
	<desc><p>If true, use the server's preference for ECC curve
	selection. If false (the default), use the client's
	preference.</p>
	</desc>
      </datatype>

      <datatype>
	<name name="server_signature_algs"/>
	<desc><p> The algorithms specified by this option will be the
	ones accepted by the server in a signature algorithm
	negotiation, introduced in TLS-1.2. The algorithms will also
	be offered to the client if a client certificate is
	requested. For more details see the <seealso
	marker="#type-client_signature_algs">corresponding client
	option</seealso>.
      </p>
	</desc>
      </datatype>
    </datatypes>

<!--
    ================================================================
    =  Function definitions                                        =
    ================================================================
-->

  <funcs>

    <func>
      <name since="OTP 20.3">append_cipher_suites(Deferred, Suites) -> ciphers() </name>
      <fsummary></fsummary>
      <type>
        <v>Deferred = <seealso marker="#type-ciphers">ciphers()</seealso> |
	<seealso marker="#type-cipher_filters">cipher_filters()</seealso></v>
	<v>Suites  =  <seealso marker="#type-ciphers">ciphers()</seealso></v>
      </type>
      <desc><p>Make <c>Deferred</c> suites become the least preferred
      suites, that is put them at the end of the cipher suite list
      <c>Suites</c> after removing them from <c>Suites</c> if
      present. <c>Deferred</c> may be a list of cipher suits or a
      list of filters in which case the filters are use on  <c>Suites</c> to
      extract the Deferred cipher list.</p> 
      </desc>
    </func>
    
    <func>
      <name since="OTP R14B">cipher_suites() -></name>
      <name since="OTP R14B">cipher_suites(Type) -> old_ciphers()</name>
      <fsummary>Returns a list of supported cipher suites.</fsummary>
      <type>
        <v>Type = erlang | openssl | all</v>
      </type>
      <desc>
	<p>Deprecated in OTP 21, use <seealso marker="#cipher_suites-2">cipher_suites/2</seealso> instead.</p>
      </desc>
    </func>
    
   <func>
      <name since="OTP 20.3">cipher_suites(Supported, Version) ->  ciphers()</name>
      <fsummary>Returns a list of all default or
      all supported cipher suites.</fsummary>
      <type>
        <v> Supported = default | all | anonymous </v>
	<v> Version = <seealso marker="#type-protocol_version">protocol_version() </seealso></v>
      </type>
      <desc><p>Returns all default or all supported (except anonymous),
      or all anonymous cipher suites for a
      TLS version</p>
    </desc>
    </func>

    <func>
      <name since="OTP 19.2">eccs() -></name>
      <name since="OTP 19.2">eccs(Version) -> NamedCurves</name>
      <fsummary>Returns a list of supported ECCs.</fsummary>

      <type>
	<v> Version = <seealso marker="#type-protocol_version">protocol_version() </seealso></v>
	<v> NamedCurves = <seealso marker="#type-named_curve">[named_curve()] </seealso></v>
	
      </type>
      
      <desc><p>Returns a list of supported ECCs. <c>eccs()</c>
      is equivalent to calling <c>eccs(Protocol)</c> with all
      supported protocols and then deduplicating the output.</p>
      </desc>
    </func>
    
    <func>
      <name since="OTP 17.5">clear_pem_cache() -> ok </name>
      <fsummary> Clears the pem cache</fsummary>

      <desc><p>PEM files, used by ssl API-functions, are cached. The
      cache is regularly checked to see if any cache entries should be
      invalidated, however this function provides a way to
      unconditionally clear the whole cache.
      </p>
      </desc>
    </func>
   
    <func>
      <name since="OTP R14B">connect(Socket, Options) -> </name>
      <name since="">connect(Socket, Options, Timeout) -> {ok, SslSocket} | {ok, SslSocket, Ext}
	| {error, Reason}</name>
      <fsummary>Upgrades a <c>gen_tcp</c>, or
	equivalent, connected socket to an TLS socket.</fsummary>
      <type>
	<v>Socket = <seealso marker="#type-socket"> socket() </seealso></v>
	<v>Options = <seealso marker="#type-client_option"> [client_option()] </seealso></v>
	<v>Timeout = timeout()</v>
	<v>SslSocket =  <seealso marker="#type-sslsocket"> sslsocket() </seealso></v>
	<v>Ext = hello_extensions()</v>
	<v>Reason = closed | timeout | <seealso marker="#type-error_alert"> error_alert() </seealso></v>
      </type>
      <desc><p>Upgrades a <c>gen_tcp</c>, or equivalent,
	  connected socket to an TLS socket, that is, performs the
	  client-side TLS handshake.</p>
	  
	  <note><p>If the option <c>verify</c> is set to
	  <c>verify_peer</c> the option <c>server_name_indication</c>
	  shall also be specified, if it is not no Server Name
	  Indication extension will be sent, and <seealso
	  marker="public_key:public_key#pkix_verify_hostname-2">public_key:pkix_verify_hostname/2</seealso>
	  will be called with the IP-address of the connection as
	  <c>ReferenceID</c>, which is proably not what you want.</p>
	  </note>

	  <p> If the option <c>{handshake, hello}</c> is used the
	  handshake is paused after receiving the server hello message
	  and the success response is <c>{ok, SslSocket, Ext}</c>
	  instead of <c>{ok, SslSocket}</c>. Thereafter the handshake
	  is continued or canceled by calling <seealso
	  marker="#handshake_continue-3">
	  <c>handshake_continue/3</c></seealso> or <seealso
	  marker="#handshake_cancel-1"><c>handshake_cancel/1</c></seealso>.
	  </p>
	  
	  <p> If the option <c>active</c> is set to <c>once</c> or <c>true</c> the
	  process owning the sslsocket will receive messages of type 
	  <seealso marker="#type-active_msgs"> active_msgs() </seealso>
	  </p>
    </desc>
    </func>

    <func>
      <name since="">connect(Host, Port, Options) -></name>
      <name since="">connect(Host, Port, Options, Timeout) ->
	  {ok, SslSocket}| {ok, SslSocket, Ext} | {error, Reason}</name>
      <fsummary>Opens an TLS/DTLS connection to <c>Host</c>, <c>Port</c>.</fsummary>
      <type>
	  <v>Host =<seealso marker="#type-host"> host() </seealso> </v>
	  <v>Port = <seealso marker="kernel:inet#type-port_number">inet:port_number()</seealso></v>
	  <v>Options = <seealso marker="#type-client_option"> [client_option()]</seealso></v>
	  <v>Timeout = timeout()</v>
	  <v>SslSocket =  <seealso marker="#type-sslsocket"> sslsocket() </seealso></v>
	  <v>Reason = closed | timeout | <seealso marker="#type-error_alert"> error_alert() </seealso></v>
      </type>
      <desc><p>Opens an TLS/DTLS connection to <c>Host</c>, <c>Port</c>.</p>
      
      <p> When the option <c>verify</c> is set to <c>verify_peer</c> the check 
      <seealso marker="public_key:public_key#pkix_verify_hostname-2">public_key:pkix_verify_hostname/2</seealso> 
      will be performed in addition to the usual x509-path validation checks. If the check fails the error {bad_cert, hostname_check_failed} will
      be propagated to the path validation fun <seealso marker="#type-custom_verify">verify_fun</seealso>, where it is possible to do customized
      checks by using the full possibilities of the <seealso marker="public_key:public_key#pkix_verify_hostname-3">public_key:pkix_verify_hostname/3</seealso> API.
      
      When the option <c>server_name_indication</c> is provided, its value (the DNS name) will be used as <c>ReferenceID</c>
      to <seealso marker="public_key:public_key#pkix_verify_hostname-2">public_key:pkix_verify_hostname/2</seealso>.
      When no <c>server_name_indication</c> option is given, the <c>Host</c> argument will be used as
      Server Name Indication extension. The <c>Host</c> argument will also be used for the
      <seealso marker="public_key:public_key#pkix_verify_hostname-2">public_key:pkix_verify_hostname/2</seealso> check and if the <c>Host</c>
      argument is an <c>inet:ip_address()</c> the <c>ReferenceID</c> used for the check will be <c>{ip, Host}</c> otherwise
      <c>dns_id</c> will be assumed with a fallback to <c>ip</c> if that fails. </p>
      <note><p>According to good practices certificates should not use IP-addresses as "server names". It would
      be very surprising if this happen outside a closed network. </p></note> 


      <p> If the option <c>{handshake, hello}</c> is used the
	  handshake is paused after receiving the server hello message
	  and the success response is <c>{ok, SslSocket, Ext}</c>
	  instead of <c>{ok, SslSocket}</c>. Thereafter the handshake is continued or
	  canceled by calling <seealso marker="#handshake_continue-3">
	  <c>handshake_continue/3</c></seealso> or <seealso
	  marker="#handshake_cancel-1"><c>handshake_cancel/1</c></seealso>.
	  </p>

	  <p> If the option <c>active</c> is set to <c>once</c> or <c>true</c> the
	  process owning the sslsocket will receive messages of type 
	  <seealso marker="#type-active_msgs"> active_msgs() </seealso>
	  </p>
      </desc>
    </func>

    <func>
      <name since="">close(SslSocket) -> ok | {error, Reason}</name>
      <fsummary>Closes an TLS/DTLS connection.</fsummary>
      <type>
	  <v>SslSocket =  <seealso marker="#type-sslsocket"> sslsocket() </seealso></v>
	  <v>Reason = term()</v>
      </type>
      <desc><p>Closes an TLS/DTLS connection.</p>
      </desc>
    </func>

    <func>
      <name since="OTP 18.1">close(SslSocket, How) -> ok | {ok, port()} | {error, Reason}</name>
      <fsummary>Closes an TLS connection.</fsummary>
      <type>
	  <v>SslSocket =  <seealso marker="#type-sslsocket"> sslsocket() </seealso></v>
	  <v>How =  timeout() | {NewController::pid(), timeout()} </v>
	  <v>Reason = term()</v>
      </type>
      <desc><p>Closes or downgrades an TLS connection. In the latter case the transport
      connection will be handed over to the <c>NewController</c> process after receiving
      the TLS close alert from the peer. The returned transport socket will have
      the following options set: <c>[{active, false}, {packet, 0}, {mode, binary}]</c></p>
      </desc>
    </func>
    
    <func>
      <name since="">controlling_process(SslSocket, NewOwner) ->
	ok | {error, Reason}</name>
	<fsummary>Assigns a new controlling process to the
	TLS/DTLS socket.</fsummary>
	<type>
	  <v>SslSocket =  <seealso marker="#type-sslsocket"> sslsocket() </seealso></v>
	  <v>NewOwner = pid()</v>
	  <v>Reason = term()</v>
	</type>
	<desc><p>Assigns a new controlling process to the SSL socket. A
	controlling process is the owner of an SSL socket, and receives
	all messages from the socket.</p>
      </desc>
    </func>

    <func>
      <name since="OTP 18.0">connection_information(SslSocket) ->
        {ok, Result} |  {error, Reason} </name>
      <fsummary>Returns all the connection information.
      </fsummary>
      <type>
	<v>SslSocket =  <seealso marker="#type-sslsocket"> sslsocket() </seealso></v>
        <v>Item = protocol | selected_cipher_suite | sni_hostname | ecc | session_id | atom()</v>
	<d>Meaningful atoms, not specified above, are the ssl option names.</d>
	<v>Result = [{Item::atom(), Value::term()}]</v>
        <v>Reason = term()</v>
      </type>
      <desc><p>Returns the most relevant information about the connection, ssl options that
      are undefined will be filtered out. Note that values that affect the security of the
      connection will only be returned if explicitly requested by connection_information/2.</p>
      <note><p>The legacy <c>Item = cipher_suite</c> is still supported
        and returns the cipher suite on its (undocumented) legacy format.
        It should be replaced by <c>selected_cipher_suite</c>.</p></note>
      </desc>
    </func>

    <func>
      <name since="OTP 18.0">connection_information(SslSocket, Items) ->
        {ok, Result} |  {error, Reason} </name>
      <fsummary>Returns the requested connection information.
      </fsummary>
      <type>
	<v>SslSocket =  <seealso marker="#type-sslsocket"> sslsocket() </seealso></v>
	<v>Items = [Item]</v>
	<v>Item = protocol | cipher_suite | sni_hostname | ecc | session_id | client_random 
          | server_random  | master_secret | atom()</v>
	<d>Note that client_random, server_random  and master_secret are values
        that affect the security of connection. Meaningful atoms, not specified above, are the ssl option names.</d>
	<v>Result = [{Item::atom(), Value::term()}]</v>
        <v>Reason = term()</v>
      </type>
      <desc><p>Returns the requested information items about the connection,
      if they are defined.</p>
      <note><p>If only undefined options are requested the
      resulting list can be empty.</p></note>
      </desc>
    </func>

      <func>
      <name since="OTP 20.3">filter_cipher_suites(Suites, Filters) -> ciphers()</name>
      <fsummary></fsummary>
      <type>
	<v> Suites =  <seealso marker="#type-ciphers"> ciphers() </seealso></v>
        <v> Filters =  <seealso marker="#type-cipher_filters"> cipher_filters() </seealso></v>
      </type>
      <desc><p>Removes cipher suites if any of the filter functions
      returns false for any part of the cipher suite. This function
      also calls default filter functions to make sure the cipher
      suites are supported by crypto. If no filter function is supplied for some
      part the default behaviour is fun(Algorithm) -> true.</p>
    </desc>
    </func>
    
    <func>
      <name since="">format_error(Reason) -> string()</name>
      <fsummary>Returns an error string.</fsummary>
      <type>
        <v>Reason = term()</v>
      </type>
      <desc>
        <p>Presents the error returned by an SSL function as a printable string.</p>
      </desc>
    </func>
   
    <func>
      <name since="">getopts(SslSocket, OptionNames) ->
	{ok, [socketoption()]} | {error, Reason}</name>
      <fsummary>Gets the values of the specified options.</fsummary>
      <type>
	<v>Socket =  <seealso marker="#type-sslsocket"> sslsocket() </seealso></v>
	<v>OptionNames = [atom()]</v>
      </type>
      <desc>
	<p>Gets the values of the specified socket options.
	</p>
      </desc>
    </func>

    <func>
      <name since="OTP 19.0">getstat(SslSocket) ->
        {ok, OptionValues} | {error, inet:posix()}</name>
      <name since="OTP 19.0">getstat(SslSocket, OptionNames) ->
        {ok, OptionValues} | {error, inet:posix()}</name>
      <fsummary>Get one or more statistic options for a socket</fsummary>
      <type>
    <v>SslSocket =  <seealso marker="#type-sslsocket"> sslsocket() </seealso></v>
    <v>OptionNames = [atom()]</v>
        <v>OptionValues = [{inet:stat_option(), integer()}]</v>
      </type>
      <desc>
        <p>Gets one or more statistic options for the underlying TCP socket.</p>
        <p>See inet:getstat/2 for statistic options description.</p>
      </desc>
    </func>

    <func>
      <name since="OTP 21.0">handshake(HsSocket) -> </name>
      <name since="OTP 21.0">handshake(HsSocket, Timeout) -> {ok, SslSocket}  | {error, Reason}</name>
      <fsummary>Performs server-side SSL/TLS handshake.</fsummary>
      <type>
        <v>HsSocket = SslSocket =  <seealso marker="#type-sslsocket"> sslsocket() </seealso></v>
        <v>Timeout = timeout()</v>
        <v>Reason = closed | timeout | <seealso marker="#type-error_alert"> error_alert() </seealso></v>
      </type>
      <desc>
        <p>Performs the SSL/TLS/DTLS server-side handshake.</p>
	<p>Returns a new TLS/DTLS socket if the handshake is successful.</p>

	<p> If the option <c>active</c> is set to <c>once</c> or <c>true</c> the
	process owning the sslsocket will receive messages of type 
	<seealso marker="#type-active_msgs"> active_msgs() </seealso>
	</p>	
      </desc>
    </func>

    <func>
      <name since="OTP 21.0">handshake(Socket, Options) -> </name>
      <name since="OTP 21.0">handshake(Socket, Options, Timeout) -> {ok, SslSocket} | {ok, SslSocket, Ext} | {error, Reason}</name>
      <fsummary>Performs server-side SSL/TLS/DTLS handshake.</fsummary>
      <type>
        <v>Socket = socket() |  <seealso marker="#type-sslsocket"> socket() </seealso> </v>
	<v>SslSocket =  <seealso marker="#type-sslsocket"> sslsocket() </seealso> </v>
	<v>Ext = hello_extensions()</v>
	<v>Options = <seealso marker="#type-server_option"> [server_option()] </seealso>  </v>
        <v>Timeout = timeout()</v>
        <v>Reason = closed | timeout | <seealso marker="#type-error_alert"> error_alert() </seealso></v>
      </type>
      <desc>
        <p>If <c>Socket</c> is a ordinary <c>socket()</c>: upgrades a <c>gen_tcp</c>,
	or equivalent, socket to an SSL socket, that is, performs
        the SSL/TLS server-side handshake and returns a TLS socket.</p>

	<warning><p>The <c>Socket</c> shall be in passive mode ({active,
	false}) before calling this function or else the behavior of this function
	is undefined.
	</p></warning>
	
	<p>If <c>Socket</c> is an 
	<seealso marker="#type-sslsocket"> sslsocket() </seealso>: provides extra SSL/TLS/DTLS
	options to those specified in
	<seealso marker="#listen-2">listen/2 </seealso> and then performs
	the SSL/TLS/DTLS handshake. Returns a new TLS/DTLS socket if the handshake is successful.</p>
		
	<p>
	  If option <c>{handshake, hello}</c> is specified the handshake is
	  paused after receiving the client hello message and the
	  success response is <c>{ok, SslSocket, Ext}</c>  instead of <c>{ok,
	  SslSocket}</c>. Thereafter the handshake is continued or
	  canceled by calling <seealso marker="#handshake_continue-3">
	  <c>handshake_continue/3</c></seealso> or <seealso
	  marker="#handshake_cancel-1"><c>handshake_cancel/1</c></seealso>.
	</p>
	
	<p> If the option <c>active</c> is set to <c>once</c> or <c>true</c> the
	process owning the sslsocket will receive messages of type 
	<seealso marker="#type-active_msgs"> active_msgs() </seealso>
	</p>
	
      </desc>
    </func>

    <func>
      <name since="OTP 21.0">handshake_cancel(SslSocket) -> ok </name>
      <fsummary>Cancel handshake with a fatal alert</fsummary>
      <type>
        <v>SslSocket =  <seealso marker="#type-sslsocket"> sslsocket() </seealso></v>
      </type>
      <desc>
        <p>Cancel the handshake with a fatal <c>USER_CANCELED</c> alert.</p>
      </desc>
    </func>

    <func>
      <name since="OTP 21.0">handshake_continue(HsSocket, Options) -> {ok, SslSocket} | {error, Reason}</name>
      <name since="OTP 21.0">handshake_continue(HsSocket, Options, Timeout) -> {ok, SslSocket} | {error, Reason}</name>
      <fsummary>Continue the SSL/TLS handshake.</fsummary>
      <type>
	<v>HsSocket = SslSocket =  <seealso marker="#type-sslsocket"> sslsocket() </seealso></v>
	<v>Options = <seealso marker="#type-tls_option"> tls_option() </seealso> </v>
	<v>Timeout = timeout()</v>
	<v>Reason = closed | timeout | <seealso marker="#type-error_alert"> error_alert() </seealso></v>
      </type>
      <desc>
        <p>Continue the SSL/TLS handshake possiby with new, additional or changed options.</p>
      </desc>
    </func>
    
    <func>
      <name since="">listen(Port, Options) ->
	{ok, ListenSocket} | {error, Reason}</name>
      <fsummary>Creates an SSL listen socket.</fsummary>
      <type>
	<v>Port = <seealso marker="kernel:inet#type-port_number">inet:port_number()</seealso></v>
	<v>Options = <seealso marker="#type-server_option"> [server_option()] </seealso></v>
	<v>ListenSocket =  <seealso marker="#type-sslsocket"> sslsocket() </seealso></v>
      </type>
      <desc>
	<p>Creates an SSL listen socket.</p>
      </desc>
    </func>

    <func>
      <name since="OTP 18.0">negotiated_protocol(SslSocket) -> {ok, Protocol} | {error, protocol_not_negotiated}</name>
      <fsummary>Returns the protocol negotiated through ALPN or NPN extensions.</fsummary>
      <type>
        <v>SslSocket =  <seealso marker="#type-sslsocket"> sslsocket() </seealso></v>
        <v>Protocol = binary()</v>
      </type>
      <desc>
        <p>
          Returns the protocol negotiated through ALPN or NPN extensions.
        </p>
      </desc>
    </func>
    
    <func>
      <name since="">peercert(SslSocket) -> {ok, Cert} | {error, Reason}</name>
      <fsummary>Returns the peer certificate.</fsummary>
     <type>
        <v>SslSocket =  <seealso marker="#type-sslsocket"> sslsocket() </seealso></v>
        <v>Cert = binary()</v>
      </type>
      <desc>
        <p>The peer certificate is returned as a DER-encoded binary.
	  The certificate can be decoded with
	  <seealso marker="public_key:public_key#pkix_decode_cert-2">public_key:pkix_decode_cert/2</seealso>
	</p>
      </desc>
    </func>

    <func>
      <name since="">peername(SslSocket) -> {ok, {Address, Port}} |
	{error, Reason}</name>
      <fsummary>Returns the peer address and port.</fsummary>
      <type>
        <v>SslSocket =  <seealso marker="#type-sslsocket"> sslsocket() </seealso></v>
        <v>Address = ipaddress()</v>
	<v>Port = <seealso marker="kernel:inet#type-port_number">inet:port_number()</seealso></v>
      </type>
      <desc>
        <p>Returns the address and port number of the peer.</p>
      </desc>
    </func>
    
      <func>
      <name since="OTP 20.3">prepend_cipher_suites(Preferred, Suites) -> ciphers()</name>
      <fsummary></fsummary>
      <type>
	<v>Preferred = <seealso marker="#type-ciphers">ciphers()</seealso> |
	<seealso marker="#type-cipher_filters">cipher_filters()</seealso></v>
	<v>Suites  =  <seealso marker="#type-ciphers">ciphers()</seealso></v>
      </type>
      <desc><p>Make <c>Preferred</c> suites become the most preferred
      suites that is put them at the head of the cipher suite list
      <c>Suites</c> after removing them from <c>Suites</c> if
      present. <c>Preferred</c> may be a list of cipher suits or a
      list of filters in which case the filters are use on <c>Suites</c> to
      extract the preferred cipher list. </p>
      </desc>
    </func>

    <func>
      <name since="OTP R15B01">prf(Socket, Secret, Label, Seed, WantedLength) -> {ok, binary()} | {error, reason()}</name>
      <fsummary>Uses a session Pseudo-Random Function to generate key material.</fsummary>
      <type>
	<v>Socket =  <seealso marker="#type-sslsocket"> sslsocket() </seealso></v>
	<v>Secret = binary() | master_secret</v>
	<v>Label = binary()</v>
	<v>Seed = [binary() | prf_random()]</v>
	<v>WantedLength = non_neg_integer()</v>
      </type>
      <desc>
        <p>Uses the Pseudo-Random Function (PRF) of a TLS session to generate
	  extra key material. It either takes user-generated values for
	  <c>Secret</c> and <c>Seed</c> or atoms directing it to use a specific
	  value from the session security parameters.</p>
        <p>Can only be used with TLS/DTLS connections; <c>{error, undefined}</c>
	  is returned for SSLv3 connections.</p>
      </desc>
    </func>
    
    <func>
      <name since="">recv(SslSocket, Length) -> </name>
      <name since="">recv(SslSocket, Length, Timeout) -> {ok, Data} | {error,
	Reason}</name>
      <fsummary>Receives data on a socket.</fsummary>
      <type>
        <v>SslSocket =  <seealso marker="#type-sslsocket"> sslsocket() </seealso></v>
        <v>Length = integer()</v>
        <v>Timeout = timeout()</v>
        <v>Data = [char()] | binary()</v>
      </type>
      <desc>
        <p>Receives a packet from a socket in passive
          mode. A closed socket is indicated by return value
          <c>{error, closed}</c>.</p>
        <p>Argument <c>Length</c> is meaningful only when
          the socket is in mode <c>raw</c> and denotes the number of
          bytes to read. If <c>Length</c> = 0, all available bytes are
          returned. If <c>Length</c> &gt; 0, exactly <c>Length</c>
          bytes are returned, or an error; possibly discarding less
          than <c>Length</c> bytes of data when the socket gets closed
          from the other side.</p>
        <p>Optional argument <c>Timeout</c> specifies a time-out in
          milliseconds. The default value is <c>infinity</c>.</p>
      </desc>
    </func>
    
    <func>
      <name since="OTP R14B">renegotiate(SslSocket) -> ok | {error, Reason}</name>
      <fsummary>Initiates a new handshake.</fsummary>
      <type>
	<v>SslSocket =  <seealso marker="#type-sslsocket"> sslsocket() </seealso></v>
      </type>
      <desc><p>Initiates a new handshake. A notable return value is
      <c>{error, renegotiation_rejected}</c> indicating that the peer
      refused to go through with the renegotiation, but the connection
      is still active using the previously negotiated session.</p>
      </desc>
    </func>
    
    <func>
      <name since="">send(SslSocket, Data) -> ok | {error, Reason}</name>
      <fsummary>Writes data to a socket.</fsummary>
      <type>
        <v>SslSocket =  <seealso marker="#type-sslsocket"> sslsocket() </seealso></v>
        <v>Data = iodata()</v>
      </type>
      <desc>
        <p>Writes <c>Data</c> to <c>Socket</c>.</p>
        <p>A notable return value is <c>{error, closed}</c> indicating that
          the socket is closed.</p>
      </desc>
    </func>

    <func>
      <name since="">setopts(SslSocket, Options) -> ok | {error, Reason}</name>
      <fsummary>Sets socket options.</fsummary>
      <type>
        <v>SslSocket =  <seealso marker="#type-sslsocket"> sslsocket() </seealso></v>
        <v>Options = <seealso marker="#type-socket_option"> [socket_option()] </seealso></v>
      </type>
      <desc>
        <p>Sets options according to <c>Options</c> for socket
          <c>Socket</c>.</p>
      </desc>
    </func>

    <func>
      <name since="OTP 22.0">set_log_level(Level) -> ok | {error, Reason}</name>
      <fsummary>Sets log level for the SSL application.</fsummary>
      <type>
        <v>Level = atom()</v>
      </type>
      <desc>
        <p>Sets log level for the SSL application.</p>
      </desc>
    </func>

    <func>
      <name since="OTP R14B">shutdown(SslSocket, How) -> ok | {error, Reason}</name>
      <fsummary>Immediately closes a socket.</fsummary>
      <type>
        <v>SslSocket =  <seealso marker="#type-sslsocket"> sslsocket() </seealso></v>
        <v>How = read | write | read_write</v>
        <v>Reason = reason()</v>
      </type>
      <desc>
        <p>Immediately closes a socket in one or two directions.</p>
        <p><c>How == write</c> means closing the socket for writing,
          reading from it is still possible.</p>
        <p>To be able to handle that the peer has done a shutdown on
          the write side, option <c>{exit_on_close, false}</c>
          is useful.</p>
      </desc>
    </func>
    
    <func>
      <name since="">ssl_accept(SslSocket) -> </name>
      <name since="">ssl_accept(SslSocket, Timeout) -> ok | {error, Reason}</name>
      <fsummary>Performs server-side SSL/TLS handshake.</fsummary>
      <type>
        <v>SslSocket =  <seealso marker="#type-sslsocket"> sslsocket() </seealso></v>
        <v>Timeout = timeout()</v>
        <v>Reason = closed | timeout | <seealso marker="#type-error_alert"> error_alert() </seealso></v>
      </type>
      <desc>
	<p>Deprecated in OTP 21, use <seealso marker="#handshake-1">handshake/[1,2]</seealso> instead.</p>
	<note><p>handshake/[1,2] always returns a new socket.</p></note>
      </desc>
    </func>

    <func>
      <name since="">ssl_accept(Socket, Options) -> </name>
      <name since="OTP R14B">ssl_accept(Socket, Options, Timeout) -> {ok, Socket} | ok | {error, Reason}</name>
      <fsummary>Performs server-side SSL/TLS/DTLS handshake.</fsummary>
      <type>
        <v>Socket = socket() |  <seealso marker="#type-sslsocket"> sslsocket() </seealso> </v>
	<v>Options =  <seealso marker="#type-server_option"> [server_option()] </seealso> </v>
        <v>Timeout = timeout()</v>
        <v>Reason = closed | timeout | <seealso marker="#type-error_alert"> error_alert() </seealso></v>
      </type>
      <desc>
	<p>Deprecated in OTP 21, use  <seealso marker="#handshake-3">handshake/[2,3]</seealso> instead.</p>
	<note><p>handshake/[2,3] always returns a new socket.</p></note>
      </desc>
    </func>
    
    <func>
      <name since="">sockname(SslSocket) -> {ok, {Address, Port}} |
	{error, Reason}</name>
      <fsummary>Returns the local address and port.</fsummary>
      <type>
        <v>SslSocket =  <seealso marker="#type-sslsocket"> sslsocket() </seealso></v>
	<v>Address = <seealso marker="#type-ip_address">ip_address()</seealso></v>
	<v>Port = <seealso marker="kernel:inet#type-port_number">inet:port_number()</seealso></v>
      </type>
      <desc>
        <p>Returns the local address and port number of socket
          <c>Socket</c>.</p>
      </desc>
    </func>
    
    <func>
      <name since="OTP R14B">start() -> </name>
      <name since="OTP R14B">start(Type) -> ok | {error, Reason}</name>
      <fsummary>Starts the SSL application.</fsummary>
      <type>
        <v>Type = permanent | transient | temporary</v>
      </type>
      <desc>
        <p>Starts the SSL application. Default type
          is <c>temporary</c>.</p>
      </desc>
    </func>

    <func>
      <name since="OTP R14B">stop() -> ok </name>
      <fsummary>Stops the SSL application.</fsummary>
      <desc>
        <p>Stops the SSL application.</p>
      </desc>
    </func>

    <func>
      <name since="OTP 21.0">suite_to_str(CipherSuite) -> String</name>
      <fsummary>Returns the string representation of a cipher suite.</fsummary>
      <type>
        <v>CipherSuite =  <seealso marker="#type-erl_cipher_suite"> erl_cipher_suite() </seealso></v>
	<v>String = string()</v>
      </type>
      <desc>
        <p>Returns the string representation of a cipher suite.</p>
      </desc>
    </func>

    <func>
      <name since="">transport_accept(ListenSocket) -></name>
      <name since="">transport_accept(ListenSocket, Timeout) ->
	{ok, SslSocket} | {error, Reason}</name>
      <fsummary>Accepts an incoming connection and
	prepares for <c>ssl_accept</c>.</fsummary>
      <type>
        <v>ListenSocket = SslSocket =  <seealso marker="#type-sslsocket"> sslsocket() </seealso></v>
        <v>Timeout = timeout()</v>
        <v>Reason = reason()</v>
      </type>
      <desc>
        <p>Accepts an incoming connection request on a listen socket.
	<c>ListenSocket</c> must be a socket returned from
	<seealso marker="#listen-2"> listen/2</seealso>.
	The socket returned is to be passed to
	<seealso marker="#handshake-2"> handshake/[2,3]</seealso>
	to complete handshaking, that is,
	establishing the SSL/TLS/DTLS connection.</p>
        <warning>
          <p>Most API functions require that the TLS/DTLS 
          connection is established to work as expected.
	  </p>
        </warning>
        <p>The accepted socket inherits the options set for
	<c>ListenSocket</c> in
	<seealso marker="#listen-2"> listen/2</seealso>.</p>
	<p>The default
	value for <c>Timeout</c> is <c>infinity</c>. If
	<c>Timeout</c> is specified and no connection is accepted
	within the given time, <c>{error, timeout}</c> is
	returned.</p>
      </desc>
    </func>
    
    <func>
      <name since="OTP R14B">versions() -> [versions_info()]</name>
      <fsummary>Returns version information relevant for the
	SSL application.</fsummary>
      <type>
	<v>versions_info() = {app_vsn, string()} | {supported | available, [ssl_tls_protocol()]} |
	{supported_dtls | available_dtls, [dtls_protocol()]}	</v>
      </type>
      <desc>
	<p>Returns version information relevant for the SSL
	application.</p>
	<taglist>
	  <tag><c>app_vsn</c></tag>
	  <item>The application version of the SSL application.</item>

	  <tag><c>supported</c></tag>
	  <item>SSL/TLS versions supported by default.
	  Overridden by a version option on
	  <seealso marker="#connect-2"> connect/[2,3,4]</seealso>,
	  <seealso marker="#listen-2"> listen/2</seealso>, and <seealso
	  marker="#ssl_accept-2">ssl_accept/[1,2,3]</seealso>.
	  For the negotiated SSL/TLS version, see <seealso
	  marker="#connection_information-1">connection_information/1
	  </seealso>.</item>
	  
	  <tag><c>supported_dtls</c></tag>
	  <item>DTLS versions supported by default.
	  Overridden by a version option on
	  <seealso marker="#connect-2"> connect/[2,3,4]</seealso>,
	  <seealso marker="#listen-2"> listen/2</seealso>, and <seealso
	  marker="#ssl_accept-2">ssl_accept/[1,2,3]</seealso>.
	  For the negotiated DTLS version, see <seealso
	  marker="#connection_information-1">connection_information/1
	  </seealso>.</item>

	  <tag><c>available</c></tag>
	  <item>All SSL/TLS versions supported by the SSL application.
	  TLS 1.2 requires sufficient support from the Crypto
	  application.</item>

	  <tag><c>available_dtls</c></tag>
	  <item>All DTLS versions supported by the SSL application.
	  DTLS 1.2 requires sufficient support from the Crypto
	  application.</item>
	  
	</taglist>
      </desc>
    </func>
   
  </funcs> 

  <section>
    <title>SEE ALSO</title>
    <p><seealso marker="kernel:inet">inet(3)</seealso> and
      <seealso marker="kernel:gen_tcp">gen_tcp(3)</seealso>
      <seealso marker="kernel:gen_udp">gen_udp(3)</seealso>
    </p>
  </section>

</erlref><|MERGE_RESOLUTION|>--- conflicted
+++ resolved
@@ -37,98 +37,6 @@
       <seealso marker="ssl_app">ssl(6)</seealso>.
     </p>
   </description>
-<<<<<<< HEAD
-    
-  <section>
-    <title>DATA TYPES</title>
-    <p>The following data types are used in the functions for SSL/TLS/DTLS:</p>
-
-    <taglist>
-
-      <tag><c>boolean() =</c></tag>
-      <item><p><c>true | false</c></p></item>
-
-      <tag><c>option() =</c></tag>
-      <item><p><c>socketoption() | ssl_option() | transport_option()</c></p>
-      </item>
-
-      <tag><c>socketoption() =</c></tag>
-      <item><p><c>proplists:property()</c></p>
-      <p>The default socket options are
-      <c>[{mode,list},{packet, 0},{header, 0},{active, true}]</c>.</p>
-      <p>For valid options, see the
-      <seealso marker="kernel:inet">inet(3)</seealso>,
-      <seealso marker="kernel:gen_tcp">gen_tcp(3)</seealso> and
-      <seealso marker="kernel:gen_tcp">gen_udp(3)</seealso> 
-      manual pages
-      in Kernel. Note that stream oriented options such as packet are only relevant for SSL/TLS and not DTLS</p></item>
-
-      <tag><marker id="type-ssloption"/><c>ssl_option() =</c></tag>
-      <item>
-	<p><c>{verify, verify_type()}</c></p>
-	<p><c>| {verify_fun, {fun(), term()}}</c></p>
-	<p><c>| {fail_if_no_peer_cert, boolean()}</c></p>
-	<p><c>| {depth, integer()}</c></p>
-	<p><c>| {cert, public_key:der_encoded()}</c></p>
-	<p><c>| {certfile, path()}</c></p>
-	<p><c>| {key, {'RSAPrivateKey'| 'DSAPrivateKey' | 'ECPrivateKey' 
-	| 'PrivateKeyInfo', public_key:der_encoded()} |
-	#{algorithm := rsa | dss | ecdsa,
-	engine := crypto:engine_ref(), key_id := crypto:key_id(), password => crypto:password()}</c></p>
-	<p><c>| {keyfile, path()}</c></p>
-	<p><c>| {password, string()}</c></p>
-	<p><c>| {cacerts, [public_key:der_encoded()]}</c></p>
-	<p><c>| {cacertfile, path()}</c></p>
-	<p><c>| {dh, public_key:der_encoded()}</c></p>
-	<p><c>| {dhfile, path()}</c></p>
-	<p><c>| {ciphers, ciphers()}</c></p>
-	<p><c>| {user_lookup_fun, {fun(), term()}}, {psk_identity, string()},
-	{srp_identity, {string(), string()}}</c></p>
-	<p><c>| {reuse_sessions, boolean() | save()}</c></p>
-	<p><c>| {reuse_session, fun() | binary()} </c></p>
-	<p><c>| {next_protocols_advertised, [binary()]}</c></p>
-	<p><c>| {client_preferred_next_protocols, {client | server,
-	[binary()]} | {client | server, [binary()], binary()}}</c></p>
-	<p><c>| {log_alert, boolean()}</c></p>
-	<p><c>| {log_level, atom()}</c></p>
-	<p><c>| {server_name_indication, hostname() | disable}</c></p>
-	<p><c>| {customize_hostname_check, list()}</c></p>
-	<p><c>| {sni_hosts, [{hostname(), [ssl_option()]}]}</c></p>
-	<p><c>| {sni_fun, SNIfun::fun()}</c></p>
-      </item>
-      
-      <tag><c>transport_option() =</c></tag>
-      <item><p><c>{cb_info, {CallbackModule::atom(), DataTag::atom(),
-
-      ClosedTag::atom(), ErrTag:atom()}}</c></p>
-      <p>Defaults to <c>{gen_tcp, tcp, tcp_closed, tcp_error}</c> for TLS
-      and <c>{gen_udp, udp, udp_closed, udp_error}</c> for DTLS. Can be used
-      to customize the transport layer. For TLS the callback module must implement a
-      reliable transport protocol, behave as <c>gen_tcp</c>, and have functions
-      corresponding to <c>inet:setopts/2</c>, <c>inet:getopts/2</c>,
-      <c>inet:peername/1</c>, <c>inet:sockname/1</c>, and <c>inet:port/1</c>.
-      The callback <c>gen_tcp</c> is treated specially and calls <c>inet</c>
-      directly. For DTLS this feature must be considered exprimental.</p>
-      <taglist>
-	<tag><c>CallbackModule =</c></tag>
-	<item><p><c>atom()</c></p></item>
-	<tag><c>DataTag =</c></tag>
-	<item><p><c>atom()</c></p>
-	<p>Used in socket data message.</p></item>
-	<tag><c>ClosedTag =</c></tag>
-	<item><p><c>atom()</c></p>
-	<p>Used in socket close message.</p></item>
-      </taglist>
-      </item>
-
-      <tag><c>verify_type() =</c></tag>
-      <item><p><c>verify_none | verify_peer</c></p></item>
-
-      <tag><c>path() =</c></tag>
-      <item><p><c>string()</c></p>
-      <p>Represents a file path.</p></item>
-=======
->>>>>>> c2126443
 
   <!--
       ================================================================
@@ -186,95 +94,6 @@
       <name name="socket_listen_option"/>
     </datatype>
 
-<<<<<<< HEAD
-      <tag><c>sslsocket() =</c></tag>
-      <item><p>opaque()</p></item>
-      
-      <tag><marker id="type-protocol"/><c> protocol_version() =</c></tag>
-      <item><p><c> ssl_tls_protocol() |  dtls_protocol() </c></p></item>
-      
-      <item><p><c>sslv3 | tlsv1 | 'tlsv1.1' | 'tlsv1.2'</c></p></item>
-
-      <tag><marker id="type-protocol"/><c> dtls_protocol() =</c></tag>
-      <item><p><c>'dtlsv1' | 'dtlsv1.2'</c></p></item>
-
-      <tag><c>ciphers() =</c></tag>
-      <item><p><c>= [ciphersuite()]</c></p>
-      <p>Tuples and string formats accepted by versions
-      before ssl-8.2.4 will be converted for backwards compatibility</p></item>
-
-      <tag><c>ciphersuite() =</c></tag>
-      <item><p><c>
-      #{key_exchange := key_exchange(),
-        cipher := cipher(),
-        mac := MAC::hash() | aead,
-        prf := PRF::hash() | default_prf} </c></p></item>
-
-      <tag><c>key_exchange()=</c></tag>
-      <item><p><c>rsa | dhe_dss | dhe_rsa | dh_anon | psk | dhe_psk
-      | rsa_psk | srp_anon | srp_dss | srp_rsa | ecdh_anon | ecdh_ecdsa
-      | ecdhe_ecdsa | ecdh_rsa | ecdhe_rsa</c></p></item>
-
-      <tag><c>cipher() =</c></tag>
-      <item><p><c>rc4_128 | des_cbc | '3des_ede_cbc'
-      | aes_128_cbc | aes_256_cbc | aes_128_gcm | aes_256_gcm | chacha20_poly1305</c></p></item>
-
-      <tag><c>hash() =</c></tag>
-      <item><p><c>md5 | sha | sha224 | sha256 | sha348 | sha512</c></p></item>
-
-      <tag><c>prf_random() =</c></tag>
-      <item><p><c>client_random | server_random</c></p></item>
-
-      <tag><c>cipher_filters() =</c></tag>
-      <item><p><c> [{key_exchange | cipher | mac | prf, algo_filter()}])</c></p></item>
-
-      <tag><c>algo_filter() =</c></tag>
-      <item><p>fun(key_exchange() | cipher() | hash() | aead | default_prf) -> true | false </p></item>
-
-      <tag><c>srp_param_type() =</c></tag>
-      <item><p><c>srp_1024 | srp_1536 | srp_2048 | srp_3072
-      | srp_4096 | srp_6144 | srp_8192</c></p></item>
-
-      <tag><c>SNIfun::fun()</c></tag>
-      <item><p><c>= fun(ServerName :: string()) -> [ssl_option()]</c></p></item>
-
-      <tag><c>named_curve() =</c></tag>
-      <item><p><c>sect571r1 | sect571k1 | secp521r1 | brainpoolP512r1
-       | sect409k1 | sect409r1 | brainpoolP384r1 | secp384r1
-       | sect283k1 | sect283r1 | brainpoolP256r1 | secp256k1 | secp256r1
-       | sect239k1 | sect233k1 | sect233r1 | secp224k1 | secp224r1
-       | sect193r1 | sect193r2 | secp192k1 | secp192r1 | sect163k1
-       | sect163r1 | sect163r2 | secp160k1 | secp160r1 | secp160r2</c></p></item>
-
-       <tag><c>hello_extensions() =</c></tag>
-       <item><p><c>#{renegotiation_info => binary() | undefined,
-                   signature_algs => [{hash(), ecsda| rsa| dsa}] | undefined
-		   alpn => binary() | undefined,
-		   next_protocol_negotiation => binary() | undefined,
-		   srp => string() | undefined,
-		   ec_point_formats => list() | undefined,
-		   elliptic_curves => [oid] | undefined,
-		   sni => string() | undefined}
-       }</c></p></item>
-
-       <tag><c>signature_scheme() =</c></tag>
-       <item>
-	 <p><c>rsa_pkcs1_sha256</c></p>
-	 <p><c>| rsa_pkcs1_sha384</c></p>
-	 <p><c>| rsa_pkcs1_sha512</c></p>
-	 <p><c>| ecdsa_secp256r1_sha256</c></p>
-	 <p><c>| ecdsa_secp384r1_sha384</c></p>
-	 <p><c>| ecdsa_secp521r1_sha512</c></p>
-	 <p><c>| rsa_pss_rsae_sha256</c></p>
-	 <p><c>| rsa_pss_rsae_sha384</c></p>
-	 <p><c>| rsa_pss_rsae_sha512</c></p>
-	 <p><c>| rsa_pss_pss_sha256</c></p>
-	 <p><c>| rsa_pss_pss_sha384</c></p>
-	 <p><c>| rsa_pss_pss_sha512</c></p>
-	 <p><c>| rsa_pkcs1_sha1</c></p>
-	 <p><c>| ecdsa_sha1</c></p>
-       </item>
-=======
     <datatype>
       <name name="active_msgs"/>
       <desc>
@@ -362,7 +181,6 @@
        <datatype>
        <name name="hash"/>
      </datatype>
->>>>>>> c2126443
 
      <datatype>
        <name name="sha2"/>
@@ -1025,39 +843,9 @@
 	Selected signature algorithm can restrict which hash functions
 	that may be selected. Default support for {md5, rsa} removed in ssl-8.0
 	</p>
-<<<<<<< HEAD
-	</item>
-	<tag><marker id="signature_algs_cert"/><c>{signature_algs_cert, [signature_scheme()]}</c></tag>
-	<item>
-	  <p>
-	    In addition to the signature_algorithms extension from TLS 1.2,
-	    <url href="http://www.ietf.org/rfc/rfc8446.txt#section-4.2.3">TLS 1.3
-	    (RFC 5246 Section 4.2.3)</url>adds the signature_algorithms_cert extension
-	    which enables having special requirements on the signatures used in the
-	    certificates that differs from the requirements on digital signatures as a whole.
-	    If this is not required this extension is not needed.
-	  </p>
-	  <p>
-	    The client will send a signature_algorithms_cert extension (ClientHello),
-	    if TLS version 1.3 or later is used, and the signature_algs_cert option is
-	    explicitly specified. By default, only the signature_algs extension is sent.
-	  </p>
-	  <p>
-	    The signature schemes shall be ordered according to the client's preference
-	    (favorite choice first).
-	  </p>
-	</item>
-      </taglist>
-   </section>
-   
-  <section>
-    <title>TLS/DTLS OPTION DESCRIPTIONS - SERVER SIDE</title>
-=======
 	</desc>
       </datatype>
       
->>>>>>> c2126443
-
       <datatype_title>TLS/DTLS OPTION DESCRIPTIONS - SERVER </datatype_title>
 
 
@@ -1071,154 +859,7 @@
       is supplied it overrides option <c>cacertfile</c>.</p>
 	</desc>
       </datatype>
-      
-<<<<<<< HEAD
-      <tag><c>{cacertfile, path()}</c></tag>
-      <item><p>Path to a file containing PEM-encoded CA
-      certificates. The CA certificates are used to build the server
-      certificate chain and for client authentication. The CAs are
-      also used in the list of acceptable client CAs passed to the
-      client when a certificate is requested. Can be omitted if there
-      is no need to verify the client and if there are no
-      intermediate CAs for the server certificate.</p></item>
-  
-      <tag><c>{dh, public_key:der_encoded()}</c></tag>
-      <item><p>The DER-encoded Diffie-Hellman parameters. If specified,
-      it overrides option <c>dhfile</c>.</p></item>
-
-      <tag><c>{dhfile, path()}</c></tag>
-      <item><p>Path to a file containing PEM-encoded Diffie Hellman parameters
-      to be used by the server if a cipher suite using Diffie Hellman key
-      exchange is negotiated. If not specified, default parameters are used.
-      </p></item>
-
-      <tag><c>{verify, verify_type()}</c></tag>
-      <item><p>A server only does x509-path validation in mode <c>verify_peer</c>,
-      as it then sends a certificate request to the client
-      (this message is not sent if the verify option is <c>verify_none</c>).
-      You can then also want to specify option <c>fail_if_no_peer_cert</c>.
-      </p></item>
-
-      <tag><c>{fail_if_no_peer_cert, boolean()}</c></tag>
-      <item><p>Used together with <c>{verify, verify_peer}</c> by an TLS/DTLS server.
-      If set to <c>true</c>, the server fails if the client does not have
-      a certificate to send, that is, sends an empty certificate. If set to
-      <c>false</c>, it fails only if the client sends an invalid
-      certificate (an empty certificate is considered valid). Defaults to false.</p>
-      </item>
-
-      <tag><c>{reuse_sessions, boolean()}</c></tag>
-      <item><p>The boolean value true specifies that the server will
-      agree to reuse sessions. Setting it to false will result in an empty
-      session table, that is no sessions will be reused. 
-      See also option <seealso marker="#server_reuse_session">reuse_session</seealso>
-      </p></item>
-
-      <tag><marker id="server_reuse_session"/>
-      <c>{reuse_session, fun(SuggestedSessionId,
-      PeerCert, Compression, CipherSuite) -> boolean()}</c></tag>
-      <item><p>Enables the TLS/DTLS server to have a local policy
-      for deciding if a session is to be reused or not.
-      Meaningful only if <c>reuse_sessions</c> is set to <c>true</c>.
-      <c>SuggestedSessionId</c> is a <c>binary()</c>, <c>PeerCert</c> is
-      a DER-encoded certificate, <c>Compression</c> is an enumeration integer,
-      and <c>CipherSuite</c> is of type <c>ciphersuite()</c>.</p></item>
-
-      <tag><c>{alpn_preferred_protocols, [binary()]}</c></tag>
-      <item>
-      <p>Indicates the server will try to perform Application-Layer
-      Protocol Negotiation (ALPN).</p>
-
-      <p>The list of protocols is in order of preference. The protocol
-      negotiated will be the first in the list that matches one of the
-      protocols advertised by the client. If no protocol matches, the
-      server will fail the connection with a "no_application_protocol" alert.</p>
-
-      <p>The negotiated protocol can be retrieved using the <c>negotiated_protocol/1</c> function.</p>
-      </item>
-
-      <tag><c>{next_protocols_advertised, Protocols :: [binary()]}</c></tag>
-      <item><p>List of protocols to send to the client if the client indicates that
-      it supports the Next Protocol extension. The client can select a protocol
-      that is not on this list. The list of protocols must not contain an empty
-      binary. If the server negotiates a Next Protocol, it can be accessed
-      using the <c>negotiated_next_protocol/1</c> method.</p></item>
-
-      <tag><c>{psk_identity, string()}</c></tag>
-      <item><p>Specifies the server identity hint, which the server presents to
-      the client.</p></item>
-
-      <tag><c>{log_alert, boolean()}</c></tag>
-      <item><p>If set to <c>false</c>, error reports are not displayed.</p>
-      <p>Deprecated in OTP 22, use <seealso marker="#log_level">log_level</seealso> instead.</p>
-      </item>
-
-      <tag><marker id="log_level"/><c>{log_level, atom()}</c></tag>
-      <item><p>Specifies the log level for TLS/DTLS. It can take the following
-      values (ordered by increasing verbosity level): <c>emergency, alert, critical, error,
-      warning, notice, info, debug.</c></p>
-      <p>At verbosity level <c>notice</c> and above error reports are
-      displayed in TLS. The level <c>debug</c> triggers verbose logging of TLS protocol
-      messages and logging of ignored alerts in DTLS.</p></item>
-
-      <tag><c>{honor_cipher_order, boolean()}</c></tag>
-      <item><p>If set to <c>true</c>, use the server preference for cipher
-      selection. If set to <c>false</c> (the default), use the client
-      preference.</p></item>
-
-      <tag><c>{sni_hosts, [{hostname(), [ssl_option()]}]}</c></tag>
-      <item><p>If the server receives a SNI (Server Name Indication) from the client
-      matching a host listed in the <c>sni_hosts</c> option, the specific options for
-      that host will override previously specified options.
-
-      The option <c>sni_fun</c>, and <c>sni_hosts</c> are mutually exclusive.</p></item>
-
-      <tag><c>{sni_fun, SNIfun::fun()}</c></tag>
-      <item><p>If the server receives a SNI (Server Name Indication) from the client,
-      the given function will be called to retrieve <c>[ssl_option()]</c> for the indicated server.
-      These options will be merged into predefined <c>[ssl_option()]</c>.
-
-      The function should be defined as:
-        <c>fun(ServerName :: string()) -> [ssl_option()]</c>
-      and can be specified as a fun or as named <c>fun module:function/1</c>
-
-      The option <c>sni_fun</c>, and <c>sni_hosts</c> are mutually exclusive.</p></item>
-
-      <tag><c>{client_renegotiation, boolean()}</c></tag>
-      <item>In protocols that support client-initiated renegotiation, the cost
-      of resources of such an operation is higher for the server than the
-      client. This can act as a vector for denial of service attacks. The SSL
-      application already takes measures to counter-act such attempts,
-      but client-initiated renegotiation can be strictly disabled by setting
-      this option to <c>false</c>. The default value is <c>true</c>.
-      Note that disabling renegotiation can result in long-lived connections
-      becoming unusable due to limits on the number of messages the underlying
-      cipher suite can encipher.
-      </item>
-
-      <tag><c>{honor_cipher_order, boolean()}</c></tag>
-      <item>If true, use the server's preference for cipher selection. If false
-      (the default), use the client's preference.
-      </item>
-      
-      <tag><c>{honor_ecc_order, boolean()}</c></tag>
-      <item>If true, use the server's preference for ECC curve selection. If false
-      (the default), use the client's preference.
-      </item>
-
-      <tag><c>{signature_algs, [{hash(), ecdsa | rsa | dsa}]}</c></tag>
-      <item><p> The algorithms specified by
-      this option will be the ones accepted by the server in a signature algorithm
-      negotiation, introduced in TLS-1.2. The algorithms will also be offered to the client if a
-      client certificate is requested. For more details see the <seealso marker="#client_signature_algs">corresponding client option</seealso>.
-      </p> </item>
-    </taglist>
-  </section>
-  
-  <section>
-    <title>General</title>
-=======
-      
+            
       <datatype>
 	<name name="server_cafile"/>
 	<desc><p>Path to a file containing PEM-encoded CA
@@ -1246,8 +887,6 @@
 	default parameters are used.</p>
 	</desc>
       </datatype>
->>>>>>> c2126443
-      
 
     <datatype>
 	<name name="server_verify_type"/>
