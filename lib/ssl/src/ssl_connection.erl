--- conflicted
+++ resolved
@@ -370,26 +370,22 @@
 	     renegotiation = {Renegotiation, _},
 	     ssl_options = SslOptions} = State0) ->
     case ssl_handshake:hello(Hello, SslOptions, ConnectionStates0, Renegotiation) of
-        #alert{} = Alert ->
-            handle_own_alert(Alert, ReqVersion, hello, State0),
-            {stop, normal, State0};
-
+	#alert{} = Alert ->
+	    handle_own_alert(Alert, ReqVersion, hello, State0), 
+            {stop, {shutdown, own_alert}, State0};
 	{Version, NewId, ConnectionStates, NextProtocol} ->
 	    {KeyAlgorithm, _, _, _} =
 		ssl_cipher:suite_definition(CipherSuite),
 
 	    PremasterSecret = make_premaster_secret(ReqVersion, KeyAlgorithm),
-<<<<<<< HEAD
-
-		NewNextProtocol = case NextProtocol of
-			undefined ->
-				State0#state.next_protocol;
-			_ ->
-				NextProtocol
-		end,
-
-=======
->>>>>>> 55c2b0b6
+	    
+	    NewNextProtocol = case NextProtocol of
+				  undefined ->
+				      State0#state.next_protocol;
+				  _ ->
+				      NextProtocol
+			      end,
+	    
 	    State = State0#state{key_algorithm = KeyAlgorithm,
 				 hashsign_algorithm = default_hashsign(Version, KeyAlgorithm),
 				 negotiated_version = Version,
@@ -397,22 +393,14 @@
 				 premaster_secret = PremasterSecret,
 				 expecting_next_protocol_negotiation = NextProtocol =/= undefined,
 				 next_protocol = NewNextProtocol},
-
+	    
 	    case ssl_session:is_new(OldId, NewId) of
 		true ->
 		    handle_new_session(NewId, CipherSuite, Compression,
 				       State#state{connection_states = ConnectionStates});
 		false ->
-<<<<<<< HEAD
-		    handle_resumed_session(NewId, State#state{connection_states = ConnectionStates})
+		    handle_resumed_session(NewId, State#state{connection_states = ConnectionStates}) 
 	    end
-=======
-		    handle_resumed_session(NewId, State#state{connection_states = ConnectionStates}) 
-	    end;
-	#alert{} = Alert ->
-	    handle_own_alert(Alert, ReqVersion, hello, State0), 
-            {stop, {shutdown, own_alert}, State0}
->>>>>>> 55c2b0b6
     end;
 
 hello(Hello = #client_hello{client_version = ClientVersion},
