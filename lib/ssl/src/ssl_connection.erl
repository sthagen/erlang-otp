--- conflicted
+++ resolved
@@ -404,15 +404,9 @@
 handle_alert(#alert{level = ?WARNING, description = ?NO_RENEGOTIATION} = Alert, StateName, 
 	     #state{static_env = #static_env{role = Role,
                                              protocol_cb = Connection},
-<<<<<<< HEAD
-                    ssl_options = SslOpts,
-                    renegotiation = {true, internal}} = State) ->
-    log_alert(SslOpts#ssl_options.log_level, Role, 
-=======
                     handshake_env = #handshake_env{renegotiation = {true, internal}},
                     ssl_options = SslOpts} = State) ->
-    log_alert(SslOpts#ssl_options.log_alert, Role, 
->>>>>>> 1a2feb85
+    log_alert(SslOpts#ssl_options.log_level, Role, 
               Connection:protocol_name(), StateName, Alert#alert{role = opposite_role(Role)}),
     handle_normal_shutdown(Alert, StateName, State),
     {stop,{shutdown, peer_close}, State};
@@ -432,20 +426,11 @@
 handle_alert(#alert{level = ?WARNING, description = ?NO_RENEGOTIATION} = Alert, StateName, 
 	     #state{static_env = #static_env{role = Role,
                                              protocol_cb = Connection},
-<<<<<<< HEAD
-                    ssl_options = SslOpts,
-                    renegotiation = {true, From}
-                   } = State0) ->
-    log_alert(SslOpts#ssl_options.log_level, Role,
-              Connection:protocol_name(), StateName,
-              Alert#alert{role = opposite_role(Role)}),
-=======
                     handshake_env = #handshake_env{renegotiation = {true, From}} = HsEnv,
                     ssl_options = SslOpts
-		  } = State0) ->
-    log_alert(SslOpts#ssl_options.log_alert,  Role,
+                   } = State0) ->
+    log_alert(SslOpts#ssl_options.log_level,  Role,
               Connection:protocol_name(), StateName, Alert#alert{role = opposite_role(Role)}),
->>>>>>> 1a2feb85
     gen_statem:reply(From, {error, renegotiation_rejected}),
     %% Go back to connection!
     State = Connection:reinit(State0#state{handshake_env = HsEnv#handshake_env{renegotiation = undefined}}),
