%%
%% %CopyrightBegin%
%%
%% Copyright Ericsson AB 1999-2023. All Rights Reserved.
%%
%% Licensed under the Apache License, Version 2.0 (the "License");
%% you may not use this file except in compliance with the License.
%% You may obtain a copy of the License at
%%
%%     http://www.apache.org/licenses/LICENSE-2.0
%%
%% Unless required by applicable law or agreed to in writing, software
%% distributed under the License is distributed on an "AS IS" BASIS,
%% WITHOUT WARRANTIES OR CONDITIONS OF ANY KIND, either express or implied.
%% See the License for the specific language governing permissions and
%% limitations under the License.
%%
%% %CopyrightEnd%
%%

%%

%%% Purpose : Main API module for the SSL application that implements TLS and DTLS 
%%% SSL is a legacy name.

-module(ssl).

-include_lib("public_key/include/public_key.hrl").
-include_lib("kernel/include/logger.hrl").

-include("ssl_internal.hrl").
-include("ssl_api.hrl").
-include("ssl_record.hrl").
-include("ssl_cipher.hrl").
-include("ssl_handshake.hrl").
-include("ssl_srp.hrl").

%% Needed to make documentation rendering happy
-ifndef(VSN).
-define(VSN,"unknown").
-endif.

%% Application handling
-export([start/0, 
         start/1, 
         stop/0, 
         clear_pem_cache/0]).

%% Socket handling
-export([connect/3, 
         connect/2, 
         connect/4,
	 listen/2, 
         transport_accept/1, 
         transport_accept/2,
	 handshake/1, 
         handshake/2, 
         handshake/3, 
         handshake_continue/2,
         handshake_continue/3, 
         handshake_cancel/1,
	 controlling_process/2, 
         peername/1, 
         peercert/1, 
         sockname/1,
	 close/1, 
         close/2, 
         shutdown/2, 
         recv/2, 
         recv/3, 
         send/2,
	 getopts/2, 
         setopts/2, 
         getstat/1, 
         getstat/2
	]).

%% SSL/TLS protocol handling
-export([cipher_suites/2, 
         cipher_suites/3,
         filter_cipher_suites/2,
         prepend_cipher_suites/2, 
         append_cipher_suites/2,
         signature_algs/2,
         eccs/0, 
         eccs/1, 
         versions/0, 
         groups/0, 
         groups/1,
         format_error/1, 
         renegotiate/1, 
         update_keys/2,
         prf/5, 
         negotiated_protocol/1, 
	 connection_information/1, 
         connection_information/2]).
%% Misc
-export([handle_options/3,
         update_options/3,
         tls_version/1,
         suite_to_str/1,
         suite_to_openssl_str/1,
         str_to_suite/1]).
%% Tracing
-export([handle_trace/3]).

-removed({ssl_accept, '_', 
          "use ssl_handshake/1,2,3 instead"}).
-removed({cipher_suites, 0, 
          "use cipher_suites/2,3 instead"}).
-removed({cipher_suites, 1, 
          "use cipher_suites/2,3 instead"}).
-removed([{negotiated_next_protocol,1,
          "use ssl:negotiated_protocol/1 instead"}]).
-removed([{connection_info,1,
          "use ssl:connection_information/[1,2] instead"}]).

-export_type([socket/0,
              sslsocket/0,
              socket_option/0,
              active_msgs/0,
              host/0,
              tls_option/0,              
              tls_client_option/0,
              tls_server_option/0,                            
              erl_cipher_suite/0,
              old_cipher_suite/0,
              ciphers/0,             
              cipher/0,
              hash/0,
              key/0,
              kex_algo/0,
              prf_random/0, 
              cipher_filters/0,
              sign_algo/0,
              protocol_version/0,
              protocol_extensions/0,
              session_id/0,
              error_alert/0,
              tls_alert/0,
              srp_param_type/0,
              named_curve/0,
              sign_scheme/0,
<<<<<<< HEAD
              signature_algs/0,
              group/0]).
=======
              group/0,
              connection_info/0
             ]).
>>>>>>> 629fae97

%% -------------------------------------------------------------------------------------------------------

-type socket()                   :: gen_tcp:socket(). % exported
-type socket_option()            :: gen_tcp:connect_option() | gen_tcp:listen_option() | gen_udp:option(). % exported
-type sslsocket()                :: any(). % exported
-type tls_option()               :: tls_client_option() | tls_server_option(). % exported
-type tls_client_option()        :: client_option() | common_option() | socket_option() |  transport_option(). % exported
-type tls_server_option()        :: server_option() | common_option() | socket_option() | transport_option(). % exported
-type active_msgs()              :: {ssl, sslsocket(), Data::binary() | list()} | {ssl_closed, sslsocket()} |
                                    {ssl_error, sslsocket(), Reason::any()} | {ssl_passive, sslsocket()}. % exported
-type transport_option()         :: {cb_info, {CallbackModule::atom(), DataTag::atom(),
                                               ClosedTag::atom(), ErrTag::atom()}} |  
                                    {cb_info, {CallbackModule::atom(), DataTag::atom(),
                                               ClosedTag::atom(), ErrTag::atom(), PassiveTag::atom()}}.
-type host()                     :: hostname() | ip_address(). % exported
-type hostname()                 :: string().
-type ip_address()               :: inet:ip_address().
-type session_id()               :: binary(). % exported
-type protocol_version()         :: tls_version() | dtls_version(). % exported
-type tls_version()              :: 'tlsv1.2' | 'tlsv1.3' | tls_legacy_version().
-type dtls_version()             :: 'dtlsv1.2' | dtls_legacy_version().
-type tls_legacy_version()       ::  tlsv1 | 'tlsv1.1' .
-type dtls_legacy_version()      :: 'dtlsv1'.
-type verify_type()              :: verify_none | verify_peer.
-type cipher()                   :: aes_128_cbc |
                                    aes_256_cbc |
                                    aes_128_gcm |
                                    aes_256_gcm |
                                    aes_128_ccm |
                                    aes_256_ccm |
                                    aes_128_ccm_8 |
                                    aes_256_ccm_8 |                                    
                                    chacha20_poly1305 |
                                    legacy_cipher(). % exported
-type legacy_cipher()            ::  rc4_128 |
                                     des_cbc |
                                     '3des_ede_cbc'.

-type hash()                     :: sha2() |
                                    legacy_hash(). % exported

-type sha2()                    :: sha256 |
                                   sha384 |
                                   sha512.

-type legacy_hash()             :: sha224 | sha | md5.

-type sign_algo()               :: rsa | dsa | ecdsa | eddsa. % exported

-type sign_schemes()            :: [sign_scheme()].

-type sign_scheme()             :: eddsa_ed25519
                                 | eddsa_ed448
                                 | ecdsa_secp256r1_sha256
                                 | ecdsa_secp384r1_sha384
                                 | ecdsa_secp521r1_sha512
                                 | rsassa_pss_scheme()
                                 | sign_scheme_legacy() . % exported

-type rsassa_pss_scheme()       :: rsa_pss_rsae_sha256
                                 | rsa_pss_rsae_sha384
                                 | rsa_pss_rsae_sha512
                                 | rsa_pss_pss_sha256
                                 | rsa_pss_pss_sha384
                                 | rsa_pss_pss_sha512.

-type sign_scheme_legacy()      :: rsa_pkcs1_sha256
                                 | rsa_pkcs1_sha384
                                 | rsa_pkcs1_sha512
                                 | rsa_pkcs1_sha1
                                 | ecdsa_sha1.


-type kex_algo()                :: rsa |
                                   dhe_rsa | dhe_dss |
                                   ecdhe_ecdsa | ecdh_ecdsa | ecdh_rsa |
                                   srp_rsa| srp_dss |
                                   psk | dhe_psk | rsa_psk |
                                   dh_anon | ecdh_anon | srp_anon |
                                   any. %% TLS 1.3 , exported
-type erl_cipher_suite()       :: #{key_exchange := kex_algo(),
                                    cipher := cipher(),
                                    mac    := hash() | aead,
                                    prf    := hash() | default_prf %% Old cipher suites, version dependent
                                   }.  

-type old_cipher_suite() :: {kex_algo(), cipher(), hash()} % Pre TLS 1.2 
                             %% TLS 1.2, internally PRE TLS 1.2 will use default_prf
                           | {kex_algo(), cipher(), hash() | aead, hash()}. 

-type named_curve()           :: sect571r1 |
                                 sect571k1 |
                                 secp521r1 |
                                 brainpoolP512r1 |
                                 sect409k1 |
                                 sect409r1 |
                                 brainpoolP384r1 |
                                 secp384r1 |
                                 sect283k1 |
                                 sect283r1 |
                                 brainpoolP256r1 |
                                 secp256k1 |
                                 secp256r1 |
                                 legacy_named_curve(). % exported

-type legacy_named_curve()  ::   sect239k1 |
                                 sect233k1 |
                                 sect233r1 |
                                 secp224k1 |
                                 secp224r1 |
                                 sect193r1 |
                                 sect193r2 |
                                 secp192k1 |
                                 secp192r1 |
                                 sect163k1 |
                                 sect163r1 |
                                 sect163r2 |
                                 secp160k1 |
                                 secp160r1 |
                                 secp160r2.

-type group() :: x25519 | x448 | secp256r1 | secp384r1 | secp521r1 | ffdhe2048 |
                 ffdhe3072 | ffdhe4096 | ffdhe6144 | ffdhe8192. % exported

-type srp_param_type()        :: srp_1024 |
                                 srp_1536 |
                                 srp_2048 |
                                 srp_3072 |
                                 srp_4096 |
                                 srp_6144 |
                                 srp_8192. % exported

-type error_alert()           :: {tls_alert, {tls_alert(), Description::string()}}. % exported

-type tls_alert()             :: close_notify | 
                                 unexpected_message | 
                                 bad_record_mac | 
                                 record_overflow | 
                                 handshake_failure |
                                 bad_certificate | 
                                 unsupported_certificate | 
                                 certificate_revoked | 
                                 certificate_expired | 
                                 certificate_unknown |
                                 illegal_parameter | 
                                 unknown_ca | 
                                 access_denied | 
                                 decode_error | 
                                 decrypt_error | 
                                 export_restriction| 
                                 protocol_version |
                                 insufficient_security |
                                 internal_error |
                                 inappropriate_fallback |
                                 user_canceled |
                                 no_renegotiation |
                                 unsupported_extension |
                                 certificate_unobtainable |
                                 unrecognized_name |
                                 bad_certificate_status_response |
                                 bad_certificate_hash_value |
                                 unknown_psk_identity |
                                 no_application_protocol. % exported

%% -------------------------------------------------------------------------------------------------------
-type common_option()        :: {protocol, protocol()} |
                                {handshake, handshake_completion()} |
                                {cert, cert() | [cert()]} |
                                {certfile, cert_pem()} |
                                {key, key()} |
                                {keyfile, key_pem()} |
                                {password, key_pem_password()} |
                                {certs_keys, certs_keys()} |
                                {ciphers, cipher_suites()} |
                                {eccs, [named_curve()]} |
                                {signature_algs, signature_algs()} |
                                {signature_algs_cert, sign_schemes()} |
                                {supported_groups, supported_groups()} |
                                {secure_renegotiate, secure_renegotiation()} |
                                {keep_secrets, keep_secrets()} |
                                {depth, allowed_cert_chain_length()} |
                                {verify_fun, custom_verify()} |
                                {crl_check, crl_check()} |
                                {crl_cache, crl_cache_opts()} |
                                {max_handshake_size, handshake_size()} |
                                {partial_chain, root_fun()} |
                                {versions, protocol_versions()} |
                                {user_lookup_fun, custom_user_lookup()} |
                                {log_level, logging_level()} |
                                {log_alert, log_alert()} |
                                {hibernate_after, hibernate_after()} |
                                {padding_check, padding_check()} |
                                {beast_mitigation, beast_mitigation()} |
                                {ssl_imp, ssl_imp()} |
                                {session_tickets, session_tickets()} |
                                {key_update_at, key_update_at()} |
                                {receiver_spawn_opts, spawn_opts()} |
                                {sender_spawn_opts, spawn_opts()}.

-type protocol()                  :: tls | dtls.
-type handshake_completion()      :: hello | full.
-type cert()                      :: public_key:der_encoded().
-type cert_pem()                  :: file:filename().
-type key()                       :: {'RSAPrivateKey'| 'DSAPrivateKey' | 'ECPrivateKey' |'PrivateKeyInfo', 
                                           public_key:der_encoded()} | 
                                     #{algorithm := rsa | dss | ecdsa, 
                                       engine := crypto:engine_ref(), 
                                       key_id := crypto:key_id(), 
                                       password => crypto:password()}. % exported
-type key_pem()                   :: file:filename().
-type key_pem_password()          :: iodata() | fun(() -> iodata()).
-type certs_keys()                :: [cert_key_conf()].
-type cert_key_conf()             :: #{cert => cert(),
                                       key => key(),
                                       certfile => cert_pem(),
                                       keyfile => key_pem(),
                                       password => key_pem_password()}.
-type cipher_suites()             :: ciphers().
-type ciphers()                   :: [erl_cipher_suite()] |
                                     string(). % (according to old API) exported
-type cipher_filters()            :: list({key_exchange | cipher | mac | prf,
                                        algo_filter()}). % exported
-type algo_filter()               :: fun((kex_algo()|cipher()|hash()|aead|default_prf) -> true | false).
-type keep_secrets()              :: boolean().
-type secure_renegotiation()      :: boolean(). 
-type allowed_cert_chain_length() :: integer().

-type custom_verify()               ::  {Verifyfun :: fun(), InitialUserState :: any()}.
-type crl_check()                :: boolean() | peer | best_effort.
-type crl_cache_opts()           :: {Module :: atom(),
                                     {DbHandle :: internal | term(),
                                      Args :: list()}}.
-type handshake_size()           :: integer().
-type hibernate_after()          :: timeout().
-type root_fun()                 ::  fun().
-type protocol_versions()        ::  [protocol_version()].
-type signature_algs()           ::  [{hash(), sign_algo()} | sign_scheme()].
-type supported_groups()         ::  [group()].
-type custom_user_lookup()       ::  {Lookupfun :: fun(), UserState :: any()}.
-type padding_check()            :: boolean(). 
-type beast_mitigation()         :: one_n_minus_one | zero_n | disabled.
-type srp_identity()             :: {Username :: string(), Password :: string()}.
-type psk_identity()             :: string().
-type log_alert()                :: boolean().
-type logging_level()            :: logger:level() | none | all.
-type client_session_tickets()   :: disabled | manual | auto.
-type server_session_tickets()   :: disabled | stateful | stateless | stateful_with_cert | stateless_with_cert.
-type session_tickets()          :: client_session_tickets() | server_session_tickets().
-type key_update_at()            :: pos_integer().
-type bloom_filter_window_size()    :: integer().
-type bloom_filter_hash_functions() :: integer().
-type bloom_filter_bits()           :: integer().
-type anti_replay()              :: '10k' | '100k' |
                                    {bloom_filter_window_size(),    %% number of seconds in time window
                                     bloom_filter_hash_functions(), %% k - number of hash functions
                                     bloom_filter_bits()}.          %% m - number of bits in bit vector
-type use_ticket()               :: [binary()].
-type middlebox_comp_mode()      :: boolean().
-type client_early_data()        :: binary().
-type server_early_data()        :: disabled | enabled.
-type use_srtp()                 :: #{protection_profiles := [binary()], mki => binary()}.
-type spawn_opts()               :: [erlang:spawn_opt_option()].

%% -------------------------------------------------------------------------------------------------------

-type client_option()        :: {verify, client_verify_type()} |
                                {reuse_session, client_reuse_session()} |
                                {reuse_sessions, client_reuse_sessions()} |
                                {cacerts, client_cacerts()} |
                                {cacertfile, client_cafile()} |
                                {alpn_advertised_protocols, client_alpn()} |
                                {client_preferred_next_protocols, client_preferred_next_protocols()} |
                                {psk_identity, client_psk_identity()} |
                                {srp_identity, client_srp_identity()} |
                                {server_name_indication, sni()} |
                                {max_fragment_length, max_fragment_length()} |
                                {customize_hostname_check, customize_hostname_check()} |
                                {fallback, fallback()} |
                                {middlebox_comp_mode, middlebox_comp_mode()} |
                                {certificate_authorities, client_certificate_authorities()} |
                                {session_tickets, client_session_tickets()} |
                                {use_ticket, use_ticket()} |
                                {early_data, client_early_data()} |
                                {use_srtp, use_srtp()}.
                                %% {ocsp_stapling, ocsp_stapling()} |
                                %% {ocsp_responder_certs, ocsp_responder_certs()} |
                                %% {ocsp_nonce, ocsp_nonce()}.

-type client_verify_type()       :: verify_type().
-type client_reuse_session()     :: session_id() | {session_id(), SessionData::binary()}.
-type client_reuse_sessions()    :: boolean() | save.
-type client_certificate_authorities()  :: boolean().
-type client_cacerts()           :: [public_key:der_encoded()] | [public_key:combined_cert()].
-type client_cafile()            :: file:filename().
-type app_level_protocol()       :: binary().
-type client_alpn()              :: [app_level_protocol()].
-type client_preferred_next_protocols() :: {Precedence :: server | client, 
                                            ClientPrefs :: [app_level_protocol()]} |
                                           {Precedence :: server | client, 
                                            ClientPrefs :: [app_level_protocol()], 
                                            Default::app_level_protocol()}.
-type client_psk_identity()             :: psk_identity().
-type client_srp_identity()             :: srp_identity().
-type customize_hostname_check() :: list().
-type sni()                      :: HostName :: hostname() | disable. 
-type max_fragment_length()      :: undefined | 512 | 1024 | 2048 | 4096.
-type fallback()                 :: boolean().
-type ssl_imp()                  :: new | old.
%% -type ocsp_stapling()            :: boolean().
%% -type ocsp_responder_certs()     :: [public_key:der_encoded()].
%% -type ocsp_nonce()               :: boolean().

%% -------------------------------------------------------------------------------------------------------

-type server_option()        :: {cacerts, server_cacerts()} |
                                {cacertfile, server_cafile()} |
                                {dh, dh_der()} |
                                {dhfile, dh_file()} |
                                {verify, server_verify_type()} |
                                {fail_if_no_peer_cert, fail_if_no_peer_cert()} |
                                {certificate_authorities, server_certificate_authorities()} |
                                {reuse_sessions, server_reuse_sessions()} |
                                {reuse_session, server_reuse_session()} |
                                {alpn_preferred_protocols, server_alpn()} |
                                {next_protocols_advertised, server_next_protocol()} |
                                {psk_identity, server_psk_identity()} |
                                {sni_hosts, sni_hosts()} |
                                {sni_fun, sni_fun()} |
                                {honor_cipher_order, honor_cipher_order()} |
                                {honor_ecc_order, honor_ecc_order()} |
                                {client_renegotiation, client_renegotiation()}|
                                {session_tickets, server_session_tickets()} |
                                {stateless_tickets_seed, stateless_tickets_seed()} |
                                {anti_replay, anti_replay()} |
                                {cookie, cookie()} |
                                {early_data, server_early_data()} |
                                {use_srtp, use_srtp()}.

-type server_cacerts()           :: [public_key:der_encoded()] | [public_key:combined_cert()].
-type server_cafile()            :: file:filename().
-type server_alpn()              :: [app_level_protocol()].
-type server_next_protocol()     :: [app_level_protocol()].
-type server_psk_identity()      :: psk_identity().
-type dh_der()                   :: binary().
-type dh_file()                  :: file:filename().
-type server_verify_type()       :: verify_type().
-type fail_if_no_peer_cert()     :: boolean().
-type server_reuse_session()     :: fun().
-type server_reuse_sessions()    :: boolean().
-type sni_hosts()                :: [{hostname(), [server_option() | common_option()]}].
-type sni_fun()                  :: fun((string()) -> [] | undefined).
-type honor_cipher_order()       :: boolean().
-type honor_ecc_order()          :: boolean().
-type client_renegotiation()     :: boolean().
-type stateless_tickets_seed()   :: binary().
-type cookie()                   :: boolean().
-type server_certificate_authorities() :: boolean().
%% -------------------------------------------------------------------------------------------------------
-type prf_random() :: client_random | server_random. % exported
-type protocol_extensions()  :: #{renegotiation_info => binary(),
                                  signature_algs => signature_algs(),
                                  alpn =>  app_level_protocol(),
                                  srp  => binary(),
                                  next_protocol => app_level_protocol(),
                                  max_frag_enum  => 1..4,
                                  ec_point_formats  => [0..2],
                                  elliptic_curves => [public_key:oid()],
                                  sni => hostname()}. % exported
%% -------------------------------------------------------------------------------------------------------
-type connection_info() :: [common_info() | curve_info() | ssl_options_info() | security_info()].
-type common_info() :: {protocol, protocol_version()} |
                       {session_id, session_id()} |
                       {session_resumption, boolean()} |
                       {selected_cipher_suite, erl_cipher_suite()} |
                       {sni_hostname, term()} |
                       {srp_username, term()}.
-type curve_info() :: {ecc, {named_curve, term()}}.
-type ssl_options_info() :: tls_option().
-type security_info() :: {client_random, binary()} |
                         {server_random, binary()} |
                         {master_secret, binary()}.
-type connection_info_items() :: [connection_info_item()].
-type connection_info_item() :: protocol |
                                session_id |
                                session_resumption |
                                selected_cipher_suite |
                                sni_hostname |
                                srp_username |
                                ecc |
                                client_random |
                                server_random |
                                master_secret |
                                keylog |
                                tls_options_name().
-type tls_options_name() :: atom().
%% -------------------------------------------------------------------------------------------------------

%%%--------------------------------------------------------------------
%%% API
%%%--------------------------------------------------------------------

%%--------------------------------------------------------------------
%%
%% Description: Utility function that starts the ssl and applications
%% that it depends on.
%% see application(3)
%%--------------------------------------------------------------------
-spec start() -> ok  | {error, reason()}.
start() ->
    start(temporary).
-spec start(permanent | transient | temporary) -> ok | {error, reason()}.
start(Type) ->
    case application:ensure_all_started(ssl, Type) of
	{ok, _} ->
	    ok;
	Other ->
	    Other
    end.
%%--------------------------------------------------------------------
-spec stop() -> ok.
%%
%% Description: Stops the ssl application.
%%--------------------------------------------------------------------
stop() ->
    application:stop(ssl).

%%--------------------------------------------------------------------
%%
%% Description: Connect to an ssl server.
%%--------------------------------------------------------------------

-spec connect(TCPSocket, TLSOptions) ->
                     {ok, sslsocket()} |
                     {error, reason()} |
                     {option_not_a_key_value_tuple, any()} when
      TCPSocket :: socket(),
      TLSOptions :: [tls_client_option()].

connect(Socket, SslOptions) ->
    connect(Socket, SslOptions, infinity).

-spec connect(TCPSocket, TLSOptions, Timeout) ->
                     {ok, sslsocket()} | {error, reason()} when
      TCPSocket :: socket(),
      TLSOptions :: [tls_client_option()],
      Timeout :: timeout();
             (Host, Port, TLSOptions) ->
                     {ok, sslsocket()} |
                     {ok, sslsocket(),Ext :: protocol_extensions()} |
                     {error, reason()} |
                     {option_not_a_key_value_tuple, any()} when
      Host :: host(),
      Port :: inet:port_number(),
      TLSOptions :: [tls_client_option()].

connect(Socket, SslOptions0, Timeout) when is_list(SslOptions0) andalso 
                                           (is_integer(Timeout) andalso Timeout >= 0) or (Timeout == infinity) ->
    
    try
        CbInfo = handle_option_cb_info(SslOptions0, tls),
        Transport = element(1, CbInfo),
        {ok, Config} = handle_options(Transport, Socket, SslOptions0, client, undefined),
        tls_socket:upgrade(Socket, Config, Timeout)
    catch
        _:{error, Reason} ->
            {error, Reason}
    end; 
connect(Host, Port, Options) ->
    connect(Host, Port, Options, infinity).

-spec connect(Host, Port, TLSOptions, Timeout) ->
                     {ok, sslsocket()} |
                     {ok, sslsocket(),Ext :: protocol_extensions()} |
                     {error, reason()} |
                     {option_not_a_key_value_tuple, any()} when
      Host :: host(),
      Port :: inet:port_number(),
      TLSOptions :: [tls_client_option()],
      Timeout :: timeout().

connect(Host, Port, Options, Timeout) when (is_integer(Timeout) andalso Timeout >= 0) or (Timeout == infinity) ->
    try
	{ok, Config} = handle_options(Options, client, Host),
	case Config#config.connection_cb of
	    tls_gen_connection ->
		tls_socket:connect(Host,Port,Config,Timeout);
	    dtls_gen_connection ->
		dtls_socket:connect(Host,Port,Config,Timeout)
	end
    catch
	throw:Error ->
	    Error
    end.

%%--------------------------------------------------------------------
-spec listen(Port, Options) -> {ok, ListenSocket} | {error, reason()} when
      Port::inet:port_number(),
      Options::[tls_server_option()],
      ListenSocket :: sslsocket().

%%
%% Description: Creates an ssl listen socket.
%%--------------------------------------------------------------------
listen(_Port, []) ->
    {error, nooptions};
listen(Port, Options0) ->
    try
	{ok, Config} = handle_options(Options0, server, undefined),
        do_listen(Port, Config, Config#config.connection_cb)
    catch
	Error = {error, _} ->
	    Error
    end.
%%--------------------------------------------------------------------
%%
%% Description: Performs transport accept on an ssl listen socket
%%--------------------------------------------------------------------
-spec transport_accept(ListenSocket) -> {ok, SslSocket} |
					{error, reason()} when
      ListenSocket :: sslsocket(),
      SslSocket :: sslsocket().

transport_accept(ListenSocket) ->
    transport_accept(ListenSocket, infinity).

-spec transport_accept(ListenSocket, Timeout) -> {ok, SslSocket} |
					{error, reason()} when
      ListenSocket :: sslsocket(),
      Timeout :: timeout(),
      SslSocket :: sslsocket().

transport_accept(#sslsocket{pid = {ListenSocket,
				   #config{connection_cb = ConnectionCb} = Config}}, Timeout) 
  when (is_integer(Timeout) andalso Timeout >= 0) or (Timeout == infinity) ->
    case ConnectionCb of
	tls_gen_connection ->
	    tls_socket:accept(ListenSocket, Config, Timeout);
	dtls_gen_connection ->
	    dtls_socket:accept(ListenSocket, Config, Timeout)
    end.
  
%%--------------------------------------------------------------------
%%
%% Description: Performs accept on an ssl listen socket. e.i. performs
%%              ssl handshake.
%%--------------------------------------------------------------------

%% Performs the SSL/TLS/DTLS server-side handshake.
-spec handshake(HsSocket) -> {ok, SslSocket} | {ok, SslSocket, Ext} | {error, Reason} when
      HsSocket :: sslsocket(),
      SslSocket :: sslsocket(),
      Ext :: protocol_extensions(),
      Reason :: closed | timeout | error_alert().

handshake(ListenSocket) ->
    handshake(ListenSocket, infinity).

-spec handshake(HsSocket, Timeout) -> {ok, SslSocket} | {ok, SslSocket, Ext} | {error, Reason} when
      HsSocket :: sslsocket(),
      Timeout :: timeout(),
      SslSocket :: sslsocket(),
      Ext :: protocol_extensions(),
      Reason :: closed | timeout | error_alert();
               (Socket, Options) -> {ok, SslSocket} | {ok, SslSocket, Ext} | {error, Reason} when
      Socket :: socket() | sslsocket(),
      SslSocket :: sslsocket(),
      Options :: [server_option()],
      Ext :: protocol_extensions(),
      Reason :: closed | timeout | error_alert().

handshake(#sslsocket{} = Socket, Timeout) when  (is_integer(Timeout) andalso Timeout >= 0) or 
                                                (Timeout == infinity) ->
    ssl_gen_statem:handshake(Socket, Timeout);

%% If Socket is a ordinary socket(): upgrades a gen_tcp, or equivalent, socket to
%% an SSL socket, that is, performs the SSL/TLS server-side handshake and returns
%% the SSL socket.
%%
%% If Socket is an sslsocket(): provides extra SSL/TLS/DTLS options to those
%% specified in ssl:listen/2 and then performs the SSL/TLS/DTLS handshake.
handshake(ListenSocket, SslOptions) ->
    handshake(ListenSocket, SslOptions, infinity).
-spec handshake(Socket, Options, Timeout) ->
                       {ok, SslSocket} |
                       {ok, SslSocket, Ext} |
                       {error, Reason} when
      Socket :: socket() | sslsocket(),
      SslSocket :: sslsocket(),
      Options :: [server_option()],
      Timeout :: timeout(),
      Ext :: protocol_extensions(),
      Reason :: closed | timeout | {options, any()} | error_alert().

handshake(#sslsocket{} = Socket, [], Timeout) when (is_integer(Timeout) andalso Timeout >= 0) or 
                                                   (Timeout == infinity)->
    handshake(Socket, Timeout);
handshake(#sslsocket{fd = {_, _, _, Trackers}} = Socket, SslOpts, Timeout) when
      (is_integer(Timeout) andalso Timeout >= 0) or (Timeout == infinity)->
    try
        Tracker = proplists:get_value(option_tracker, Trackers),
	{ok, EmOpts, _} = tls_socket:get_all_opts(Tracker),
	ssl_gen_statem:handshake(Socket, {SslOpts,
					  tls_socket:emulated_socket_options(EmOpts, #socket_options{})}, Timeout)
    catch
	Error = {error, _Reason} -> Error
    end;
handshake(#sslsocket{pid = [Pid|_], fd = {_, _, _}} = Socket, SslOpts, Timeout) when
      (is_integer(Timeout) andalso Timeout >= 0) or (Timeout == infinity)->
    try
        {ok, EmOpts, _} = dtls_packet_demux:get_all_opts(Pid),
	ssl_gen_statem:handshake(Socket, {SslOpts,
                                          tls_socket:emulated_socket_options(EmOpts, #socket_options{})}, Timeout)
    catch
	Error = {error, _Reason} -> Error
    end;
handshake(Socket, SslOptions, Timeout) when (is_integer(Timeout) andalso Timeout >= 0) or (Timeout == infinity) ->
    try
        CbInfo = handle_option_cb_info(SslOptions, tls),
        Transport = element(1, CbInfo),
        ConnetionCb = connection_cb(SslOptions),
        {ok, #config{transport_info = CbInfo, ssl = SslOpts, emulated = EmOpts}} =
            handle_options(Transport, Socket, SslOptions, server, undefined),
        ok = tls_socket:setopts(Transport, Socket, tls_socket:internal_inet_values()),
        {ok, Port} = tls_socket:port(Transport, Socket),
        {ok, SessionIdHandle} = tls_socket:session_id_tracker(ssl_unknown_listener, SslOpts),
        ssl_gen_statem:handshake(ConnetionCb, Port, Socket,
                                 {SslOpts, 
                                  tls_socket:emulated_socket_options(EmOpts, #socket_options{}),
                                  [{session_id_tracker, SessionIdHandle}]},
                                 self(), CbInfo, Timeout)
    catch
        Error = {error, _Reason} -> Error
    end.   

%%--------------------------------------------------------------------
-spec handshake_continue(HsSocket, Options) ->
                                {ok, SslSocket} | {error, Reason} when
      HsSocket :: sslsocket(),
      Options :: [tls_client_option() | tls_server_option()],
      SslSocket :: sslsocket(),
      Reason :: closed | timeout | error_alert().
%%
%%
%% Description: Continues the handshake possible with newly supplied options.
%%--------------------------------------------------------------------
handshake_continue(Socket, SSLOptions) ->
    handshake_continue(Socket, SSLOptions, infinity).
%%--------------------------------------------------------------------
-spec handshake_continue(HsSocket, Options, Timeout) ->
                                {ok, SslSocket} | {error, Reason} when
      HsSocket :: sslsocket(),
      Options :: [tls_client_option() | tls_server_option()],
      Timeout :: timeout(),
      SslSocket :: sslsocket(),
      Reason :: closed | timeout | error_alert().
%%
%%
%% Description: Continues the handshake possible with newly supplied options.
%%--------------------------------------------------------------------
handshake_continue(Socket, SSLOptions, Timeout) ->
    ssl_gen_statem:handshake_continue(Socket, SSLOptions, Timeout).
%%--------------------------------------------------------------------
-spec  handshake_cancel(#sslsocket{}) -> any().
%%
%% Description: Cancels the handshakes sending a close alert.
%%--------------------------------------------------------------------
handshake_cancel(Socket) ->
    ssl_gen_statem:handshake_cancel(Socket).

%%--------------------------------------------------------------------
-spec  close(SslSocket) -> ok | {error, Reason} when
      SslSocket :: sslsocket(),
      Reason :: any().
%%
%% Description: Close an ssl connection
%%--------------------------------------------------------------------
close(#sslsocket{pid = [Pid|_]}) when is_pid(Pid) ->
    ssl_gen_statem:close(Pid, {close, ?DEFAULT_TIMEOUT});
close(#sslsocket{pid = {dtls, #config{dtls_handler = {_, _}}}} = DTLSListen) ->
    dtls_socket:close(DTLSListen);
close(#sslsocket{pid = {ListenSocket, #config{transport_info={Transport,_,_,_,_}}}}) ->
    Transport:close(ListenSocket).

%%--------------------------------------------------------------------
-spec  close(SslSocket, How) -> ok | {ok, port()} | {ok, port(), Data} | {error,Reason} when
      SslSocket :: sslsocket(),
      How :: timeout() | {NewController::pid(), timeout()},
      Data :: binary(),
      Reason :: any().
%%
%% Description: Close an ssl connection
%%--------------------------------------------------------------------
close(#sslsocket{pid = [TLSPid|_]},
      {Pid, Timeout} = DownGrade) when is_pid(TLSPid),
				       is_pid(Pid),
				       (is_integer(Timeout) andalso Timeout >= 0) or (Timeout == infinity) ->
    case ssl_gen_statem:close(TLSPid, {close, DownGrade}) of
        ok -> %% In normal close {error, closed} is regarded as ok, as it is not interesting which side
            %% that got to do the actual close. But in the downgrade case only {ok, Port} is a success.
            {error, closed};
        Other ->
            Other
    end;
close(#sslsocket{pid = [TLSPid|_]}, Timeout) when is_pid(TLSPid),
					      (is_integer(Timeout) andalso Timeout >= 0) or (Timeout == infinity) ->
    ssl_gen_statem:close(TLSPid, {close, Timeout});
close(#sslsocket{pid = {dtls = ListenSocket, #config{transport_info={Transport,_,_,_,_}}}}, _) ->
    dtls_socket:close(Transport, ListenSocket);    
close(#sslsocket{pid = {ListenSocket, #config{transport_info={Transport,_,_,_,_}}}}, _) ->
    tls_socket:close(Transport, ListenSocket).

%%--------------------------------------------------------------------
-spec send(SslSocket, Data) -> ok | {error, reason()} when
      SslSocket :: sslsocket(),
      Data :: iodata().
%%
%% Description: Sends data over the ssl connection
%%--------------------------------------------------------------------
send(#sslsocket{pid = [Pid]}, Data) when is_pid(Pid) ->
    ssl_gen_statem:send(Pid, Data);
send(#sslsocket{pid = [_, Pid]}, Data) when is_pid(Pid) ->
    tls_sender:send_data(Pid,  erlang:iolist_to_iovec(Data));
send(#sslsocket{pid = {_, #config{transport_info={_, udp, _, _}}}}, _) ->
    {error,enotconn}; %% Emulate connection behaviour
send(#sslsocket{pid = {dtls,_}}, _) ->
    {error,enotconn};  %% Emulate connection behaviour
send(#sslsocket{pid = {ListenSocket, #config{transport_info = Info}}}, Data) ->
    Transport = element(1, Info),
    tls_socket:send(Transport, ListenSocket, Data). %% {error,enotconn}

%%--------------------------------------------------------------------
%%
%% Description: Receives data when active = false
%%--------------------------------------------------------------------
-spec recv(SslSocket, Length) -> {ok, Data} | {error, reason()} when
      SslSocket :: sslsocket(),
      Length :: non_neg_integer(),
      Data :: binary() | list() | HttpPacket,
      HttpPacket :: any().

recv(Socket, Length) ->
    recv(Socket, Length, infinity).

-spec recv(SslSocket, Length, Timeout) -> {ok, Data} | {error, reason()} when
      SslSocket :: sslsocket(),
      Length :: non_neg_integer(),
      Data :: binary() | list() | HttpPacket,
      Timeout :: timeout(),
      HttpPacket :: any().

recv(#sslsocket{pid = [Pid|_]}, Length, Timeout)
  when is_pid(Pid) andalso
       (is_integer(Length) andalso Length >= 0) andalso
       ((is_integer(Timeout) andalso Timeout >= 0) orelse Timeout == infinity) ->
    ssl_gen_statem:recv(Pid, Length, Timeout);
recv(#sslsocket{pid = {dtls,_}}, _, _) ->
    {error,enotconn};
recv(#sslsocket{pid = {Listen,
		       #config{transport_info = Info}}},_,_) ->
    Transport = element(1, Info),
    Transport:recv(Listen, 0). %% {error,enotconn}

%%--------------------------------------------------------------------
-spec controlling_process(SslSocket, NewOwner) -> ok | {error, Reason} when
      SslSocket :: sslsocket(),
      NewOwner :: pid(),
      Reason :: any().
%%
%% Description: Changes process that receives the messages when active = true
%% or once.
%%--------------------------------------------------------------------
controlling_process(#sslsocket{pid = [Pid|_]}, NewOwner) when is_pid(Pid), is_pid(NewOwner) ->
    ssl_gen_statem:new_user(Pid, NewOwner);
controlling_process(#sslsocket{pid = {dtls, _}},
		    NewOwner) when is_pid(NewOwner) ->
    ok; %% Meaningless but let it be allowed to conform with TLS 
controlling_process(#sslsocket{pid = {Listen,
				      #config{transport_info = {Transport,_,_,_,_}}}},
		    NewOwner) when is_pid(NewOwner) ->
    %% Meaningless but let it be allowed to conform with normal sockets
    Transport:controlling_process(Listen, NewOwner).

%%--------------------------------------------------------------------
-spec connection_information(SslSocket) -> {ok, Result} | {error, reason()} when
      SslSocket :: sslsocket(),
      Result :: connection_info().
%%
%% Description: Return SSL information for the connection
%%--------------------------------------------------------------------
connection_information(#sslsocket{pid = [Pid|_]}) when is_pid(Pid) -> 
    case ssl_gen_statem:connection_information(Pid, false) of
	{ok, Info} ->
	    {ok, [Item || Item = {_Key, Value} <- Info,  Value =/= undefined]};
	Error ->
            Error
    end;
connection_information(#sslsocket{pid = {_Listen, #config{}}}) ->
    {error, enotconn}.
%%--------------------------------------------------------------------
-spec connection_information(SslSocket, Items) -> {ok, Result} | {error, reason()} when
      SslSocket :: sslsocket(),
      Items :: connection_info_items(),
      Result :: connection_info().
%%
%% Description: Return SSL information for the connection
%%--------------------------------------------------------------------
connection_information(#sslsocket{pid = [Pid|_]}, Items) when is_pid(Pid) -> 
    case ssl_gen_statem:connection_information(Pid, include_security_info(Items)) of
        {ok, Info} ->
            {ok, [Item || Item = {Key, Value} <- Info,  lists:member(Key, Items),
			  Value =/= undefined]};
	Error ->
            Error
    end.

%%--------------------------------------------------------------------
-spec peername(SslSocket) -> {ok, {Address, Port}} |
                             {error, reason()} when
      SslSocket :: sslsocket(),
      Address :: inet:ip_address(),
      Port :: inet:port_number().
%%
%% Description: same as inet:peername/1.
%%--------------------------------------------------------------------
peername(#sslsocket{pid = [Pid|_], fd = {Transport, Socket,_}}) when is_pid(Pid)->
    dtls_socket:peername(Transport, Socket);
peername(#sslsocket{pid = [Pid|_], fd = {Transport, Socket,_,_}}) when is_pid(Pid)->
    tls_socket:peername(Transport, Socket);
peername(#sslsocket{pid = {dtls, #config{dtls_handler = {_Pid,_}}}}) ->
    dtls_socket:peername(dtls, undefined);
peername(#sslsocket{pid = {ListenSocket,  #config{transport_info = {Transport,_,_,_,_}}}}) ->
    tls_socket:peername(Transport, ListenSocket); %% Will return {error, enotconn}
peername(#sslsocket{pid = {dtls,_}}) ->
    {error,enotconn}.

%%--------------------------------------------------------------------
-spec peercert(SslSocket) -> {ok, Cert} | {error, reason()} when
      SslSocket :: sslsocket(),
      Cert :: public_key:der_encoded().
%%
%% Description: Returns the peercert.
%%--------------------------------------------------------------------
peercert(#sslsocket{pid = [Pid|_]}) when is_pid(Pid) ->
    case ssl_gen_statem:peer_certificate(Pid) of
	{ok, undefined} ->
	    {error, no_peercert};
        Result ->
	    Result
    end;
peercert(#sslsocket{pid = {dtls, _}}) ->
    {error, enotconn};
peercert(#sslsocket{pid = {_Listen, #config{}}}) ->
    {error, enotconn}.

%%--------------------------------------------------------------------
-spec negotiated_protocol(SslSocket) -> {ok, Protocol} | {error, Reason} when
      SslSocket :: sslsocket(),
      Protocol :: binary(),
      Reason :: protocol_not_negotiated | closed.
%%
%% Description: Returns the protocol that has been negotiated. If no
%% protocol has been negotiated will return {error, protocol_not_negotiated}
%%--------------------------------------------------------------------
negotiated_protocol(#sslsocket{pid = [Pid|_]}) when is_pid(Pid) ->
    ssl_gen_statem:negotiated_protocol(Pid).

%%--------------------------------------------------------------------
-spec cipher_suites(Description, Version) -> ciphers() when
      Description :: default | all | exclusive | anonymous | exclusive_anonymous,
      Version :: protocol_version() | ssl_record:ssl_version().

%% Description: Returns all default and all supported cipher suites for a
%% TLS/DTLS version
%%--------------------------------------------------------------------
cipher_suites(Description, Version) when Version == 'tlsv1.3';
                                  Version == 'tlsv1.2';
                                  Version == 'tlsv1.1';
                                  Version == tlsv1 ->
    cipher_suites(Description, tls_record:protocol_version_name(Version));
cipher_suites(Description, Version)  when Version == 'dtlsv1.2';
                                   Version == 'dtlsv1'->
    cipher_suites(Description, dtls_record:protocol_version_name(Version));
cipher_suites(Description, Version) ->
    [ssl_cipher_format:suite_bin_to_map(Suite) || Suite <- supported_suites(Description, Version)].

%%--------------------------------------------------------------------
-spec cipher_suites(Description, Version, rfc | openssl) -> [string()] when
      Description :: default | all | exclusive | anonymous,
      Version :: protocol_version() | ssl_record:ssl_version().

%% Description: Returns all default and all supported cipher suites for a
%% TLS/DTLS version
%%--------------------------------------------------------------------
cipher_suites(Description, Version, StringType) when  Version == 'tlsv1.3';
                                               Version == 'tlsv1.2';
                                               Version == 'tlsv1.1';
                                               Version == tlsv1 ->
    cipher_suites(Description, tls_record:protocol_version_name(Version), StringType);
cipher_suites(Description, Version, StringType)  when Version == 'dtlsv1.2';
                                               Version == 'dtlsv1'->
    cipher_suites(Description, dtls_record:protocol_version_name(Version), StringType);
cipher_suites(Description, Version, rfc) ->
    [ssl_cipher_format:suite_map_to_str(ssl_cipher_format:suite_bin_to_map(Suite))
     || Suite <- supported_suites(Description, Version)];
cipher_suites(Description, Version, openssl) ->
    [ssl_cipher_format:suite_map_to_openssl_str(ssl_cipher_format:suite_bin_to_map(Suite))
     || Suite <- supported_suites(Description, Version)].

%%--------------------------------------------------------------------
-spec filter_cipher_suites(Suites, Filters) -> Ciphers when
      Suites :: ciphers(),
      Filters :: cipher_filters(),
      Ciphers :: ciphers().

%% Description: Removes cipher suites if any of the filter functions returns false
%% for any part of the cipher suite. This function also calls default filter functions
%% to make sure the cipher suite are supported by crypto.
%%--------------------------------------------------------------------
filter_cipher_suites(Suites, Filters0) ->
    #{key_exchange_filters := KexF,
      cipher_filters := CipherF,
      mac_filters := MacF,
      prf_filters := PrfF}
        = ssl_cipher:crypto_support_filters(),
    Filters = #{key_exchange_filters => add_filter(proplists:get_value(key_exchange, Filters0), KexF),
                cipher_filters => add_filter(proplists:get_value(cipher, Filters0), CipherF),
                mac_filters => add_filter(proplists:get_value(mac, Filters0), MacF),
                prf_filters => add_filter(proplists:get_value(prf, Filters0), PrfF)},
    ssl_cipher:filter_suites(Suites, Filters).
%%--------------------------------------------------------------------
-spec prepend_cipher_suites(Preferred, Suites) -> ciphers() when
      Preferred :: ciphers() | cipher_filters(),
      Suites :: ciphers().

%% Description: Make <Preferred> suites become the most preferred
%%      suites that is put them at the head of the cipher suite list
%%      and remove them from <Suites> if present. <Preferred> may be a
%%      list of cipher suites or a list of filters in which case the
%%      filters are use on Suites to extract the the preferred
%%      cipher list.
%% --------------------------------------------------------------------
prepend_cipher_suites([First | _] = Preferred, Suites0) when is_map(First) ->
    Suites = Preferred ++ (Suites0 -- Preferred),
    Suites;
prepend_cipher_suites(Filters, Suites) ->
    Preferred = filter_cipher_suites(Suites, Filters), 
    Preferred ++ (Suites -- Preferred).
%%--------------------------------------------------------------------
-spec append_cipher_suites(Deferred, Suites) -> ciphers() when
      Deferred :: ciphers() | cipher_filters(),
      Suites :: ciphers().

%% Description: Make <Deferred> suites suites become the 
%% least preferred suites that is put them at the end of the cipher suite list
%% and removed them from <Suites> if present.
%%
%%--------------------------------------------------------------------
append_cipher_suites([First | _] = Deferred, Suites0) when is_map(First)->
    Suites = (Suites0 -- Deferred) ++ Deferred,
    Suites;
append_cipher_suites(Filters, Suites) ->
    Deferred = filter_cipher_suites(Suites, Filters), 
    (Suites -- Deferred) ++  Deferred.

%%--------------------------------------------------------------------
-spec signature_algs(Description, Version) -> signature_algs() when
      Description :: default | all | exclusive,
      Version :: protocol_version().

%% Description: Returns possible signature algorithms/schemes
%% for TLS/DTLS version
%%--------------------------------------------------------------------

signature_algs(default, 'tlsv1.3') ->
    tls_v1:default_signature_algs([tls_record:protocol_version_name('tlsv1.3'), 
                                   tls_record:protocol_version_name('tlsv1.2')]);
signature_algs(default, 'tlsv1.2') ->
    tls_v1:default_signature_algs([tls_record:protocol_version_name('tlsv1.2')]);
signature_algs(all, 'tlsv1.3') ->
   tls_v1:default_signature_algs([tls_record:protocol_version_name('tlsv1.3'), 
                                  tls_record:protocol_version_name('tlsv1.2')]) ++ 
        tls_v1:legacy_signature_algs_pre_13();
signature_algs(all, 'tlsv1.2') ->
    tls_v1:default_signature_algs([tls_record:protocol_version_name('tlsv1.2')]) ++ 
        tls_v1:legacy_signature_algs_pre_13();
signature_algs(exclusive, 'tlsv1.3') ->
    tls_v1:default_signature_algs([tls_record:protocol_version_name('tlsv1.3')]);
signature_algs(exclusive, 'tlsv1.2') ->
    Algs = tls_v1:default_signature_algs([tls_record:protocol_version_name('tlsv1.2')]),
    Algs ++ tls_v1:legacy_signature_algs_pre_13();
signature_algs(Description, 'dtlsv1.2') ->
    signature_algs(Description, 'tlsv1.2');
signature_algs(Description, Version) when Description == default;
                                          Description == all;
                                          Description == exclusive->
    erlang:error({signature_algs_not_supported_in_protocol_version, Version});
signature_algs(Description, Version) ->
    erlang:error(badarg, [Description, Version]).

%%--------------------------------------------------------------------
-spec eccs() -> NamedCurves when
      NamedCurves :: [named_curve()].

%% Description: returns all supported curves across all versions
%%--------------------------------------------------------------------
eccs() ->
    Curves = tls_v1:ecc_curves(all), % only tls_v1 has named curves right now
    eccs_filter_supported(Curves).

%%--------------------------------------------------------------------
-spec eccs(Version) -> NamedCurves when
      Version :: protocol_version(),
      NamedCurves :: [named_curve()].

%% Description: returns the curves supported for a given version of
%% ssl/tls.
%%--------------------------------------------------------------------
eccs('dtlsv1') ->
    eccs('tlsv1.1');
eccs('dtlsv1.2') ->
    eccs('tlsv1.2');
eccs(Version) when Version == 'tlsv1.2';
                   Version == 'tlsv1.1';
                   Version == tlsv1 ->
    Curves = tls_v1:ecc_curves(all),
    eccs_filter_supported(Curves).

eccs_filter_supported(Curves) ->
    CryptoCurves = crypto:ec_curves(),
    lists:filter(fun(Curve) -> proplists:get_bool(Curve, CryptoCurves) end,
                 Curves).

%%--------------------------------------------------------------------
-spec groups() -> [group()].
%% Description: returns all supported groups (TLS 1.3 and later)
%%--------------------------------------------------------------------
groups() ->
    tls_v1:groups().

%%--------------------------------------------------------------------
-spec groups(default) -> [group()].
%% Description: returns the default groups (TLS 1.3 and later)
%%--------------------------------------------------------------------
groups(default) ->
    tls_v1:default_groups().

%%--------------------------------------------------------------------
-spec getopts(SslSocket, OptionNames) ->
		     {ok, [gen_tcp:option()]} | {error, reason()} when
      SslSocket :: sslsocket(),
      OptionNames :: [gen_tcp:option_name()].
%%
%% Description: Gets options
%%--------------------------------------------------------------------
getopts(#sslsocket{pid = [Pid|_]}, OptionTags) when is_pid(Pid), is_list(OptionTags) ->
    ssl_gen_statem:get_opts(Pid, OptionTags);
getopts(#sslsocket{pid = {dtls, #config{transport_info = {Transport,_,_,_,_}}}} = ListenSocket, OptionTags) when is_list(OptionTags) ->
    try dtls_socket:getopts(Transport, ListenSocket, OptionTags) of
        {ok, _} = Result ->
            Result;
	{error, InetError} ->
	    {error, {options, {socket_options, OptionTags, InetError}}}
    catch
	_:Error ->
	    {error, {options, {socket_options, OptionTags, Error}}}
    end;
getopts(#sslsocket{pid = {_,  #config{transport_info = {Transport,_,_,_,_}}}} = ListenSocket,
	OptionTags) when is_list(OptionTags) ->
    try tls_socket:getopts(Transport, ListenSocket, OptionTags) of
	{ok, _} = Result ->
	    Result;
	{error, InetError} ->
	    {error, {options, {socket_options, OptionTags, InetError}}}
    catch
	_:Error ->
	    {error, {options, {socket_options, OptionTags, Error}}}
    end;
getopts(#sslsocket{}, OptionTags) ->
    {error, {options, {socket_options, OptionTags}}}.

%%--------------------------------------------------------------------
-spec setopts(SslSocket, Options) -> ok | {error, reason()} when
      SslSocket :: sslsocket(),
      Options :: [gen_tcp:option()].
%%
%% Description: Sets options
%%--------------------------------------------------------------------
setopts(#sslsocket{pid = [Pid, Sender]}, Options0) when is_pid(Pid), is_list(Options0)  ->
    try proplists:expand([{binary, [{mode, binary}]},
			  {list, [{mode, list}]}], Options0) of
        Options ->
            case proplists:get_value(packet, Options, undefined) of
                undefined ->
                    ssl_gen_statem:set_opts(Pid, Options);
                PacketOpt ->
                    case tls_sender:setopts(Sender, [{packet, PacketOpt}]) of
                        ok ->
                            ssl_gen_statem:set_opts(Pid, Options);
                        Error ->
                            Error
                    end
            end
    catch
        _:_ ->
            {error, {options, {not_a_proplist, Options0}}}
    end;
setopts(#sslsocket{pid = [Pid|_]}, Options0) when is_pid(Pid), is_list(Options0)  ->
    try proplists:expand([{binary, [{mode, binary}]},
			  {list, [{mode, list}]}], Options0) of
	Options ->
	    ssl_gen_statem:set_opts(Pid, Options)
    catch
	_:_ ->
	    {error, {options, {not_a_proplist, Options0}}}
    end;
setopts(#sslsocket{pid = {dtls, #config{transport_info = {Transport,_,_,_,_}}}} = ListenSocket, Options) when is_list(Options) ->
    try dtls_socket:setopts(Transport, ListenSocket, Options) of
	ok ->
	    ok;
	{error, InetError} ->
	    {error, {options, {socket_options, Options, InetError}}}
    catch
	_:Error ->
	    {error, {options, {socket_options, Options, Error}}}
    end;
setopts(#sslsocket{pid = {_, #config{transport_info = {Transport,_,_,_,_}}}} = ListenSocket, Options) when is_list(Options) ->
    try tls_socket:setopts(Transport, ListenSocket, Options) of
	ok ->
	    ok;
	{error, InetError} ->
	    {error, {options, {socket_options, Options, InetError}}}
    catch
	_:Error ->
	    {error, {options, {socket_options, Options, Error}}}
    end;
setopts(#sslsocket{}, Options) ->
    {error, {options,{not_a_proplist, Options}}}.

%%---------------------------------------------------------------
-spec getstat(SslSocket) ->
                     {ok, OptionValues} | {error, inet:posix()} when
      SslSocket :: sslsocket(),
      OptionValues :: [{inet:stat_option(), integer()}].
%%
%% Description: Get all statistic options for a socket.
%%--------------------------------------------------------------------
getstat(Socket) ->
	getstat(Socket, inet:stats()).

%%---------------------------------------------------------------
-spec getstat(SslSocket, Options) ->
                     {ok, OptionValues} | {error, inet:posix()} when
      SslSocket :: sslsocket(),
      Options :: [inet:stat_option()],
      OptionValues :: [{inet:stat_option(), integer()}].
%%
%% Description: Get one or more statistic options for a socket.
%%--------------------------------------------------------------------
getstat(#sslsocket{pid = {dtls, #config{transport_info = Info,
                                        dtls_handler = {Listener, _}}}},
        Options) when is_list(Options) ->
    Transport = element(1, Info),
    dtls_socket:getstat(Transport, Listener, Options);
getstat(#sslsocket{pid = {Listen,  #config{transport_info = Info}}},
        Options) when is_list(Options) ->
    Transport = element(1, Info),
    tls_socket:getstat(Transport, Listen, Options);
getstat(#sslsocket{pid = [Pid|_], fd = {Transport, Socket, _, _}},
        Options) when is_pid(Pid), is_list(Options) ->
    tls_socket:getstat(Transport, Socket, Options);
getstat(#sslsocket{pid = [Pid|_], fd = {Transport, Socket, _}},
        Options) when is_pid(Pid), is_list(Options) ->
    dtls_socket:getstat(Transport, Socket, Options).

%%---------------------------------------------------------------
-spec shutdown(SslSocket, How) ->  ok | {error, reason()} when
      SslSocket :: sslsocket(),
      How :: read | write | read_write.
%%
%% Description: Same as gen_tcp:shutdown/2
%%--------------------------------------------------------------------
shutdown(#sslsocket{pid = {dtls, #config{transport_info = Info}}}, _) ->
    Transport = element(1, Info),
    %% enotconn is what gen_tcp:shutdown on a listen socket will result with.
    %% shutdown really is handling TCP functionality not present
    %% with gen_udp or gen_sctp, but if a callback wrapper is supplied let
    %% the error be the same as for gen_tcp as a wrapper could have
    %% supplied it own logic and this is backwards compatible.
    case Transport of
        gen_udp ->
            {error, notsup};
        gen_sctp ->
            {error, notsup};
        _  ->
            {error, enotconn}
    end;
shutdown(#sslsocket{pid = {Listen, #config{transport_info = Info}}}, How) ->
    Transport = element(1, Info),
    Transport:shutdown(Listen, How);    
shutdown(#sslsocket{pid = [Pid|_]}, How) when is_pid(Pid) ->
    ssl_gen_statem:shutdown(Pid, How).

%%--------------------------------------------------------------------
-spec sockname(SslSocket) ->
                      {ok, {Address, Port}} | {error, reason()} when
      SslSocket :: sslsocket(),
      Address :: inet:ip_address(),
      Port :: inet:port_number().
%%
%% Description: Same as inet:sockname/1
%%--------------------------------------------------------------------
sockname(#sslsocket{pid = {dtls, #config{dtls_handler = {Pid, _}}}}) ->
    dtls_packet_demux:sockname(Pid);
sockname(#sslsocket{pid = {Listen,  #config{transport_info = Info}}}) ->
    Transport = element(1, Info),
    tls_socket:sockname(Transport, Listen);
sockname(#sslsocket{pid = [Pid|_], fd = {Transport, Socket,_}}) when is_pid(Pid) ->
    dtls_socket:sockname(Transport, Socket);
sockname(#sslsocket{pid = [Pid| _], fd = {Transport, Socket,_,_}}) when is_pid(Pid) ->
    tls_socket:sockname(Transport, Socket).

%%---------------------------------------------------------------
-spec versions() -> [VersionInfo] when
      VersionInfo :: {ssl_app, string()} |
                     {supported | available | implemented, [tls_version()]} |
                     {supported_dtls | available_dtls | implemented_dtls, [dtls_version()]}.
%%
%% Description: Returns a list of relevant versions.
%%--------------------------------------------------------------------
versions() ->
    ConfTLSVsns = tls_record:supported_protocol_versions(),
    ConfDTLSVsns = dtls_record:supported_protocol_versions(),
    ImplementedTLSVsns =  ?ALL_AVAILABLE_VERSIONS,
    ImplementedDTLSVsns = ?ALL_AVAILABLE_DATAGRAM_VERSIONS,

     TLSCryptoSupported = fun(Vsn) -> 
                                  tls_record:sufficient_crypto_support(Vsn)
                          end,
     DTLSCryptoSupported = fun(Vsn) -> 
                                   tls_record:sufficient_crypto_support(dtls_v1:corresponding_tls_version(Vsn))  
                           end,
    SupportedTLSVsns = [tls_record:protocol_version(Vsn) || Vsn <- ConfTLSVsns,  TLSCryptoSupported(Vsn)],
    SupportedDTLSVsns = [dtls_record:protocol_version(Vsn) || Vsn <- ConfDTLSVsns, DTLSCryptoSupported(Vsn)],

    AvailableTLSVsns = [Vsn || Vsn <- ImplementedTLSVsns, TLSCryptoSupported(tls_record:protocol_version_name(Vsn))],
    AvailableDTLSVsns = [Vsn || Vsn <- ImplementedDTLSVsns, DTLSCryptoSupported(dtls_record:protocol_version_name(Vsn))],
                                    
    [{ssl_app, ?VSN}, 
     {supported, SupportedTLSVsns}, 
     {supported_dtls, SupportedDTLSVsns}, 
     {available, AvailableTLSVsns}, 
     {available_dtls, AvailableDTLSVsns},
     {implemented, ImplementedTLSVsns},
     {implemented_dtls, ImplementedDTLSVsns}
    ].

%%---------------------------------------------------------------
-spec renegotiate(SslSocket) -> ok | {error, reason()} when
      SslSocket :: sslsocket().
%%
%% Description: Initiates a renegotiation.
%%--------------------------------------------------------------------
renegotiate(#sslsocket{pid = [Pid, Sender |_]} = Socket) when is_pid(Pid),
                                                     is_pid(Sender) ->
    case ssl:connection_information(Socket, [protocol]) of
        {ok, [{protocol, 'tlsv1.3'}]} ->
            {error, notsup};
        _ ->
            case tls_sender:renegotiate(Sender) of
                {ok, Write} ->
                    tls_dtls_connection:renegotiation(Pid, Write);
                Error ->
                    Error
            end
    end;
renegotiate(#sslsocket{pid = [Pid |_]}) when is_pid(Pid) ->
    tls_dtls_connection:renegotiation(Pid);
renegotiate(#sslsocket{pid = {dtls,_}}) ->
    {error, enotconn};
renegotiate(#sslsocket{pid = {_Listen, #config{}}}) ->
    {error, enotconn}.

%%---------------------------------------------------------------
-spec update_keys(SslSocket, Type) -> ok | {error, reason()} when
      SslSocket :: sslsocket(),
      Type :: write | read_write.
%%
%% Description: Initiate a key update.
%%--------------------------------------------------------------------
update_keys(#sslsocket{pid = [Pid, Sender |_]}, Type0) when is_pid(Pid) andalso
                                                            is_pid(Sender) andalso
                                                            (Type0 =:= write orelse
                                                             Type0 =:= read_write) ->
    Type = case Type0 of
               write ->
                   update_not_requested;
               read_write ->
                   update_requested
           end,
    tls_gen_connection_1_3:send_key_update(Sender, Type);
update_keys(_, Type) ->
    {error, {illegal_parameter, Type}}.

%%--------------------------------------------------------------------
-spec prf(SslSocket, Secret, Label, Seed, WantedLength) ->
                 {ok, binary()} | {error, reason()} when
      SslSocket :: sslsocket(),
      Secret :: binary() | 'master_secret',
      Label::binary(),
      Seed :: [binary() | prf_random()],
      WantedLength :: non_neg_integer().
%%
%% Description: use a ssl sessions TLS PRF to generate key material
%%--------------------------------------------------------------------
prf(#sslsocket{pid = [Pid|_]},
    Secret, Label, Seed, WantedLength) when is_pid(Pid) ->
    tls_dtls_connection:prf(Pid, Secret, Label, Seed, WantedLength);
prf(#sslsocket{pid = {_Listen, #config{}}}, _,_,_,_) ->
    {error, enotconn}.

%%--------------------------------------------------------------------
-spec clear_pem_cache() -> ok.
%%
%% Description: Clear the PEM cache
%%--------------------------------------------------------------------
clear_pem_cache() ->
    ssl_pem_cache:clear().

%%---------------------------------------------------------------
-spec format_error(Reason | {error, Reason}) -> string() when
      Reason :: any().
%%
%% Description: Creates error string.
%%--------------------------------------------------------------------
format_error({error, Reason}) ->
    do_format_error(Reason);
format_error(Reason) ->
    do_format_error(Reason).

tls_version(Version) when ?TLS_1_X(Version) ->
    Version;
tls_version(Version) when ?DTLS_1_X(Version) ->
    dtls_v1:corresponding_tls_version(Version).

%%--------------------------------------------------------------------
-spec suite_to_str(CipherSuite) -> string() when
      CipherSuite :: erl_cipher_suite();
                  (CipherSuite) -> string() when
      %% For internal use!
      CipherSuite :: #{key_exchange := null,
                       cipher := null,
                       mac := null,
                       prf := null}.
%%
%% Description: Return the string representation of a cipher suite.
%%--------------------------------------------------------------------
suite_to_str(Cipher) ->
    ssl_cipher_format:suite_map_to_str(Cipher).

%%--------------------------------------------------------------------
-spec suite_to_openssl_str(CipherSuite) -> string() when
      CipherSuite :: erl_cipher_suite().                
%%
%% Description: Return the string representation of a cipher suite.
%%--------------------------------------------------------------------
suite_to_openssl_str(Cipher) ->
    ssl_cipher_format:suite_map_to_openssl_str(Cipher).

%%
%%--------------------------------------------------------------------
-spec str_to_suite(CipherSuiteName) -> erl_cipher_suite()  | {error, {not_recognized, CipherSuiteName}} when
      CipherSuiteName :: string().
%%
%% Description: Return the map representation of a cipher suite.
%%--------------------------------------------------------------------
str_to_suite(CipherSuiteName) ->
    try
        %% Note in TLS-1.3 OpenSSL conforms to RFC names
        %% so if CipherSuiteName starts with TLS this
        %% function will call ssl_cipher_format:suite_str_to_map
        %% so both RFC names and legacy OpenSSL names of supported
        %% cipher suites will be handled
        ssl_cipher_format:suite_openssl_str_to_map(CipherSuiteName)
    catch
        _:_ ->
            {error, {not_recognized, CipherSuiteName}}
    end.
           
%%%--------------------------------------------------------------
%%% Internal functions
%%%--------------------------------------------------------------------
supported_suites(exclusive, Version) when ?TLS_1_X(Version) ->
    tls_v1:exclusive_suites(Version);
supported_suites(exclusive, Version) when ?DTLS_1_X(Version) ->
    dtls_v1:exclusive_suites(Version);
supported_suites(default, Version) ->  
    ssl_cipher:suites(Version);
supported_suites(all, Version) ->  
    ssl_cipher:all_suites(Version);
supported_suites(anonymous, Version) ->
    ssl_cipher:anonymous_suites(Version);
supported_suites(exclusive_anonymous, Version) when ?TLS_1_X(Version) ->
    tls_v1:exclusive_anonymous_suites(Version);
supported_suites(exclusive_anonymous, Version) when ?DTLS_1_X(Version) ->
    dtls_v1:exclusive_anonymous_suites(Version).

do_listen(Port, #config{transport_info = {Transport, _, _, _,_}} = Config, tls_gen_connection) ->
    tls_socket:listen(Transport, Port, Config);

do_listen(Port,  Config, dtls_gen_connection) ->
    dtls_socket:listen(Port, Config).

ssl_options() ->
    [
     alpn_advertised_protocols, alpn_preferred_protocols,
     anti_replay,
     beast_mitigation,
     cacertfile, cacerts,
     cert,  certs_keys,certfile,
     certificate_authorities,
     ciphers,
     client_renegotiation,
     cookie,
     crl_cache, crl_check,
     customize_hostname_check,
     depth,
     dh, dhfile,

     early_data,
     eccs,
     erl_dist,
     fail_if_no_peer_cert,
     fallback,
     handshake,
     hibernate_after,
     honor_cipher_order,  honor_ecc_order,
     keep_secrets,
     key, keyfile,
     key_update_at,
     ktls,

     log_level,
     max_handshake_size,
     middlebox_comp_mode,
     max_fragment_length,
     next_protocol_selector,  next_protocols_advertised,
     ocsp_stapling, ocsp_responder_certs, ocsp_nonce,
     padding_check,
     partial_chain,
     password,
     protocol,
     psk_identity,
     receiver_spawn_opts,
     renegotiate_at,
     reuse_session, reuse_sessions,

     secure_renegotiate,
     sender_spawn_opts,
     server_name_indication,
     session_tickets,
     stateless_tickets_seed,
     signature_algs,  signature_algs_cert,
     sni_fun,
     sni_hosts,
     srp_identity,
     supported_groups,
     use_ticket,
     use_srtp,
     user_lookup_fun,
     verify, verify_fun,
     versions
    ].

%% Handle ssl options at handshake, handshake_continue
-spec update_options([any()], client | server, map()) -> map().
update_options(Opts, Role, InheritedSslOpts) when is_map(InheritedSslOpts) ->
    {UserSslOpts, _} = split_options(Opts, ssl_options()),
    process_options(UserSslOpts, InheritedSslOpts, #{role => Role}).

process_options(UserSslOpts, SslOpts0, Env) ->
    %% Reverse option list so we get the last set option if set twice,
    %% users depend on it.
    UserSslOptsMap = proplists:to_map(lists:reverse(UserSslOpts)),
    SslOpts1  = opt_protocol_versions(UserSslOptsMap, SslOpts0, Env),
    SslOpts2  = opt_verification(UserSslOptsMap, SslOpts1, Env),
    SslOpts3  = opt_certs(UserSslOptsMap, SslOpts2, Env),
    SslOpts4  = opt_tickets(UserSslOptsMap, SslOpts3, Env),
    SslOpts5  = opt_ocsp(UserSslOptsMap, SslOpts4, Env),
    SslOpts6  = opt_sni(UserSslOptsMap, SslOpts5, Env),
    SslOpts7  = opt_signature_algs(UserSslOptsMap, SslOpts6, Env),
    SslOpts8  = opt_alpn(UserSslOptsMap, SslOpts7, Env),
    SslOpts9  = opt_mitigation(UserSslOptsMap, SslOpts8, Env),
    SslOpts10 = opt_server(UserSslOptsMap, SslOpts9, Env),
    SslOpts11 = opt_client(UserSslOptsMap, SslOpts10, Env),
    SslOpts12 = opt_renegotiate(UserSslOptsMap, SslOpts11, Env),
    SslOpts13 = opt_reuse_sessions(UserSslOptsMap, SslOpts12, Env),
    SslOpts14 = opt_identity(UserSslOptsMap, SslOpts13, Env),
    SslOpts15 = opt_supported_groups(UserSslOptsMap, SslOpts14, Env),
    SslOpts16 = opt_crl(UserSslOptsMap, SslOpts15, Env),
    SslOpts17 = opt_handshake(UserSslOptsMap, SslOpts16, Env),
    SslOpts18 = opt_use_srtp(UserSslOptsMap, SslOpts17, Env),
    SslOpts = opt_process(UserSslOptsMap, SslOpts18, Env),
    SslOpts.

-spec handle_options([any()], client | server, undefined|host()) -> {ok, #config{}}.
handle_options(Opts, Role, Host) ->
    handle_options(undefined, undefined, Opts, Role, Host).

%% Handle all options in listen, connect and handshake
handle_options(Transport, Socket, Opts0, Role, Host) ->
    {UserSslOptsList, SockOpts0} = split_options(Opts0, ssl_options()),

    Env = #{role => Role, host => Host},
    SslOpts = process_options(UserSslOptsList, #{}, Env),

    %% Handle special options
    #{protocol := Protocol} = SslOpts,
    {Sock, Emulated} = emulated_options(Transport, Socket, Protocol, SockOpts0),
    ConnetionCb = connection_cb(Protocol),
    CbInfo = handle_option_cb_info(Opts0, Protocol),

    {ok, #config{
            ssl = SslOpts,
            emulated = Emulated,
            inet_ssl = Sock,
            inet_user = Sock,
            transport_info = CbInfo,
            connection_cb = ConnetionCb
           }}.


opt_protocol_versions(UserOpts, Opts, Env) ->
    {_, PRC} = get_opt_of(protocol, [tls, dtls], tls, UserOpts, Opts),

    LogLevels = [none, all, emergency, alert, critical, error,
                 warning, notice, info, debug],

    DefaultLevel = case logger:get_module_level(?MODULE) of
                       [] -> notice;
                       [{ssl,Level}] -> Level
                   end,

    {_, LL} = get_opt_of(log_level, LogLevels, DefaultLevel, UserOpts, Opts),

    Opts1 = set_opt_bool(keep_secrets, false, UserOpts, Opts),

    {DistW, Dist} = get_opt_bool(erl_dist, false, UserOpts, Opts1),
    option_incompatible(PRC =:= dtls andalso Dist, [{protocol, PRC}, {erl_dist, Dist}]),
    Opts2 = set_opt_new(DistW, erl_dist, false, Dist, Opts1),

    {KtlsW, Ktls} = get_opt_bool(ktls, false, UserOpts, Opts1),
    option_incompatible(PRC =:= dtls andalso Ktls, [{protocol, PRC}, {ktls, Ktls}]),
    Opts3 = set_opt_new(KtlsW, ktls, false, Ktls, Opts2),

    opt_versions(UserOpts, Opts3#{protocol => PRC, log_level => LL}, Env).

opt_versions(UserOpts, #{protocol := Protocol} = Opts, _Env) ->
    Versions = case get_opt(versions, unbound, UserOpts, Opts) of
                   {default, unbound} -> default_versions(Protocol);
                   {new, Vs} -> validate_versions(Protocol, Vs);
                   {old, Vs} -> Vs
               end,

    {Where, MCM} = get_opt_bool(middlebox_comp_mode, true, UserOpts, Opts),
    assert_version_dep(Where =:= new, middlebox_comp_mode, Versions, ['tlsv1.3']),
    Opts1 = set_opt_new(Where, middlebox_comp_mode, true, MCM, Opts),
    Opts1#{versions => Versions}.

default_versions(tls) ->
    Vsns0 = tls_record:supported_protocol_versions(),
    lists:sort(fun tls_record:is_higher/2, Vsns0);
default_versions(dtls) ->
    Vsns0 = dtls_record:supported_protocol_versions(),
    lists:sort(fun dtls_record:is_higher/2, Vsns0).

validate_versions(tls, Vsns0) ->
    Validate =
        fun(Version) ->
                try tls_record:sufficient_crypto_support(Version) of
                    true -> tls_record:protocol_version_name(Version);
                    false -> option_error(insufficient_crypto_support,
                                          {Version, {versions, Vsns0}})
                catch error:function_clause ->
                        option_error(Version, {versions, Vsns0})
                end
        end,
    Vsns = [Validate(V) || V <- Vsns0],
    tls_validate_version_gap(Vsns0),
    option_error([] =:= Vsns, versions, Vsns0),
    lists:sort(fun tls_record:is_higher/2, Vsns);
validate_versions(dtls, Vsns0) ->
    Validate =
        fun(Version) ->
                try tls_record:sufficient_crypto_support(
                      dtls_v1:corresponding_tls_version(
                        dtls_record:protocol_version_name(Version))) of
                    true -> dtls_record:protocol_version_name(Version);
                    false-> option_error(insufficient_crypto_support,
                                         {Version, {versions, Vsns0}})
                catch error:function_clause ->
                        option_error(Version, {versions, Vsns0})
                end
        end,
    Vsns = [Validate(V) || V <- Vsns0],
    option_error([] =:= Vsns, versions, Vsns0),
    lists:sort(fun dtls_record:is_higher/2, Vsns).

opt_verification(UserOpts, Opts0, #{role := Role} = Env) ->
    {Verify, Opts1} =
        case get_opt_of(verify, [verify_none, verify_peer], default_verify(Role), UserOpts, Opts0) of
            {old, Val} ->
                {Val, Opts0};
            {_, verify_none} ->
                {verify_none, Opts0#{verify => verify_none, verify_fun => {none_verify_fun(), []}}};
            {_, verify_peer} ->
                %% If 'verify' is changed from verify_none to verify_peer, (via update_options/3)
                %% the 'verify_fun' must also be changed to undefined.
                %% i.e remove verify_none fun
                Temp = Opts0#{verify => verify_peer, verify_fun => undefined},
                {verify_peer, maps:remove(fail_if_no_peer_cert, Temp)}
        end,
    Opts2 = opt_cacerts(UserOpts, Opts1, Env),
    {_, PartialChain} = get_opt_fun(partial_chain, 1, fun(_) -> unknown_ca end, UserOpts, Opts2),

    DefFailNoPeer = Role =:= server andalso Verify =:= verify_peer,
    {_, FailNoPeerCert} = get_opt_bool(fail_if_no_peer_cert, DefFailNoPeer, UserOpts, Opts2),
    assert_server_only(Role, FailNoPeerCert, fail_if_no_peer_cert),
    option_incompatible(FailNoPeerCert andalso Verify =:= verify_none,
                        [{verify, verify_none}, {fail_if_no_peer_cert, true}]),

    Opts = set_opt_int(depth, 0, 255, ?DEFAULT_DEPTH, UserOpts, Opts2),

    case Role of
        client ->
            opt_verify_fun(UserOpts, Opts#{partial_chain => PartialChain},
                           Env);
        server ->
            opt_verify_fun(UserOpts, Opts#{partial_chain => PartialChain,
                                           fail_if_no_peer_cert => FailNoPeerCert},
                           Env)
    end.

default_verify(client) ->
    %% Server authenication is by default requiered
    verify_peer;
default_verify(server) ->
    %% Client certification is an optional part of the protocol
    verify_none.

opt_verify_fun(UserOpts, Opts, _Env) ->
    %%DefVerifyNoneFun = {default_verify_fun(), []},
    VerifyFun = case get_opt(verify_fun, undefined, UserOpts, Opts) of
                    {_, {F,_} = FA} when is_function(F, 3); is_function(F, 4) ->
                        FA;
                    {_, UserFun} when is_function(UserFun, 1) ->
                        {convert_verify_fun(), UserFun};
                    {_, undefined} ->
                        undefined;
                    {_, Value} ->
                        option_error(verify_fun, Value)
                end,
    Opts#{verify_fun => VerifyFun}.

none_verify_fun() ->
     fun(_, {bad_cert, _}, UserState) ->
             {valid, UserState};
        (_, {extension, #'Extension'{critical = true}}, UserState) ->
             %% This extension is marked as critical, so
             %% certificate verification should fail if we don't
             %% understand the extension.  However, this is
             %% `verify_none', so let's accept it anyway.
             {valid, UserState};
        (_, {extension, _}, UserState) ->
             {unknown, UserState};
        (_, valid, UserState) ->
            {valid, UserState};
        (_, valid_peer, UserState) ->
             {valid, UserState}
     end.

convert_verify_fun() ->
    fun(_,{bad_cert, _} = Reason, OldFun) ->
            case OldFun([Reason]) of
                true ->  {valid, OldFun};
                false -> {fail, Reason}
            end;
       (_,{extension, _}, UserState) ->
            {unknown, UserState};
       (_, valid, UserState) ->
            {valid, UserState};
       (_, valid_peer, UserState) ->
            {valid, UserState}
    end.

opt_certs(UserOpts, #{log_level := LogLevel} = Opts0, Env) ->
    case get_opt_list(certs_keys, [], UserOpts, Opts0) of
        {Where, []} when Where =/= new ->
            opt_old_certs(UserOpts, #{}, Opts0, Env);
        {old, [CertKey]} ->
            opt_old_certs(UserOpts, CertKey, Opts0, Env);
        {Where, CKs} when is_list(CKs) ->
            warn_override(Where, UserOpts, certs_keys, [cert,certfile,key,keyfile,password], LogLevel),
            Opts0#{certs_keys => [check_cert_key(CK, #{}, LogLevel) || CK <- CKs]}
    end.

opt_old_certs(UserOpts, CertKeys, #{log_level := LogLevel}=SSLOpts, _Env) ->
    CK = check_cert_key(UserOpts, CertKeys, LogLevel),
    case maps:keys(CK) =:= [] of
        true ->
            SSLOpts#{certs_keys => []};
        false ->
            SSLOpts#{certs_keys => [CK]}
    end.

check_cert_key(UserOpts, CertKeys, LogLevel) ->
    CertKeys0 = case get_opt(cert, undefined, UserOpts, CertKeys) of
                    {Where, Cert} when is_binary(Cert) ->
                        warn_override(Where, UserOpts, cert, [certfile], LogLevel),
                        CertKeys#{cert => [Cert]};
                    {Where, [C0|_] = Certs} when is_binary(C0) ->
                        warn_override(Where, UserOpts, cert, [certfile], LogLevel),
                        CertKeys#{cert => Certs};
                    {new, Err0} ->
                        option_error(cert, Err0);
                    {_, undefined} ->
                        case get_opt_file(certfile, unbound, UserOpts, CertKeys) of
                            {default, unbound} -> CertKeys;
                            {_, CertFile} -> CertKeys#{certfile => CertFile}
                        end
                end,

    CertKeys1 = case get_opt(key, undefined, UserOpts, CertKeys) of
                    {_, undefined} ->
                        case get_opt_file(keyfile, <<>>, UserOpts, CertKeys) of
                            {new, KeyFile} ->
                                CertKeys0#{keyfile => KeyFile};
                            {_, <<>>} ->
                                case maps:get(certfile, CertKeys0, unbound) of
                                    unbound -> CertKeys0;
                                    CF -> CertKeys0#{keyfile => CF}
                                end;
                            {old, _} ->
                                CertKeys0
                        end;
                    {_, {KF, K0} = Key}
                      when is_binary(K0), KF =:= rsa; KF =:= dsa;
                           KF == 'RSAPrivateKey'; KF == 'DSAPrivateKey';
                           KF == 'ECPrivateKey'; KF == 'PrivateKeyInfo' ->
                        CertKeys0#{key => Key};
                    {_, #{engine := _, key_id := _, algorithm := _} = Key} ->
                        CertKeys0#{key => Key};
                    {new, Err1} ->
                        option_error(key, Err1)
                end,

    CertKeys2 = case get_opt(password, unbound, UserOpts,CertKeys) of
                    {default, _} -> CertKeys1;
                    {_, Pwd} when is_binary(Pwd); is_list(Pwd) ->
                        CertKeys1#{password => fun() -> Pwd end};
                    {_, Pwd} when is_function(Pwd, 0) ->
                        CertKeys1#{password => Pwd};
                    {_, Err2} ->
                        option_error(password, Err2)
                end,
    CertKeys2.

opt_cacerts(UserOpts, #{verify := Verify, log_level := LogLevel, versions := Versions} = Opts,
            #{role := Role}) ->
    {_, CaCerts} = get_opt_list(cacerts, undefined, UserOpts, Opts),

    CaCertFile = case get_opt_file(cacertfile, <<>>, UserOpts, Opts) of
                     {Where1, _FileName} when CaCerts =/= undefined ->
                         warn_override(Where1, UserOpts, cacerts, [cacertfile], LogLevel),
                         <<>>;
                     {new, FileName} -> unambiguous_path(FileName);
                     {_, FileName} -> FileName
                 end,
    option_incompatible(CaCertFile =:= <<>> andalso CaCerts =:= undefined andalso Verify =:= verify_peer,
                        [{verify, verify_peer}, {cacerts, undefined}]),

    {Where2, CA} = get_opt_bool(certificate_authorities, Role =:= server, UserOpts, Opts),
    assert_version_dep(Where2 =:= new, certificate_authorities, Versions, ['tlsv1.3']),

    Opts1 = set_opt_new(new, cacertfile, <<>>, CaCertFile, Opts),
    Opts2 = set_opt_new(Where2, certificate_authorities, Role =:= server, CA, Opts1),
    Opts2#{cacerts => CaCerts}.

opt_tickets(UserOpts, #{versions := Versions} = Opts, #{role := client}) ->
    {_, SessionTickets} = get_opt_of(session_tickets, [disabled,manual,auto], disabled, UserOpts, Opts),
    assert_version_dep(SessionTickets =/= disabled, session_tickets, Versions, ['tlsv1.3']),

    {_, UseTicket} = get_opt_list(use_ticket, undefined, UserOpts, Opts),
    option_error(UseTicket =:= [], use_ticket, UseTicket),
    option_incompatible(UseTicket =/= undefined andalso SessionTickets =/= manual,
                        [{use_ticket, UseTicket}, {session_tickets, SessionTickets}]),

    {_, EarlyData} = get_opt_bin(early_data, undefined, UserOpts, Opts),
    option_incompatible(is_binary(EarlyData) andalso SessionTickets =:= disabled,
                        [early_data, {session_tickets, disabled}]),
    option_incompatible(is_binary(EarlyData) andalso SessionTickets =:= manual andalso UseTicket =:= undefined,
                        [early_data, {session_tickets, manual}, {use_ticket, undefined}]),

    assert_server_only(anti_replay, UserOpts),
    assert_server_only(stateless_tickets_seed, UserOpts),
    Opts#{session_tickets => SessionTickets, use_ticket => UseTicket, early_data => EarlyData};
opt_tickets(UserOpts, #{versions := Versions} = Opts, #{role := server}) ->
    {_, SessionTickets} =
        get_opt_of(session_tickets,
                   [disabled, stateful, stateless, stateful_with_cert, stateless_with_cert],
                   disabled,
                   UserOpts,
                   Opts),
    assert_version_dep(SessionTickets =/= disabled, session_tickets, Versions, ['tlsv1.3']),

    {_, EarlyData} = get_opt_of(early_data, [enabled, disabled], disabled, UserOpts, Opts),
    option_incompatible(SessionTickets =:= disabled andalso EarlyData =:= enabled,
                        [early_data, {session_tickets, disabled}]),

    Stateless = lists:member(SessionTickets, [stateless, stateless_with_cert]),

    AntiReplay =
        case get_opt(anti_replay, undefined, UserOpts, Opts) of
            {_, undefined} -> undefined;
            {_,AR} when not Stateless ->
                option_incompatible([{anti_replay, AR}, {session_tickets, SessionTickets}]);
            {_,'10k'}  -> {10, 5, 72985};  %% n = 10000 p = 0.030003564 (1 in 33) m = 72985 (8.91KiB) k = 5
            {_,'100k'} -> {10, 5, 729845}; %% n = 10000 p = 0.03000428 (1 in 33) m = 729845 (89.09KiB) k = 5
            {_, {_,_,_} = AR} -> AR;
            {_, AR} -> option_error(anti_replay, AR)
        end,

    {_, STS} = get_opt_bin(stateless_tickets_seed, undefined, UserOpts, Opts),
    option_incompatible(STS =/= undefined andalso not Stateless,
                        [stateless_tickets_seed, {session_tickets, SessionTickets}]),

    assert_client_only(use_ticket, UserOpts),
    Opts#{session_tickets => SessionTickets, early_data => EarlyData,
          anti_replay => AntiReplay, stateless_tickets_seed => STS}.

opt_ocsp(UserOpts, #{versions := _Versions} = Opts, #{role := Role}) ->
    {Stapling, SMap} =
        case get_opt(ocsp_stapling, ?DEFAULT_OCSP_STAPLING, UserOpts, Opts) of
            {old, Map} when is_map(Map) -> {true, Map};
            {_, Bool} when is_boolean(Bool) -> {Bool, #{}};
            {_, Value} -> option_error(ocsp_stapling, Value)
        end,
    assert_client_only(Role, Stapling, ocsp_stapling),
    {_, Nonce} = get_opt_bool(ocsp_nonce, ?DEFAULT_OCSP_NONCE, UserOpts, SMap),
    option_incompatible(Stapling =:= false andalso Nonce =:= false,
                        [{ocsp_nonce, false}, {ocsp_stapling, false}]),
    {_, ORC} = get_opt_list(ocsp_responder_certs, ?DEFAULT_OCSP_RESPONDER_CERTS,
                            UserOpts, SMap),
    CheckBinary = fun(Cert) when is_binary(Cert) -> ok;
                     (_Cert) -> option_error(ocsp_responder_certs, ORC)
                  end,
    [CheckBinary(C) || C <- ORC],
    option_incompatible(Stapling =:= false andalso ORC =/= [],
                        [ocsp_responder_certs, {ocsp_stapling, false}]),
    case Stapling of
        true ->
            Opts#{ocsp_stapling =>
                      #{ocsp_nonce => Nonce,
                        ocsp_responder_certs => ORC}};
        false ->
            Opts
    end.

opt_sni(UserOpts, #{versions := _Versions} = Opts, #{role := server}) ->
    {_, SniHosts} = get_opt_list(sni_hosts, [], UserOpts, Opts),
    %% Postpone option checking until all other options are checked FIXME
    Check = fun({[_|_], SO}) when is_list(SO) ->
                    case proplists:get_value(sni_hosts, SO, undefined) of
                        undefined -> ok;
                        Recursive -> option_error(sni_hosts, Recursive)
                    end;
               (HostOpts) -> option_error(sni_hosts, HostOpts)
            end,
    [Check(E) || E <- SniHosts],

    {Where, SniFun0} = get_opt_fun(sni_fun, 1, undefined, UserOpts, Opts),

    option_incompatible(is_function(SniFun0) andalso SniHosts =/= [] andalso Where =:= new,
                        [sni_fun, sni_hosts]),
    assert_client_only(server_name_indication, UserOpts),

    SniFun = case SniFun0 =:= undefined of
                 true -> fun(Host) -> proplists:get_value(Host, SniHosts) end;
                 false -> SniFun0
             end,

    Opts#{sni_fun => SniFun};
opt_sni(UserOpts, #{versions := _Versions} = Opts, #{role := client} = Env) ->
    %% RFC 6066, Section 3: Currently, the only server names supported are
    %% DNS hostnames
    %% case inet_parse:domain(Value) of
    %%     false ->
    %%         throw({error, {options, {{Opt, Value}}}});
    %%     true ->
    %%         Value
    %% end;
    %%
    %% But the definition seems very diffuse, so let all strings through
    %% and leave it up to public_key to decide...
    SNI = case get_opt(server_name_indication, unbound, UserOpts, Opts) of
              {_, unbound} -> server_name_indication_default(maps:get(host, Env, undefined));
              {_, [_|_] = SN} -> SN;
              {_, disable} -> disable;
              {_, SN} -> option_error(server_name_indication, SN)
          end,
    assert_server_only(sni_fun, UserOpts),
    assert_server_only(sni_hosts, UserOpts),
    Opts#{server_name_indication => SNI}.

server_name_indication_default(Host) when is_list(Host) ->
    %% SNI should not contain a trailing dot that a hostname may
    string:strip(Host, right, $.);
server_name_indication_default(_) ->
    undefined.

opt_signature_algs(UserOpts, #{versions := Versions} = Opts, _Env) ->
    [TlsVersion|_] = TlsVsns = [tls_version(V) || V <- Versions],
    SA = case get_opt_list(signature_algs, undefined, UserOpts, Opts) of
             {default, undefined} when ?TLS_GTE(TlsVersion, ?TLS_1_2) ->
                 DefAlgs = tls_v1:default_signature_algs(TlsVsns),
                 handle_hashsigns_option(DefAlgs, TlsVersion);
             {new, Algs} ->
                 assert_version_dep(signature_algs, Versions, ['tlsv1.2', 'tlsv1.3']),
                 SA0 = handle_hashsigns_option(Algs, TlsVersion),
                 option_error(SA0 =:= [], no_supported_algorithms, {signature_algs, Algs}),
                 SA0;
             {_, Algs} ->
                 Algs
         end,
    SAC = case get_opt_list(signature_algs_cert, undefined, UserOpts, Opts) of
              {new, Schemes} ->
                  %% Do not send by default
                  assert_version_dep(signature_algs_cert, Versions, ['tlsv1.2', 'tlsv1.3']),
                  SAC0 = handle_signature_algorithms_option(Schemes, TlsVersion),
                  option_error(SAC0 =:= [], no_supported_signature_schemes, {signature_algs_cert, Schemes}),
                  SAC0;
              {_, Schemes} ->
                  Schemes
          end,
    Opts#{signature_algs => SA, signature_algs_cert => SAC}.

opt_alpn(UserOpts, #{versions := Versions} = Opts, #{role := server}) ->
    {_, APP} = get_opt_list(alpn_preferred_protocols, undefined, UserOpts, Opts),
    validate_protocols(is_list(APP), alpn_preferred_protocols, APP),

    {Where, NPA} = get_opt_list(next_protocols_advertised, undefined, UserOpts, Opts),
    validate_protocols(is_list(NPA), next_protocols_advertised, NPA),
    assert_version_dep(is_list(NPA), next_protocols_advertised, Versions, ['tlsv1','tlsv1.1','tlsv1.2']),

    assert_client_only(alpn_advertised_protocols, UserOpts),
    assert_client_only(client_preferred_next_protocols, UserOpts),

    Opts1 = set_opt_new(Where, next_protocols_advertised, undefined, NPA, Opts),
    Opts1#{alpn_preferred_protocols => APP};
opt_alpn(UserOpts, #{versions := Versions} = Opts, #{role := client}) ->
    {_, AAP} = get_opt_list(alpn_advertised_protocols, undefined, UserOpts, Opts),
    validate_protocols(is_list(AAP), alpn_advertised_protocols, AAP),

    {Where, NPS} = case get_opt(client_preferred_next_protocols, undefined, UserOpts, Opts) of
                       {new, CPNP} ->
                           assert_version_dep(client_preferred_next_protocols,
                                              Versions, ['tlsv1','tlsv1.1','tlsv1.2']),
                           {new, make_next_protocol_selector(CPNP)};
                       CPNP ->
                           CPNP
                   end,

    validate_protocols(is_list(NPS), client_preferred_next_protocols, NPS),

    assert_server_only(alpn_preferred_protocols, UserOpts),
    assert_server_only(next_protocols_advertised, UserOpts),

    Opts1 = set_opt_new(Where, next_protocol_selector, undefined, NPS, Opts),
    Opts1#{alpn_advertised_protocols => AAP}.

validate_protocols(false, _Opt, _List) -> ok;
validate_protocols(true, Opt, List) ->
    Check = fun(Bin) ->
                    IsOK = is_binary(Bin) andalso byte_size(Bin) > 0 andalso byte_size(Bin) < 256,
                    option_error(not IsOK, Opt, {invalid_protocol, Bin})
            end,
    lists:foreach(Check, List).

opt_mitigation(UserOpts, #{versions := Versions} = Opts, _Env) ->
    DefBeast = case ?TLS_GT(lists:last(Versions), ?TLS_1_0) of
                   true -> disabled;
                   false -> one_n_minus_one
               end,
    {Where1, BM} = get_opt_of(beast_mitigation, [disabled, one_n_minus_one, zero_n], DefBeast, UserOpts, Opts),
    assert_version_dep(Where1 =:= new, beast_mitigation, Versions, ['tlsv1']),

    {Where2, PC} = get_opt_bool(padding_check, true, UserOpts, Opts),
    assert_version_dep(Where2 =:= new, padding_check, Versions, ['tlsv1']),

    %% Use 'new' we need to check for non default 'one_n_minus_one'
    Opts1 = set_opt_new(new, beast_mitigation, disabled, BM, Opts),
    set_opt_new(Where2, padding_check, true, PC, Opts1).

opt_server(UserOpts, #{versions := Versions, log_level := LogLevel} = Opts, #{role := server}) ->
    {_, ECC} = get_opt_bool(honor_ecc_order, false, UserOpts, Opts),

    {_, Cipher} = get_opt_bool(honor_cipher_order, false, UserOpts, Opts),

    {Where1, Cookie} = get_opt_bool(cookie, true, UserOpts, Opts),
    assert_version_dep(Where1 =:= new, cookie, Versions, ['tlsv1.3']),

    {Where2, ReNeg} = get_opt_bool(client_renegotiation, true, UserOpts, Opts),
    assert_version_dep(Where2 =:= new, client_renegotiation, Versions, ['tlsv1','tlsv1.1','tlsv1.2']),

    Opts1 = case get_opt(dh, undefined, UserOpts, Opts) of
                {Where, DH} when is_binary(DH) ->
                    warn_override(Where, UserOpts, dh, [dhfile], LogLevel),
                    Opts#{dh => DH};
                {new, DH} ->
                    option_error(dh, DH);
                {_, undefined} ->
                    case get_opt_file(dhfile, unbound, UserOpts, Opts) of
                        {default, unbound} -> Opts;
                        {_, DHFile} -> Opts#{dhfile => DHFile}
                    end
            end,

    Opts1#{honor_ecc_order => ECC, honor_cipher_order => Cipher,
           cookie => Cookie, client_renegotiation => ReNeg};
opt_server(UserOpts, Opts, #{role := client}) ->
    assert_server_only(honor_ecc_order, UserOpts),
    assert_server_only(honor_cipher_order, UserOpts),
    assert_server_only(cookie, UserOpts),
    assert_server_only(client_renegotiation, UserOpts),
    assert_server_only(dh, UserOpts),
    assert_server_only(dhfile, UserOpts),
    Opts.

opt_client(UserOpts, #{versions := Versions} = Opts, #{role := client}) ->
    {Where, FB} = get_opt_bool(fallback, false, UserOpts, Opts),
    assert_version_dep(Where =:= new, fallback, Versions, ['tlsv1','tlsv1.1','tlsv1.2']),

    {_, CHC} = get_opt_list(customize_hostname_check, [], UserOpts, Opts),

    ValidMFL = [undefined, ?MAX_FRAGMENT_LENGTH_BYTES_1, ?MAX_FRAGMENT_LENGTH_BYTES_2,  %% RFC 6066, Section 4
                ?MAX_FRAGMENT_LENGTH_BYTES_3, ?MAX_FRAGMENT_LENGTH_BYTES_4],
    {_, MFL} = get_opt_of(max_fragment_length, ValidMFL, undefined, UserOpts, Opts),

    Opts#{fallback => FB, customize_hostname_check => CHC, max_fragment_length => MFL};
opt_client(UserOpts, Opts, #{role := server}) ->
    assert_client_only(fallback, UserOpts),
    assert_client_only(customize_hostname_check, UserOpts),
    assert_client_only(max_fragment_length, UserOpts),
    Opts#{customize_hostname_check => []}.

opt_renegotiate(UserOpts, #{versions := Versions} = Opts, _Env) ->
    {Where1, KUA} = get_opt_pos_int(key_update_at, ?KEY_USAGE_LIMIT_AES_GCM, UserOpts, Opts),
    assert_version_dep(Where1 =:= new, key_update_at, Versions, ['tlsv1.3']),

    %% Undocumented, old ?
    {_, RA0} = get_opt_pos_int(renegotiate_at, ?DEFAULT_RENEGOTIATE_AT, UserOpts, Opts),
    RA = min(RA0, ?DEFAULT_RENEGOTIATE_AT),  %% Override users choice without notifying ??

    {Where3, SR} = get_opt_bool(secure_renegotiate, true, UserOpts, Opts),
    assert_version_dep(Where3 =:= new, secure_renegotiate, Versions, ['tlsv1','tlsv1.1','tlsv1.2']),

    Opts#{secure_renegotiate => SR, key_update_at => KUA, renegotiate_at => RA}.

opt_reuse_sessions(UserOpts, #{versions := Versions} = Opts, #{role := client}) ->
    {Where1, RUSS} = get_opt_of(reuse_sessions, [true, false, save], true, UserOpts, Opts),

    {Where2, RS} = RST = get_opt(reuse_session, undefined, UserOpts, Opts),
    case RST of
        {new, Bin} when is_binary(Bin) -> ok;
        {new, {B1,B2}} when is_binary(B1), is_binary(B2) -> ok;
        {new, Bad} -> option_error(reuse_session, Bad);
        {_, _} -> ok
    end,

    assert_version_dep(Where1 =:= new, reuse_sessions, Versions, ['tlsv1','tlsv1.1','tlsv1.2']),
    assert_version_dep(Where2 =:= new, reuse_session, Versions, ['tlsv1','tlsv1.1','tlsv1.2']),
    Opts#{reuse_sessions => RUSS, reuse_session => RS};
opt_reuse_sessions(UserOpts, #{versions := Versions} = Opts, #{role := server}) ->
    {Where1, RUSS} = get_opt_bool(reuse_sessions, true, UserOpts, Opts),

    DefRS = fun(_, _, _, _) -> true end,
    {Where2, RS} = get_opt_fun(reuse_session, 4, DefRS, UserOpts, Opts),

    assert_version_dep(Where1 =:= new, reuse_sessions, Versions, ['tlsv1','tlsv1.1','tlsv1.2']),
    assert_version_dep(Where2 =:= new, reuse_session, Versions, ['tlsv1','tlsv1.1','tlsv1.2']),
    Opts#{reuse_sessions => RUSS, reuse_session => RS}.

opt_identity(UserOpts, #{versions := Versions} = Opts, _Env) ->
    PSK = case get_opt_list(psk_identity, undefined, UserOpts, Opts) of
              {new, PSK0} ->
                  PSK1 = unicode:characters_to_binary(PSK0),
                  PSKSize = byte_size(PSK1),
                  assert_version_dep(psk_identity, Versions, ['tlsv1','tlsv1.1','tlsv1.2']),
                  option_error(not (0 < PSKSize andalso PSKSize < 65536),
                                psk_identity, {psk_identity, PSK0}),
                  PSK1;
              {_, PSK0} ->
                  PSK0
          end,

    SRP = case get_opt(srp_identity, undefined, UserOpts, Opts) of
              {new, {S1, S2}} when is_list(S1), is_list(S2) ->
                  User = unicode:characters_to_binary(S1),
                  UserSize = byte_size(User),
                  assert_version_dep(srp_identity, Versions, ['tlsv1','tlsv1.1','tlsv1.2']),
                  option_error(not (0 < UserSize andalso UserSize < 65536),
                                srp_identity, {srp_identity, PSK0}),
                  {User, unicode:characters_to_binary(S2)};
              {new, Err} ->
                  option_error(srp_identity, Err);
              {_, SRP0} ->
                  SRP0
          end,

    ULF = case get_opt(user_lookup_fun, undefined, UserOpts, Opts) of
              {new, {Fun, _} = ULF0} when is_function(Fun, 3) ->
                  assert_version_dep(user_lookup_fun, Versions, ['tlsv1','tlsv1.1','tlsv1.2']),
                  ULF0;
              {new, ULF0} ->
                  option_error(user_lookup_fun, ULF0);
              {_, ULF0} ->
                  ULF0
          end,

    Opts#{psk_identity => PSK, srp_identity => SRP, user_lookup_fun => ULF}.

opt_supported_groups(UserOpts, #{versions := Versions} = Opts, _Env) ->
    [TlsVersion|_] = TlsVsns = [tls_version(V) || V <- Versions],
    SG = case get_opt_list(supported_groups,  undefined, UserOpts, Opts) of
             {default, undefined} ->
                 handle_supported_groups_option(groups(default), TlsVersion);
             {new, SG0} ->
                 assert_version_dep(supported_groups, TlsVsns, ['tlsv1.3']),
                 handle_supported_groups_option(SG0, TlsVersion);
             {old, SG0} ->
                 SG0
         end,

    CPHS = case get_opt_list(ciphers, [], UserOpts, Opts) of
               {old, CPS0} -> CPS0;
               {_, CPS0} -> handle_cipher_option(CPS0, Versions)
           end,

    ECCS = case get_opt_list(eccs, undefined, UserOpts, Opts) of
               {old, ECCS0} -> ECCS0;
               {default, _} -> handle_eccs_option(tls_v1:ecc_curves(all), TlsVersion);
               {new, ECCS0} -> handle_eccs_option(ECCS0, TlsVersion)
           end,

    Opts#{ciphers => CPHS, eccs => ECCS, supported_groups => SG}.

opt_crl(UserOpts, Opts, _Env) ->
    {_, Check} = get_opt_of(crl_check, [best_effort, peer, true, false], false, UserOpts, Opts),
    Cache = case get_opt(crl_cache, {ssl_crl_cache, {internal, []}}, UserOpts, Opts) of
                {_, {Cb, {_Handle, Options}} = Value} when is_atom(Cb), is_list(Options) ->
                    Value;
                {_, Err} ->
                    option_error(crl_cache, Err)
            end,
    Opts#{crl_check => Check, crl_cache => Cache}.

opt_handshake(UserOpts, Opts, _Env) ->
    {_, HS} = get_opt_of(handshake, [hello, full], full, UserOpts, Opts),

    {_, MHSS} = get_opt_int(max_handshake_size, 1, ?MAX_UNIT24, ?DEFAULT_MAX_HANDSHAKE_SIZE,
                            UserOpts, Opts),

    Opts#{handshake => HS, max_handshake_size => MHSS}.

opt_use_srtp(UserOpts, #{protocol := Protocol} = Opts, _Env) ->
    UseSRTP = case get_opt_map(use_srtp, undefined, UserOpts, Opts) of
                  {old, UseSRTP0} ->
                      UseSRTP0;
                  {default, undefined} ->
                      undefined;
                  {new, UseSRTP1} ->
                      assert_protocol_dep(use_srtp, Protocol, [dtls]),
                      validate_use_srtp(UseSRTP1)
              end,
    case UseSRTP of
        #{} -> Opts#{use_srtp => UseSRTP};
        _ -> Opts
    end.

validate_use_srtp(#{protection_profiles := [_|_] = PPs} = UseSRTP) ->
    case maps:keys(UseSRTP) -- [protection_profiles, mki] of
        [] -> ok;
        Extra -> option_error(use_srtp, {unknown_parameters, Extra})
    end,
    IsValidProfile = fun(<<_, _>>) -> true; (_) -> false end,
    case lists:all(IsValidProfile, PPs) of
        true -> ok;
        false -> option_error(use_srtp, {invalid_protection_profiles, PPs})
    end,
    case UseSRTP of
        #{mki := MKI} when not is_binary(MKI) ->
            option_error(use_srtp, {invalid_mki, MKI});
        #{mki := _} ->
            UseSRTP;
        #{} ->
            UseSRTP#{mki => <<>>}
    end;

validate_use_srtp(#{} = UseSRTP) ->
    option_error(use_srtp, {no_protection_profiles, UseSRTP}).


opt_process(UserOpts, Opts0, _Env) ->
    Opts1 = set_opt_list(receiver_spawn_opts, [], UserOpts, Opts0),
    Opts2 = set_opt_list(sender_spawn_opts, [], UserOpts, Opts1),
    %% {_, SSO} = get_opt_list(sender_spawn_opts, [], UserOpts, Opts),
    %% Opts = Opts1#{receiver_spawn_opts => RSO, sender_spawn_opts => SSO},
    set_opt_int(hibernate_after, 0, infinity, infinity, UserOpts, Opts2).

%%%%

get_opt(Opt, Default, UserOpts, Opts) ->
    case maps:get(Opt, UserOpts, unbound) of
        unbound ->
            case maps:get(maybe_map_key_internal(Opt), Opts, unbound) of
                unbound -> %% Uses default value
                    {default, Default};
                Value ->   %% Uses already set value (merge)
                    {old, Value}
            end;
        Value ->           %% Uses new user option
            {new, Value}
    end.

get_opt_of(Opt, Valid, Default, UserOpts, Opts) ->
    case get_opt(Opt, Default, UserOpts, Opts) of
        {new, Value} = Res ->
            case lists:member(Value, Valid) of
                true -> Res;
                false -> option_error(Opt, Value)
            end;
        Res ->
            Res
    end.

get_opt_bool(Opt, Default, UserOpts, Opts) ->
    case get_opt(Opt, Default, UserOpts, Opts) of
        {_, Value} = Res when is_boolean(Value) -> Res;
        {_, Value} -> option_error(Opt, Value)
    end.

get_opt_pos_int(Opt, Default, UserOpts, Opts) ->
    get_opt_int(Opt, 1, infinity, Default, UserOpts, Opts).

get_opt_int(Opt, Min, Max, Default, UserOpts, Opts) ->
    case get_opt(Opt, Default, UserOpts, Opts) of
        {_, Value} = Res when is_integer(Value), Min =< Value, Value =< Max ->
            Res;
        {_, Value} = Res when Value =:= infinity, Max =:= infinity ->
            Res;
        {_, Value} ->
            option_error(Opt, Value)
    end.

get_opt_fun(Opt, Arity, Default, UserOpts, Opts) ->
    case get_opt(Opt, Default, UserOpts, Opts) of
        {_, Fun} = Res when is_function(Fun, Arity) -> Res;
        {new, Err} -> option_error(Opt, Err);
        Res -> Res
    end.

get_opt_list(Opt, Default, UserOpts, Opts) ->
    case get_opt(Opt, Default, UserOpts, Opts) of
        {new, Err} when not is_list(Err) -> option_error(Opt, Err);
        Res -> Res
    end.

get_opt_bin(Opt, Default, UserOpts, Opts) ->
    case get_opt(Opt, Default, UserOpts, Opts) of
        {new, Err} when not is_binary(Err) -> option_error(Opt, Err);
        Res -> Res
    end.

get_opt_file(Opt, Default, UserOpts, Opts) ->
    case get_opt(Opt, Default, UserOpts, Opts) of
        {new, File} -> {new, validate_filename(File, Opt)};
        Res -> Res
    end.

set_opt_bool(Opt, Default, UserOpts, Opts) ->
    case maps:get(Opt, UserOpts, Default) of
        Default -> Opts;
        Value when is_boolean(Value) -> Opts#{Opt => Value};
        Value -> option_error(Opt, Value)
    end.

get_opt_map(Opt, Default, UserOpts, Opts) ->
    case get_opt(Opt, Default, UserOpts, Opts) of
        {new, Err} when not is_map(Err) -> option_error(Opt, Err);
        Res -> Res
    end.

set_opt_int(Opt, Min, Max, Default, UserOpts, Opts) ->
    case maps:get(Opt, UserOpts, Default) of
        Default ->
            Opts;
        Value when is_integer(Value), Min =< Value, Value =< Max ->
            Opts#{Opt => Value};
        Value when Value =:= infinity, Max =:= infinity ->
            Opts#{Opt => Value};
        Value ->
            option_error(Opt, Value)
    end.

set_opt_list(Opt, Default, UserOpts, Opts) ->
    case maps:get(Opt, UserOpts, []) of
        Default ->
            Opts;
        List when is_list(List) ->
            Opts#{Opt => List};
        Value ->
            option_error(Opt, Value)
    end.

set_opt_new(new, Opt, Default, Value, Opts)
  when Default =/= Value ->
    Opts#{Opt => Value};
set_opt_new(_, _, _, _, Opts) ->
    Opts.

%%%%

default_cb_info(tls) ->
    {gen_tcp, tcp, tcp_closed, tcp_error, tcp_passive};
default_cb_info(dtls) ->
    {gen_udp, udp, udp_closed, udp_error, udp_passive}.

handle_cb_info({V1, V2, V3, V4}) ->
    {V1,V2,V3,V4, list_to_atom(atom_to_list(V2) ++ "_passive")};
handle_cb_info(CbInfo) when tuple_size(CbInfo) =:= 5 ->
    CbInfo;
handle_cb_info(CbInfo) ->
    option_error(cb_info, CbInfo).

handle_option_cb_info(Options, Protocol) ->
    CbInfo = proplists:get_value(cb_info, Options, default_cb_info(Protocol)),
    handle_cb_info(CbInfo).

maybe_map_key_internal(client_preferred_next_protocols) ->
    next_protocol_selector;
maybe_map_key_internal(K) ->
    K.

split_options(Opts0, AllOptions) ->
    Opts1 = proplists:expand([{binary, [{mode, binary}]},
                              {list, [{mode, list}]}], Opts0),
    Opts2 = handle_option_format(Opts1, []),
    %% Remove deprecated ssl_imp option
    Opts = proplists:delete(ssl_imp, Opts2),

    DeleteUserOpts = fun(Key, PropList) -> proplists:delete(Key, PropList) end,
    AllOpts = [cb_info, client_preferred_next_protocols] ++ AllOptions,
    SockOpts = lists:foldl(DeleteUserOpts, Opts, AllOpts),
    {Opts -- SockOpts, SockOpts}.

assert_server_only(Option, Opts) ->
    Value = maps:get(Option, Opts, undefined),
    role_error(Value =/= undefined, server_only, Option).
assert_client_only(Option, Opts) ->
    Value = maps:get(Option, Opts, undefined),
    role_error(Value =/= undefined, client_only, Option).

assert_server_only(client, Bool, Option) ->
    role_error(Bool, server_only, Option);
assert_server_only(_, _, _) ->
    ok.
assert_client_only(server, Bool, Option) ->
    role_error(Bool, client_only, Option);
assert_client_only(_, _, _) ->
    ok.

role_error(false, _ErrorDesc, _Option) ->
    ok;
role_error(true, ErrorDesc, Option)
  when ErrorDesc =:= client_only; ErrorDesc =:= server_only ->
    throw_error({option, ErrorDesc, Option}).

option_incompatible(false, _Options) -> ok;
option_incompatible(true, Options) -> option_incompatible(Options).

-spec option_incompatible(_) -> no_return().
option_incompatible(Options) ->
    throw_error({options, incompatible, Options}).

option_error(false, _, _What) -> true;
option_error(true, Tag, What) -> option_error(Tag,What).

-spec option_error(_,_) -> no_return().
option_error(Tag, What) ->
    throw_error({options, {Tag, What}}).

-spec throw_error(_) -> no_return().
throw_error(Err) ->
    throw({error, Err}).

assert_protocol_dep(Option, Protocol, AllowedProtos) ->
    case lists:member(Protocol, AllowedProtos) of
        true -> ok;
        false -> option_incompatible([Option, {protocol, Protocol}])
    end.

assert_version_dep(Option, Vsns, AllowedVsn) ->
    assert_version_dep(true, Option, Vsns, AllowedVsn).

assert_version_dep(false, _, _, _) -> true;
assert_version_dep(true, Option, SSLVsns, AllowedVsn) ->
    case is_dtls_configured(SSLVsns) of
        true -> %% TODO: Check option dependency for DTLS
            true;
        false ->
            APIVsns = lists:map(fun tls_record:protocol_version/1, SSLVsns),
            Set1 = sets:from_list(APIVsns),
            Set2 = sets:from_list(AllowedVsn),
            case sets:size(sets:intersection(Set1, Set2)) > 0 of
                true -> ok;
                false -> option_incompatible([Option, {versions, APIVsns}])
            end
    end.

warn_override(new, UserOpts, NewOpt, OldOpts, LogLevel) ->
    Check = fun(Key) -> maps:is_key(Key,UserOpts) end,
    case lists:filter(Check, OldOpts) of
        [] -> ok;
        Ignored ->
            Desc = lists:flatten(io_lib:format("Options ~w are ignored", [Ignored])),
            Reas = lists:flatten(io_lib:format("Option ~w is set", [NewOpt])),
            ssl_logger:log(notice, LogLevel, #{description => Desc, reason => Reas}, ?LOCATION)
    end;
warn_override(_, _UserOpts, _NewOpt, _OldOpts, _LogLevel) ->
    ok.

is_dtls_configured(Versions) ->
    lists:any(fun (Ver) -> ?DTLS_1_X(Ver) end, Versions).

handle_hashsigns_option(Value, Version) ->
    try
        if ?TLS_GTE(Version, ?TLS_1_3) ->
                tls_v1:signature_schemes(Version, Value);
           (Version =:= ?TLS_1_2) ->
                tls_v1:signature_algs(Version, Value);
           true ->
                undefined
        end
    catch error:function_clause ->
            option_error(signature_algs, Value)
    end.

handle_signature_algorithms_option(Value, Version) ->
    try tls_v1:signature_schemes(Version, Value)
    catch error:function_clause ->
            option_error(signature_algs_cert, Value)
    end.

validate_filename(FN, _Option) when is_binary(FN), FN =/= <<>> ->
    FN;
validate_filename([_|_] = FN, _Option) ->
    Enc = file:native_name_encoding(),
    unicode:characters_to_binary(FN, unicode, Enc);
validate_filename(FN, Option) ->
    option_error(Option, FN).

%% Do not allow configuration of TLS 1.3 with a gap where TLS 1.2 is not supported
%% as that configuration can trigger the built in version downgrade protection
%% mechanism and the handshake can fail with an Illegal Parameter alert.
tls_validate_version_gap(Versions) ->
    case lists:member('tlsv1.3', Versions) of
        true when length(Versions) >= 2 ->
            case lists:member('tlsv1.2', Versions) of
                true ->
                    Versions;
                false ->
                    throw({error, {options, missing_version, {'tlsv1.2', {versions, Versions}}}})
            end;
        _ ->
            Versions
    end.

emulated_options(undefined, undefined, Protocol, Opts) ->
    case Protocol of
	tls ->
	    tls_socket:emulated_options(Opts);
	dtls ->
	    dtls_socket:emulated_options(Opts)
    end;
emulated_options(Transport, Socket, Protocol, Opts) ->
    EmulatedOptions = tls_socket:emulated_options(),
    {ok, Original} = tls_socket:getopts(Transport, Socket, EmulatedOptions),
    {Inet, Emulated0} = emulated_options(undefined, undefined, Protocol, Opts),
    {Inet, lists:ukeymerge(1, Emulated0, Original)}.

handle_cipher_option(Value, Versions)  when is_list(Value) ->       
    try binary_cipher_suites(Versions, Value) of
	Suites ->
	    Suites
    catch
	exit:_ ->
	    option_error(ciphers, Value);
	error:_->
	    option_error(ciphers, Value)
    end.

binary_cipher_suites([?TLS_1_3], []) ->
    %% Defaults to all supported suites that does
    %% not require explicit configuration TLS-1.3
    %% only mode.
    default_binary_suites(exclusive, ?TLS_1_3);
binary_cipher_suites([Version| _], []) -> 
    %% Defaults to all supported suites that does
    %% not require explicit configuration
    default_binary_suites(default, Version);
binary_cipher_suites(Versions, [Map|_] = Ciphers0) when is_map(Map) ->
    Ciphers = [ssl_cipher_format:suite_map_to_bin(C) || C <- Ciphers0],
    binary_cipher_suites(Versions, Ciphers);
binary_cipher_suites(Versions, [Tuple|_] = Ciphers0) when is_tuple(Tuple) ->
    Ciphers = [ssl_cipher_format:suite_map_to_bin(tuple_to_map(C)) || C <- Ciphers0],
    binary_cipher_suites(Versions, Ciphers);
binary_cipher_suites(Versions, [Cipher0 | _] = Ciphers0) when is_binary(Cipher0) ->
    All = all_suites(Versions),
    case [Cipher || Cipher <- Ciphers0, lists:member(Cipher, All)] of
	[] ->
	    %% Defaults to all supported suites that does
	    %% not require explicit configuration
	    binary_cipher_suites(Versions, []);
	Ciphers ->
	    Ciphers
    end;
binary_cipher_suites(Versions, [Head | _] = Ciphers0) when is_list(Head) ->
    %% Format: ["RC4-SHA","RC4-MD5"]
    Ciphers = [ssl_cipher_format:suite_openssl_str_to_map(C) || C <- Ciphers0],
    binary_cipher_suites(Versions, Ciphers);
binary_cipher_suites(Versions, Ciphers0)  ->
    %% Format: "RC4-SHA:RC4-MD5"
    Ciphers = [ssl_cipher_format:suite_openssl_str_to_map(C) || C <- string:lexemes(Ciphers0, ":")],
    binary_cipher_suites(Versions, Ciphers).

default_binary_suites(exclusive, Version) ->
    ssl_cipher:filter_suites(tls_v1:exclusive_suites(Version));
default_binary_suites(default, Version) ->
    ssl_cipher:filter_suites(ssl_cipher:suites(Version)).

all_suites([?TLS_1_3]) ->
    tls_v1:exclusive_suites(?TLS_1_3);
all_suites([?TLS_1_3, Version1 |_]) ->
    all_suites([?TLS_1_3]) ++
        ssl_cipher:all_suites(Version1) ++
        ssl_cipher:anonymous_suites(Version1);
all_suites([Version|_]) ->
      ssl_cipher:all_suites(Version) ++
        ssl_cipher:anonymous_suites(Version).

tuple_to_map({Kex, Cipher, Mac}) ->
    #{key_exchange => Kex,
      cipher => Cipher,
      mac => Mac,
      prf => default_prf};
tuple_to_map({Kex, Cipher, Mac, Prf}) ->
    #{key_exchange => Kex,
      cipher => Cipher,
      mac => tuple_to_map_mac(Cipher, Mac),
      prf => Prf}.

%% Backwards compatible
tuple_to_map_mac(aes_128_gcm, _) -> 
    aead;
tuple_to_map_mac(aes_256_gcm, _) -> 
    aead;
tuple_to_map_mac(chacha20_poly1305, _) ->
    aead;
tuple_to_map_mac(_, MAC) ->
    MAC.

%% TODO: remove Version
handle_eccs_option(Value, _Version0) when is_list(Value) ->
    try tls_v1:ecc_curves(Value) of
        Curves ->
            option_error(Curves =:= [], eccs, none_valid),
            #elliptic_curves{elliptic_curve_list = Curves}
    catch
        exit:_ -> option_error(eccs, Value);
        error:_ -> option_error(eccs, Value)
    end.

%% TODO: remove Version
handle_supported_groups_option(Value, _Version0) when is_list(Value) ->
    try tls_v1:groups(Value) of
        Groups ->
            option_error(Groups =:= [], supported_groups, none_valid),
            #supported_groups{supported_groups = Groups}
    catch
        exit:_ -> option_error(supported_groups, Value);
        error:_ -> option_error(supported_groups, Value)
    end.


-spec do_format_error( string()
                     | closed
                     | {tls_alert, {_, Description :: string()}}
                     | {options, Options :: term()}
                     | {options, {socket_options, Option :: term()}}
                     | {options, {socket_options, Option :: term(), Error}}
                     | {options, {FileType, File :: string(), Error}}
                     | InetError
                     | OtherReason) -> string()
              when
      FileType    :: cacertfile | certfile | keyfile | dhfile,
      OtherReason :: term(),
      Error       :: term(),
      InetError   :: inet:posix() | system_limit.

do_format_error(Reason) when is_list(Reason) ->
    Reason;
do_format_error(closed) ->
    "TLS connection is closed";
do_format_error({tls_alert, {_, Description}}) ->
    Description;
do_format_error({options,{FileType, File, Reason}})
  when FileType == cacertfile;
       FileType == certfile;
       FileType == keyfile;
       FileType == dhfile ->
    Error = file_error_format(Reason),
    file_desc(FileType) ++ File ++ ": " ++ Error;
do_format_error ({options, {socket_options, Option, Error}}) ->
    lists:flatten(io_lib:format("Invalid transport socket option ~p: ~s", [Option, do_format_error(Error)]));
do_format_error({options, {socket_options, Option}}) ->
    lists:flatten(io_lib:format("Invalid socket option: ~p", [Option]));
do_format_error({options, incompatible, Opts}) ->
    lists:flatten(io_lib:format("Options (or their values) can not be combined: ~p", [Opts]));
do_format_error({option, Reason, Opts}) ->
    lists:flatten(io_lib:format("Invalid option ~w ~w", [Opts, Reason]));
do_format_error({options, Reason, Opts}) ->
    lists:flatten(io_lib:format("Invalid option ~w ~w", [Opts, Reason]));
do_format_error({options, {missing_version=R, Opts}}) ->
    lists:flatten(io_lib:format("Invalid option ~w ~w", [Opts, R]));
do_format_error({options, {option_not_a_key_value_tuple=R, Opts}}) ->
    lists:flatten(io_lib:format("Invalid option ~w ~w", [Opts, R]));
do_format_error({options, {no_supported_algorithms=R, Opts}}) ->
    lists:flatten(io_lib:format("Invalid option ~w ~w", [Opts, R]));
do_format_error({options, {no_supported_signature_schemes=R, Opts}}) ->
    lists:flatten(io_lib:format("Invalid option ~w ~w", [Opts, R]));
do_format_error({options, {insufficient_crypto_support=R, Opts}}) ->
    lists:flatten(io_lib:format("Invalid option ~w ~w", [Opts, R]));

do_format_error({options, Options}) ->
    lists:flatten(io_lib:format("Invalid TLS option: ~p", [Options]));

do_format_error(Error) ->
    case inet:format_error(Error) of
        "unknown POSIX" ++ _ ->
            unexpected_format(Error);
        Other ->
            Other
    end.

unexpected_format(Error) ->
    lists:flatten(io_lib:format("Unexpected error: ~p", [Error])).

file_error_format({error, Error})->
    case file:format_error(Error) of
	"unknown POSIX error" ++ _ ->
	    "decoding error";
	Str ->
	    Str
    end;
file_error_format(_) ->
    "decoding error".

file_desc(cacertfile) ->
    "Invalid CA certificate file ";
file_desc(certfile) ->
    "Invalid certificate file ";
file_desc(keyfile) ->
    "Invalid key file ";
file_desc(dhfile) ->
    "Invalid DH params file ".

make_next_protocol_selector(undefined) ->
    undefined;
make_next_protocol_selector({Precedence, PrefProtcol} = V) ->
    option_error(not is_list(PrefProtcol), client_preferred_next_protocols, V),
    make_next_protocol_selector({Precedence, PrefProtcol, ?NO_PROTOCOL});
make_next_protocol_selector({Precedence, AllProtocols, DefP} = V) ->
    option_error(not is_list(AllProtocols), client_preferred_next_protocols, V),
    option_error(not (is_binary(DefP) andalso byte_size(DefP) < 256), client_preferred_next_protocols, V),
    validate_protocols(true, client_preferred_next_protocols, AllProtocols),
    case Precedence of
        client ->                 
            fun(Advertised) ->
                    Search = fun(P) -> lists:member(P, Advertised) end,
                    case lists:search(Search, AllProtocols) of
                        false -> DefP;
                        {value, Preferred} -> Preferred
                    end
            end;
        server ->
            fun(Advertised) ->
                    Search = fun(P) -> lists:member(P, AllProtocols) end,
                    case lists:search(Search, Advertised) of
                        false -> DefP;
                        {value, Preferred} -> Preferred
                    end
            end;
        Value ->
            option_error(client_preferred_next_protocols, {invalid_precedence, Value})
    end;
make_next_protocol_selector(What) ->
    option_error(client_preferred_next_protocols, What).

connection_cb(tls) ->
    tls_gen_connection;
connection_cb(dtls) ->
    dtls_gen_connection;
connection_cb(Opts) ->
   connection_cb(proplists:get_value(protocol, Opts, tls)).


%% Assert that basic options are on the format {Key, Value}
%% with a few exceptions and phase out log_alert 
handle_option_format([], Acc) ->
    lists:reverse(Acc);
handle_option_format([{log_alert, Bool} | Rest], Acc) when is_boolean(Bool) ->
    case proplists:get_value(log_level, Acc ++ Rest, undefined) of
        undefined ->
            handle_option_format(Rest, [{log_level, 
                                         map_log_level(Bool)} | Acc]);
        _ ->
            handle_option_format(Rest, Acc)
    end;
handle_option_format([{Key,_} = Opt | Rest], Acc) when is_atom(Key) ->
    handle_option_format(Rest, [Opt | Acc]);
%% Handle exceptions 
handle_option_format([{raw,_,_,_} = Opt | Rest], Acc) ->
    handle_option_format(Rest,  [Opt | Acc]);
handle_option_format([inet = Opt | Rest], Acc) ->
    handle_option_format(Rest,  [Opt | Acc]);
handle_option_format([inet6 = Opt | Rest], Acc) ->
    handle_option_format(Rest,  [Opt | Acc]);
handle_option_format([Value | _], _) ->
    option_error(option_not_a_key_value_tuple, Value).

map_log_level(true) ->
    notice;
map_log_level(false) ->
    none.

include_security_info([]) ->
    false;
include_security_info([Item | Items]) ->
    case lists:member(Item, [client_random, server_random, master_secret, keylog]) of
        true ->
            true;
        false  ->
            include_security_info(Items)
    end.


add_filter(undefined, Filters) ->
    Filters;
add_filter(Filter, Filters) ->
    [Filter | Filters].

unambiguous_path(Value) ->
    AbsName = filename:absname(Value),
    UP = case file:read_link(AbsName) of
             {ok, PathWithNoLink} ->
                 case filename:pathtype(PathWithNoLink) of
                     relative ->
                         Dirname = filename:dirname(AbsName),
                         filename:join([Dirname, PathWithNoLink]);
                     _ ->
                         PathWithNoLink
                 end;
             _ ->
                 AbsName
         end,
    validate_filename(UP, cacertfile).

%%%################################################################
%%%#
%%%# Tracing
%%%#
handle_trace(csp, {call, {?MODULE, opt_ocsp, [UserOpts | _]}}, Stack) ->
    {format_ocsp_params(UserOpts), Stack};
handle_trace(csp, {return_from, {?MODULE, opt_ocsp, 3}, Return}, Stack) ->
    {format_ocsp_params(Return), Stack};
handle_trace(rle, {call, {?MODULE, listen, Args}}, Stack0) ->
    Role = server,
    {io_lib:format("(*~w) Args = ~W", [Role, Args, 10]), [{role, Role} | Stack0]};
handle_trace(rle, {call, {?MODULE, connect, Args}}, Stack0) ->
    Role = client,
    {io_lib:format("(*~w) Args = ~W", [Role, Args, 10]), [{role, Role} | Stack0]}.

format_ocsp_params(Map) ->
    Stapling = maps:get(ocsp_stapling, Map, '?'),
    Nonce = maps:get(ocsp_nonce, Map, '?'),
    Certs = maps:get(ocsp_responder_certs, Map, '?'),
    io_lib:format("Stapling = ~W Nonce = ~W Certs = ~W",
                   [Stapling, 5, Nonce, 5, Certs, 5]).<|MERGE_RESOLUTION|>--- conflicted
+++ resolved
@@ -141,14 +141,10 @@
               srp_param_type/0,
               named_curve/0,
               sign_scheme/0,
-<<<<<<< HEAD
               signature_algs/0,
-              group/0]).
-=======
               group/0,
               connection_info/0
              ]).
->>>>>>> 629fae97
 
 %% -------------------------------------------------------------------------------------------------------
 
