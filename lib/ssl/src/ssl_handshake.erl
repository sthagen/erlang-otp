--- conflicted
+++ resolved
@@ -1184,21 +1184,6 @@
 	false ->
 	    <<?BYTE(?RSA_SIGN), ?BYTE(?DSS_SIGN)>>
     end;
-<<<<<<< HEAD
-certificate_types({KeyExchange, _, _, _}, _) when KeyExchange == rsa;
-						  KeyExchange == dh_rsa;
-						  KeyExchange == dhe_rsa;
-						  KeyExchange == ecdhe_rsa ->
-    <<?BYTE(?RSA_SIGN)>>;
-certificate_types({KeyExchange, _, _, _}, _)  when KeyExchange == dh_dss; 
-						   KeyExchange == dhe_dss;
-						   KeyExchange == srp_dss ->
-    <<?BYTE(?DSS_SIGN)>>;
-certificate_types({KeyExchange, _, _, _}, _) when KeyExchange == dh_ecdsa;
-						  KeyExchange == dhe_ecdsa;
-						  KeyExchange == ecdh_ecdsa;
-						  KeyExchange == ecdhe_ecdsa ->
-=======
 
 certificate_types(#{key_exchange := KeyExchange}, _) when KeyExchange == rsa;
                                                           KeyExchange == dh_rsa;
@@ -1215,7 +1200,6 @@
                                                           KeyExchange == dhe_ecdsa;
                                                           KeyExchange == ecdh_ecdsa;
                                                           KeyExchange == ecdhe_ecdsa ->
->>>>>>> e211aa22
     <<?BYTE(?ECDSA_SIGN)>>;
 certificate_types(_, _) ->
     <<?BYTE(?RSA_SIGN)>>.
