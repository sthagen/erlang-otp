--- conflicted
+++ resolved
@@ -62,11 +62,5 @@
     {applications, [crypto, public_key, kernel, stdlib]},
     {env, []},
     {mod, {ssl_app, []}},
-<<<<<<< HEAD
     {runtime_dependencies, ["stdlib-3.2","public_key-1.5","kernel-6.0",
-			    "erts-10.0","crypto-3.3", "inets-5.10.7"]}]}.
-=======
-    {runtime_dependencies, ["stdlib-3.2","public_key-1.5","kernel-3.0",
-			    "erts-7.0","crypto-4.2", "inets-5.10.7"]}]}.
-
->>>>>>> 47edb225
+			    "erts-10.0","crypto-4.2", "inets-5.10.7"]}]}.