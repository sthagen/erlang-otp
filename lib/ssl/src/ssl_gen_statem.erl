%%
%% %CopyrightBegin%
%%
%% Copyright Ericsson AB 2007-2025. All Rights Reserved.
%%
%% Licensed under the Apache License, Version 2.0 (the "License");
%% you may not use this file except in compliance with the License.
%% You may obtain a copy of the License at
%%
%%     http://www.apache.org/licenses/LICENSE-2.0
%%
%% Unless required by applicable law or agreed to in writing, software
%% distributed under the License is distributed on an "AS IS" BASIS,
%% WITHOUT WARRANTIES OR CONDITIONS OF ANY KIND, either express or implied.
%% See the License for the specific language governing permissions and
%% limitations under the License.
%%
%% %CopyrightEnd%
%%
%%
%%----------------------------------------------------------------------
%% Purpose: Provide help function to handle generic parts of TLS
%% connection fsms
%%----------------------------------------------------------------------

-module(ssl_gen_statem).
-moduledoc false.

-include("ssl_api.hrl").
-include("ssl_internal.hrl").
-include("ssl_connection.hrl").
-include("ssl_alert.hrl").
-include("tls_handshake.hrl").
-include("tls_connection.hrl").

%% Initial Erlang process setup
-export([start_link/7,
         start_link/8,
         init/1]).

%% TLS connection setup
-export([opposite_role/1,
         init_ssl_config/3,
         ssl_config/3,
         connect/8,
         handshake/7,
         handshake/2,
         handshake/3,
         handshake_continue/3,
         handshake_cancel/1,
         handle_sni_extension/2,
	 socket_control/4,
         socket_control/5,
         prepare_connection/2]).

%% User Events
-export([send/2,
         recv/3,
         close/2,
         shutdown/2,
	 new_user/2,
         get_opts/2,
         set_opts/2,
	 peer_certificate/1,
         negotiated_protocol/1,
	 connection_information/2,
         ktls_handover/1
	]).

%% Erlang Distribution export
-export([dist_handshake_complete/2]).

%% Generic fsm states
-export([initial_hello/3,
         config_error/3,
         connection/3,
         downgrade/3]).

-export([call/2,
         handle_common_event/4,
         handle_call/4,
         handle_info/3
        ]).

-export([hibernate_after/3]).

%% Data handling
-export([read_application_data/2]).

%% Alert and close handling
-export([send_alert/3,
         handle_own_alert/3,
         handle_alert/3,
	 handle_normal_shutdown/3,
         handle_trusted_certs_db/1,
         maybe_invalidate_session/6,
         maybe_invalidate_session/5,
         terminate/3]).

%% Log handling
-export([format_status/2]).

%% Tracing
-export([handle_trace/3]).

-export_type([secret_printout/0]).

-type secret_printout() :: iodata().

%%--------------------------------------------------------------------
%%% Initial Erlang process setup
%%--------------------------------------------------------------------
%%--------------------------------------------------------------------
-spec start_link(client| server, pid(), ssl:host(), inet:port_number(), port(), tuple(), pid(), tuple()) ->
    {ok, pid()} | ignore |  {error, ssl:reason()}.
%%
%% Description: Creates a process which calls Module:init/1 to
%% choose appropriat gen_statem and initialize.
%%--------------------------------------------------------------------
start_link(Role, Sender, Host, Port, Socket, {SslOpts, _, _} = Options, User, CbInfo) ->
    ReceiverOpts = maps:get(receiver_spawn_opts, SslOpts, []),
    Opts = [link | proplists:delete(link, ReceiverOpts)],
    Pid = proc_lib:spawn_opt(?MODULE, init, [[Role, Sender, Host, Port, Socket, Options, User, CbInfo]], Opts),
    {ok, Pid}.

%%--------------------------------------------------------------------
-spec start_link(atom(), ssl:host(), inet:port_number(), port(), tuple(), pid(), tuple()) ->
			{ok, pid()} | ignore |  {error, ssl:reason()}.
%%
%% Description: Creates a gen_statem process which calls Module:init/1 to
%% initialize.
%%--------------------------------------------------------------------
start_link(Role, Host, Port, Socket, {SslOpts, _, _} = Options, User, CbInfo) ->
    ReceiverOpts = maps:get(receiver_spawn_opts, SslOpts, []),
    Opts = [link | proplists:delete(link, ReceiverOpts)],
    Pid = proc_lib:spawn_opt(?MODULE, init, [[Role, Host, Port, Socket, Options, User, CbInfo]], Opts),
    {ok, Pid}.


%%--------------------------------------------------------------------
-spec init(list()) -> no_return().
%% Description: Initialization
%%--------------------------------------------------------------------
init([Role, _Sender, Host, Port, _Socket, {TLSOpts, _, _},  _User, _CbInfo] = InitArgs) ->
    process_flag(trap_exit, true),

    case maps:get(erl_dist, TLSOpts, false) of
        true ->
            process_flag(priority, max);
        _ ->
            ok
    end,    
    
    init_label(Role, Host, Port, TLSOpts),

    case Role of 
        ?CLIENT_ROLE ->
            case TLSOpts of
                #{versions := [?TLS_1_3]} ->
                    tls_client_connection_1_3:init(InitArgs);
                _  ->
                    tls_client_connection:init(InitArgs)
            end;     
        ?SERVER_ROLE ->
            case TLSOpts of
                #{versions := [?TLS_1_3]} ->
                    tls_server_connection_1_3:init(InitArgs);
                _ ->
                    tls_server_connection:init(InitArgs)
            end                                                       
    end;
init([Role, Host, Port, _Socket, {DTLSOpts,_,_}, _User, _CbInfo] = InitArgs) ->
    process_flag(trap_exit, true),

    init_label(Role, Host, Port, DTLSOpts),

    case Role of
        ?CLIENT_ROLE ->
            dtls_client_connection:init(InitArgs);
        ?SERVER_ROLE ->
            dtls_server_connection:init(InitArgs)
    end.

init_label(?CLIENT_ROLE = Role, Host, _, Options) ->
    Protocol = maps:get(protocol, Options),
    SNIStr =
        case maps:get(server_name_indication, Options, undefined) of
            undefined ->
                host_str(Host);
            SNIOpt ->
                host_str(SNIOpt)
        end,
    SNI = erlang:iolist_to_binary(SNIStr),
    proc_lib:set_label({Protocol, Role, SNI});
init_label(?SERVER_ROLE = Role, _, Port, Options) ->
    Protocol = maps:get(protocol, Options),
    proc_lib:set_label({Protocol, Role, Port}).

host_str(Host) when is_list(Host) ->
    Host;
host_str({local, File}) when is_list(File); is_binary(File) ->
    File;
host_str(IPv4) when tuple_size(IPv4) =:= 4 ->
    IPStrs = [erlang:integer_to_list(I) || I <- tuple_to_list(IPv4)],
    lists:join(".", IPStrs);
host_str(IPv6) when tuple_size(IPv6) =:= 8 ->
    IPStrs = [erlang:integer_to_list(I, 16) || I <- tuple_to_list(IPv6)],
    lists:join(":", IPStrs);
host_str(Host) when is_atom(Host) ->
    atom_to_list(Host).

%%====================================================================
%% TLS connection setup
%%====================================================================

%%--------------------------------------------------------------------
-spec opposite_role(client | server) ->  client | server.
%%--------------------------------------------------------------------
opposite_role(client) ->
    server;
opposite_role(server) ->
    client.

%%--------------------------------------------------------------------
-spec init_ssl_config(ssl_options(), client | server, #state{}) -> #state{}.
%%--------------------------------------------------------------------
init_ssl_config(Opts, Role, #state{ssl_options = #{handshake := Handshake},
                                   handshake_env = HsEnv} = State0) ->
     ContinueStatus = case Handshake of
                          hello ->
                             %% Will pause handshake after hello message to
                             %% enable user to react to hello extensions
                             pause;
                         full ->
                             Handshake
                      end,
    ssl_config(Opts, Role,
               State0#state{handshake_env =
                                HsEnv#handshake_env{continue_status = ContinueStatus}}).

%%--------------------------------------------------------------------
-spec ssl_config(ssl_options(), client | server, #state{}) -> #state{}.
%%--------------------------------------------------------------------
ssl_config(Opts, Role, #state{static_env = InitStatEnv0,
                              handshake_env = HsEnv,
                              connection_env = CEnv} = State0) ->
    {ok, #{cert_db_ref := Ref,
           cert_db_handle := CertDbHandle,
           fileref_db_handle := FileRefHandle,
           session_cache := CacheHandle,
           crl_db_info := CRLDbHandle,
           cert_key_alts := CertKeyAlts,
           dh_params := DHParams}} =
	ssl_config:init(Opts, Role),
    TimeStamp = erlang:monotonic_time(),
    Session = State0#state.session,

    State0#state{session = Session#session{time_stamp = TimeStamp},
                 static_env = InitStatEnv0#static_env{
                                file_ref_db = FileRefHandle,
                                cert_db_ref = Ref,
                                cert_db = CertDbHandle,
                                crl_db = CRLDbHandle,
                                session_cache = CacheHandle
                               },
                 handshake_env =
                     HsEnv#handshake_env{diffie_hellman_params = DHParams},
                 connection_env = CEnv#connection_env{cert_key_alts = CertKeyAlts},
                 ssl_options = Opts}.

%%--------------------------------------------------------------------
-spec connect(tls_gen_connection | dtls_gen_connection,
	      ssl:host(), inet:port_number(),
	      port() | {tuple(), port()}, %% TLS | DTLS
	      {ssl_options(), #socket_options{},
	       %% Tracker only needed on server side
	       undefined},
	      pid(), tuple(), timeout()) ->
		     {ok, #sslsocket{}} | {error, ssl:reason()}.
%%
%% Description: Connect to an ssl server.
%%--------------------------------------------------------------------
connect(Connection, Host, Port, Socket, Options, User, CbInfo, Timeout) ->
    try Connection:start_fsm(client, Host, Port, Socket, Options, User, CbInfo,
			     Timeout)
    catch
	exit:{noproc, _} ->
	    {error, ssl_not_started}
    end.
%%--------------------------------------------------------------------
-spec handshake(tls_gen_connection | dtls_gen_connection,
		 inet:port_number(), port(),
		 {ssl_options(), #socket_options{}, list()},
		 pid(), tuple(), timeout()) ->
			{ok, #sslsocket{}} | {error, ssl:reason()}.
%%
%% Description: Performs accept on an ssl listen socket. e.i. performs
%%              ssl handshake.
%%--------------------------------------------------------------------
handshake(Connection, Port, Socket, Opts, User, CbInfo, Timeout) ->
    try Connection:start_fsm(server, "localhost", Port, Socket, Opts, User,
		  CbInfo, Timeout)
    catch
	exit:{noproc, _} ->
	    {error, ssl_not_started}
    end.

%%--------------------------------------------------------------------
-spec handshake(#sslsocket{}, timeout()) ->  {ok, #sslsocket{}} |
                                             {ok,  #sslsocket{}, map()}| {error, ssl:reason()}.
%%
%% Description: Starts ssl handshake.
%%--------------------------------------------------------------------
handshake(#sslsocket{pid = [Pid|_]} = Socket, Timeout) ->
    case call(Pid, {start, Timeout}) of
	connected ->
	    {ok, Socket};
        {ok, Ext} ->
            {ok, Socket, no_records(Ext)};
	Error ->
	    Error
    end.

%%--------------------------------------------------------------------
-spec handshake(#sslsocket{}, {SSLOpts::list(), #socket_options{}}, timeout()) ->
          {ok, #sslsocket{}} | {ok, #sslsocket{}, map()} | {error, ssl:reason()}.
%%
%% Description: Starts ssl handshake with some new options
%%--------------------------------------------------------------------
handshake(#sslsocket{pid = [Pid|_]} = Socket, SslOptions, Timeout) ->
    case call(Pid, {start, SslOptions, Timeout}) of
	connected ->
	    {ok, Socket};
	Error ->
	    Error
    end.

%%--------------------------------------------------------------------
-spec handshake_continue(#sslsocket{}, [ssl:tls_server_option()],
                         timeout()) ->  {ok,  #sslsocket{}}| {error, ssl:reason()}.
%%
%% Description: Continues handshake with new options
%%--------------------------------------------------------------------
handshake_continue(#sslsocket{pid = [Pid|_]} = Socket, SslOptions, Timeout) ->
    case call(Pid, {handshake_continue, SslOptions, Timeout}) of
	connected ->
	    {ok, Socket};
	Error ->
	    Error
    end.
%%--------------------------------------------------------------------
-spec handshake_cancel(#sslsocket{}) ->  ok | {error, ssl:reason()}.
%%
%% Description: Cancels connection
%%--------------------------------------------------------------------
handshake_cancel(#sslsocket{pid = [Pid|_]}) ->
    case call(Pid, cancel) of
	closed ->
            ok;
        Error ->
	    Error
    end.
%--------------------------------------------------------------------
-spec socket_control(tls_gen_connection | dtls_gen_connection, port(), [pid()], atom()) ->
    {ok, #sslsocket{}} | {error, ssl:reason()}.
%%
%% Description: Set the ssl process to own the accept socket
%%--------------------------------------------------------------------
socket_control(Connection, Socket, Pid, Transport) ->
    socket_control(Connection, Socket, Pid, Transport, undefined).

%--------------------------------------------------------------------
-spec socket_control(tls_gen_connection | dtls_gen_connection, port(), [pid()], atom(), [pid()] | atom()) ->
    {ok, #sslsocket{}} | {error, ssl:reason()}.
%%--------------------------------------------------------------------
socket_control(dtls_gen_connection, Socket, Pids, Transport, udp_listener) ->
    %% dtls listener process must have the socket control
    {ok, dtls_gen_connection:socket(Pids, Transport, Socket, undefined)};

socket_control(tls_gen_connection, Socket, [Pid|_] = Pids, Transport, Trackers) ->
    case Transport:controlling_process(Socket, Pid) of
	ok ->
	    {ok, tls_gen_connection:socket(Pids, Transport, Socket, Trackers)};
	{error, Reason}	->
	    {error, Reason}
    end;
socket_control(dtls_gen_connection, {PeerAddrPort, Socket},
               [Pid|_] = Pids, Transport, Trackers) ->
    case Transport:controlling_process(Socket, Pid) of
	ok ->
	    {ok, dtls_gen_connection:socket(Pids, Transport, {PeerAddrPort, Socket},
                                            Trackers)};
	{error, Reason}	->
	    {error, Reason}
    end.

prepare_connection(#state{handshake_env = #handshake_env{renegotiation = Renegotiate},
                          recv = #recv{from = RecvFrom}} = State0, Connection)
  when Renegotiate =/= {false, first},
       RecvFrom =/= undefined ->
    State = Connection:reinit(State0),
    {no_record, ack_connection(State)};
prepare_connection(State0, Connection) ->
    State = Connection:reinit(State0),
    {no_record, ack_connection(State)}.

%%====================================================================
%% User events
%%====================================================================

%%--------------------------------------------------------------------
-spec send(pid(), iodata()) -> ok | {error, ssl:reason()}.
%%
%% Description: Sends data over the ssl connection
%%--------------------------------------------------------------------
send(Pid, Data) ->
    call(Pid, {application_data,
				    %% iolist_to_iovec should really
				    %% be called iodata_to_iovec()
				    erlang:iolist_to_iovec(Data)}).

%%--------------------------------------------------------------------
-spec recv(pid(), integer(), timeout()) ->
    {ok, binary() | list()} | {error, ssl:reason()}.
%%
%% Description:  Receives data when active = false
%%--------------------------------------------------------------------
recv(Pid, Length, Timeout) ->
    call(Pid, {recv, Length, Timeout}).

%%--------------------------------------------------------------------
-spec connection_information(pid(), boolean()) -> {ok, list()} | {error, ssl:reason()}.
%%
%% Description: Get connection information
%%--------------------------------------------------------------------
connection_information(Pid, IncludeSecrityInfo) when is_pid(Pid) ->
    case call(Pid, {connection_information, IncludeSecrityInfo}) of
        {ok, Info} when IncludeSecrityInfo == true ->
            {ok, maybe_add_keylog(Info)};
        Other ->
            Other
    end.

%%--------------------------------------------------------------------
-spec close(pid(), {close, Timeout::integer() |
				    {NewController::pid(), Timeout::integer()}}) ->
		   ok | {ok, port()} | {error, ssl:reason()}.
%%
%% Description:  Close an ssl connection
%%--------------------------------------------------------------------
close(ConnectionPid, How) ->
    case call(ConnectionPid, How) of
	{error, closed} ->
	    ok;
	Other ->
	    Other
    end.
%%--------------------------------------------------------------------
-spec shutdown(pid(), atom()) -> ok | {error, ssl:reason()}.
%%
%% Description: Same as gen_tcp:shutdown/2
%%--------------------------------------------------------------------
shutdown(ConnectionPid, How) ->
    call(ConnectionPid, {shutdown, How}).

%%--------------------------------------------------------------------
-spec new_user(pid(), pid()) ->  ok | {error, ssl:reason()}.
%%
%% Description:  Changes process that receives the messages when active = true
%% or once.
%%--------------------------------------------------------------------
new_user(ConnectionPid, User) ->
    call(ConnectionPid, {new_user, User}).

%%--------------------------------------------------------------------
-spec get_opts(pid(), list()) -> {ok, list()} | {error, ssl:reason()}.
%%
%% Description: Same as inet:getopts/2
%%--------------------------------------------------------------------
get_opts(ConnectionPid, OptTags) ->
    call(ConnectionPid, {get_opts, OptTags}).
%%--------------------------------------------------------------------
-spec set_opts(pid(), list()) -> ok | {error, ssl:reason()}.
%%
%% Description:  Same as inet:setopts/2
%%--------------------------------------------------------------------
set_opts(ConnectionPid, Options) ->
    call(ConnectionPid, {set_opts, Options}).

%%--------------------------------------------------------------------
-spec peer_certificate(pid()) -> {ok, binary()| undefined} | {error, ssl:reason()}.
%%
%% Description: Returns the peer cert
%%--------------------------------------------------------------------
peer_certificate(ConnectionPid) ->
    call(ConnectionPid, peer_certificate).

%%--------------------------------------------------------------------
-spec negotiated_protocol(pid()) -> {ok, binary()} | {error, ssl:reason()}.
%%
%% Description:  Returns the negotiated protocol
%%--------------------------------------------------------------------
negotiated_protocol(ConnectionPid) ->
    call(ConnectionPid, negotiated_protocol).

%%--------------------------------------------------------------------
-spec ktls_handover(pid()) -> {ok, map()} | {error, ssl:reason()}.
%%
%% Description:  Returns the negotiated protocol
%%--------------------------------------------------------------------
ktls_handover(ConnectionPid) ->
    call(ConnectionPid, ktls_handover).

dist_handshake_complete(ConnectionPid, DHandle) ->
    gen_statem:cast(ConnectionPid, {dist_handshake_complete, DHandle}).

handle_sni_extension(undefined, State) ->
    {ok, State};
handle_sni_extension(#sni{hostname = Hostname}, #state{static_env = #static_env{port = Port},
                                                       ssl_options = #{protocol := Protocol}} = State0) ->
    case check_hostname(Hostname) of
        ok ->

            proc_lib:set_label({Protocol, ?SERVER_ROLE, erlang:iolist_to_binary(Hostname), Port}),
            {ok, handle_sni_hostname(Hostname, State0)};
        #alert{} = Alert ->
            {error, Alert}
    end.

%%====================================================================
%% Generic states
%%====================================================================
%%--------------------------------------------------------------------
-spec initial_hello(gen_statem:event_type(),
                    {start, timeout()} |  {start, {list(), list()}, timeout()}| term(),
                    #state{}) ->
          gen_statem:state_function_result().
%%--------------------------------------------------------------------
<<<<<<< HEAD
=======
initial_hello({call, From}, {start, Timeout},
              #state{static_env = #static_env{role = client = Role,
                                              host = Host,
                                              port = Port,
                                              cert_db = CertDbHandle,
                                              cert_db_ref = CertDbRef,
                                              protocol_cb = Connection},
                     handshake_env = #handshake_env{renegotiation = {Renegotiation, _},
                                                    ocsp_stapling_state = OcspState0},
                     connection_env = CEnv,
                     ssl_options = #{%% Use highest version in initial ClientHello.
                                     %% Versions is a descending list of supported versions.
                                     versions := [HelloVersion|_] = Versions,
                                     session_tickets := SessionTickets,
                                     early_data := EarlyData} = SslOpts,
                     session = Session,
                     connection_states = ConnectionStates0
                    } = State0) ->

    KeyShare = maybe_generate_client_shares(SslOpts),
    %% Update UseTicket in case of automatic session resumption. The automatic ticket handling
    %% also takes it into account if the ticket is suitable for sending early data not exceeding
    %% the max_early_data_size or if it can only be used for session resumption.
    {UseTicket, State1} = tls_client_connection_1_3:maybe_automatic_session_resumption(State0),
    TicketData = tls_handshake_1_3:get_ticket_data(self(), SessionTickets, UseTicket),
    OcspNonce = tls_handshake:ocsp_nonce(SslOpts),
    Hello0 = tls_handshake:client_hello(Host, Port, ConnectionStates0, SslOpts,
                                        Session#session.session_id,
                                        Renegotiation,
                                        KeyShare,
                                        TicketData,
                                        OcspNonce,
                                        CertDbHandle,
                                        CertDbRef
                                       ),

    %% Early Data Indication
    Hello1 = tls_handshake_1_3:maybe_add_early_data_indication(Hello0,
                                                               EarlyData,
                                                               HelloVersion),

    %% Update pre_shared_key extension with binders (TLS 1.3)
    Hello2 = tls_handshake_1_3:maybe_add_binders(Hello1, TicketData, HelloVersion),

    MaxFragEnum = maps:get(max_frag_enum, Hello1#client_hello.extensions, undefined),
    ConnectionStates1 = ssl_record:set_max_fragment_length(MaxFragEnum, ConnectionStates0),
    State2 = State1#state{connection_states = ConnectionStates1,
                          connection_env = CEnv#connection_env{negotiated_version = HelloVersion}},

    State3 = Connection:queue_handshake(Hello2, State2),

    %% RequestedVersion is used as the legacy record protocol version and shall be
    %% {3,3} in case of TLS 1.2 and higher. In all other cases it defaults to the
    %% lowest supported protocol version.
    %%
    %% negotiated_version is also used by the TLS 1.3 state machine and is set after
    %% ServerHello is processed.
    RequestedVersion = tls_record:hello_version(Versions),

    {Ref,Maybe} = tls_gen_connection_1_3:do_maybe(),
    try
        %% Send Early Data
        State4 = Maybe(tls_client_connection_1_3:maybe_send_early_data(State3)),

        {#state{handshake_env = HsEnv1} = State5, _} =
            Connection:send_handshake_flight(State4),

        OcspStaplingKeyPresent = maps:is_key(ocsp_stapling, SslOpts),
        State = State5#state{
                  connection_env = CEnv#connection_env{
                                     negotiated_version = RequestedVersion},
                  session = Session,
                  handshake_env =
                      HsEnv1#handshake_env{
                        ocsp_stapling_state =
                            OcspState0#{ocsp_nonce => OcspNonce,
                                        ocsp_stapling => OcspStaplingKeyPresent}},
                  start_or_recv_from = From,
                  key_share = KeyShare},
        NextState = next_statem_state(Versions, Role),
        Connection:next_event(NextState, no_record, State,
                              [{{timeout, handshake}, Timeout, close}])
    catch
        {Ref, #alert{} = Alert} ->
            handle_own_alert(Alert, init, State0#state{start_or_recv_from = From})
    end;
initial_hello({call, From}, {start, Timeout}, #state{static_env = #static_env{role = Role,
                                                                              protocol_cb = Connection},
                                                     ssl_options = #{versions := Versions}} = State0) ->

    NextState = next_statem_state(Versions, Role),
    Connection:next_event(NextState, no_record, State0#state{start_or_recv_from = From},
                          [{{timeout, handshake}, Timeout, close}]);

initial_hello({call, From}, {start, {Opts, EmOpts}, Timeout},
     #state{static_env = #static_env{role = Role},
            handshake_env = #handshake_env{} = Env,
            ssl_options = OrigSSLOptions,
            socket_options = SockOpts} = State0) ->
    try
        SslOpts = ssl:update_options(Opts, Role, OrigSSLOptions),
	State = ssl_config(SslOpts, Role, State0),
        CountinueStatus = case maps:get(handshake, SslOpts) of
                              hello ->
                                  pause;
                              Other ->
                                  Other
                          end,
        initial_hello({call, From}, {start, Timeout},
                      State#state{ssl_options = SslOpts,
                                  handshake_env = Env#handshake_env{continue_status = CountinueStatus},
                                  socket_options = new_emulated(EmOpts, SockOpts)})
    catch throw:Error ->
	   {stop_and_reply, {shutdown, normal}, {reply, From, {error, Error}}, State0}
    end;
>>>>>>> 3b059b6c
initial_hello({call, From}, {new_user, _} = Msg, State) ->
    handle_call(Msg, From, ?STATE(initial_hello), State);
initial_hello(info, {'DOWN', _, _, _, _} = Event, State) ->
    handle_info(Event, ?STATE(initial_hello), State);
initial_hello(_Type, _Event, _State) ->
    {keep_state_and_data, [postpone]}.

%%--------------------------------------------------------------------
-spec config_error(gen_statem:event_type(),
                   {start, timeout()} | term(), #state{}) ->
          gen_statem:state_function_result().
%%--------------------------------------------------------------------
config_error({call, From}, {start, _Timeout},
      #state{protocol_specific = #{error := Error}} = State) ->
    {stop_and_reply, {shutdown, normal},
     [{reply, From, {error, Error}}], State};
config_error({call, From}, {close, _}, State) ->
    {stop_and_reply, {shutdown, normal}, {reply, From, ok}, State};
config_error({call, From}, _Msg, State) ->
    {next_state, ?STATE(config_error), State, [{reply, From, {error, closed}}]};
config_error(info, {'DOWN', _, _, _, _} = Event, State) ->
    handle_info(Event, ?STATE(config_error), State);
config_error(_Type, _Event, _State) ->
    {keep_state_and_data, [postpone]}.

%%--------------------------------------------------------------------
-spec connection(gen_statem:event_type(), term(), #state{}) ->
			gen_statem:state_function_result().
%%--------------------------------------------------------------------
connection({call, RecvFrom}, {recv, N, Timeout},
	   #state{recv = Recv,
                  socket_options = #socket_options{active = false}
                 } = State0) ->
    passive_receive(State0#state{recv = Recv#recv{from = RecvFrom,
                                                  bytes_to_read = N}},
                    ?STATE(connection), [{{timeout, recv}, Timeout, timeout}]);
connection({call, From}, peer_certificate,
	   #state{session = #session{peer_certificate = Cert}} = State) ->
    hibernate_after(?STATE(connection), State, [{reply, From,  {ok, Cert}}]);
connection({call, From}, {connection_information, true}, State) ->
    Info = connection_info(State) ++ security_info(State),
    hibernate_after(?STATE(connection), State, [{reply, From, {ok, Info}}]);
connection({call, From}, {connection_information, false}, State) ->
    Info = connection_info(State),
    hibernate_after(?STATE(connection), State, [{reply, From, {ok, Info}}]);
connection({call, From}, negotiated_protocol,
	   #state{handshake_env = #handshake_env{alpn = undefined,
                                                 negotiated_protocol = undefined}} = State) ->
    hibernate_after(?STATE(connection), State, [{reply, From, {error, protocol_not_negotiated}}]);
connection({call, From}, negotiated_protocol,
	   #state{handshake_env = #handshake_env{alpn = undefined,
                                                 negotiated_protocol = SelectedProtocol}} = State) ->
    hibernate_after(?STATE(connection), State,
		    [{reply, From, {ok, SelectedProtocol}}]);
connection({call, From}, negotiated_protocol,
	   #state{handshake_env = #handshake_env{alpn = SelectedProtocol,
                                                 negotiated_protocol = undefined}} = State) ->
    hibernate_after(?STATE(connection), State,
		    [{reply, From, {ok, SelectedProtocol}}]);
connection({call, From}, 
           {close,{_NewController, _Timeout}},
           #state{static_env = #static_env{role = Role,
                                           socket = Socket,
                                           trackers = Trackers,
                                           transport_cb = Transport,
                                           protocol_cb = Connection},
                  connection_env = #connection_env{socket_tls_closed = #alert{} = Alert}
                 } = State) ->
    Pids = Connection:pids(State),
    alert_user(Pids, Transport, Trackers, Socket, From, Alert, Role, ?STATE(connection), Connection),
    {stop, {shutdown, normal}, State};
connection({call, From}, 
           {close,{NewController, Timeout}},
           #state{connection_states = ConnectionStates,
                  static_env = #static_env{protocol_cb = Connection},
                  protocol_specific = #{sender := Sender} = PS,
                  connection_env = #connection_env{socket_tls_closed = PeerClosedTLS} = CEnv
                 } = State0) ->
    Action = case PeerClosedTLS of
                 true ->
                     %%Close Alert already received from peer, "replay" in downgrade state.
                     [{next_event, internal, ?ALERT_REC(?WARNING, ?CLOSE_NOTIFY)}];
                 false ->
                     [{timeout, Timeout, downgrade}]
             end,
    case tls_sender:downgrade(Sender, Timeout) of
        {ok, Write} ->
            %% User downgrades connection
            %% When downgrading an TLS connection to a transport connection
            %% we must receive the close alert from the peer before releasing the
            %% transport socket. Also after sending our close alert nothing 
            %% more may be sent by the tls_sender process.
            State = Connection:send_alert(?ALERT_REC(?WARNING, ?CLOSE_NOTIFY),
                                          State0#state{connection_states =
                                                           ConnectionStates#{current_write => Write}}),
            {next_state, downgrade, State#state{connection_env =
                                                    CEnv#connection_env{downgrade = {NewController, From}},
                                                protocol_specific = PS#{active_n_toggle => true,
                                                                        active_n => 1}
                                               },
             Action};
        {error, timeout} ->
            {stop_and_reply, {shutdown, downgrade_fail}, [{reply, From, {error, timeout}}]}
    end;
connection({call, From}, ktls_handover, #state{
    static_env = #static_env{
        transport_cb = Transport,
        socket = Socket
    },
    connection_env = #connection_env{
        user_application = {_Mon, Pid},
        negotiated_version = TlsVersion
    },
    ssl_options = #{ktls := true},
    socket_options = SocketOpts,
    connection_states = #{
        current_write := #{
            security_parameters := #security_parameters{cipher_suite = CipherSuite},
            cipher_state := WriteState,
            sequence_number := WriteSeq
        },
        current_read := #{
            cipher_state := ReadState,
            sequence_number := ReadSeq
        }
    }
}) ->
    Reply = case Transport:controlling_process(Socket, Pid) of
        ok ->
            {ok, #{
                socket => Socket,
                tls_version => TlsVersion,
                cipher_suite => CipherSuite,
                socket_options => SocketOpts,
                write_state => WriteState,
                write_seq => WriteSeq,
                read_state => ReadState,
                read_seq => ReadSeq
            }};
        {error, Reason} ->
            {error, Reason}
    end,
    {stop_and_reply, {shutdown, ktls}, [{reply, From, Reply}]};
connection({call, From}, Msg, State) ->
    handle_call(Msg, From, ?STATE(connection), State);
connection(cast, {dist_handshake_complete, DHandle},
           #state{ssl_options = #{erl_dist := true},
                  static_env = #static_env{protocol_cb = Connection},
                  connection_env = CEnv,
                  recv = Recv,
                  socket_options = SockOpts} = State0) ->
    process_flag(priority, normal),
    State1 =
        State0#state{
          socket_options = SockOpts#socket_options{active = true},
          connection_env = CEnv#connection_env{erl_dist_handle = DHandle},
          recv = Recv#recv{bytes_to_read = undefined}
         },
    {Record, State} = read_application_data(<<>>, State1),
    Connection:next_event(?STATE(connection), Record, State);
connection(info, Msg, #state{static_env = #static_env{protocol_cb = Connection}} = State) ->
    Connection:handle_info(Msg, ?STATE(connection), State);
connection(internal, {recv, RecvFrom},
           #state{recv = #recv{from=RecvFrom}} = State) ->
    passive_receive(State, ?STATE(connection), []);
connection(Type, Msg, State) ->
    handle_common_event(Type, Msg, ?STATE(connection), State).

%%--------------------------------------------------------------------
-spec downgrade(gen_statem:event_type(), term(), #state{}) ->
		       gen_statem:state_function_result().
%%--------------------------------------------------------------------
downgrade(internal, #alert{description = ?CLOSE_NOTIFY},
	  #state{static_env = #static_env{transport_cb = Transport,
                                          socket = Socket},
		 connection_env = #connection_env{downgrade = {Pid, From}},
                 protocol_buffers = #protocol_buffers{tls_record_buffer = TlsRecordBuffer}
                } = State) ->
    tls_socket:setopts(Transport, Socket, [{active, false}, {packet, 0}, {mode, binary}]),
    Transport:controlling_process(Socket, Pid),
    ReturnValue = case TlsRecordBuffer of
                      {undefined,{[Bin] = _Front, _Size, []}} ->
                          %% Buffered non TLS data returned to downgrade caller
                          {ok, Socket, Bin};
                      _ ->
                          {ok, Socket}
                  end,
    {stop_and_reply, {shutdown, downgrade},[{reply, From, ReturnValue}], State};
downgrade(timeout, downgrade, #state{ connection_env = #connection_env{downgrade = {_, From}}} = State) ->
    {stop_and_reply, {shutdown, normal},[{reply, From, {error, timeout}}], State};
downgrade(info, {CloseTag, Socket},
          #state{static_env = #static_env{socket = Socket, 
                                          close_tag = CloseTag},
                 connection_env = #connection_env{downgrade = {_, From}}} =
              State) ->
    {stop_and_reply, {shutdown, normal},[{reply, From, {error, CloseTag}}], State};
downgrade(info, Info, State) ->
    tls_gen_connection:handle_info(Info, ?STATE(downgrade), State);
downgrade(Type, Event, State) ->
    try
        tls_dtls_gen_connection:downgrade(Type, Event, State)
    catch throw:#alert{} = Alert ->
            handle_own_alert(Alert, ?STATE(downgrade), State)
    end.

%%====================================================================
%%  Event/Msg handling
%%====================================================================
handle_common_event(internal, {handshake, {Handshake, Raw}}, StateName,
		    #state{handshake_env = #handshake_env{tls_handshake_history = Hist0} = HsEnv,
                           connection_env = #connection_env{negotiated_version = _Version}} = State0) ->
    Hist = ssl_handshake:update_handshake_history(Hist0, Raw),
    {next_state, StateName,
     State0#state{handshake_env =
                      HsEnv#handshake_env{tls_handshake_history = Hist}},
     [{next_event, internal, Handshake}]};
handle_common_event(internal, {protocol_record, TLSorDTLSRecord}, StateName,
                    #state{static_env = #static_env{protocol_cb = Connection}} = State) ->
    Connection:handle_protocol_record(TLSorDTLSRecord, StateName, State);
handle_common_event(timeout, hibernate, _, _) ->
    {keep_state_and_data, [hibernate]};
handle_common_event({timeout, handshake}, close, _StateName,
                    #state{recv = #recv{from = StartFrom} = Recv} = State) ->
    {stop_and_reply,
     {shutdown, user_timeout},
     {reply, StartFrom, {error, timeout}}, State#state{recv = Recv#recv{from = undefined}}};
handle_common_event({timeout, recv}, timeout, StateName,
                    #state{recv = #recv{from = RecvFrom} = Recv} = State) ->
    {next_state, StateName,
     State#state{recv = Recv#recv{from = undefined, bytes_to_read = undefined}},
     [{reply, RecvFrom, {error, timeout}}]};
handle_common_event(internal, {recv, RecvFrom}, StateName,
                    #state{recv = #recv{from = RecvFrom}})
  when StateName =/= connection ->
    {keep_state_and_data, [postpone]};
handle_common_event(internal, new_connection, StateName, State) ->
    {next_state, StateName, State};
handle_common_event(Type, Msg, StateName, State) ->
    Alert =  ?ALERT_REC(?FATAL,?UNEXPECTED_MESSAGE, {unexpected_msg, {Type, Msg}}),
    handle_own_alert(Alert, StateName, State).

handle_call({application_data, _Data}, _, _, _) ->
    %% In renegotiation priorities handshake, send data when handshake is finished
    {keep_state_and_data, [postpone]};
handle_call({close, _} = Close, From, StateName, #state{connection_env = CEnv} = State) ->
    %% Run terminate before returning so that the reuseaddr
    %% inet-option works properly
    Result = terminate(Close, StateName, State),
    {stop_and_reply,
     {shutdown, normal},
     {reply, From, Result}, State#state{connection_env = CEnv#connection_env{socket_terminated = true}}};
handle_call({shutdown, read_write = How}, From, StateName,
	    #state{static_env = #static_env{transport_cb = Transport,
                                            socket = Socket},
                   connection_env = CEnv} = State) ->
    try send_alert(?ALERT_REC(?WARNING, ?CLOSE_NOTIFY),
                   StateName, State) of
        _ ->
            try Transport:shutdown(Socket, How) of
                ok ->
                    {next_state, StateName, State#state{connection_env =
                                                            CEnv#connection_env{socket_terminated = true}},
                     [{reply, From, ok}]};
                Error ->
                    {stop_and_reply, {shutdown, normal}, {reply, From, Error},
                     State#state{connection_env = CEnv#connection_env{socket_terminated = true}}}
            catch error:{undef, _} ->
                    {stop_and_reply, {shutdown, normal}, {reply, From, {error, notsup}},
                     State#state{connection_env = CEnv#connection_env{socket_terminated = true}}}
            end
    catch
        throw:Return ->
            Return
    end;
handle_call({shutdown, How0}, From, StateName,
	    #state{static_env = #static_env{transport_cb = Transport,
                                            socket = Socket}} = State) ->
    case Transport:shutdown(Socket, How0) of
	ok ->
	    {next_state, StateName, State, [{reply, From, ok}]};
	Error ->
            {stop_and_reply, {shutdown, normal}, {reply, From, Error}, State}
    end;
handle_call({recv, _N, _Timeout}, From, _,
		  #state{socket_options =
			     #socket_options{active = Active}}) when Active =/= false ->
    {keep_state_and_data, [{reply, From, {error, einval}}]};
handle_call({recv, N, Timeout}, RecvFrom, StateName, #state{recv = Recv} = State) ->
    %% Doing renegotiate wait with handling request until renegotiate is
    %% finished.
    {next_state, StateName, State#state{recv = Recv#recv{from=RecvFrom, bytes_to_read = N}},
     [{next_event, internal, {recv, RecvFrom}} , {{timeout, recv}, Timeout, timeout}]};
handle_call({new_user, User}, From, StateName,
            State = #state{connection_env = #connection_env{user_application = {OldMon, _}} = CEnv}) ->
    NewMon = erlang:monitor(process, User),
    erlang:demonitor(OldMon, [flush]),
    {next_state, StateName, State#state{connection_env = CEnv#connection_env{user_application = {NewMon, User}}},
     [{reply, From, ok}]};
handle_call({get_opts, OptTags}, From, _,
            #state{static_env = #static_env{protocol_cb = Connection,
                                            socket = Socket,
                                            transport_cb = Transport},
                   socket_options = SockOpts}) ->
    OptsReply = get_socket_opts(Connection, Transport, Socket, OptTags, SockOpts, []),
    {keep_state_and_data, [{reply, From, OptsReply}]};
handle_call({set_opts, Opts0}, From, StateName,
	    #state{static_env =  #static_env{protocol_cb = Connection,
                                             socket = Socket,
                                             transport_cb = Transport,
                                             trackers = Trackers},
                   connection_env =
                       #connection_env{user_application = {_Mon, Pid}},
                   socket_options = Opts1
                  } = State0) ->
    {Reply, Opts} = set_socket_opts(Connection, Transport, Socket, Opts0, Opts1, []),
    case {proplists:lookup(active, Opts0), Opts} of
        {{_, N}, #socket_options{active=false}} when is_integer(N) ->
            send_user(
              Pid,
              format_passive(
                Connection:pids(State0), Transport, Socket, Trackers, Connection));
        _ ->
            ok
    end,
    State = State0#state{socket_options = Opts},
    handle_active_option(Opts#socket_options.active, StateName, From, Reply, State);

handle_call(renegotiate, From, StateName, _) when StateName =/= connection ->
    {keep_state_and_data, [{reply, From, {error, already_renegotiating}}]};

handle_call(_,_,_,_) ->
    {keep_state_and_data, [postpone]}.

handle_info({ErrorTag, Socket, econnaborted}, StateName,
	    #state{static_env = #static_env{role = Role,
                                            host = Host,
                                            port = Port,
                                            socket = Socket,
                                            transport_cb = Transport,
                                            error_tag = ErrorTag,
                                            trackers = Trackers,
                                            protocol_cb = Connection},
                   handshake_env = #handshake_env{renegotiation = Type},
                   connection_env = #connection_env{negotiated_version = Version},
                   session = Session,
                   recv = #recv{from = StartFrom}
                  } = State)  when StateName =/= connection ->
    maybe_invalidate_session(Version, Type, Role, Host, Port, Session),
    Pids = Connection:pids(State),
    alert_user(Pids, Transport, Trackers, Socket,
               StartFrom, ?ALERT_REC(?FATAL, ?CLOSE_NOTIFY), Role, StateName, Connection),
    {stop, {shutdown, transport_closed}, State};

handle_info({ErrorTag, Socket, Reason}, StateName, #state{static_env = #static_env{
                                                                          role = Role,
                                                                          socket = Socket,
                                                                          error_tag = ErrorTag}
                                                         } = State)  ->
    ?SSL_LOG(info, "Socket error", [{error_tag, ErrorTag}, {description, Reason}]),
    Alert = ?ALERT_REC(?FATAL, ?CLOSE_NOTIFY, {transport_error, Reason}),
    handle_normal_shutdown(Alert#alert{role = Role}, StateName, State),
    {stop, {shutdown, transport_closed}, State};
handle_info({'DOWN', MonitorRef, _, _, Reason}, _,
            #state{connection_env = #connection_env{user_application = {MonitorRef, _Pid}},
                   ssl_options = #{erl_dist := true}}) ->
    {stop, {shutdown, Reason}};
handle_info({'DOWN', MonitorRef, _, _, _}, connection,
            #state{connection_env = #connection_env{user_application = {MonitorRef, _Pid}}}) ->
    {stop, {shutdown, normal}};
handle_info({'DOWN', MonitorRef, _, _, _}, _,
            #state{recv = Recv,
                   connection_env = #connection_env{user_application = {MonitorRef, _Pid}}} = State) ->
    %% Receiver has died
    {stop, {shutdown, cancel_hs}, State#state{recv = Recv#recv{from = undefined}}};
handle_info({'EXIT', Pid, _Reason}, StateName,
            #state{connection_env = #connection_env{user_application = {_MonitorRef, Pid}}} = State) ->
    %% It seems the user application has linked to us
    %% - ignore that and let the monitor handle this
    {next_state, StateName, State};
%%% So that terminate will be run when supervisor issues shutdown
handle_info({'EXIT', _Sup, shutdown}, connection, State) ->
    {stop, shutdown, State};
handle_info({'EXIT', _Sup, shutdown}, _, #state{recv = #recv{from = StartFrom} = Recv} = State) ->
    gen_statem:reply(StartFrom, {error, closed}),
    {stop, {shutdown, cancel_hs},  State#state{recv = Recv#recv{from = undefined}}};
handle_info({'EXIT', Socket, normal}, _StateName, #state{static_env = #static_env{socket = Socket}} = State) ->
    %% Handle as transport close"
    {stop,{shutdown, transport_closed}, State};
handle_info({'EXIT', Socket, Reason}, _StateName, #state{static_env = #static_env{socket = Socket}} = State) ->
    ?SSL_LOG(info, socket_error, [{error, Reason}]),
    {stop,{shutdown, transport_closed}, State};
handle_info(allow_renegotiate, StateName, #state{handshake_env = HsEnv} = State) -> %% PRE TLS-1.3
    {next_state, StateName, State#state{handshake_env = HsEnv#handshake_env{allow_renegotiate = true}}};
handle_info(Msg, StateName, #state{static_env = #static_env{socket = Socket, error_tag = ErrorTag}} = State) ->
    ?SSL_LOG(notice, "Unexpected INFO message",
             [{message, Msg}, {socket, Socket}, {error_tag, ErrorTag}]),
    {next_state, StateName, State}.

%%====================================================================
%% Application Data
%%====================================================================
read_application_data(Data,
                      #state{user_data_buffer =
                                 {Front0,BufferSize0,Rear0},
                             connection_env =
                                 #connection_env{erl_dist_handle = DHandle}}
                      = State) ->
    Front = Front0,
    BufferSize = BufferSize0 + byte_size(Data),
    Rear = [Data|Rear0],
    case DHandle of
        undefined ->
            read_application_data(State, Front, BufferSize, Rear);
        _ ->
            try read_application_dist_data(DHandle, Front, BufferSize, Rear) of
                Buffer ->
                    {no_record, State#state{user_data_buffer = Buffer}}
            catch
                error:notsup ->
                    %% Distribution controller has shut down
                    %% so we are no longer input handler and therefore
                    %% erlang:dist_ctrl_put_data/2 raises this exception
                    {stop, {shutdown, dist_closed},
                     %% This buffers known data, but we might have delivered
                     %% some of it to the VM, which makes buffering all
                     %% incorrect, as would be wasting all.
                     %% But we are stopping the server so
                     %% user_data_buffer is not important at all...
                     State#state{
                       user_data_buffer = {Front,BufferSize,Rear}}};
                error:Reason:Stacktrace ->
                    %% Unforeseen exception in parsing application data
                    {stop,
                     {disconnect,{error,Reason,Stacktrace}},
                     State#state{
                       user_data_buffer = {Front,BufferSize,Rear}}}
            end
    end.

passive_receive(#state{static_env = #static_env{role = Role,
                                                socket = Socket,
                                                trackers = Trackers,
                                                transport_cb = Transport,
                                                protocol_cb = Connection},
                       recv = #recv{from = RecvFrom},
                       connection_env = #connection_env{socket_tls_closed = #alert{} = Alert}} = State, 
                StateName, _) ->
    Pids = Connection:pids(State),
    alert_user(Pids, Transport, Trackers, Socket, RecvFrom, Alert, Role, StateName, Connection),
    {stop, {shutdown, normal}, State};
passive_receive(#state{user_data_buffer = {Front,BufferSize,Rear},
                       %% Assert! Erl distribution uses active sockets
                       static_env = #static_env{protocol_cb = Connection},
                       connection_env = #connection_env{erl_dist_handle = undefined}}
                = State0, StateName, StartTimerAction) ->
    case BufferSize of
	0 ->
	    Connection:next_event(StateName, no_record, State0, StartTimerAction);
	_ ->
	    case read_application_data(State0, Front, BufferSize, Rear) of
                {stop, _, _} = ShutdownError ->
                    ShutdownError;
                {Record, #state{recv = #recv{from = undefined}} = State} ->
                    Connection:next_event(StateName, Record, State,
                                          [{{timeout, recv}, infinity, timeout}]);
                {Record, State} ->
                    Connection:next_event(StateName, Record, State, StartTimerAction)
            end
    end.

%%====================================================================
%% Hibernation
%%====================================================================

hibernate_after(connection = StateName,
		#state{ssl_options= #{hibernate_after := HibernateAfter}} = State,
                Actions) when HibernateAfter =/= infinity ->
    {next_state, StateName, State,
     [{timeout, HibernateAfter, hibernate} | Actions]};
hibernate_after(StateName, State, []) ->
    {next_state, StateName, State};
hibernate_after(StateName, State, Actions) ->
    {next_state, StateName, State, Actions}.

%%====================================================================
%% Alert and close handling
%%====================================================================
send_alert(Alert, connection, #state{static_env = #static_env{protocol_cb = Connection}} = State) ->
     Connection:send_alert_in_connection(Alert, State);
send_alert(Alert, _, #state{static_env = #static_env{protocol_cb = Connection}} = State) ->
    Connection:send_alert(Alert, State).

handle_own_alert(Alert0, StateName,
		 #state{static_env = #static_env{role = Role,
                                                 protocol_cb = Connection},
                        ssl_options = #{log_level := LogLevel}} = State) ->
    try %% Try to tell the other side
        send_alert(Alert0, StateName, State)
    catch _:_ ->  %% Can crash if we are in a uninitialized state
	    ignore
    end,
    try %% Try to tell the local user
        Alert = Alert0#alert{role = Role},
	log_alert(LogLevel, Role, Connection:protocol_name(), StateName, Alert),
	handle_normal_shutdown(Alert,StateName, State)
    catch _:_ ->
	    ok
    end,
    {stop, {shutdown, own_alert}, State}.

handle_normal_shutdown(Alert, StateName, #state{static_env = #static_env{role = Role,
                                                                         socket = Socket,
                                                                         transport_cb = Transport,
                                                                         protocol_cb = Connection,
                                                                         trackers = Trackers},
                                                handshake_env = #handshake_env{renegotiation = {false, first}},
                                                recv = #recv{from = StartFrom}
                                               } = State) ->
    Pids = Connection:pids(State),
    alert_user(Pids, Transport, Trackers, Socket, StartFrom, Alert, Role, StateName, Connection);

handle_normal_shutdown(Alert, StateName, #state{static_env = #static_env{role = Role,
                                                                         socket = Socket,
                                                                         transport_cb = Transport,
                                                                         protocol_cb = Connection,
                                                                         trackers = Trackers},
                                                connection_env  = #connection_env{user_application = {_Mon, Pid}},
                                                handshake_env = #handshake_env{renegotiation = Type},
                                                socket_options = Opts,
                                                recv = #recv{from = RecvFrom}
                                               } = State) ->
    Pids = Connection:pids(State),
    alert_user(Pids, Transport, Trackers, Socket, Type, Opts, Pid, RecvFrom, Alert, Role, StateName, Connection).

handle_alert(#alert{level = ?FATAL} = Alert, StateName, State) ->
    handle_fatal_alert(Alert, StateName, State);
handle_alert(#alert{level = ?WARNING, description = ?CLOSE_NOTIFY} = Alert,
	     downgrade= StateName, State) ->
    {next_state, StateName, State, [{next_event, internal, Alert}]};
handle_alert(#alert{level = ?WARNING, description = ?CLOSE_NOTIFY} = Alert0,
             StateName, #state{static_env = #static_env{role = Role}} = State) ->
    Alert = Alert0#alert{role = opposite_role(Role)},
    handle_normal_shutdown(Alert, StateName, State),
    {stop,{shutdown, peer_close}, State};
handle_alert(#alert{level = ?WARNING, description = ?NO_RENEGOTIATION} = Alert, StateName,
	     #state{static_env = #static_env{role = server = Role,
                                             protocol_cb = Connection},
                    handshake_env = #handshake_env{renegotiation = {false, first}},
                    ssl_options = #{log_level := LogLevel}
		   } = State) when StateName == intial_hello;
                                   StateName == hello;
                                   StateName == certify;
                                   StateName == abbreviated;
                                   StateName == cipher ->
    log_alert(LogLevel, Role,
              Connection:protocol_name(), StateName, Alert#alert{role = opposite_role(Role)}),
    OwnAlert = ?ALERT_REC(?FATAL, ?UNEXPECTED_MESSAGE, unexpected_renegotiate_alert_during_initial_handshake),
    handle_own_alert(OwnAlert, StateName, State);
handle_alert(#alert{} = Alert, StateName,
	     #state{static_env = #static_env{role = server = Role,
                                             protocol_cb = Connection},
                    handshake_env = #handshake_env{renegotiation = {false, first}},
                    ssl_options = #{log_level := LogLevel}} = State) when StateName == start;
                                                                          StateName == intial_hello;
                                                                          StateName == hello ->
    log_alert(LogLevel, Role,
              Connection:protocol_name(), StateName, Alert#alert{role = opposite_role(Role)}),
    OwnAlert = ?ALERT_REC(?FATAL, ?UNEXPECTED_MESSAGE, unexpected_alert),
    handle_own_alert(OwnAlert, StateName, State);
handle_alert(#alert{level = ?WARNING, description = ?NO_RENEGOTIATION} = Alert0, StateName,
	     #state{static_env = #static_env{role = Role,
                                             protocol_cb = Connection},
                    handshake_env = #handshake_env{renegotiation = {true, internal}},
                    ssl_options = #{log_level := LogLevel}} = State) ->
    Alert = Alert0#alert{role = opposite_role(Role)},
    log_alert(LogLevel, Role,
              Connection:protocol_name(), StateName, Alert),
    handle_normal_shutdown(Alert, StateName, State),
    {stop,{shutdown, peer_close}, State};
handle_alert(#alert{level = ?WARNING, description = ?NO_RENEGOTIATION} = Alert, connection = StateName,
	     #state{static_env = #static_env{role = Role,
                                             protocol_cb = Connection},
                    handshake_env = #handshake_env{renegotiation = {true, From}} = HsEnv,
                    ssl_options = #{log_level := LogLevel}
		   } = State0) ->
    log_alert(LogLevel, Role,
              Connection:protocol_name(), StateName, Alert#alert{role = opposite_role(Role)}),
    gen_statem:reply(From, {error, renegotiation_rejected}),
    State = Connection:reinit_handshake_data(State0),
    Connection:next_event(connection, no_record,
                          State#state{handshake_env = HsEnv#handshake_env{renegotiation = undefined}});
handle_alert(#alert{level = ?WARNING, description = ?NO_RENEGOTIATION} = Alert, StateName,
	     #state{static_env = #static_env{role = Role,
                                             protocol_cb = Connection},
                    handshake_env = #handshake_env{renegotiation = {true, From}} = HsEnv,
                    ssl_options = #{log_level := LogLevel}
                   } = State0) ->
    log_alert(LogLevel, Role,
              Connection:protocol_name(), StateName, Alert#alert{role = opposite_role(Role)}),
    gen_statem:reply(From, {error, renegotiation_rejected}),
    %% Go back to connection!
    State = Connection:reinit(State0#state{handshake_env = HsEnv#handshake_env{renegotiation = undefined}}),
    Connection:next_event(connection, no_record, State);
handle_alert(#alert{level = ?WARNING, description = ?USER_CANCELED} = Alert, StateName,
	     #state{static_env = #static_env{role = Role,
                                             protocol_cb = Connection},
                    ssl_options = #{log_level := LogLevel}} = State) when StateName =/= connection ->
    log_alert(LogLevel, Role,
              Connection:protocol_name(), StateName,
              Alert#alert{role = opposite_role(Role)}),
    %% Wait for close alert that should follow or handshake timeout
    Connection:next_event(StateName, no_record, State);
%% Gracefully log and ignore all other warning alerts pre TLS-1.3
handle_alert(#alert{level = ?WARNING} = Alert, StateName,
	     #state{static_env = #static_env{role = Role,
                                             protocol_cb = Connection},
                    connection_env = #connection_env{negotiated_version = Version},
                    ssl_options = #{log_level := LogLevel}} = State) when ?TLS_LT(Version, ?TLS_1_3) ->
    log_alert(LogLevel, Role,
              Connection:protocol_name(), StateName,
              Alert#alert{role = opposite_role(Role)}),
    Connection:next_event(StateName, no_record, State);
handle_alert(Alert, StateName, State) ->
    %% In TLS-1.3 all error alerts are fatal not matter of legacy level
    %% but keep the level for the log so that users looking at what is
    %% sent and what is logged are not confused! Or if some one sends
    %% user cancel alert in connection which is inappropriate!
    handle_fatal_alert(Alert, StateName, State).

handle_fatal_alert(Alert0, StateName,
                   #state{static_env = #static_env{role = Role,
                                                   socket = Socket,
                                                   host = Host,
                                                   port = Port,
                                                   trackers = Trackers,
                                                   transport_cb = Transport,
                                                   protocol_cb = Connection},
                          connection_env  = #connection_env{user_application = {_Mon, Pid}},
                          ssl_options = #{log_level := LogLevel},
                          recv = #recv{from = From},
                          session = Session,
                          socket_options = Opts} = State) ->
    invalidate_session(Role, Host, Port, Session),
    Alert = Alert0#alert{role = opposite_role(Role)},
    log_alert(LogLevel, Role, Connection:protocol_name(),
              StateName, Alert),
    Pids = Connection:pids(State),
    alert_user(Pids, Transport, Trackers, Socket, StateName, Opts, Pid, From, Alert, Role, StateName, Connection),
    {stop, {shutdown, normal}, State}.

handle_trusted_certs_db(#state{ssl_options =#{cacerts := []} = Opts})
  when not is_map_key(cacertfile, Opts) ->
    %% No trusted certs specified
    ok;
handle_trusted_certs_db(#state{static_env = #static_env{cert_db_ref = Ref,
                                                        cert_db = CertDb},
                               ssl_options = Opts})
  when CertDb =/= undefined, not is_map_key(cacertfile, Opts) ->
    %% Certs provided as DER directly can not be shared
    %% with other connections and it is safe to delete them when the connection ends.
    ssl_pkix_db:remove_trusted_certs(Ref, CertDb);
handle_trusted_certs_db(#state{static_env = #static_env{file_ref_db = undefined}}) ->
    %% Something went wrong early (typically cacertfile does not
    %% exist) so there is nothing to handle
    ok;
handle_trusted_certs_db(#state{static_env = #static_env{cert_db_ref = Ref,
                                                        file_ref_db = RefDb},
			       ssl_options = #{cacertfile := File}}) ->
    case ssl_pkix_db:ref_count(Ref, RefDb, -1) of
	0 ->
	    ssl_manager:clean_cert_db(Ref, File);
	_ ->
	    ok
    end.

maybe_invalidate_session(?TLS_1_3,_, _, _, _, _) ->
    ok;
maybe_invalidate_session(Version, Type, Role, Host, Port, Session) when ?TLS_LT(Version, ?TLS_1_3) ->
    maybe_invalidate_session(Type, Role, Host, Port, Session).

maybe_invalidate_session({false, first}, server = Role, Host, Port, Session) ->
    invalidate_session(Role, Host, Port, Session);
maybe_invalidate_session(_, _, _, _, _) ->
    ok.

terminate({shutdown, ktls}, connection, State) ->
    %% Socket shall not be closed as it should be returned to user
    handle_trusted_certs_db(State);
terminate({shutdown, downgrade}, downgrade, State) ->
    %% Socket shall not be closed as it should be returned to user
    handle_trusted_certs_db(State);
terminate(_, _, #state{connection_env = #connection_env{socket_terminated = true}}) ->
    %% Happens when user closes the connection using ssl:close/1 e.i. terminate
    %% is called explicitly beforehand to to guarantee that Transport:close has been called
    %% when ssl:close/1 returns. Or when using ssl:shutdown/2 with read_write
    ok;
terminate({shutdown, transport_closed} = Reason,
	  _StateName, #state{static_env = #static_env{protocol_cb = Connection,
                                                      socket = Socket,
                                                      transport_cb = Transport}} = State) ->
    handle_trusted_certs_db(State),
    Connection:close(Reason, Socket, Transport, undefined);
terminate({shutdown, own_alert}, _StateName, #state{
						static_env = #static_env{protocol_cb = Connection,
                                                                         socket = Socket,
                                                                         transport_cb = Transport}} = State) ->
    handle_trusted_certs_db(State),
    case application:get_env(ssl, alert_timeout) of
	{ok, Timeout} when is_integer(Timeout) ->
	    Connection:close({close, Timeout}, Socket, Transport, undefined);
	_ ->
	    Connection:close({close, ?DEFAULT_TIMEOUT}, Socket, Transport, undefined)
    end;
terminate(Reason, connection, #state{static_env = #static_env{
                                                     protocol_cb = Connection,
                                                     transport_cb = Transport,
                                                     socket = Socket},
                                     connection_states = ConnectionStates
                                    } = State) ->
    
    handle_trusted_certs_db(State),
    Alert = terminate_alert(Reason),
    %% Send the termination ALERT if possible
    catch Connection:send_alert_in_connection(Alert, State),
    Connection:close({close, ?DEFAULT_TIMEOUT}, Socket, Transport, ConnectionStates);
terminate({shutdown, cancel_hs} = Reason , _StateName,
          #state{static_env = #static_env{transport_cb = Transport,
                                          protocol_cb = Connection,
                                          socket = Socket}
                } = State0) ->
    handle_trusted_certs_db(State0),
    CancelAlert = ?ALERT_REC(?WARNING, ?USER_CANCELED),
    CloseAlert = ?ALERT_REC(?WARNING, ?CLOSE_NOTIFY),
    try Connection:send_alert(CancelAlert, State0) of
        State ->
            catch Connection:send_alert(CloseAlert, State)
    catch
       _:_ ->
            ok
    end,
    Connection:close(Reason, Socket, Transport, undefined);
terminate(Reason, _StateName, #state{static_env = #static_env{transport_cb = Transport,
                                                              protocol_cb = Connection,
                                                              socket = Socket}
                                    } = State) ->
    handle_trusted_certs_db(State),
    Connection:close(Reason, Socket, Transport, undefined).
%%====================================================================
%% Log handling
%%====================================================================
format_status(normal, [_, StateName, State]) ->
    [{data, [{"State", {StateName, State}}]}];
format_status(terminate, [_, StateName, State]) ->
    SslOptions = (State#state.ssl_options),
    NewOptions = SslOptions#{
                             certs_keys => ?SECRET_PRINTOUT,
                             cacerts => ?SECRET_PRINTOUT,
                             dh => ?SECRET_PRINTOUT,
                             psk_identity => ?SECRET_PRINTOUT,
                             srp_identity => ?SECRET_PRINTOUT},
    [{data, [{"State", {StateName, State#state{connection_states = ?SECRET_PRINTOUT,
					       protocol_buffers =  ?SECRET_PRINTOUT,
					       user_data_buffer = ?SECRET_PRINTOUT,
					       handshake_env =  ?SECRET_PRINTOUT,
                                               connection_env = ?SECRET_PRINTOUT,
					       session =  ?SECRET_PRINTOUT,
					       ssl_options = NewOptions}
		       }}]}].
%%--------------------------------------------------------------------
%%% Internal functions
%%--------------------------------------------------------------------
call(FsmPid, Event) ->
    try gen_statem:call(FsmPid, Event)
    catch
	exit:{noproc, _} ->
	    {error, closed};
	exit:{normal, _} ->
	    {error, closed};
	exit:{shutdown,_} ->
	    {error, closed};
	exit:{{shutdown, _},_} ->
	    {error, closed}
    end.

check_hostname("") ->
    ?ALERT_REC(?FATAL, ?UNRECOGNIZED_NAME, empty_sni);
check_hostname(Hostname) ->
    case lists:reverse(Hostname) of
        [$.|_] ->
            ?ALERT_REC(?FATAL, ?UNRECOGNIZED_NAME, {sni_included_trailing_dot, Hostname});
        _ ->
            ok
    end.

handle_sni_hostname(Hostname,
                    #state{static_env = InitStatEnv0,
                           handshake_env = HsEnv,
                           connection_env = CEnv,
                           ssl_options = Opts} = State0) ->
    case update_ssl_options_from_sni(Opts, Hostname) of
        undefined ->
            %% RFC6060:  "If the server understood the ClientHello extension but
            %%  does not recognize the server name, the server SHOULD take one of two
            %%  actions: either abort the handshake by sending a fatal-level
            %%  unrecognized_name(112) alert or continue the handshake."
            State0#state{handshake_env = HsEnv#handshake_env{sni_hostname = Hostname}};
        NewOptions ->
	    {ok, #{cert_db_ref := Ref,
                   cert_db_handle := CertDbHandle,
                   fileref_db_handle := FileRefHandle,
                   session_cache := CacheHandle,
                   crl_db_info := CRLDbHandle,
                   cert_key_alts := CertKeyAlts,
                   dh_params := DHParams}} =
                ssl_config:init(NewOptions, server),
            State0#state{
              static_env = InitStatEnv0#static_env{
                             file_ref_db = FileRefHandle,
                             cert_db_ref = Ref,
                             cert_db = CertDbHandle,
                             crl_db = CRLDbHandle,
                             session_cache = CacheHandle
                            },
              connection_env = CEnv#connection_env{cert_key_alts = CertKeyAlts},
              ssl_options = NewOptions,
              handshake_env = HsEnv#handshake_env{sni_hostname = Hostname,
                                                  sni_guided_cert_selection = true,
                                                  diffie_hellman_params = DHParams}
             }
    end.

update_ssl_options_from_sni(#{sni_fun := SNIFun} = OrigSSLOptions, SNIHostname) ->
    case SNIFun(SNIHostname) of
        undefined ->
            undefined;
        SSLOptions ->
            VersionsOpt = proplists:get_value(versions, SSLOptions, []),
            FallBackOptions = filter_for_versions(VersionsOpt, OrigSSLOptions),
            ssl:update_options(SSLOptions, server, FallBackOptions)
    end.

filter_for_versions([], OrigSSLOptions) ->
    OrigSSLOptions;
filter_for_versions(['tlsv1.3'], OrigSSLOptions) ->
    Opts = ?'PRE_TLS-1_3_ONLY_OPTIONS' ++ ?'TLS-1_0_ONLY_OPTIONS',
    maps:without(Opts, OrigSSLOptions);
filter_for_versions(['tlsv1.3', 'tlsv1.2'| Rest], OrigSSLOptions) ->
    maybe_exclude_tlsv1(Rest, OrigSSLOptions);
filter_for_versions(['tlsv1.2'], OrigSSLOptions) ->
    Opts = ?'TLS-1_3_ONLY_OPTIONS' ++ ?'TLS-1_0_ONLY_OPTIONS',
    maps:without(Opts, OrigSSLOptions);
filter_for_versions(['tlsv1.2' | Rest], OrigSSLOptions) ->
    Opts = ?'TLS-1_3_ONLY_OPTIONS',
    maybe_exclude_tlsv1(Rest, maps:without(Opts, OrigSSLOptions));
filter_for_versions(['tlsv1.1'], OrigSSLOptions) ->
    Opts = ?'TLS-1_3_ONLY_OPTIONS' ++ ?'FROM_TLS-1_2_ONLY_OPTIONS'++ ?'TLS-1_0_ONLY_OPTIONS',
    maps:without(Opts, OrigSSLOptions);
filter_for_versions(['tlsv1.1'| Rest], OrigSSLOptions) ->
    Opts = ?'TLS-1_3_ONLY_OPTIONS' ++ ?'FROM_TLS-1_2_ONLY_OPTIONS',
    maybe_exclude_tlsv1(Rest, maps:without(Opts, OrigSSLOptions));
filter_for_versions(['tlsv1'], OrigSSLOptions) ->
    OrigSSLOptions.

maybe_exclude_tlsv1(Versions, Options) ->
    case lists:member('tlsv1', Versions) of
        false ->
            Opts = ?'TLS-1_0_ONLY_OPTIONS',
            maps:without(Opts, Options);
        true ->
            Options
    end.

ack_connection(#state{handshake_env = #handshake_env{renegotiation = {true, Initiater}} =
                          HsEnv} = State) when Initiater == peer;
                                               Initiater == internal ->
    State#state{handshake_env = HsEnv#handshake_env{renegotiation = undefined}};
ack_connection(#state{handshake_env = #handshake_env{renegotiation = {true, From}} = HsEnv} = State) ->
    gen_statem:reply(From, ok),
    State#state{handshake_env = HsEnv#handshake_env{renegotiation = undefined}};
ack_connection(#state{handshake_env = #handshake_env{renegotiation = {false, first}} = HsEnv,
                      recv = #recv{from = StartFrom} = Recv} = State)
  when StartFrom =/= undefined ->
    gen_statem:reply(StartFrom, connected),
    State#state{handshake_env = HsEnv#handshake_env{renegotiation = undefined},
                recv = Recv#recv{from = undefined}};
ack_connection(State) ->
    State.

no_records(Extensions) ->
    maps:map(fun(_, Value) ->
                     ssl_handshake:extension_value(Value)
             end, Extensions).

handle_active_option(false, connection = StateName, To, Reply, State) ->
    gen_statem:reply(To, Reply),
    hibernate_after(StateName, State, []);

handle_active_option(_, connection = StateName, To, Reply,
                     #state{static_env = #static_env{role = Role},
                            connection_env = #connection_env{socket_tls_closed = true},
                            user_data_buffer = {_,0,_}} = State) ->
    Alert = ?ALERT_REC(?FATAL, ?CLOSE_NOTIFY, all_data_delivered),
    handle_normal_shutdown(Alert#alert{role = Role}, StateName, State),
    {stop_and_reply,{shutdown, peer_close}, [{reply, To, Reply}]};
handle_active_option(_, connection = StateName, To, _Reply,
                     #state{static_env = #static_env{role = Role,
                                                     socket = Socket,
                                                     trackers = Trackers,
                                                     transport_cb = Transport,
                                                     protocol_cb = Connection},
                            connection_env =
                                #connection_env{socket_tls_closed = Alert = #alert{}},
                            user_data_buffer = {_,0,_}} = State) ->
    Pids = Connection:pids(State),
    alert_user(Pids, Transport, Trackers, Socket, To, Alert, Role, StateName, Connection),
    {stop, {shutdown, normal}, State};
handle_active_option(_, connection = StateName0, To, Reply,
                     #state{static_env = #static_env{protocol_cb = Connection},
                            user_data_buffer = {_,0,_}} = State0) ->
    case Connection:next_event(StateName0, no_record, State0) of
	{next_state, StateName, State} ->
            gen_statem:reply(To, Reply),
	    hibernate_after(StateName, State, []);
	{next_state, StateName, State, Actions} ->
            gen_statem:reply(To, Reply),
	    hibernate_after(StateName, State, Actions);
	{stop, _, _} = Stop ->
	    Stop
    end;
handle_active_option(_, StateName, To, Reply, #state{user_data_buffer = {_,0,_}} = State) ->
    %% Active once already set
    gen_statem:reply(To, Reply),
    {next_state, StateName, State};

%% user_data_buffer nonempty
handle_active_option(_, StateName0, To, Reply,
                     #state{static_env = #static_env{protocol_cb = Connection}} = State0) ->
    case read_application_data(<<>>, State0) of
	{stop, _, _} = Stop ->
	    Stop;
	{Record, State1} ->
	    %% Note: Renogotiation may cause StateName0 =/= StateName
	    case Connection:next_event(StateName0, Record, State1) of
		{next_state, StateName, State} ->
                    gen_statem:reply(To, Reply),
		    hibernate_after(StateName, State, []);
		{next_state, StateName, State, Actions} ->
                    gen_statem:reply(To, Reply),
		    hibernate_after(StateName, State, Actions);
		{stop, _, _} = Stop ->
		    Stop
	    end
    end.

read_application_data(#state{socket_options = SocketOpts,
                             recv = #recv{from = RecvFrom,
                                          bytes_to_read = BytesToRead}} = State,
                      Front, BufferSize, Rear) ->
    read_application_data(State, Front, BufferSize, Rear, SocketOpts, RecvFrom, BytesToRead).

%% Pick binary from queue front, if empty wait for more data
read_application_data(State, [Bin|Front], BufferSize, Rear, SocketOpts, RecvFrom, BytesToRead) ->
    read_application_data_bin(State, Front, BufferSize, Rear, SocketOpts, RecvFrom, BytesToRead, Bin);
read_application_data(State, [] = Front, BufferSize, [] = Rear, SocketOpts, RecvFrom, BytesToRead) ->
    0 = BufferSize, % Assert
    {no_record, State#state{socket_options = SocketOpts,
                            recv = State#state.recv#recv{from = RecvFrom,
                                                         bytes_to_read = BytesToRead
                                                        },
                            user_data_buffer = {Front,BufferSize,Rear}}};
read_application_data(State, [], BufferSize, Rear, SocketOpts, RecvFrom, BytesToRead) ->
    [Bin|Front] = lists:reverse(Rear),
    read_application_data_bin(State, Front, BufferSize, [], SocketOpts, RecvFrom, BytesToRead, Bin).

read_application_data_bin(State, Front, BufferSize, Rear, SocketOpts, RecvFrom, BytesToRead, <<>>) ->
    %% Done with this binary - get next
    read_application_data(State, Front, BufferSize, Rear, SocketOpts, RecvFrom, BytesToRead);
read_application_data_bin(State, Front0, BufferSize0, Rear0, SocketOpts0, RecvFrom, BytesToRead, Bin0) ->
    %% Decode one packet from a binary
    case get_data(SocketOpts0, BytesToRead, Bin0) of
	{ok, Data, Bin} -> % Send data
            BufferSize = BufferSize0 - (byte_size(Bin0) - byte_size(Bin)),
            read_application_data_deliver(
              State, [Bin|Front0], BufferSize, Rear0, SocketOpts0, RecvFrom, Data);
        {more, undefined} ->
            %% We need more data, do not know how much
            if
                byte_size(Bin0) < BufferSize0 ->
                    %% We have more data in the buffer besides the first binary - concatenate all and retry
                    Bin = iolist_to_binary([Bin0,Front0|lists:reverse(Rear0)]),
                    read_application_data_bin(
                      State, [], BufferSize0, [], SocketOpts0, RecvFrom, BytesToRead, Bin);
                true ->
                    %% All data is in the first binary, no use to retry - wait for more
                    {no_record, State#state{socket_options = SocketOpts0,
                                            recv = State#state.recv#recv{from = RecvFrom,
                                                                         bytes_to_read = BytesToRead},
                                            user_data_buffer = {[Bin0|Front0],BufferSize0,Rear0}}}
            end;
        {more, Size} when Size =< BufferSize0 ->
            %% We have a packet in the buffer - collect it in a binary and decode
            {Data,Front,Rear} = iovec_from_front(Size - byte_size(Bin0), Front0, Rear0, [Bin0]),
            Bin = iolist_to_binary(Data),
            read_application_data_bin(
              State, Front, BufferSize0, Rear, SocketOpts0, RecvFrom, BytesToRead, Bin);
        {more, _Size} ->
            %% We do not have a packet in the buffer - wait for more
            {no_record, State#state{socket_options = SocketOpts0,
                                    recv = State#state.recv#recv{from = RecvFrom,
                                                                bytes_to_read = BytesToRead},
                                    user_data_buffer = {[Bin0|Front0],BufferSize0,Rear0}}};
        passive ->
            {no_record, State#state{socket_options = SocketOpts0,
                                    recv = State#state.recv#recv{from = RecvFrom,
                                                                 bytes_to_read = BytesToRead},
                                    user_data_buffer = {[Bin0|Front0],BufferSize0,Rear0}}};
	{error,_Reason} ->
            %% Invalid packet in packet mode
            #state{
               static_env =
                   #static_env{
                      socket = Socket,
                      protocol_cb = Connection,
                      transport_cb = Transport,
                      trackers = Trackers},
               connection_env =
                   #connection_env{user_application = {_Mon, Pid}}} = State,
            Buffer = iolist_to_binary([Bin0,Front0|lists:reverse(Rear0)]),
	    deliver_packet_error(
              Connection:pids(State), Transport, Socket, SocketOpts0,
              Buffer, Pid, RecvFrom, Trackers, Connection),
            {stop, {shutdown, normal},
             State#state{socket_options = SocketOpts0,
                         recv = State#state.recv#recv{from = RecvFrom,
                                                      bytes_to_read = BytesToRead},
                         user_data_buffer = {[Buffer],BufferSize0,[]}}}
    end.

read_application_data_deliver(State, Front, BufferSize, Rear, SocketOpts0, RecvFrom, Data) ->
    #state{
       static_env =
           #static_env{
              socket = Socket,
              protocol_cb = Connection,
              transport_cb = Transport,
              trackers = Trackers},
       connection_env =
           #connection_env{user_application = {_Mon, Pid}}} = State,
    SocketOpts =
        deliver_app_data(
          Connection:pids(State), Transport, Socket, SocketOpts0, Data, Pid, RecvFrom, Trackers, Connection),
    if
        SocketOpts#socket_options.active =:= false ->
            %% Passive mode, wait for active once or recv
            {no_record,
             State#state{
               user_data_buffer = {Front,BufferSize,Rear},
               recv = State#state.recv#recv{from = undefined, bytes_to_read = undefined},
               socket_options = SocketOpts
              }};
        true -> %% Try to deliver more data
            %% Process early data if it is accepted.
            case (State#state.handshake_env)#handshake_env.early_data_accepted of
                false ->
                    read_application_data(State, Front, BufferSize, Rear, SocketOpts, undefined, undefined);
                true ->
                    read_application_data(State, Front, BufferSize, Rear, SocketOpts, RecvFrom, undefined)
            end
    end.


read_application_dist_data(DHandle, [Bin|Front], BufferSize, Rear) ->
    read_application_dist_data(DHandle, Front, BufferSize, Rear, Bin);
read_application_dist_data(_DHandle, [] = Front, BufferSize, [] = Rear) ->
    BufferSize = 0,
    {Front,BufferSize,Rear};
read_application_dist_data(DHandle, [], BufferSize, Rear) ->
    [Bin|Front] = lists:reverse(Rear),
    read_application_dist_data(DHandle, Front, BufferSize, [], Bin).
%%
read_application_dist_data(DHandle, Front0, BufferSize, Rear0, Bin0) ->
    case Bin0 of
        %%
        %% START Optimization
        %% It is cheaper to match out several packets in one match operation than to loop for each
        <<SizeA:32, DataA:SizeA/binary,
          SizeB:32, DataB:SizeB/binary,
          SizeC:32, DataC:SizeC/binary,
          SizeD:32, DataD:SizeD/binary, Rest/binary>>
          when 0 < SizeA, 0 < SizeB, 0 < SizeC, 0 < SizeD ->
            %% We have 4 complete packets in the first binary
            erlang:dist_ctrl_put_data(DHandle, DataA),
            erlang:dist_ctrl_put_data(DHandle, DataB),
            erlang:dist_ctrl_put_data(DHandle, DataC),
            erlang:dist_ctrl_put_data(DHandle, DataD),
            read_application_dist_data(
              DHandle, Front0, BufferSize - (4*4+SizeA+SizeB+SizeC+SizeD), Rear0, Rest);
        <<SizeA:32, DataA:SizeA/binary,
          SizeB:32, DataB:SizeB/binary,
          SizeC:32, DataC:SizeC/binary, Rest/binary>>
          when 0 < SizeA, 0 < SizeB, 0 < SizeC ->
            %% We have 3 complete packets in the first binary
            erlang:dist_ctrl_put_data(DHandle, DataA),
            erlang:dist_ctrl_put_data(DHandle, DataB),
            erlang:dist_ctrl_put_data(DHandle, DataC),
            read_application_dist_data(
              DHandle, Front0, BufferSize - (3*4+SizeA+SizeB+SizeC), Rear0, Rest);
        <<SizeA:32, DataA:SizeA/binary,
          SizeB:32, DataB:SizeB/binary, Rest/binary>>
          when 0 < SizeA, 0 < SizeB ->
            %% We have 2 complete packets in the first binary
            erlang:dist_ctrl_put_data(DHandle, DataA),
            erlang:dist_ctrl_put_data(DHandle, DataB),
            read_application_dist_data(
              DHandle, Front0, BufferSize - (2*4+SizeA+SizeB), Rear0, Rest);
        %% END Optimization
        %%
        %% Basic one packet code path
        <<Size:32, Data:Size/binary, Rest/binary>> ->
            %% We have a complete packet in the first binary
            0 < Size andalso erlang:dist_ctrl_put_data(DHandle, Data),
            read_application_dist_data(DHandle, Front0, BufferSize - (4+Size), Rear0, Rest);
        <<Size:32, FirstData/binary>> when 4+Size =< BufferSize ->
            %% We have a complete packet in the buffer
            %% - fetch the missing content from the buffer front
            {Data,Front,Rear} = iovec_from_front(Size - byte_size(FirstData), Front0, Rear0, [FirstData]),
            0 < Size andalso erlang:dist_ctrl_put_data(DHandle, Data),
            read_application_dist_data(DHandle, Front, BufferSize - (4+Size), Rear);
        <<Bin/binary>> ->
            %% In OTP-21 the match context reuse optimization fails if we use Bin0 in recursion, so here we
            %% match out the whole binary which will trick the optimization into keeping the match context
            %% for the first binary contains complete packet code above
            case Bin of
                <<_Size:32, _InsufficientData/binary>> ->
                    %% We have a length field in the first binary but there is not enough data
                    %% in the buffer to form a complete packet - await more data
                    {[Bin|Front0],BufferSize,Rear0};
                <<IncompleteLengthField/binary>> when 4 < BufferSize ->
                    %% We do not have a length field in the first binary but the buffer
                    %% contains enough data to maybe form a packet
                    %% - fetch a tiny binary from the buffer front to complete the length field
                    {LengthField,Front,Rear} =
                        case IncompleteLengthField of
                            <<>> ->
                                iovec_from_front(4, Front0, Rear0, []);
                            _ ->
                                iovec_from_front(
                                  4 - byte_size(IncompleteLengthField), Front0, Rear0, [IncompleteLengthField])
                        end,
                    LengthBin = iolist_to_binary(LengthField),
                    read_application_dist_data(DHandle, Front, BufferSize, Rear, LengthBin);
                <<IncompleteLengthField/binary>> ->
                    %% We do not have enough data in the buffer to even form a length field - await more data
                    case IncompleteLengthField of
                        <<>> ->
                            {Front0,BufferSize,Rear0};
                        _ ->
                            {[IncompleteLengthField|Front0],BufferSize,Rear0}
                    end
            end
    end.

iovec_from_front(0, Front, Rear, Acc) ->
    {lists:reverse(Acc),Front,Rear};
iovec_from_front(Size, [], Rear, Acc) ->
    case Rear of
        %% Avoid lists:reverse/1 for simple cases.
        %% Case clause for [] to avoid infinite loop.
        [_] ->
            iovec_from_front(Size, Rear, [], Acc);
        [Bin2,Bin1] ->
            iovec_from_front(Size, [Bin1,Bin2], [], Acc);
        [Bin3,Bin2,Bin1] ->
            iovec_from_front(Size, [Bin1,Bin2,Bin3], [], Acc);
        [_,_,_|_] = Rear ->
            iovec_from_front(Size, lists:reverse(Rear), [], Acc)
    end;
iovec_from_front(Size, [Bin|Front], Rear, []) ->
    case Bin of
        <<Last:Size/binary>> -> % Just enough
            {[Last],Front,Rear};
        <<Last:Size/binary, Rest/binary>> -> % More than enough, split here
            {[Last],[Rest|Front],Rear};
        <<>> -> % Not enough, skip empty binaries
            iovec_from_front(Size, Front, Rear, []);
        <<_/binary>> -> % Not enough
            BinSize = byte_size(Bin),
            iovec_from_front(Size - BinSize, Front, Rear, [Bin])
    end;
iovec_from_front(Size, [Bin|Front], Rear, Acc) ->
    case Bin of
        <<Last:Size/binary>> -> % Just enough
            {lists:reverse(Acc, [Last]),Front,Rear};
        <<Last:Size/binary, Rest/binary>> -> % More than enough, split here
            {lists:reverse(Acc, [Last]),[Rest|Front],Rear};
        <<>> -> % Not enough, skip empty binaries
            iovec_from_front(Size, Front, Rear, Acc);
        <<_/binary>> -> % Not enough
            BinSize = byte_size(Bin),
            iovec_from_front(Size - BinSize, Front, Rear, [Bin|Acc])
    end.
%% Picks ClientData
get_data(#socket_options{active=false}, undefined, _Bin) ->
    %% Recv timed out save buffer data until next recv
    passive;
get_data(#socket_options{active=Active, packet=Raw}, BytesToRead, Bin)
  when Raw =:= raw; Raw =:= 0 ->   %% Raw Mode
    case Bin of
        <<_/binary>> when Active =/= false orelse BytesToRead =:= 0 ->
	    %% Active true or once, or passive mode recv(0)
	    {ok, Bin, <<>>};
        <<Data:BytesToRead/binary, Rest/binary>> ->
	    %% Passive Mode, recv(Bytes)
            {ok, Data, Rest};
        <<_/binary>> ->
	    %% Passive Mode not enough data
            {more, BytesToRead}
    end;
get_data(#socket_options{packet=Type, packet_size=Size}, _, Bin) ->
    PacketOpts = [{packet_size, Size}],
    decode_packet(Type, Bin, PacketOpts).

decode_packet({http, headers}, Buffer, PacketOpts) ->
    decode_packet(httph, Buffer, PacketOpts);
decode_packet({http_bin, headers}, Buffer, PacketOpts) ->
    decode_packet(httph_bin, Buffer, PacketOpts);
decode_packet(Type, Buffer, PacketOpts) ->
    erlang:decode_packet(Type, Buffer, PacketOpts).

%% Just like with gen_tcp sockets, an ssl socket that has been configured with
%% {packet, http} (or {packet, http_bin}) will automatically switch to expect
%% HTTP headers after it sees a HTTP Request or HTTP Response line. We
%% represent the current state as follows:
%%    #socket_options.packet =:= http: Expect a HTTP Request/Response line
%%    #socket_options.packet =:= {http, headers}: Expect HTTP Headers
%% Note that if the user has explicitly configured the socket to expect
%% HTTP headers using the {packet, httph} option, we don't do any automatic
%% switching of states.
deliver_app_data(CPids, Transport, Socket,
                 #socket_options{active=Active, packet=Type} = SOpts,
                 Data, Pid, From, Trackers, Connection) ->
    send_or_reply(Active, Pid, From,
                  format_reply(CPids, Transport, Socket,
                               SOpts, Data, Trackers, Connection)),
    SO =
        case Data of
            {P, _, _, _}
              when ((P =:= http_request) or (P =:= http_response)),
                   ((Type =:= http) or (Type =:= http_bin)) ->
                SOpts#socket_options{packet={Type, headers}};
            http_eoh when tuple_size(Type) =:= 2 ->
                %% End of headers - expect another Request/Response line
                {Type1, headers} = Type,
                SOpts#socket_options{packet=Type1};
            _ ->
                SOpts
        end,
    case Active of
        once ->
            SO#socket_options{active=false};
        1 ->
            send_user(Pid,
                      format_passive(CPids, Transport,
                                     Socket, Trackers, Connection)),
            SO#socket_options{active=false};
        N when is_integer(N) ->
            SO#socket_options{active=N - 1};
	_ ->
	    SO
    end.

format_reply(_, _, _,#socket_options{active = false, mode = Mode, packet = Packet,
				  header = Header}, Data, _, _) ->
    {ok, do_format_reply(Mode, Packet, Header, Data)};
format_reply(CPids, Transport, Socket, #socket_options{active = _, mode = Mode, packet = Packet,
						header = Header}, Data, Trackers, Connection) ->
    {ssl, Connection:socket(CPids, Transport, Socket, Trackers),
     do_format_reply(Mode, Packet, Header, Data)}.

deliver_packet_error(CPids, Transport, Socket,
                     SO= #socket_options{active = Active}, Data, Pid, From, Trackers, Connection) ->
    send_or_reply(Active, Pid, From, format_packet_error(CPids,
                                                         Transport, Socket, SO, Data, Trackers, Connection)).

format_packet_error(_, _, _,#socket_options{active = false, mode = Mode}, Data, _, _) ->
    {error, {invalid_packet, do_format_reply(Mode, raw, 0, Data)}};
format_packet_error(CPids, Transport, Socket, #socket_options{active = _, mode = Mode},
                    Data, Trackers, Connection) ->
    {ssl_error, Connection:socket(CPids, Transport, Socket, Trackers),
     {invalid_packet, do_format_reply(Mode, raw, 0, Data)}}.

do_format_reply(binary, _, N, Data) when N > 0 ->  % Header mode
    header(N, Data);
do_format_reply(binary, _, _, Data) ->
    Data;
do_format_reply(list, Packet, _, Data)
  when Packet == http; Packet == {http, headers};
       Packet == http_bin; Packet == {http_bin, headers};
       Packet == httph; Packet == httph_bin ->
    Data;
do_format_reply(list, _,_, Data) ->
    binary_to_list(Data).

format_passive(CPids, Transport, Socket, Trackers, Connection) ->
    {ssl_passive, Connection:socket(CPids, Transport, Socket, Trackers)}.

header(0, <<>>) ->
    <<>>;
header(_, <<>>) ->
    [];
header(0, Binary) ->
    Binary;
header(N, Binary) ->
    <<?BYTE(ByteN), NewBinary/binary>> = Binary,
    [ByteN | header(N-1, NewBinary)].

send_or_reply(false, _Pid, From, Data) when From =/= undefined ->
    gen_statem:reply(From, Data);
send_or_reply(false, Pid, undefined, _) when is_pid(Pid) ->
    ok;
send_or_reply(_, no_pid, _, _) ->
    ok;
send_or_reply(_, Pid, _, Data) ->
    send_user(Pid, Data).

send_user(Pid, Msg) ->
    Pid ! Msg,
    ok.

alert_user(Pids, Transport, Trackers, Socket, _, Opts, Pid, From, Alert, Role, connection = StateName, Connection) ->
    alert_user(Pids, Transport, Trackers, Socket, Opts#socket_options.active, Pid, From, Alert, Role, StateName, Connection);
alert_user(Pids, Transport, Trackers, Socket, {true, internal}, Opts, Pid, From, Alert, Role, StateName, Connection) ->
    alert_user(Pids, Transport, Trackers, Socket, Opts#socket_options.active, Pid, From, Alert, Role, StateName, Connection);
alert_user(Pids, Transport, Trackers, Socket, _, _, _, From, Alert, Role, StateName, Connection) ->
    alert_user(Pids, Transport, Trackers, Socket, From, Alert, Role, StateName, Connection).

alert_user(Pids, Transport, Trackers, Socket, From, Alert, Role, StateName, Connection) ->
    alert_user(Pids, Transport, Trackers, Socket, false, no_pid, From, Alert, Role, StateName, Connection).

alert_user(_, _, _, _, false = Active, Pid, From,  Alert, Role, StateName, Connection) when From =/= undefined ->
    %% If there is an outstanding handshake | recv
    %% From will be defined and send_or_reply will
    %% send the appropriate error message.
    ReasonCode = ssl_alert:reason_code(Alert, Role, Connection:protocol_name(), StateName),
    send_or_reply(Active, Pid, From, {error, ReasonCode});
alert_user(Pids, Transport, Trackers, Socket, Active, Pid, From, Alert, Role, StateName, Connection) ->
    case ssl_alert:reason_code(Alert, Role, Connection:protocol_name(), StateName) of
	closed ->
	    send_or_reply(Active, Pid, From,
			  {ssl_closed, Connection:socket(Pids, Transport, Socket, Trackers)});
	ReasonCode ->
	    send_or_reply(Active, Pid, From,
			  {ssl_error, Connection:socket(Pids, Transport, Socket, Trackers), ReasonCode})
    end.

log_alert(Level, Role, ProtocolName, StateName, #alert{role = Role} = Alert) ->
    ssl_logger:log(notice, Level, #{protocol => ProtocolName,
                                    role => Role,
                                    statename => StateName,
                                    alert => Alert,
                                    alerter => own}, Alert#alert.where);
log_alert(Level, Role, ProtocolName, StateName,  Alert) ->
    ssl_logger:log(notice, Level, #{protocol => ProtocolName,
                                    role => Role,
                                    statename => StateName,
                                    alert => Alert,
                                    alerter => peer}, Alert#alert.where).
terminate_alert(Reason) when Reason == normal;
                             Reason == shutdown;
                             Reason == close ->
    ?ALERT_REC(?WARNING, ?CLOSE_NOTIFY);
terminate_alert({Reason, _}) ->
    terminate_alert(Reason);
terminate_alert(_) ->
    ?ALERT_REC(?FATAL, ?INTERNAL_ERROR).

invalidate_session(client, Host, Port, Session) ->
    ssl_manager:invalidate_session(Host, Port, Session);
invalidate_session(server, _, _, _) ->
    ok.

connection_info(#state{handshake_env = #handshake_env{sni_hostname = SNIHostname,
                                                      resumption = Resumption},
                       session = #session{session_id = SessionId,
                                          cipher_suite = CipherSuite,
                                          srp_username = SrpUsername,
                                          ecc = ECCCurve} = Session,
                       connection_states = ConnectionStates,
		       connection_env = #connection_env{negotiated_version =  {_,_} = Version},
		       ssl_options = #{protocol := Protocol} = Opts}) ->
    RecordCB = record_cb(Protocol),
    CipherSuiteDef = #{key_exchange := KexAlg} = ssl_cipher_format:suite_bin_to_map(CipherSuite),
    IsNamedCurveSuite = lists:member(KexAlg,
                                     [ecdh_ecdsa, ecdhe_ecdsa, ecdh_rsa, ecdhe_rsa, ecdh_anon]),
    CurveInfo = case ECCCurve of
		    {namedCurve, Curve} when IsNamedCurveSuite ->
			[{ecc, {named_curve, pubkey_cert_records:namedCurves(Curve)}}];
		    _ ->
			[]
		end,
    MFLInfo = case maps:get(max_fragment_length, ConnectionStates, undefined) of
                  MaxFragmentLength when is_integer(MaxFragmentLength) ->
                      [{max_fragment_length, MaxFragmentLength}];
                  _ ->
                      []
              end,
    [{protocol, RecordCB:protocol_version(Version)},
     {session_id, SessionId},
     {session_data, term_to_binary(Session)},
     {session_resumption, Resumption},
     {selected_cipher_suite, CipherSuiteDef},
     {sni_hostname, SNIHostname},
     {srp_username, SrpUsername} | CurveInfo] ++ MFLInfo ++ ssl_options_list(Opts).

security_info(#state{connection_states = ConnectionStates,
                     static_env = #static_env{role = Role},
                     ssl_options = Opts,
                     protocol_specific = ProtocolSpecific}) ->
    ReadState = ssl_record:current_connection_state(ConnectionStates, read),
    #{security_parameters :=
	  #security_parameters{client_random = ClientRand,
                               server_random = ServerRand,
                               master_secret = MasterSecret,
                               application_traffic_secret = AppTrafSecretRead,
                               client_early_data_secret = ServerEarlyData
                              }} = ReadState,
    BaseSecurityInfo = [{client_random, ClientRand}, {server_random, ServerRand}, {master_secret, MasterSecret}],

    KeepSecrets = maps:get(keep_secrets, Opts, false),
    if KeepSecrets =/= true ->
            BaseSecurityInfo;
       true ->
            #{security_parameters :=
                  #security_parameters{
                     application_traffic_secret = AppTrafSecretWrite0,
                     client_early_data_secret = ClientEarlyData}} =
                ssl_record:current_connection_state(ConnectionStates, write),
            Sender = maps:get(sender, ProtocolSpecific, undefined),
            AppTrafSecretWrite = {Sender, AppTrafSecretWrite0},
            if Role == server ->
                    if ServerEarlyData =/= undefined ->
                            [{server_traffic_secret_0, AppTrafSecretWrite},
                             {client_traffic_secret_0, AppTrafSecretRead},
                             {client_early_data_secret, ServerEarlyData}];
                       true ->
                            [{server_traffic_secret_0, AppTrafSecretWrite},
                             {client_traffic_secret_0, AppTrafSecretRead}]
                    end;
               true ->
                    if ClientEarlyData =/= undefined ->
                            [{client_traffic_secret_0, AppTrafSecretWrite},
                             {server_traffic_secret_0, AppTrafSecretRead},
                             {client_early_data_secret, ClientEarlyData}];
                       true ->
                            [{client_traffic_secret_0, AppTrafSecretWrite},
                             {server_traffic_secret_0, AppTrafSecretRead}]
                    end
            end ++
                case ReadState of
                    #{client_handshake_traffic_secret := ClientHSTrafficSecret,
                      server_handshake_traffic_secret := ServerHSTrafficSecret} ->
                        [{client_handshake_traffic_secret, ClientHSTrafficSecret},
                         {server_handshake_traffic_secret, ServerHSTrafficSecret}];
                   _ ->
                        []
                end ++ BaseSecurityInfo
    end.

record_cb(tls) ->
    tls_record;
record_cb(dtls) ->
    dtls_record.

get_socket_opts(_, _,_,[], _, Acc) ->
    {ok, Acc};
get_socket_opts(Connection, Transport, Socket, [mode | Tags], SockOpts, Acc) ->
    get_socket_opts(Connection, Transport, Socket, Tags, SockOpts,
		    [{mode, SockOpts#socket_options.mode} | Acc]);
get_socket_opts(Connection, Transport, Socket, [packet | Tags], SockOpts, Acc) ->
    case SockOpts#socket_options.packet of
	{Type, headers} ->
	    get_socket_opts(Connection, Transport, Socket, Tags, SockOpts, [{packet, Type} | Acc]);
	Type ->
	    get_socket_opts(Connection, Transport, Socket, Tags, SockOpts, [{packet, Type} | Acc])
    end;
get_socket_opts(Connection, Transport, Socket, [header | Tags], SockOpts, Acc) ->
    get_socket_opts(Connection, Transport, Socket, Tags, SockOpts,
		    [{header, SockOpts#socket_options.header} | Acc]);
get_socket_opts(Connection, Transport, Socket, [active | Tags], SockOpts, Acc) ->
    get_socket_opts(Connection, Transport, Socket, Tags, SockOpts,
		    [{active, SockOpts#socket_options.active} | Acc]);
get_socket_opts(Connection, Transport, Socket, [packet_size | Tags], SockOpts, Acc) ->
    get_socket_opts(Connection, Transport, Socket, Tags, SockOpts,
		    [{packet_size, SockOpts#socket_options.packet_size} | Acc]);
get_socket_opts(Connection, Transport, Socket, [Tag | Tags], SockOpts, Acc) ->
    case Connection:getopts(Transport, Socket, [Tag]) of
        {ok, [Opt]} ->
            get_socket_opts(Connection, Transport, Socket, Tags, SockOpts, [Opt | Acc]);
        {ok, []} ->
            get_socket_opts(Connection, Transport, Socket, Tags, SockOpts, Acc);
        {error, Reason} ->
            {error, {options, {socket_options, Tag, Reason}}}
    end;
get_socket_opts(_,_, _,Opts, _,_) ->
    {error, {options, {socket_options, Opts, function_clause}}}.

set_socket_opts(_,_,_, [], SockOpts, []) ->
    {ok, SockOpts};
set_socket_opts(ConnectionCb, Transport, Socket, [], SockOpts, Other) ->
    %% Set non emulated options
    try ConnectionCb:setopts(Transport, Socket, Other) of
	ok ->
	    {ok, SockOpts};
	{error, InetError} ->
	    {{error, {options, {socket_options, Other, InetError}}}, SockOpts}
    catch
	_:Error ->
	    %% So that inet behavior does not crash our process
	    {{error, {options, {socket_options, Other, Error}}}, SockOpts}
    end;

set_socket_opts(ConnectionCb, Transport, Socket, [{active, Active}| Opts], SockOpts, Other)
  when Active == once; Active == true; Active == false ->
    set_socket_opts(ConnectionCb, Transport, Socket, Opts,
		    SockOpts#socket_options{active = Active}, Other);
set_socket_opts(ConnectionCb, Transport, Socket, [{active, Active1} = Opt| Opts],
                SockOpts=#socket_options{active = Active0}, Other)
  when Active1 >= -32768, Active1 =< 32767 ->
    Active = if
                 is_integer(Active0), Active0 + Active1 < -32768 ->
                     error;
                 is_integer(Active0), Active0 + Active1 =< 0 ->
                     false;
                 is_integer(Active0), Active0 + Active1 > 32767 ->
                     error;
                 Active1 =< 0 ->
                     false;
                 is_integer(Active0) ->
                     Active0 + Active1;
                 true ->
                     Active1
             end,
    case Active of
        error ->
            {{error, {options, {socket_options, Opt}} }, SockOpts};
        _ ->
            set_socket_opts(ConnectionCb, Transport, Socket, Opts,
                            SockOpts#socket_options{active = Active}, Other)
    end;
set_socket_opts(_,_, _, [{active, _} = Opt| _], SockOpts, _) ->
    {{error, {options, {socket_options, Opt}} }, SockOpts};

set_socket_opts(ConnectionCb, Transport,Socket, [{mode, Mode}| Opts], SockOpts, Other)
  when Mode == list; Mode == binary ->
    set_socket_opts(ConnectionCb, Transport, Socket, Opts,
		    SockOpts#socket_options{mode = Mode}, Other);
set_socket_opts(_, _, _, [{mode, _} = Opt| _], SockOpts, _) ->
    {{error, {options, {socket_options, Opt}}}, SockOpts};
set_socket_opts(ConnectionCb, Transport,Socket, [{packet, Packet}| Opts], SockOpts, Other)
  when Packet == raw;
       Packet == 0;
       Packet == 1;
       Packet == 2;
       Packet == 4;
       Packet == asn1;
       Packet == cdr;
       Packet == sunrm;
       Packet == fcgi;
       Packet == tpkt;
       Packet == line;
       Packet == http;
       Packet == httph;
       Packet == http_bin;
       Packet == httph_bin ->
    set_socket_opts(ConnectionCb, Transport, Socket, Opts,
		    SockOpts#socket_options{packet = Packet}, Other);
set_socket_opts(_, _, _, [{packet, _} = Opt| _], SockOpts, _) ->
    {{error, {options, {socket_options, Opt}}}, SockOpts};
set_socket_opts(ConnectionCb, Transport, Socket, [{header, Header}| Opts], SockOpts, Other)
  when is_integer(Header) ->
    set_socket_opts(ConnectionCb, Transport, Socket, Opts,
		    SockOpts#socket_options{header = Header}, Other);
set_socket_opts(_, _, _, [{header, _} = Opt| _], SockOpts, _) ->
    {{error,{options, {socket_options, Opt}}}, SockOpts};
set_socket_opts(ConnectionCb, Transport,Socket, [{packet_size, Size}| Opts], SockOpts, Other) when is_integer(Size) -> 
      set_socket_opts(ConnectionCb, Transport, Socket, Opts,
                      SockOpts#socket_options{packet_size = Size}, Other);
set_socket_opts(_,_, _, [{packet_size, _} = Opt| _], SockOpts, _) ->
    {{error, {options, {socket_options, Opt}} }, SockOpts};
set_socket_opts(ConnectionCb, Transport, Socket, [Opt | Opts], SockOpts, Other) ->
    set_socket_opts(ConnectionCb, Transport, Socket, Opts, SockOpts, [Opt | Other]).

ssl_options_list(SslOptions) ->
    L = maps:to_list(SslOptions),
    ssl_options_list(L, []).



ssl_options_list([], Acc) ->
    lists:reverse(Acc);
%% Skip internal options, only return user options
ssl_options_list([{protocol, _}| T], Acc) ->
    ssl_options_list(T, Acc);
ssl_options_list([{erl_dist, _}|T], Acc) ->
    ssl_options_list(T, Acc);
ssl_options_list([{renegotiate_at, _}|T], Acc) ->
    ssl_options_list(T, Acc);
ssl_options_list([{max_fragment_length, _}|T], Acc) ->
    %% skip max_fragment_length from options since it is taken above from connection_states
    ssl_options_list(T, Acc);
ssl_options_list([{ciphers = Key, Value}|T], Acc) ->
   ssl_options_list(T,
		    [{Key, lists:map(
			     fun(Suite) ->
				     ssl_cipher_format:suite_bin_to_map(Suite)
			     end, Value)}
		     | Acc]);
ssl_options_list([{Key, Value}|T], Acc) ->
   ssl_options_list(T, [{Key, Value} | Acc]).

%% Maybe add NSS keylog info according to
%% https://developer.mozilla.org/en-US/docs/Mozilla/Projects/NSS/Key_Log_Format
maybe_add_keylog(Info) ->
    maybe_add_keylog(lists:keyfind(protocol, 1, Info), Info).

maybe_add_keylog({_, 'tlsv1.3'}, Info) ->
    try
        {client_random, ClientRandomBin} = lists:keyfind(client_random, 1, Info),
        %% after traffic key update current traffic secret
        %% is stored in tls_sender process state
        MaybeUpdateTrafficSecret =
            fun({Direction, {Sender, TrafficSecret0}}) ->
                    TrafficSecret =
                        case call(Sender, get_application_traffic_secret) of
                            {ok, SenderAppTrafSecretWrite} ->
                                SenderAppTrafSecretWrite;
                            _ ->
                                TrafficSecret0
                        end,
                    {Direction, TrafficSecret};
               (TrafficSecret0) ->
                    TrafficSecret0
            end,
        {client_traffic_secret_0, ClientTrafficSecret0Bin} =
            MaybeUpdateTrafficSecret(lists:keyfind(client_traffic_secret_0, 1, Info)),
        {server_traffic_secret_0, ServerTrafficSecret0Bin} =
            MaybeUpdateTrafficSecret(lists:keyfind(server_traffic_secret_0, 1, Info)),
        {client_handshake_traffic_secret, ClientHSecretBin} = lists:keyfind(client_handshake_traffic_secret, 1, Info),
        {server_handshake_traffic_secret, ServerHSecretBin} = lists:keyfind(server_handshake_traffic_secret, 1, Info),
        {selected_cipher_suite, #{prf := Prf}} = lists:keyfind(selected_cipher_suite, 1, Info),
        ClientRandom = binary:decode_unsigned(ClientRandomBin),
        ClientTrafficSecret0 = keylog_secret(ClientTrafficSecret0Bin, Prf),
        ServerTrafficSecret0 = keylog_secret(ServerTrafficSecret0Bin, Prf),
        ClientHSecret = keylog_secret(ClientHSecretBin, Prf),
        ServerHSecret = keylog_secret(ServerHSecretBin, Prf),
        Keylog0 = [io_lib:format("CLIENT_HANDSHAKE_TRAFFIC_SECRET ~64.16.0B ", [ClientRandom]) ++ ClientHSecret,
                   io_lib:format("SERVER_HANDSHAKE_TRAFFIC_SECRET ~64.16.0B ", [ClientRandom]) ++ ServerHSecret,
                   io_lib:format("CLIENT_TRAFFIC_SECRET_0 ~64.16.0B ", [ClientRandom]) ++ ClientTrafficSecret0,
                   io_lib:format("SERVER_TRAFFIC_SECRET_0 ~64.16.0B ", [ClientRandom]) ++ ServerTrafficSecret0],
        Keylog = case lists:keyfind(client_early_data_secret, 1, Info) of
                     {client_early_data_secret, EarlySecret} ->
                         ClientEarlySecret = keylog_secret(EarlySecret, Prf),
                         [io_lib:format("CLIENT_EARLY_TRAFFIC_SECRET ~64.16.0B ", [ClientRandom]) ++ ClientEarlySecret
                          | Keylog0];
                     _ ->
                         Keylog0
                 end,
        Info ++ [{keylog,Keylog}]
    catch
        _Cxx:_Exx ->
            Info
    end;
maybe_add_keylog({_, _}, Info) ->
    try
        {client_random, ClientRandomBin} = lists:keyfind(client_random, 1, Info),
        {master_secret, MasterSecretBin} = lists:keyfind(master_secret, 1, Info),
        ClientRandom = binary:decode_unsigned(ClientRandomBin),
        MasterSecret = binary:decode_unsigned(MasterSecretBin),
        Keylog = [io_lib:format("CLIENT_RANDOM ~64.16.0B ~96.16.0B", [ClientRandom, MasterSecret])],
        Info ++ [{keylog,Keylog}]
    catch
        _Cxx:_Exx ->
            Info
    end;
maybe_add_keylog(_, Info) ->
    Info.

keylog_secret(SecretBin, sha256) ->
    io_lib:format("~64.16.0B", [binary:decode_unsigned(SecretBin)]);
keylog_secret(SecretBin, sha384) ->
    io_lib:format("~96.16.0B", [binary:decode_unsigned(SecretBin)]);
keylog_secret(SecretBin, sha512) ->
    io_lib:format("~128.16.0B", [binary:decode_unsigned(SecretBin)]).


%%%################################################################
%%%#
%%%# Tracing
%%%#
handle_trace(api,
                 {call, {?MODULE, connect, [Connection | _]}}, Stack0) ->
    {io_lib:format("Connection = ~w", [Connection]), Stack0};
handle_trace(rle,
                 {call, {?MODULE, init, Args = [[Role | _]]}}, Stack0) ->
    {io_lib:format("(*~w) Args = ~W", [Role, Args, 3]), [{role, Role} | Stack0]};
handle_trace(hbn,
             {call, {?MODULE, hibernate_after,
                     [_StateName = connection, State, Actions]}},
             Stack) ->
    #state{ssl_options= #{hibernate_after := HibernateAfter}} = State,
    {io_lib:format("* * * maybe hibernating in ~w ms * * * Actions = ~W ",
                   [HibernateAfter, Actions, 10]), Stack};
handle_trace(hbn,
             {return_from, {?MODULE, hibernate_after, 3},
              {Cmd, Arg,_State, Actions}},
             Stack) ->
    {io_lib:format("Cmd = ~w Arg = ~w Actions = ~W", [Cmd, Arg, Actions, 10]), Stack};
handle_trace(hbn,
             {call, {?MODULE, handle_common_event, [timeout, hibernate, connection | _]}}, Stack) ->
    {io_lib:format("* * * hibernating * * *", []), Stack}.<|MERGE_RESOLUTION|>--- conflicted
+++ resolved
@@ -536,124 +536,6 @@
                     #state{}) ->
           gen_statem:state_function_result().
 %%--------------------------------------------------------------------
-<<<<<<< HEAD
-=======
-initial_hello({call, From}, {start, Timeout},
-              #state{static_env = #static_env{role = client = Role,
-                                              host = Host,
-                                              port = Port,
-                                              cert_db = CertDbHandle,
-                                              cert_db_ref = CertDbRef,
-                                              protocol_cb = Connection},
-                     handshake_env = #handshake_env{renegotiation = {Renegotiation, _},
-                                                    ocsp_stapling_state = OcspState0},
-                     connection_env = CEnv,
-                     ssl_options = #{%% Use highest version in initial ClientHello.
-                                     %% Versions is a descending list of supported versions.
-                                     versions := [HelloVersion|_] = Versions,
-                                     session_tickets := SessionTickets,
-                                     early_data := EarlyData} = SslOpts,
-                     session = Session,
-                     connection_states = ConnectionStates0
-                    } = State0) ->
-
-    KeyShare = maybe_generate_client_shares(SslOpts),
-    %% Update UseTicket in case of automatic session resumption. The automatic ticket handling
-    %% also takes it into account if the ticket is suitable for sending early data not exceeding
-    %% the max_early_data_size or if it can only be used for session resumption.
-    {UseTicket, State1} = tls_client_connection_1_3:maybe_automatic_session_resumption(State0),
-    TicketData = tls_handshake_1_3:get_ticket_data(self(), SessionTickets, UseTicket),
-    OcspNonce = tls_handshake:ocsp_nonce(SslOpts),
-    Hello0 = tls_handshake:client_hello(Host, Port, ConnectionStates0, SslOpts,
-                                        Session#session.session_id,
-                                        Renegotiation,
-                                        KeyShare,
-                                        TicketData,
-                                        OcspNonce,
-                                        CertDbHandle,
-                                        CertDbRef
-                                       ),
-
-    %% Early Data Indication
-    Hello1 = tls_handshake_1_3:maybe_add_early_data_indication(Hello0,
-                                                               EarlyData,
-                                                               HelloVersion),
-
-    %% Update pre_shared_key extension with binders (TLS 1.3)
-    Hello2 = tls_handshake_1_3:maybe_add_binders(Hello1, TicketData, HelloVersion),
-
-    MaxFragEnum = maps:get(max_frag_enum, Hello1#client_hello.extensions, undefined),
-    ConnectionStates1 = ssl_record:set_max_fragment_length(MaxFragEnum, ConnectionStates0),
-    State2 = State1#state{connection_states = ConnectionStates1,
-                          connection_env = CEnv#connection_env{negotiated_version = HelloVersion}},
-
-    State3 = Connection:queue_handshake(Hello2, State2),
-
-    %% RequestedVersion is used as the legacy record protocol version and shall be
-    %% {3,3} in case of TLS 1.2 and higher. In all other cases it defaults to the
-    %% lowest supported protocol version.
-    %%
-    %% negotiated_version is also used by the TLS 1.3 state machine and is set after
-    %% ServerHello is processed.
-    RequestedVersion = tls_record:hello_version(Versions),
-
-    {Ref,Maybe} = tls_gen_connection_1_3:do_maybe(),
-    try
-        %% Send Early Data
-        State4 = Maybe(tls_client_connection_1_3:maybe_send_early_data(State3)),
-
-        {#state{handshake_env = HsEnv1} = State5, _} =
-            Connection:send_handshake_flight(State4),
-
-        OcspStaplingKeyPresent = maps:is_key(ocsp_stapling, SslOpts),
-        State = State5#state{
-                  connection_env = CEnv#connection_env{
-                                     negotiated_version = RequestedVersion},
-                  session = Session,
-                  handshake_env =
-                      HsEnv1#handshake_env{
-                        ocsp_stapling_state =
-                            OcspState0#{ocsp_nonce => OcspNonce,
-                                        ocsp_stapling => OcspStaplingKeyPresent}},
-                  start_or_recv_from = From,
-                  key_share = KeyShare},
-        NextState = next_statem_state(Versions, Role),
-        Connection:next_event(NextState, no_record, State,
-                              [{{timeout, handshake}, Timeout, close}])
-    catch
-        {Ref, #alert{} = Alert} ->
-            handle_own_alert(Alert, init, State0#state{start_or_recv_from = From})
-    end;
-initial_hello({call, From}, {start, Timeout}, #state{static_env = #static_env{role = Role,
-                                                                              protocol_cb = Connection},
-                                                     ssl_options = #{versions := Versions}} = State0) ->
-
-    NextState = next_statem_state(Versions, Role),
-    Connection:next_event(NextState, no_record, State0#state{start_or_recv_from = From},
-                          [{{timeout, handshake}, Timeout, close}]);
-
-initial_hello({call, From}, {start, {Opts, EmOpts}, Timeout},
-     #state{static_env = #static_env{role = Role},
-            handshake_env = #handshake_env{} = Env,
-            ssl_options = OrigSSLOptions,
-            socket_options = SockOpts} = State0) ->
-    try
-        SslOpts = ssl:update_options(Opts, Role, OrigSSLOptions),
-	State = ssl_config(SslOpts, Role, State0),
-        CountinueStatus = case maps:get(handshake, SslOpts) of
-                              hello ->
-                                  pause;
-                              Other ->
-                                  Other
-                          end,
-        initial_hello({call, From}, {start, Timeout},
-                      State#state{ssl_options = SslOpts,
-                                  handshake_env = Env#handshake_env{continue_status = CountinueStatus},
-                                  socket_options = new_emulated(EmOpts, SockOpts)})
-    catch throw:Error ->
-	   {stop_and_reply, {shutdown, normal}, {reply, From, {error, Error}}, State0}
-    end;
->>>>>>> 3b059b6c
 initial_hello({call, From}, {new_user, _} = Msg, State) ->
     handle_call(Msg, From, ?STATE(initial_hello), State);
 initial_hello(info, {'DOWN', _, _, _, _} = Event, State) ->
