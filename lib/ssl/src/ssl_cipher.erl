--- conflicted
+++ resolved
@@ -511,1722 +511,6 @@
      ?TLS_RSA_WITH_AES_128_GCM_SHA256,
      ?TLS_RSA_WITH_AES_128_CBC_SHA256
     ].
-<<<<<<< HEAD
-
-%%--------------------------------------------------------------------
--spec suite_definition(cipher_suite()) -> erl_cipher_suite().
-%%
-%% Description: Return erlang cipher suite definition.
-%% Note: Currently not supported suites are commented away.
-%% They should be supported or removed in the future.
-%%-------------------------------------------------------------------
-%% TLS v1.1 suites
-suite_definition(?TLS_NULL_WITH_NULL_NULL) ->
-    #{key_exchange => null,
-      cipher => null, 
-      mac => null, 
-      prf => null};
-%% RFC 5746 - Not a real cipher suite used to signal empty "renegotiation_info" extension
-%% to avoid handshake failure from old servers that do not ignore
-%% hello extension data as they should.
-suite_definition(?TLS_EMPTY_RENEGOTIATION_INFO_SCSV) ->
-    #{key_exchange => null,
-      cipher => null, 
-      mac => null,
-      prf => null};
-suite_definition(?TLS_RSA_WITH_RC4_128_MD5) ->	
-    #{key_exchange => rsa,
-      cipher => rc4_128, 
-      mac => md5, 
-      prf => default_prf};
-suite_definition(?TLS_RSA_WITH_RC4_128_SHA) ->
-    #{key_exchange => rsa,
-      cipher => rc4_128,
-      mac => sha,
-      prf => default_prf};
-suite_definition(?TLS_RSA_WITH_DES_CBC_SHA) ->
-    #{key_exchange => rsa,
-      cipher => des_cbc,
-      mac => sha,
-      prf => default_prf};
-suite_definition(?TLS_RSA_WITH_3DES_EDE_CBC_SHA) ->
-    #{key_exchange => rsa,
-      cipher => '3des_ede_cbc', 
-      mac => sha, 
-      prf => default_prf};
-suite_definition(?TLS_DHE_DSS_WITH_DES_CBC_SHA) ->
-    #{key_exchange => dhe_dss, 
-      cipher => des_cbc, 
-      mac => sha, 
-      prf => default_prf};
-suite_definition(?TLS_DHE_DSS_WITH_3DES_EDE_CBC_SHA) ->
-    #{key_exchange => dhe_dss, 
-      cipher => '3des_ede_cbc', 
-      mac => sha, 
-      prf => default_prf};
-suite_definition(?TLS_DHE_RSA_WITH_DES_CBC_SHA) ->
-    #{key_exchange => dhe_rsa, 
-      cipher => des_cbc, 
-      mac => sha, 
-      prf => default_prf};
-suite_definition(?TLS_DHE_RSA_WITH_3DES_EDE_CBC_SHA) ->
-    #{key_exchange => dhe_rsa, 
-      cipher => '3des_ede_cbc', 
-      mac => sha, 
-      prf => default_prf};
-%%% TSL V1.1 AES suites
-suite_definition(?TLS_RSA_WITH_AES_128_CBC_SHA) -> 
-    #{key_exchange => rsa,
-      cipher => aes_128_cbc, 
-      mac => sha, 
-      prf => default_prf};
-suite_definition(?TLS_DHE_DSS_WITH_AES_128_CBC_SHA) ->
-    #{key_exchange => dhe_dss, 
-      cipher => aes_128_cbc, 
-      mac => sha, 
-      prf => default_prf};
-suite_definition(?TLS_DHE_RSA_WITH_AES_128_CBC_SHA) ->
-    #{key_exchange => dhe_rsa, 
-      cipher => aes_128_cbc, 
-      mac => sha, 
-      prf => default_prf};
-suite_definition(?TLS_RSA_WITH_AES_256_CBC_SHA) -> 
-    #{key_exchange => rsa, 
-      cipher => aes_256_cbc, 
-      mac => sha, 
-      prf => default_prf};
-suite_definition(?TLS_DHE_DSS_WITH_AES_256_CBC_SHA) ->
-    #{key_exchange => dhe_dss, 
-      cipher => aes_256_cbc, 
-      mac => sha, 
-      prf => default_prf};
-suite_definition(?TLS_DHE_RSA_WITH_AES_256_CBC_SHA) ->
-    #{key_exchange => dhe_rsa, 
-      cipher => aes_256_cbc, 
-      mac => sha, 
-      prf => default_prf};
-%% TLS v1.2 suites
-%% suite_definition(?TLS_RSA_WITH_NULL_SHA) ->
-%%     {rsa, null, sha, default_prf};
-suite_definition(?TLS_RSA_WITH_AES_128_CBC_SHA256) ->
-    #{key_exchange => rsa, 
-      cipher => aes_128_cbc, 
-      mac => sha256, 
-      prf => default_prf};
-suite_definition(?TLS_RSA_WITH_AES_256_CBC_SHA256) ->
-    #{key_exchange => rsa, 
-      cipher => aes_256_cbc, 
-      mac => sha256, 
-      prf => default_prf};
-suite_definition(?TLS_DHE_DSS_WITH_AES_128_CBC_SHA256) ->
-    #{key_exchange => dhe_dss, 
-      cipher => aes_128_cbc, 
-      mac => sha256, 
-      prf => default_prf};
-suite_definition(?TLS_DHE_RSA_WITH_AES_128_CBC_SHA256) ->
-    #{key_exchange => dhe_rsa, 
-      cipher => aes_128_cbc, 
-      mac => sha256, 
-      prf => default_prf};
-suite_definition(?TLS_DHE_DSS_WITH_AES_256_CBC_SHA256) ->
-    #{key_exchange => dhe_dss, 
-      cipher => aes_256_cbc, 
-      mac => sha256, 
-      prf => default_prf};
-suite_definition(?TLS_DHE_RSA_WITH_AES_256_CBC_SHA256) ->
-    #{key_exchange => dhe_rsa, 
-      cipher => aes_256_cbc, 
-      mac => sha256, 
-      prf => default_prf};
-%% not defined YET:
-%%   TLS_DH_DSS_WITH_AES_128_CBC_SHA256      DH_DSS       AES_128_CBC  SHA256
-%%   TLS_DH_RSA_WITH_AES_128_CBC_SHA256      DH_RSA       AES_128_CBC  SHA256
-%%   TLS_DH_DSS_WITH_AES_256_CBC_SHA256      DH_DSS       AES_256_CBC  SHA256
-%%   TLS_DH_RSA_WITH_AES_256_CBC_SHA256      DH_RSA       AES_256_CBC  SHA256
-%%% DH-ANON deprecated by TLS spec and not available
-%%% by default, but good for testing purposes.
-suite_definition(?TLS_DH_anon_WITH_RC4_128_MD5) ->
-    #{key_exchange => dh_anon, 
-      cipher => rc4_128, 
-      mac => md5, 
-      prf => default_prf};
-suite_definition(?TLS_DH_anon_WITH_DES_CBC_SHA) ->
-    #{key_exchange => dh_anon, 
-      cipher => des_cbc, 
-      mac => sha, 
-      prf => default_prf};
-suite_definition(?TLS_DH_anon_WITH_3DES_EDE_CBC_SHA) ->
-    #{key_exchange => dh_anon, 
-      cipher => '3des_ede_cbc', 
-      mac => sha, 
-      prf => default_prf};
-suite_definition(?TLS_DH_anon_WITH_AES_128_CBC_SHA) ->
-    #{key_exchange => dh_anon, 
-      cipher => aes_128_cbc, 
-      mac => sha, 
-      prf => default_prf};
-suite_definition(?TLS_DH_anon_WITH_AES_256_CBC_SHA) ->
-    #{key_exchange => dh_anon, 
-      cipher => aes_256_cbc, 
-      mac => sha, 
-      prf => default_prf};
-suite_definition(?TLS_DH_anon_WITH_AES_128_CBC_SHA256) ->
-    #{key_exchange => dh_anon, 
-      cipher => aes_128_cbc, 
-      mac => sha256, 
-      prf => default_prf};
-suite_definition(?TLS_DH_anon_WITH_AES_256_CBC_SHA256) ->
-    #{key_exchange => dh_anon, 
-      cipher => aes_256_cbc, 
-      mac => sha256, 
-      prf => default_prf};
-%%% PSK Cipher Suites RFC 4279
-suite_definition(?TLS_PSK_WITH_RC4_128_SHA) ->
-    #{key_exchange => psk, 
-      cipher => rc4_128, 
-      mac => sha, 
-      prf => default_prf};
-suite_definition(?TLS_PSK_WITH_3DES_EDE_CBC_SHA) ->
-    #{key_exchange => psk, 
-      cipher => '3des_ede_cbc', 
-      mac => sha, 
-      prf => default_prf};
-suite_definition(?TLS_PSK_WITH_AES_128_CBC_SHA) ->
-    #{key_exchange => psk, 
-      cipher => aes_128_cbc, 
-      mac => sha, 
-      prf => default_prf};
-suite_definition(?TLS_PSK_WITH_AES_256_CBC_SHA) ->
-    #{key_exchange => psk, 
-      cipher => aes_256_cbc, 
-      mac => sha, 
-      prf => default_prf};
-suite_definition(?TLS_DHE_PSK_WITH_RC4_128_SHA) ->
-    #{key_exchange => dhe_psk, 
-      cipher => rc4_128, 
-      mac => sha, 
-      prf => default_prf};
-suite_definition(?TLS_DHE_PSK_WITH_3DES_EDE_CBC_SHA) ->
-    #{key_exchange => dhe_psk, 
-      cipher => '3des_ede_cbc', 
-      mac => sha, 
-      prf => default_prf};
-suite_definition(?TLS_DHE_PSK_WITH_AES_128_CBC_SHA) ->
-    #{key_exchange => dhe_psk, 
-      cipher => aes_128_cbc, 
-      mac => sha, 
-      prf => default_prf};
-suite_definition(?TLS_DHE_PSK_WITH_AES_256_CBC_SHA) ->
-    #{key_exchange => dhe_psk, 
-      cipher => aes_256_cbc, 
-      mac => sha, 
-      prf => default_prf};
-suite_definition(?TLS_RSA_PSK_WITH_RC4_128_SHA) ->
-    #{key_exchange => rsa_psk, 
-      cipher => rc4_128, 
-      mac => sha, 
-      prf => default_prf};
-suite_definition(?TLS_RSA_PSK_WITH_3DES_EDE_CBC_SHA) ->
-    #{key_exchange => rsa_psk, 
-      cipher => '3des_ede_cbc', 
-      mac => sha, 
-      prf => default_prf};
-suite_definition(?TLS_RSA_PSK_WITH_AES_128_CBC_SHA) ->
-    #{key_exchange => rsa_psk, 
-      cipher => aes_128_cbc, 
-      mac => sha, 
-      prf => default_prf};
-suite_definition(?TLS_RSA_PSK_WITH_AES_256_CBC_SHA) ->
-    #{key_exchange => rsa_psk, 
-      cipher => aes_256_cbc, 
-      mac => sha, 
-      prf => default_prf};
-%%% PSK NULL Cipher Suites RFC 4785
-suite_definition(?TLS_PSK_WITH_NULL_SHA) ->
-    #{key_exchange => psk, 
-      cipher => null, 
-      mac => sha, 
-      prf => default_prf};
-suite_definition(?TLS_DHE_PSK_WITH_NULL_SHA) ->
-    #{key_exchange => dhe_psk,
-      cipher => null, 
-      mac => sha, 
-      prf => default_prf};
-suite_definition(?TLS_RSA_PSK_WITH_NULL_SHA) ->
-    #{key_exchange => rsa_psk,
-      cipher => null, 
-      mac => sha, 
-      prf => default_prf};  
-%%% TLS 1.2 PSK Cipher Suites RFC 5487
-suite_definition(?TLS_PSK_WITH_AES_128_GCM_SHA256) ->
-    #{key_exchange => psk, 
-      cipher => aes_128_gcm, 
-      mac => aead, 
-      prf => sha256};
-suite_definition(?TLS_PSK_WITH_AES_256_GCM_SHA384) ->
-    #{key_exchange => psk, 
-      cipher => aes_256_gcm, 
-      mac => aead, 
-      prf => sha384};
-suite_definition(?TLS_DHE_PSK_WITH_AES_128_GCM_SHA256) ->
-    #{key_exchange => dhe_psk, 
-      cipher => aes_128_gcm, 
-      mac => aead, 
-      prf => sha256};
-suite_definition(?TLS_DHE_PSK_WITH_AES_256_GCM_SHA384) ->
-    #{key_exchange => dhe_psk, 
-      cipher => aes_256_gcm, 
-      mac => aead, 
-      prf => sha384};
-suite_definition(?TLS_RSA_PSK_WITH_AES_128_GCM_SHA256) ->
-    #{key_exchange => rsa_psk, 
-      cipher => aes_128_gcm, 
-      mac => aead, 
-      prf => sha256};
-suite_definition(?TLS_RSA_PSK_WITH_AES_256_GCM_SHA384) ->
-    #{key_exchange => rsa_psk, 
-      cipher => aes_256_gcm, 
-      mac => aead, 
-      prf => sha384};
-suite_definition(?TLS_PSK_WITH_AES_128_CBC_SHA256) ->
-    #{key_exchange => psk, 
-      cipher => aes_128_cbc, 
-      mac => sha256, 
-      prf => default_prf};
-suite_definition(?TLS_PSK_WITH_AES_256_CBC_SHA384) ->
-    #{key_exchange => psk, 
-      cipher => aes_256_cbc, 
-      mac => sha384, 
-      prf => default_prf};
-suite_definition(?TLS_DHE_PSK_WITH_AES_128_CBC_SHA256) ->
-    #{key_exchange => dhe_psk, 
-      cipher => aes_128_cbc, 
-      mac => sha256, 
-      prf => default_prf};
-suite_definition(?TLS_DHE_PSK_WITH_AES_256_CBC_SHA384) ->
-    #{key_exchange => dhe_psk, 
-      cipher => aes_256_cbc, 
-      mac => sha384, 
-      prf => default_prf};
-suite_definition(?TLS_RSA_PSK_WITH_AES_128_CBC_SHA256) ->
-    #{key_exchange => rsa_psk, 
-      cipher => aes_128_cbc, 
-      mac => sha256, 
-      prf => default_prf};
-suite_definition(?TLS_RSA_PSK_WITH_AES_256_CBC_SHA384) ->
-    #{key_exchange => rsa_psk, 
-      cipher => aes_256_cbc, 
-      mac => sha384, 
-      prf => default_prf};
-suite_definition(?TLS_PSK_WITH_NULL_SHA256) ->
-    #{key_exchange => psk, 
-      cipher => null, 
-      mac => sha256, 
-      prf => default_prf};
-suite_definition(?TLS_PSK_WITH_NULL_SHA384) ->
-    #{key_exchange => psk, 
-      cipher => null, 
-      mac => sha384, 
-      prf => default_prf};
-suite_definition(?TLS_DHE_PSK_WITH_NULL_SHA256) ->
-    #{key_exchange => dhe_psk, 
-      cipher => null, 
-      mac => sha256, 
-      prf => default_prf};
-suite_definition(?TLS_DHE_PSK_WITH_NULL_SHA384) ->
-    #{key_exchange => dhe_psk, 
-      cipher => null, 
-      mac => sha384, 
-      prf => default_prf};
-suite_definition(?TLS_RSA_PSK_WITH_NULL_SHA256) ->
-    #{key_exchange => rsa_psk, 
-      cipher => null, 
-      mac => sha256, 
-      prf => default_prf};
-suite_definition(?TLS_RSA_PSK_WITH_NULL_SHA384) ->
-    #{key_exchange => rsa_psk, 
-      cipher => null, 
-      mac => sha384, 
-      prf => default_prf};
-%%% ECDHE PSK Cipher Suites RFC 5489
-suite_definition(?TLS_ECDHE_PSK_WITH_RC4_128_SHA) ->
-    #{key_exchange => ecdhe_psk, 
-      cipher => rc4_128, 
-      mac => sha, 
-      prf => default_prf};
-suite_definition(?TLS_ECDHE_PSK_WITH_3DES_EDE_CBC_SHA) ->
-    #{key_exchange => ecdhe_psk, 
-      cipher => '3des_ede_cbc',
-      mac => sha, 
-      prf => default_prf};
-suite_definition(?TLS_ECDHE_PSK_WITH_AES_128_CBC_SHA) ->
-    #{key_exchange => ecdhe_psk, 
-      cipher => aes_128_cbc, 
-      mac => sha, 
-      prf => default_prf};
-suite_definition(?TLS_ECDHE_PSK_WITH_AES_256_CBC_SHA) ->
-    #{key_exchange => ecdhe_psk, 
-      cipher => aes_256_cbc, 
-      mac => sha, 
-      prf => default_prf};
-suite_definition(?TLS_ECDHE_PSK_WITH_AES_128_CBC_SHA256) ->
-    #{key_exchange => ecdhe_psk, 
-      cipher => aes_128_cbc, 
-      mac => sha256, 
-      prf => default_prf};
-suite_definition(?TLS_ECDHE_PSK_WITH_AES_256_CBC_SHA384) ->
-    #{key_exchange => ecdhe_psk, 
-      cipher => aes_256_cbc, 
-      mac => sha384, 
-      prf => default_prf};
-suite_definition(?TLS_ECDHE_PSK_WITH_NULL_SHA256) ->
-    #{key_exchange => ecdhe_psk, 
-      cipher => null, 
-      mac => sha256, 
-      prf => default_prf};
-suite_definition(?TLS_ECDHE_PSK_WITH_NULL_SHA384) ->
-    #{key_exchange => ecdhe_psk, 
-      cipher => null, mac => sha384, 
-      prf => default_prf};
-%%% ECDHE_PSK with AES-GCM and AES-CCM Cipher Suites, draft-ietf-tls-ecdhe-psk-aead-05
-suite_definition(?TLS_ECDHE_PSK_WITH_AES_128_GCM_SHA256) ->
-    #{key_exchange => ecdhe_psk, 
-      cipher => aes_128_gcm, 
-      mac => null, 
-      prf => sha256};
-suite_definition(?TLS_ECDHE_PSK_WITH_AES_256_GCM_SHA384) ->
-    #{key_exchange => ecdhe_psk, 
-      cipher => aes_256_gcm, 
-      mac => null, 
-      prf => sha384};
-%% suite_definition(?TLS_ECDHE_PSK_WITH_AES_128_CCM_8_SHA256) ->
-%%     #{key_exchange => ecdhe_psk, 
-%%       cipher => aes_128_ccm, 
-%%       mac => null, 
-%%       prf =>sha256};
-%% suite_definition(?TLS_ECDHE_PSK_WITH_AES_128_CCM_SHA256) ->
-%%     #{key_exchange => ecdhe_psk, 
-%%       cipher => aes_256_ccm, 
-%%       mac => null, 
-%%       prf => sha256};
-%%% SRP Cipher Suites RFC 5054
-suite_definition(?TLS_SRP_SHA_WITH_3DES_EDE_CBC_SHA) ->
-    #{key_exchange => srp_anon, 
-      cipher => '3des_ede_cbc', 
-      mac => sha, 
-      prf => default_prf};
-suite_definition(?TLS_SRP_SHA_RSA_WITH_3DES_EDE_CBC_SHA) ->
-    #{key_exchange => srp_rsa, 
-      cipher => '3des_ede_cbc', 
-      mac => sha, 
-      prf => default_prf};
-suite_definition(?TLS_SRP_SHA_DSS_WITH_3DES_EDE_CBC_SHA) ->
-    #{key_exchange => srp_dss, 
-      cipher => '3des_ede_cbc', 
-      mac => sha, 
-      prf => default_prf};
-suite_definition(?TLS_SRP_SHA_WITH_AES_128_CBC_SHA) ->
-    #{key_exchange => srp_anon, 
-      cipher => aes_128_cbc, 
-      mac => sha, 
-      prf => default_prf};
-suite_definition(?TLS_SRP_SHA_RSA_WITH_AES_128_CBC_SHA) ->
-    #{key_exchange => srp_rsa, 
-      cipher => aes_128_cbc, 
-      mac => sha, 
-      prf => default_prf};
-suite_definition(?TLS_SRP_SHA_DSS_WITH_AES_128_CBC_SHA) ->
-    #{key_exchange => srp_dss, 
-      cipher => aes_128_cbc, 
-      mac => sha, 
-      prf => default_prf};
-suite_definition(?TLS_SRP_SHA_WITH_AES_256_CBC_SHA) ->
-    #{key_exchange => srp_anon, 
-      cipher => aes_256_cbc, 
-      mac => sha, 
-      prf => default_prf};
-suite_definition(?TLS_SRP_SHA_RSA_WITH_AES_256_CBC_SHA) ->
-    #{key_exchange => srp_rsa, 
-      cipher => aes_256_cbc, 
-      mac => sha, 
-      prf => default_prf};
-suite_definition(?TLS_SRP_SHA_DSS_WITH_AES_256_CBC_SHA) ->
-    #{key_exchange => srp_dss, 
-      cipher => aes_256_cbc, 
-      mac => sha, 
-      prf => default_prf};
-%% RFC 4492 EC TLS suites
-suite_definition(?TLS_ECDH_ECDSA_WITH_NULL_SHA) ->
-    #{key_exchange => ecdh_ecdsa, 
-      cipher => null, 
-      mac => sha, 
-      prf => default_prf};
-suite_definition(?TLS_ECDH_ECDSA_WITH_RC4_128_SHA) ->
-    #{key_exchange => ecdh_ecdsa, 
-      cipher => rc4_128, 
-      mac => sha, 
-      prf => default_prf};
-suite_definition(?TLS_ECDH_ECDSA_WITH_3DES_EDE_CBC_SHA) ->
-    #{key_exchange => ecdh_ecdsa, 
-      cipher => '3des_ede_cbc', 
-      mac => sha, 
-      prf => default_prf};
-suite_definition(?TLS_ECDH_ECDSA_WITH_AES_128_CBC_SHA) ->
-    #{key_exchange => ecdh_ecdsa, 
-      cipher => aes_128_cbc, 
-      mac => sha, 
-      prf => default_prf};
-suite_definition(?TLS_ECDH_ECDSA_WITH_AES_256_CBC_SHA) ->
-    #{key_exchange => ecdh_ecdsa, 
-      cipher => aes_256_cbc, 
-      mac => sha, 
-      prf => default_prf};
-suite_definition(?TLS_ECDHE_ECDSA_WITH_NULL_SHA) ->
-    #{key_exchange => ecdhe_ecdsa, 
-      cipher => null, 
-      mac => sha, 
-      prf => default_prf};
-suite_definition(?TLS_ECDHE_ECDSA_WITH_RC4_128_SHA) ->
-    #{key_exchange => ecdhe_ecdsa, 
-      cipher => rc4_128, 
-      mac => sha, 
-      prf => default_prf};
-suite_definition(?TLS_ECDHE_ECDSA_WITH_3DES_EDE_CBC_SHA) ->
-    #{key_exchange => ecdhe_ecdsa, 
-      cipher => '3des_ede_cbc', 
-      mac => sha, 
-      prf => default_prf};
-suite_definition(?TLS_ECDHE_ECDSA_WITH_AES_128_CBC_SHA) ->
-    #{key_exchange => ecdhe_ecdsa, 
-      cipher => aes_128_cbc, 
-      mac => sha, 
-      prf => default_prf};
-suite_definition(?TLS_ECDHE_ECDSA_WITH_AES_256_CBC_SHA) ->
-    #{key_exchange => ecdhe_ecdsa, 
-      cipher => aes_256_cbc, 
-      mac => sha, 
-      prf => default_prf};
-suite_definition(?TLS_ECDH_RSA_WITH_NULL_SHA) ->
-    #{key_exchange => ecdh_rsa, 
-      cipher => null, 
-      mac => sha, 
-      prf => default_prf};
-suite_definition(?TLS_ECDH_RSA_WITH_RC4_128_SHA) ->
-    #{key_exchange => ecdh_rsa, 
-      cipher => rc4_128, 
-      mac => sha, 
-      prf => default_prf};
-suite_definition(?TLS_ECDH_RSA_WITH_3DES_EDE_CBC_SHA) ->
-    #{key_exchange => ecdh_rsa, 
-      cipher => '3des_ede_cbc', 
-      mac => sha, 
-      prf => default_prf};
-suite_definition(?TLS_ECDH_RSA_WITH_AES_128_CBC_SHA) ->
-    #{key_exchange => ecdh_rsa, 
-      cipher => aes_128_cbc, 
-      mac => sha, 
-      prf => default_prf};
-suite_definition(?TLS_ECDH_RSA_WITH_AES_256_CBC_SHA) ->
-    #{key_exchange => ecdh_rsa, 
-      cipher => aes_256_cbc, 
-      mac => sha, 
-      prf => default_prf};
-suite_definition(?TLS_ECDHE_RSA_WITH_NULL_SHA) ->
-    #{key_exchange => ecdhe_rsa, 
-      cipher => null, 
-      mac => sha, 
-      prf => default_prf};
-suite_definition(?TLS_ECDHE_RSA_WITH_RC4_128_SHA) ->
-    #{key_exchange => ecdhe_rsa, 
-      cipher => rc4_128, 
-      mac => sha, 
-      prf => default_prf};
-suite_definition(?TLS_ECDHE_RSA_WITH_3DES_EDE_CBC_SHA) ->
-    #{key_exchange => ecdhe_rsa, 
-      cipher => '3des_ede_cbc', 
-      mac => sha, 
-      prf => default_prf};
-suite_definition(?TLS_ECDHE_RSA_WITH_AES_128_CBC_SHA) ->
-    #{key_exchange => ecdhe_rsa, 
-      cipher => aes_128_cbc, 
-      mac => sha, 
-      prf => default_prf};
-suite_definition(?TLS_ECDHE_RSA_WITH_AES_256_CBC_SHA) ->
-    #{key_exchange => ecdhe_rsa, 
-      cipher => aes_256_cbc, 
-      mac => sha, 
-      prf => default_prf};
-suite_definition(?TLS_ECDH_anon_WITH_NULL_SHA) ->
-    #{key_exchange => ecdh_anon, 
-      cipher => null, 
-      mac => sha, 
-      prf => default_prf};
-suite_definition(?TLS_ECDH_anon_WITH_RC4_128_SHA) ->
-    #{key_exchange => ecdh_anon, 
-      cipher => rc4_128, 
-      mac => sha, 
-      prf => default_prf};
-suite_definition(?TLS_ECDH_anon_WITH_3DES_EDE_CBC_SHA) ->
-    #{key_exchange => ecdh_anon, 
-      cipher => '3des_ede_cbc', 
-      mac => sha, 
-      prf => default_prf};
-suite_definition(?TLS_ECDH_anon_WITH_AES_128_CBC_SHA) ->
-    #{key_exchange => ecdh_anon, 
-      cipher => aes_128_cbc, 
-      mac => sha, 
-      prf => default_prf};
-suite_definition(?TLS_ECDH_anon_WITH_AES_256_CBC_SHA) ->
-    #{key_exchange => ecdh_anon, 
-      cipher => aes_256_cbc, 
-      mac => sha, 
-      prf => default_prf};
-%% RFC 5289 EC TLS suites
-suite_definition(?TLS_ECDHE_ECDSA_WITH_AES_128_CBC_SHA256) ->
-    #{key_exchange => ecdhe_ecdsa, 
-      cipher => aes_128_cbc, 
-      mac => sha256, 
-      prf => sha256};
-suite_definition(?TLS_ECDHE_ECDSA_WITH_AES_256_CBC_SHA384) ->
-    #{key_exchange => ecdhe_ecdsa, 
-      cipher => aes_256_cbc, 
-      mac => sha384, 
-      prf => sha384};
-suite_definition(?TLS_ECDH_ECDSA_WITH_AES_128_CBC_SHA256) ->
-    #{key_exchange => ecdh_ecdsa, 
-      cipher => aes_128_cbc, 
-      mac => sha256, 
-      prf => sha256};
-suite_definition(?TLS_ECDH_ECDSA_WITH_AES_256_CBC_SHA384) ->
-    #{key_exchange => ecdh_ecdsa, 
-      cipher => aes_256_cbc, 
-      mac => sha384, 
-      prf => sha384};
-suite_definition(?TLS_ECDHE_RSA_WITH_AES_128_CBC_SHA256) ->
-    #{key_exchange => ecdhe_rsa, 
-      cipher => aes_128_cbc, 
-      mac => sha256, 
-      prf => sha256};
-suite_definition(?TLS_ECDHE_RSA_WITH_AES_256_CBC_SHA384) ->
-    #{key_exchange => ecdhe_rsa, 
-      cipher => aes_256_cbc, 
-      mac => sha384, 
-      prf => sha384};
-suite_definition(?TLS_ECDH_RSA_WITH_AES_128_CBC_SHA256) ->
-    #{key_exchange => ecdh_rsa, 
-      cipher => aes_128_cbc, 
-      mac => sha256, 
-      prf => sha256};
-suite_definition(?TLS_ECDH_RSA_WITH_AES_256_CBC_SHA384) ->
-    #{key_exchange => ecdh_rsa, 
-      cipher => aes_256_cbc, 
-      mac => sha384, 
-      prf => sha384};
-%% RFC 5288 AES-GCM Cipher Suites
-suite_definition(?TLS_RSA_WITH_AES_128_GCM_SHA256) ->
-    #{key_exchange => rsa, 
-      cipher => aes_128_gcm, 
-      mac => aead, 
-      prf => sha256};
-suite_definition(?TLS_RSA_WITH_AES_256_GCM_SHA384) ->
-    #{key_exchange => rsa, 
-      cipher => aes_256_gcm, 
-      mac => aead, 
-      prf => sha384};
-suite_definition(?TLS_DHE_RSA_WITH_AES_128_GCM_SHA256) ->
-    #{key_exchange => dhe_rsa, 
-      cipher => aes_128_gcm, 
-      mac => aead, 
-      prf => sha256};
-suite_definition(?TLS_DHE_RSA_WITH_AES_256_GCM_SHA384) ->
-    #{key_exchange => dhe_rsa, 
-      cipher => aes_256_gcm, 
-      mac => aead, 
-      prf => sha384};
-suite_definition(?TLS_DH_RSA_WITH_AES_128_GCM_SHA256) ->
-    #{key_exchange => dh_rsa, 
-      cipher => aes_128_gcm, 
-      mac => aead, 
-      prf => sha256};
-suite_definition(?TLS_DH_RSA_WITH_AES_256_GCM_SHA384) ->
-    #{key_exchange => dh_rsa, 
-      cipher => aes_256_gcm, 
-      mac => aead, 
-      prf => sha384};
-suite_definition(?TLS_DHE_DSS_WITH_AES_128_GCM_SHA256) ->
-    #{key_exchange => dhe_dss, 
-      cipher => aes_128_gcm, 
-      mac => aead, 
-      prf => sha256};
-suite_definition(?TLS_DHE_DSS_WITH_AES_256_GCM_SHA384) ->
-    #{key_exchange => dhe_dss, 
-      cipher => aes_256_gcm, 
-      mac => aead, 
-      prf => sha384};
-suite_definition(?TLS_DH_DSS_WITH_AES_128_GCM_SHA256) ->
-    #{key_exchange => dh_dss, 
-      cipher => aes_128_gcm, 
-      mac => null, 
-      prf => sha256};
-suite_definition(?TLS_DH_DSS_WITH_AES_256_GCM_SHA384) ->
-    #{key_exchange => dh_dss, 
-      cipher => aes_256_gcm, 
-      mac => aead, 
-      prf => sha384};
-suite_definition(?TLS_DH_anon_WITH_AES_128_GCM_SHA256) ->
-    #{key_exchange => dh_anon, 
-      cipher => aes_128_gcm, 
-      mac => aead, 
-      prf => sha256};
-suite_definition(?TLS_DH_anon_WITH_AES_256_GCM_SHA384) ->
-    #{key_exchange => dh_anon, 
-      cipher => aes_256_gcm, 
-      mac => aead, 
-      prf => sha384};
-%% RFC 5289 ECC AES-GCM Cipher Suites
-suite_definition(?TLS_ECDHE_ECDSA_WITH_AES_128_GCM_SHA256) ->
-    #{key_exchange => ecdhe_ecdsa, 
-      cipher => aes_128_gcm, 
-      mac => aead, 
-      prf => sha256};
-suite_definition(?TLS_ECDHE_ECDSA_WITH_AES_256_GCM_SHA384) ->
-    #{key_exchange => ecdhe_ecdsa, 
-      cipher => aes_256_gcm, 
-      mac => aead, 
-      prf => sha384};
-suite_definition(?TLS_ECDH_ECDSA_WITH_AES_128_GCM_SHA256) ->
-    #{key_exchange => ecdh_ecdsa, 
-      cipher => aes_128_gcm, 
-      mac => aead, 
-      prf => sha256};
-suite_definition(?TLS_ECDH_ECDSA_WITH_AES_256_GCM_SHA384) ->
-    #{key_exchange => ecdh_ecdsa, 
-      cipher => aes_256_gcm, 
-      mac => aead, 
-      prf => sha384};
-suite_definition(?TLS_ECDHE_RSA_WITH_AES_128_GCM_SHA256) ->
-    #{key_exchange => ecdhe_rsa, 
-      cipher => aes_128_gcm, 
-      mac => aead, 
-      prf => sha256};
-suite_definition(?TLS_ECDHE_RSA_WITH_AES_256_GCM_SHA384) ->
-    #{key_exchange => ecdhe_rsa, 
-      cipher => aes_256_gcm, 
-      mac => aead, 
-      prf => sha384};
-suite_definition(?TLS_ECDH_RSA_WITH_AES_128_GCM_SHA256) ->
-    #{key_exchange => ecdh_rsa, 
-      cipher => aes_128_gcm, 
-      mac => aead, 
-      prf => sha256};
-suite_definition(?TLS_ECDH_RSA_WITH_AES_256_GCM_SHA384) ->
-    #{key_exchange => ecdh_rsa, 
-      cipher => aes_256_gcm, 
-      mac => aead, 
-      prf => sha384};
-%% draft-agl-tls-chacha20poly1305-04 Chacha20/Poly1305 Suites
-suite_definition(?TLS_ECDHE_RSA_WITH_CHACHA20_POLY1305_SHA256) ->
-    #{key_exchange => ecdhe_rsa, 
-      cipher => chacha20_poly1305, 
-      mac => aead, 
-      prf => sha256};
-suite_definition(?TLS_ECDHE_ECDSA_WITH_CHACHA20_POLY1305_SHA256) ->
-    #{key_exchange => ecdhe_ecdsa, 
-      cipher => chacha20_poly1305, 
-      mac => aead, 
-      prf => sha256};
-suite_definition(?TLS_DHE_RSA_WITH_CHACHA20_POLY1305_SHA256) ->
-    #{key_exchange => dhe_rsa, 
-      cipher => chacha20_poly1305, 
-      mac => aead, 
-      prf => sha256}.
-
-%%--------------------------------------------------------------------
--spec erl_suite_definition(cipher_suite() | erl_cipher_suite()) -> old_erl_cipher_suite().
-%%
-%% Description: Return erlang cipher suite definition. Filters last value
-%% for now (compatibility reasons).
-%%--------------------------------------------------------------------
-erl_suite_definition(Bin) when is_binary(Bin) ->
-    erl_suite_definition(suite_definition(Bin));    
-erl_suite_definition(#{key_exchange := KeyExchange, cipher := Cipher,
-                       mac := Hash, prf := Prf}) ->
-    case Prf of
-        default_prf ->
-	    {KeyExchange, Cipher, Hash};
-	_ ->
-            {KeyExchange, Cipher, Hash, Prf}
-    end.
-
-%%--------------------------------------------------------------------
--spec suite(erl_cipher_suite()) -> cipher_suite().
-%%
-%% Description: Return TLS cipher suite definition.
-%%--------------------------------------------------------------------
-%% TLS v1.1 suites
-suite(#{key_exchange := rsa, 
-        cipher := rc4_128, 
-        mac := md5}) ->
-    ?TLS_RSA_WITH_RC4_128_MD5;
-suite(#{key_exchange := rsa, 
-        cipher := rc4_128, 
-        mac := sha}) ->
-    ?TLS_RSA_WITH_RC4_128_SHA;
-suite(#{key_exchange := rsa, 
-        cipher := des_cbc, 
-        mac := sha}) ->
-    ?TLS_RSA_WITH_DES_CBC_SHA; 
-suite(#{key_exchange := rsa, 
-        cipher :='3des_ede_cbc', 
-        mac := sha}) ->
-    ?TLS_RSA_WITH_3DES_EDE_CBC_SHA; 
-suite(#{key_exchange := dhe_dss,  
-        cipher:= des_cbc, 
-        mac := sha}) ->
-    ?TLS_DHE_DSS_WITH_DES_CBC_SHA;
-suite(#{key_exchange := dhe_dss, 
-        cipher:= '3des_ede_cbc', 
-        mac := sha}) ->
-    ?TLS_DHE_DSS_WITH_3DES_EDE_CBC_SHA;
-suite(#{key_exchange := dhe_rsa, 
-        cipher:= des_cbc,
-        mac := sha}) ->
-    ?TLS_DHE_RSA_WITH_DES_CBC_SHA;
-suite(#{key_exchange := dhe_rsa, 
-        cipher:= '3des_ede_cbc', 
-        mac := sha}) ->
-    ?TLS_DHE_RSA_WITH_3DES_EDE_CBC_SHA; 
-suite(#{key_exchange := dh_anon, 
-        cipher:= rc4_128,
-        mac := md5}) ->
-    ?TLS_DH_anon_WITH_RC4_128_MD5;
-suite(#{key_exchange := dh_anon, 
-        cipher:= des_cbc,  
-        mac := sha}) ->
-    ?TLS_DH_anon_WITH_DES_CBC_SHA;
-suite(#{key_exchange := dh_anon, 
-        cipher:= '3des_ede_cbc',
-        mac := sha}) ->
-    ?TLS_DH_anon_WITH_3DES_EDE_CBC_SHA;
-%%% TSL V1.1 AES suites
-suite(#{key_exchange := rsa, 
-        cipher := aes_128_cbc, 
-        mac := sha}) ->
-    ?TLS_RSA_WITH_AES_128_CBC_SHA; 
-suite(#{key_exchange := dhe_dss, 
-        cipher := aes_128_cbc, 
-        mac := sha}) ->
-    ?TLS_DHE_DSS_WITH_AES_128_CBC_SHA; 
-suite(#{key_exchange := dhe_rsa, 
-        cipher := aes_128_cbc, 
-        mac := sha}) ->
-    ?TLS_DHE_RSA_WITH_AES_128_CBC_SHA;
-suite(#{key_exchange := dh_anon, 
-        cipher := aes_128_cbc, 
-        mac := sha}) ->
-    ?TLS_DH_anon_WITH_AES_128_CBC_SHA;
-suite(#{key_exchange := rsa, 
-        cipher := aes_256_cbc,  
-        mac := sha}) ->
-    ?TLS_RSA_WITH_AES_256_CBC_SHA;
-suite(#{key_exchange := dhe_dss, 
-        cipher := aes_256_cbc, 
-        mac := sha}) ->
-    ?TLS_DHE_DSS_WITH_AES_256_CBC_SHA;
-suite(#{key_exchange := dhe_rsa, 
-        cipher := aes_256_cbc, 
-        mac := sha}) ->
-    ?TLS_DHE_RSA_WITH_AES_256_CBC_SHA;
-suite(#{key_exchange := dh_anon, 
-        cipher := aes_256_cbc, 
-        mac := sha}) ->
-    ?TLS_DH_anon_WITH_AES_256_CBC_SHA;
-%% TLS v1.2 suites
-suite(#{key_exchange := rsa, 
-        cipher := aes_128_cbc, 
-        mac := sha256}) ->
-    ?TLS_RSA_WITH_AES_128_CBC_SHA256;
-suite(#{key_exchange := rsa, 
-        cipher := aes_256_cbc, 
-        mac := sha256}) ->
-    ?TLS_RSA_WITH_AES_256_CBC_SHA256;
-suite(#{key_exchange := dhe_dss, 
-        cipher := aes_128_cbc, 
-        mac := sha256}) ->
-    ?TLS_DHE_DSS_WITH_AES_128_CBC_SHA256;
-suite(#{key_exchange := dhe_rsa, 
-        cipher := aes_128_cbc, 
-        mac := sha256}) ->
-    ?TLS_DHE_RSA_WITH_AES_128_CBC_SHA256;
-suite(#{key_exchange := dhe_dss, 
-        cipher := aes_256_cbc, 
-        mac := sha256}) ->
-    ?TLS_DHE_DSS_WITH_AES_256_CBC_SHA256;
-suite(#{key_exchange := dhe_rsa, 
-        cipher := aes_256_cbc, 
-        mac := sha256}) ->
-    ?TLS_DHE_RSA_WITH_AES_256_CBC_SHA256;
-suite(#{key_exchange := dh_anon, 
-        cipher := aes_128_cbc, 
-        mac := sha256}) ->
-    ?TLS_DH_anon_WITH_AES_128_CBC_SHA256;
-suite(#{key_exchange := dh_anon, 
-        cipher := aes_256_cbc, 
-        mac := sha256}) ->
-    ?TLS_DH_anon_WITH_AES_256_CBC_SHA256;
-%%% PSK Cipher Suites RFC 4279
-suite(#{key_exchange := psk, 
-        cipher := rc4_128,
-        mac := sha}) ->
-    ?TLS_PSK_WITH_RC4_128_SHA;
-suite(#{key_exchange := psk, 
-        cipher := '3des_ede_cbc', 
-        mac := sha}) ->
-    ?TLS_PSK_WITH_3DES_EDE_CBC_SHA;
-suite(#{key_exchange := psk, 
-        cipher := aes_128_cbc, 
-        mac := sha}) ->
-    ?TLS_PSK_WITH_AES_128_CBC_SHA;
-suite(#{key_exchange := psk, 
-        cipher := aes_256_cbc, 
-        mac := sha}) ->
-    ?TLS_PSK_WITH_AES_256_CBC_SHA;
-suite(#{key_exchange := dhe_psk, 
-        cipher := rc4_128, 
-        mac := sha})  ->
-    ?TLS_DHE_PSK_WITH_RC4_128_SHA;
-suite(#{key_exchange := dhe_psk, 
-        cipher := '3des_ede_cbc', 
-        mac := sha}) ->
-    ?TLS_DHE_PSK_WITH_3DES_EDE_CBC_SHA;
-suite(#{key_exchange := dhe_psk, 
-        cipher := aes_128_cbc, 
-        mac := sha}) ->
-    ?TLS_DHE_PSK_WITH_AES_128_CBC_SHA;
-suite(#{key_exchange := dhe_psk, 
-        cipher := aes_256_cbc, 
-        mac := sha}) ->
-    ?TLS_DHE_PSK_WITH_AES_256_CBC_SHA;
-suite(#{key_exchange := rsa_psk, 
-        cipher := rc4_128, 
-        mac := sha}) ->
-    ?TLS_RSA_PSK_WITH_RC4_128_SHA;
-suite(#{key_exchange := rsa_psk, 
-        cipher := '3des_ede_cbc', 
-        mac := sha}) ->
-    ?TLS_RSA_PSK_WITH_3DES_EDE_CBC_SHA;
-suite(#{key_exchange := rsa_psk, 
-        cipher := aes_128_cbc, 
-        mac := sha}) ->
-    ?TLS_RSA_PSK_WITH_AES_128_CBC_SHA;
-suite(#{key_exchange := rsa_psk, 
-        cipher := aes_256_cbc, 
-        mac := sha}) ->
-    ?TLS_RSA_PSK_WITH_AES_256_CBC_SHA;
-%%% PSK NULL Cipher Suites RFC 4785
-suite(#{key_exchange := psk, 
-        cipher := null, 
-        mac := sha}) ->
-    ?TLS_PSK_WITH_NULL_SHA;
-suite(#{key_exchange := dhe_psk, 
-        cipher := null, 
-        mac := sha}) ->
-    ?TLS_DHE_PSK_WITH_NULL_SHA;
-suite(#{key_exchange := rsa_psk, 
-       cipher := null, 
-       mac := sha}) ->
-    ?TLS_RSA_PSK_WITH_NULL_SHA;
-%%% TLS 1.2 PSK Cipher Suites RFC 5487
-suite(#{key_exchange := psk, 
-        cipher := aes_128_gcm, 
-        mac := aead, 
-        prf := sha256}) ->
-    ?TLS_PSK_WITH_AES_128_GCM_SHA256;
-suite(#{key_exchange := psk, 
-        cipher := aes_256_gcm, 
-        mac := aead, 
-        prf := sha384}) ->
-    ?TLS_PSK_WITH_AES_256_GCM_SHA384;
-suite(#{key_exchange := dhe_psk, 
-        cipher := aes_128_gcm, 
-        mac := aead, 
-        prf := sha256}) ->
-    ?TLS_DHE_PSK_WITH_AES_128_GCM_SHA256;
-suite(#{key_exchange := dhe_psk, 
-        cipher := aes_256_gcm, 
-        mac := aead, 
-        prf := sha384}) ->
-    ?TLS_DHE_PSK_WITH_AES_256_GCM_SHA384;
-suite(#{key_exchange := rsa_psk, 
-        cipher := aes_128_gcm, 
-        mac := aead, 
-        prf := sha256}) ->
-    ?TLS_RSA_PSK_WITH_AES_128_GCM_SHA256;
-suite(#{key_exchange := rsa_psk, 
-        cipher := aes_256_gcm, 
-        mac := aead, 
-        prf := sha384}) ->
-    ?TLS_RSA_PSK_WITH_AES_256_GCM_SHA384;
-suite(#{key_exchange := psk, 
-        cipher := aes_128_cbc, 
-        mac := sha256}) ->
-    ?TLS_PSK_WITH_AES_128_CBC_SHA256;
-suite(#{key_exchange := psk, 
-        cipher := aes_256_cbc, 
-        mac := sha384}) ->
-    ?TLS_PSK_WITH_AES_256_CBC_SHA384;
-suite(#{key_exchange := dhe_psk, 
-        cipher := aes_128_cbc, 
-        mac := sha256}) ->
-    ?TLS_DHE_PSK_WITH_AES_128_CBC_SHA256;
-suite(#{key_exchange := dhe_psk, 
-        cipher := aes_256_cbc, 
-        mac := sha384}) ->
-    ?TLS_DHE_PSK_WITH_AES_256_CBC_SHA384;
-suite(#{key_exchange := rsa_psk, 
-        cipher := aes_128_cbc, 
-        mac := sha256}) ->
-    ?TLS_RSA_PSK_WITH_AES_128_CBC_SHA256;
-suite(#{key_exchange := rsa_psk, 
-        cipher := aes_256_cbc, 
-        mac := sha384}) ->
-    ?TLS_RSA_PSK_WITH_AES_256_CBC_SHA384;
-suite(#{key_exchange := psk, 
-        cipher := null, 
-        mac := sha256}) ->
-    ?TLS_PSK_WITH_NULL_SHA256;
-suite(#{key_exchange := psk, 
-        cipher := null,
-        mac := sha384}) ->
-    ?TLS_PSK_WITH_NULL_SHA384;
-suite(#{key_exchange := dhe_psk, 
-        cipher := null, 
-        mac := sha256}) ->
-    ?TLS_DHE_PSK_WITH_NULL_SHA256;
-suite(#{key_exchange := dhe_psk, 
-        cipher := null, 
-        mac := sha384}) ->
-    ?TLS_DHE_PSK_WITH_NULL_SHA384;
-suite(#{key_exchange := rsa_psk, 
-        cipher := null,  
-        mac := sha256}) ->
-    ?TLS_RSA_PSK_WITH_NULL_SHA256;
-suite(#{key_exchange := rsa_psk, 
-       cipher := null, 
-       mac := sha384}) ->
-    ?TLS_RSA_PSK_WITH_NULL_SHA384;
-%%% ECDHE PSK Cipher Suites RFC 5489
-suite(#{key_exchange := ecdhe_psk, 
-        cipher := rc4_128,
-        mac := sha}) ->
-    ?TLS_ECDHE_PSK_WITH_RC4_128_SHA;
-suite(#{key_exchange := ecdhe_psk, 
-        cipher :='3des_ede_cbc',
-        mac := sha}) ->
-    ?TLS_ECDHE_PSK_WITH_3DES_EDE_CBC_SHA;
-suite(#{key_exchange := ecdhe_psk, 
-        cipher := aes_128_cbc,
-        mac := sha}) ->
-    ?TLS_ECDHE_PSK_WITH_AES_128_CBC_SHA;
-suite(#{key_exchange := ecdhe_psk, 
-        cipher := aes_256_cbc,
-        mac := sha}) ->
-    ?TLS_ECDHE_PSK_WITH_AES_256_CBC_SHA;
-suite(#{key_exchange := ecdhe_psk, 
-       cipher := aes_128_cbc, 
-       mac := sha256}) ->
-    ?TLS_ECDHE_PSK_WITH_AES_128_CBC_SHA256;
-suite(#{key_exchange := ecdhe_psk, 
-       cipher := aes_256_cbc, 
-       mac := sha384}) ->
-    ?TLS_ECDHE_PSK_WITH_AES_256_CBC_SHA384;
-suite(#{key_exchange := ecdhe_psk, 
-       cipher := null, 
-       mac := sha256}) ->
-    ?TLS_ECDHE_PSK_WITH_NULL_SHA256;
-suite(#{key_exchange := ecdhe_psk, 
-       cipher := null, 
-       mac := sha384}) ->
-    ?TLS_ECDHE_PSK_WITH_NULL_SHA384;
-%%% ECDHE_PSK with AES-GCM and AES-CCM Cipher Suites, draft-ietf-tls-ecdhe-psk-aead-05
-suite(#{key_exchange := ecdhe_psk, 
-       cipher := aes_128_gcm, 
-       mac := null, 
-       prf := sha256}) ->
-    ?TLS_ECDHE_PSK_WITH_AES_128_GCM_SHA256;
-suite(#{key_exchange := ecdhe_psk, 
-       cipher := aes_256_gcm, 
-       mac := null, 
-       prf := sha384}) ->
-    ?TLS_ECDHE_PSK_WITH_AES_256_GCM_SHA384;
- %% suite(#{key_exchange := ecdhe_psk, 
- %%        cipher := aes_128_ccm, 
- %%        mac := null, 
- %%        prf := sha256}) ->
- %%    ?TLS_ECDHE_PSK_WITH_AES_128_CCM_8_SHA256;
- %% suite(#{key_exchange := ecdhe_psk, 
- %%         cipher := aes_256_ccm, 
- %%         mac := null, 
- %%         prf := sha256}) ->
- %%    ?TLS_ECDHE_PSK_WITH_AES_128_CCM_SHA256;
-%%% SRP Cipher Suites RFC 5054
-suite(#{key_exchange := srp_anon, 
-        cipher := '3des_ede_cbc',
-        mac :=  sha}) ->
-    ?TLS_SRP_SHA_WITH_3DES_EDE_CBC_SHA;
-suite(#{key_exchange := srp_rsa, 
-        cipher := '3des_ede_cbc',
-        mac := sha}) ->
-    ?TLS_SRP_SHA_RSA_WITH_3DES_EDE_CBC_SHA;
-suite(#{key_exchange := srp_dss, 
-        cipher := '3des_ede_cbc', 
-        mac := sha}) ->
-    ?TLS_SRP_SHA_DSS_WITH_3DES_EDE_CBC_SHA;
-suite(#{key_exchange := srp_anon, 
-        cipher := aes_128_cbc, 
-        mac := sha}) ->
-    ?TLS_SRP_SHA_WITH_AES_128_CBC_SHA;
-suite(#{key_exchange := srp_rsa, 
-        cipher := aes_128_cbc, 
-        mac := sha}) ->
-    ?TLS_SRP_SHA_RSA_WITH_AES_128_CBC_SHA;
-suite(#{key_exchange := srp_dss, 
-        cipher := aes_128_cbc, 
-        mac := sha}) ->
-    ?TLS_SRP_SHA_DSS_WITH_AES_128_CBC_SHA;
-suite(#{key_exchange := srp_anon, 
-        cipher := aes_256_cbc, 
-        mac := sha}) ->
-    ?TLS_SRP_SHA_WITH_AES_256_CBC_SHA;
-suite(#{key_exchange := srp_rsa, 
-        cipher := aes_256_cbc, 
-        mac := sha}) ->
-    ?TLS_SRP_SHA_RSA_WITH_AES_256_CBC_SHA;
-suite(#{key_exchange := srp_dss, 
-        cipher := aes_256_cbc, 
-        mac := sha}) ->
-    ?TLS_SRP_SHA_DSS_WITH_AES_256_CBC_SHA;
-%%% RFC 4492 EC TLS suites
-suite(#{key_exchange := ecdh_ecdsa, 
-        cipher := null, 
-        mac := sha}) ->
-    ?TLS_ECDH_ECDSA_WITH_NULL_SHA;
-suite(#{key_exchange := ecdh_ecdsa, 
-        cipher := rc4_128,  
-        mac := sha})  ->
-    ?TLS_ECDH_ECDSA_WITH_RC4_128_SHA;
-suite(#{key_exchange := ecdh_ecdsa, 
-        cipher := '3des_ede_cbc', 
-        mac := sha}) ->
-    ?TLS_ECDH_ECDSA_WITH_3DES_EDE_CBC_SHA;
-suite(#{key_exchange := ecdh_ecdsa, 
-        cipher := aes_128_cbc, 
-        mac := sha}) ->
-    ?TLS_ECDH_ECDSA_WITH_AES_128_CBC_SHA;
-suite(#{key_exchange := ecdh_ecdsa, 
-        cipher := aes_256_cbc, 
-        mac := sha}) ->
-    ?TLS_ECDH_ECDSA_WITH_AES_256_CBC_SHA;
-suite(#{key_exchange := ecdhe_ecdsa, 
-        cipher := null, 
-        mac := sha}) ->
-    ?TLS_ECDHE_ECDSA_WITH_NULL_SHA;
-suite(#{key_exchange := ecdhe_ecdsa, 
-        cipher := rc4_128, 
-        mac := sha}) ->
-    ?TLS_ECDHE_ECDSA_WITH_RC4_128_SHA;
-suite(#{key_exchange := ecdhe_ecdsa, 
-        cipher := '3des_ede_cbc', 
-        mac := sha}) ->
-    ?TLS_ECDHE_ECDSA_WITH_3DES_EDE_CBC_SHA;
-suite(#{key_exchange := ecdhe_ecdsa, 
-        cipher := aes_128_cbc, 
-        mac := sha}) ->
-    ?TLS_ECDHE_ECDSA_WITH_AES_128_CBC_SHA;
-suite(#{key_exchange := ecdhe_ecdsa, 
-        cipher := aes_256_cbc, 
-        mac := sha}) ->
-    ?TLS_ECDHE_ECDSA_WITH_AES_256_CBC_SHA;
-suite(#{key_exchange := ecdh_rsa, 
-        cipher := null, 
-        mac := sha}) ->
-    ?TLS_ECDH_RSA_WITH_NULL_SHA;
-suite(#{key_exchange := ecdh_rsa, 
-        cipher := rc4_128, 
-        mac := sha}) ->
-    ?TLS_ECDH_RSA_WITH_RC4_128_SHA;
-suite(#{key_exchange := ecdh_rsa, 
-        cipher := '3des_ede_cbc', mac := sha}) ->
-    ?TLS_ECDH_RSA_WITH_3DES_EDE_CBC_SHA;
-suite(#{key_exchange := ecdh_rsa, 
-        cipher := aes_128_cbc, 
-        mac := sha}) ->
-    ?TLS_ECDH_RSA_WITH_AES_128_CBC_SHA;
-suite(#{key_exchange := ecdh_rsa, 
-        cipher := aes_256_cbc, 
-        mac := sha}) ->
-    ?TLS_ECDH_RSA_WITH_AES_256_CBC_SHA;
-suite(#{key_exchange := ecdhe_rsa, 
-        cipher := null, 
-        mac := sha}) ->
-    ?TLS_ECDHE_RSA_WITH_NULL_SHA;
-suite(#{key_exchange := ecdhe_rsa, 
-        cipher := rc4_128, 
-        mac := sha}) ->
-    ?TLS_ECDHE_RSA_WITH_RC4_128_SHA;
-suite(#{key_exchange := ecdhe_rsa, 
-        cipher := '3des_ede_cbc', 
-        mac := sha}) ->
-    ?TLS_ECDHE_RSA_WITH_3DES_EDE_CBC_SHA;
-suite(#{key_exchange := ecdhe_rsa, 
-        cipher := aes_128_cbc, 
-        mac := sha}) ->
-    ?TLS_ECDHE_RSA_WITH_AES_128_CBC_SHA;
-suite(#{key_exchange := ecdhe_rsa, 
-        cipher := aes_256_cbc, 
-        mac := sha}) ->
-    ?TLS_ECDHE_RSA_WITH_AES_256_CBC_SHA;
-suite(#{key_exchange := ecdh_anon, 
-        cipher := null, 
-        mac := sha}) ->
-    ?TLS_ECDH_anon_WITH_NULL_SHA;
-suite(#{key_exchange := ecdh_anon, 
-        cipher := rc4_128, 
-        mac := sha}) ->
-    ?TLS_ECDH_anon_WITH_RC4_128_SHA;
-suite(#{key_exchange := ecdh_anon, 
-        cipher := '3des_ede_cbc', 
-        mac :=  sha}) ->
-    ?TLS_ECDH_anon_WITH_3DES_EDE_CBC_SHA;
-suite(#{key_exchange := ecdh_anon, 
-        cipher := aes_128_cbc, 
-        mac := sha}) ->
-    ?TLS_ECDH_anon_WITH_AES_128_CBC_SHA;
-suite(#{key_exchange := ecdh_anon, 
-        cipher := aes_256_cbc, 
-        mac := sha}) ->
-    ?TLS_ECDH_anon_WITH_AES_256_CBC_SHA;
-%%% RFC 5289 EC TLS suites
-suite(#{key_exchange := ecdhe_ecdsa, 
-        cipher := aes_128_cbc, 
-        mac:= sha256, 
-        prf := sha256}) ->
-    ?TLS_ECDHE_ECDSA_WITH_AES_128_CBC_SHA256;
-suite(#{key_exchange := ecdhe_ecdsa, 
-        cipher := aes_256_cbc, 
-        mac := sha384, 
-        prf := sha384}) ->
-    ?TLS_ECDHE_ECDSA_WITH_AES_256_CBC_SHA384;
-suite(#{key_exchange := ecdh_ecdsa, 
-        cipher := aes_128_cbc, 
-        mac := sha256, 
-        prf := sha256}) ->
-    ?TLS_ECDH_ECDSA_WITH_AES_128_CBC_SHA256;
-suite(#{key_exchange := ecdh_ecdsa, 
-        cipher := aes_256_cbc, 
-        mac := sha384, 
-        prf := sha384}) ->
-    ?TLS_ECDH_ECDSA_WITH_AES_256_CBC_SHA384;
-suite(#{key_exchange := ecdhe_rsa, 
-        cipher := aes_128_cbc, 
-        mac := sha256, 
-        prf := sha256}) ->
-    ?TLS_ECDHE_RSA_WITH_AES_128_CBC_SHA256;
-suite(#{key_exchange := ecdhe_rsa, 
-        cipher := aes_256_cbc, 
-        mac := sha384, 
-        prf := sha384}) ->
-    ?TLS_ECDHE_RSA_WITH_AES_256_CBC_SHA384;
-suite(#{key_exchange := ecdh_rsa, 
-        cipher := aes_128_cbc, 
-        mac := sha256, 
-        prf := sha256}) ->
-    ?TLS_ECDH_RSA_WITH_AES_128_CBC_SHA256;
-suite(#{key_exchange := ecdh_rsa, 
-        cipher := aes_256_cbc, 
-        mac := sha384, 
-        prf := sha384}) ->
-    ?TLS_ECDH_RSA_WITH_AES_256_CBC_SHA384;
-%% RFC 5288 AES-GCM Cipher Suites
-suite(#{key_exchange := rsa, 
-        cipher := aes_128_gcm, 
-        mac := aead, 
-        prf := sha256}) ->
-    ?TLS_RSA_WITH_AES_128_GCM_SHA256;
-suite(#{key_exchange := rsa, 
-        cipher := aes_256_gcm, 
-        mac := aead, 
-        prf := sha384}) ->
-    ?TLS_RSA_WITH_AES_256_GCM_SHA384;
-suite(#{key_exchange := dhe_rsa, 
-        cipher := aes_128_gcm, 
-        mac := aead, 
-        prf := sha256}) ->
-    ?TLS_DHE_RSA_WITH_AES_128_GCM_SHA256;
-suite(#{key_exchange := dhe_rsa, 
-        cipher := aes_256_gcm, 
-        mac := aead, 
-        prf := sha384}) ->
-    ?TLS_DHE_RSA_WITH_AES_256_GCM_SHA384;
-suite(#{key_exchange := dh_rsa, 
-        cipher := aes_128_gcm, 
-        mac := aead, 
-        prf := sha256}) ->
-    ?TLS_DH_RSA_WITH_AES_128_GCM_SHA256;
-suite(#{key_exchange := dh_rsa, 
-        cipher := aes_256_gcm, 
-        mac := aead, 
-        prf := sha384}) ->
-    ?TLS_DH_RSA_WITH_AES_256_GCM_SHA384;
-suite(#{key_exchange := dhe_dss, 
-        cipher := aes_128_gcm, 
-        mac := aead, 
-        prf := sha256}) ->
-    ?TLS_DHE_DSS_WITH_AES_128_GCM_SHA256;
-suite(#{key_exchange := dhe_dss, 
-        cipher := aes_256_gcm, 
-        mac := aead, 
-        prf := sha384}) ->
-    ?TLS_DHE_DSS_WITH_AES_256_GCM_SHA384;
-suite(#{key_exchange := dh_dss, 
-        cipher := aes_128_gcm, 
-        mac := aead, 
-        prf := sha256}) ->
-    ?TLS_DH_DSS_WITH_AES_128_GCM_SHA256;
-suite(#{key_exchange := dh_dss, 
-        cipher := aes_256_gcm, 
-        mac := aead, 
-        prf := sha384}) ->
-    ?TLS_DH_DSS_WITH_AES_256_GCM_SHA384;
-suite(#{key_exchange := dh_anon, 
-        cipher := aes_128_gcm, 
-        mac := aead, 
-        prf := sha256}) ->
-    ?TLS_DH_anon_WITH_AES_128_GCM_SHA256;
-suite(#{key_exchange := dh_anon, 
-        cipher := aes_256_gcm, 
-        mac := aead, 
-        prf := sha384}) ->
-    ?TLS_DH_anon_WITH_AES_256_GCM_SHA384;
-%% RFC 5289 ECC AES-GCM Cipher Suites
-suite(#{key_exchange := ecdhe_ecdsa, 
-        cipher := aes_128_gcm, 
-        mac := aead, 
-        prf := sha256}) ->
-    ?TLS_ECDHE_ECDSA_WITH_AES_128_GCM_SHA256;
-suite(#{key_exchange := ecdhe_ecdsa, 
-        cipher := aes_256_gcm, 
-        mac := aead, 
-        prf := sha384}) ->
-    ?TLS_ECDHE_ECDSA_WITH_AES_256_GCM_SHA384;
-suite(#{key_exchange := ecdh_ecdsa, 
-        cipher := aes_128_gcm, 
-        mac := aead, 
-        prf := sha256}) ->
-    ?TLS_ECDH_ECDSA_WITH_AES_128_GCM_SHA256;
-suite(#{key_exchange := ecdh_ecdsa, 
-        cipher := aes_256_gcm, 
-        mac := aead, 
-        prf := sha384}) ->
-    ?TLS_ECDH_ECDSA_WITH_AES_256_GCM_SHA384;
-suite(#{key_exchange := ecdhe_rsa, 
-        cipher := aes_128_gcm, 
-        mac := aead, 
-        prf := sha256}) ->
-    ?TLS_ECDHE_RSA_WITH_AES_128_GCM_SHA256;
-suite(#{key_exchange := ecdhe_rsa, 
-        cipher := aes_256_gcm, 
-        mac := aead, 
-        prf := sha384}) ->
-    ?TLS_ECDHE_RSA_WITH_AES_256_GCM_SHA384;
-suite(#{key_exchange := ecdh_rsa, 
-        cipher := aes_128_gcm, 
-        mac := aead, 
-        prf := sha256}) ->
-    ?TLS_ECDH_RSA_WITH_AES_128_GCM_SHA256;
-suite(#{key_exchange := ecdh_rsa, 
-        cipher := aes_256_gcm, 
-        mac := aead, 
-        prf := sha384}) ->
-    ?TLS_ECDH_RSA_WITH_AES_256_GCM_SHA384;
-%% draft-agl-tls-chacha20poly1305-04 Chacha20/Poly1305 Suites
-suite(#{key_exchange := ecdhe_rsa, 
-        cipher := chacha20_poly1305,  
-        mac := aead, 
-        prf := sha256}) ->
-    ?TLS_ECDHE_RSA_WITH_CHACHA20_POLY1305_SHA256;
-suite(#{key_exchange := ecdhe_ecdsa, 
-        cipher := chacha20_poly1305, 
-        mac := aead, 
-        prf := sha256}) ->
-    ?TLS_ECDHE_ECDSA_WITH_CHACHA20_POLY1305_SHA256;
-suite(#{key_exchange := dhe_rsa, 
-        cipher := chacha20_poly1305,  
-        mac := aead, 
-        prf := sha256}) ->
-    ?TLS_DHE_RSA_WITH_CHACHA20_POLY1305_SHA256.
-
-
-%%--------------------------------------------------------------------
--spec suite_to_str(erl_cipher_suite()) -> string().
-%%
-%% Description: Return the string representation of a cipher suite.
-%%--------------------------------------------------------------------
-suite_to_str(#{key_exchange := null,
-               cipher := null,
-               mac := null,
-               prf := null}) ->
-    "TLS_EMPTY_RENEGOTIATION_INFO_SCSV";
-suite_to_str(#{key_exchange := Kex,
-               cipher := Cipher,
-               mac := aead,
-               prf := PRF}) ->
-    "TLS_" ++ string:to_upper(atom_to_list(Kex)) ++
-        "_WITH_" ++  string:to_upper(atom_to_list(Cipher)) ++
-        "_" ++ string:to_upper(atom_to_list(PRF));
-suite_to_str(#{key_exchange := Kex,
-               cipher := Cipher,
-               mac := Mac}) ->
-    "TLS_" ++ string:to_upper(atom_to_list(Kex)) ++
-        "_WITH_" ++  string:to_upper(atom_to_list(Cipher)) ++
-        "_" ++ string:to_upper(atom_to_list(Mac)).
-
-
-%%--------------------------------------------------------------------
--spec openssl_suite(openssl_cipher_suite()) -> cipher_suite().
-%%
-%% Description: Return TLS cipher suite definition.
-%%--------------------------------------------------------------------
-%% translate constants <-> openssl-strings
-openssl_suite("DHE-RSA-AES256-SHA256") ->
-    ?TLS_DHE_RSA_WITH_AES_256_CBC_SHA256;
-openssl_suite("DHE-DSS-AES256-SHA256") ->
-    ?TLS_DHE_DSS_WITH_AES_256_CBC_SHA256;
-openssl_suite("AES256-SHA256") ->
-    ?TLS_RSA_WITH_AES_256_CBC_SHA256;
-openssl_suite("DHE-RSA-AES128-SHA256") ->
-    ?TLS_DHE_RSA_WITH_AES_128_CBC_SHA256;
-openssl_suite("DHE-DSS-AES128-SHA256") ->
-    ?TLS_DHE_DSS_WITH_AES_128_CBC_SHA256;
-openssl_suite("AES128-SHA256") ->
-    ?TLS_RSA_WITH_AES_128_CBC_SHA256;
-openssl_suite("DHE-RSA-AES256-SHA") ->
-    ?TLS_DHE_RSA_WITH_AES_256_CBC_SHA;
-openssl_suite("DHE-DSS-AES256-SHA") ->
-    ?TLS_DHE_DSS_WITH_AES_256_CBC_SHA;
-openssl_suite("AES256-SHA") ->
-    ?TLS_RSA_WITH_AES_256_CBC_SHA;
-openssl_suite("EDH-RSA-DES-CBC3-SHA") ->
-    ?TLS_DHE_RSA_WITH_3DES_EDE_CBC_SHA;
-openssl_suite("EDH-DSS-DES-CBC3-SHA") ->
-    ?TLS_DHE_DSS_WITH_3DES_EDE_CBC_SHA;
-openssl_suite("DES-CBC3-SHA") ->
-    ?TLS_RSA_WITH_3DES_EDE_CBC_SHA;
-openssl_suite("DHE-RSA-AES128-SHA") ->
-    ?TLS_DHE_RSA_WITH_AES_128_CBC_SHA;
-openssl_suite("DHE-DSS-AES128-SHA") ->
-    ?TLS_DHE_DSS_WITH_AES_128_CBC_SHA;
-openssl_suite("AES128-SHA") ->
-    ?TLS_RSA_WITH_AES_128_CBC_SHA;
-openssl_suite("RC4-SHA") ->
-    ?TLS_RSA_WITH_RC4_128_SHA;
-openssl_suite("RC4-MD5") -> 
-    ?TLS_RSA_WITH_RC4_128_MD5;
-openssl_suite("EDH-RSA-DES-CBC-SHA") ->
-    ?TLS_DHE_RSA_WITH_DES_CBC_SHA;
-openssl_suite("DES-CBC-SHA") ->
-    ?TLS_RSA_WITH_DES_CBC_SHA;
-
-%%% SRP Cipher Suites RFC 5054
-
-openssl_suite("SRP-DSS-AES-256-CBC-SHA") ->
-    ?TLS_SRP_SHA_DSS_WITH_AES_256_CBC_SHA;
-openssl_suite("SRP-RSA-AES-256-CBC-SHA") ->
-    ?TLS_SRP_SHA_RSA_WITH_AES_256_CBC_SHA;
-openssl_suite("SRP-DSS-3DES-EDE-CBC-SHA") ->
-    ?TLS_SRP_SHA_DSS_WITH_3DES_EDE_CBC_SHA;
-openssl_suite("SRP-RSA-3DES-EDE-CBC-SHA") ->
-    ?TLS_SRP_SHA_RSA_WITH_3DES_EDE_CBC_SHA;
-openssl_suite("SRP-DSS-AES-128-CBC-SHA") ->
-    ?TLS_SRP_SHA_DSS_WITH_AES_128_CBC_SHA;
-openssl_suite("SRP-RSA-AES-128-CBC-SHA") ->
-    ?TLS_SRP_SHA_RSA_WITH_AES_128_CBC_SHA;
-
-%% RFC 4492 EC TLS suites
-openssl_suite("ECDH-ECDSA-RC4-SHA") ->
-    ?TLS_ECDH_ECDSA_WITH_RC4_128_SHA;
-openssl_suite("ECDH-ECDSA-DES-CBC3-SHA") ->
-    ?TLS_ECDH_ECDSA_WITH_3DES_EDE_CBC_SHA;
-openssl_suite("ECDH-ECDSA-AES128-SHA") ->
-    ?TLS_ECDH_ECDSA_WITH_AES_128_CBC_SHA;
-openssl_suite("ECDH-ECDSA-AES256-SHA") ->
-    ?TLS_ECDH_ECDSA_WITH_AES_256_CBC_SHA;
-
-openssl_suite("ECDHE-ECDSA-RC4-SHA") ->
-    ?TLS_ECDHE_ECDSA_WITH_RC4_128_SHA;
-openssl_suite("ECDHE-ECDSA-DES-CBC3-SHA") ->
-    ?TLS_ECDHE_ECDSA_WITH_3DES_EDE_CBC_SHA;
-openssl_suite("ECDHE-ECDSA-AES128-SHA") ->
-    ?TLS_ECDHE_ECDSA_WITH_AES_128_CBC_SHA;
-openssl_suite("ECDHE-ECDSA-AES256-SHA") ->
-    ?TLS_ECDHE_ECDSA_WITH_AES_256_CBC_SHA;
-
-openssl_suite("ECDHE-RSA-RC4-SHA") ->
-    ?TLS_ECDHE_RSA_WITH_RC4_128_SHA;
-openssl_suite("ECDHE-RSA-DES-CBC3-SHA") ->
-    ?TLS_ECDHE_RSA_WITH_3DES_EDE_CBC_SHA;
-openssl_suite("ECDHE-RSA-AES128-SHA") ->
-    ?TLS_ECDHE_RSA_WITH_AES_128_CBC_SHA;
-openssl_suite("ECDHE-RSA-AES256-SHA") ->
-    ?TLS_ECDHE_RSA_WITH_AES_256_CBC_SHA;
-
-openssl_suite("ECDH-RSA-RC4-SHA") ->
-    ?TLS_ECDH_RSA_WITH_RC4_128_SHA;
-openssl_suite("ECDH-RSA-DES-CBC3-SHA") ->
-    ?TLS_ECDH_RSA_WITH_3DES_EDE_CBC_SHA;
-openssl_suite("ECDH-RSA-AES128-SHA") ->
-    ?TLS_ECDH_RSA_WITH_AES_128_CBC_SHA;
-openssl_suite("ECDH-RSA-AES256-SHA") ->
-    ?TLS_ECDH_RSA_WITH_AES_256_CBC_SHA;
-
-%% RFC 5289 EC TLS suites
-openssl_suite("ECDHE-ECDSA-AES128-SHA256") ->
-    ?TLS_ECDHE_ECDSA_WITH_AES_128_CBC_SHA256;
-openssl_suite("ECDHE-ECDSA-AES256-SHA384") ->
-    ?TLS_ECDHE_ECDSA_WITH_AES_256_CBC_SHA384;
-openssl_suite("ECDH-ECDSA-AES128-SHA256") ->
-    ?TLS_ECDH_ECDSA_WITH_AES_128_CBC_SHA256;
-openssl_suite("ECDH-ECDSA-AES256-SHA384") ->
-    ?TLS_ECDH_ECDSA_WITH_AES_256_CBC_SHA384;
-openssl_suite("ECDHE-RSA-AES128-SHA256") ->
-    ?TLS_ECDHE_RSA_WITH_AES_128_CBC_SHA256;
-openssl_suite("ECDHE-RSA-AES256-SHA384") ->
-    ?TLS_ECDHE_RSA_WITH_AES_256_CBC_SHA384;
-openssl_suite("ECDH-RSA-AES128-SHA256") ->
-    ?TLS_ECDH_RSA_WITH_AES_128_CBC_SHA256;
-openssl_suite("ECDH-RSA-AES256-SHA384") ->
-    ?TLS_ECDH_RSA_WITH_AES_256_CBC_SHA384;
-
-%% RFC 5288 AES-GCM Cipher Suites
-openssl_suite("AES128-GCM-SHA256") ->
-    ?TLS_RSA_WITH_AES_128_GCM_SHA256;
-openssl_suite("AES256-GCM-SHA384") ->
-    ?TLS_RSA_WITH_AES_256_GCM_SHA384;
-openssl_suite("DHE-RSA-AES128-GCM-SHA256") ->
-    ?TLS_DHE_RSA_WITH_AES_128_GCM_SHA256;
-openssl_suite("DHE-RSA-AES256-GCM-SHA384") ->
-    ?TLS_DHE_RSA_WITH_AES_256_GCM_SHA384;
-openssl_suite("DH-RSA-AES128-GCM-SHA256") ->
-    ?TLS_DH_RSA_WITH_AES_128_GCM_SHA256;
-openssl_suite("DH-RSA-AES256-GCM-SHA384") ->
-    ?TLS_DH_RSA_WITH_AES_256_GCM_SHA384;
-openssl_suite("DHE-DSS-AES128-GCM-SHA256") ->
-    ?TLS_DHE_DSS_WITH_AES_128_GCM_SHA256;
-openssl_suite("DHE-DSS-AES256-GCM-SHA384") ->
-    ?TLS_DHE_DSS_WITH_AES_256_GCM_SHA384;
-openssl_suite("DH-DSS-AES128-GCM-SHA256") ->
-    ?TLS_DH_DSS_WITH_AES_128_GCM_SHA256;
-openssl_suite("DH-DSS-AES256-GCM-SHA384") ->
-    ?TLS_DH_DSS_WITH_AES_256_GCM_SHA384;
-
-%% RFC 5289 ECC AES-GCM Cipher Suites
-openssl_suite("ECDHE-ECDSA-AES128-GCM-SHA256") ->
-    ?TLS_ECDHE_ECDSA_WITH_AES_128_GCM_SHA256;
-openssl_suite("ECDHE-ECDSA-AES256-GCM-SHA384") ->
-    ?TLS_ECDHE_ECDSA_WITH_AES_256_GCM_SHA384;
-openssl_suite("ECDH-ECDSA-AES128-GCM-SHA256") ->
-    ?TLS_ECDH_ECDSA_WITH_AES_128_GCM_SHA256;
-openssl_suite("ECDH-ECDSA-AES256-GCM-SHA384") ->
-    ?TLS_ECDH_ECDSA_WITH_AES_256_GCM_SHA384;
-openssl_suite("ECDHE-RSA-AES128-GCM-SHA256") ->
-    ?TLS_ECDHE_RSA_WITH_AES_128_GCM_SHA256;
-openssl_suite("ECDHE-RSA-AES256-GCM-SHA384") ->
-    ?TLS_ECDHE_RSA_WITH_AES_256_GCM_SHA384;
-openssl_suite("ECDH-RSA-AES128-GCM-SHA256") ->
-    ?TLS_ECDH_RSA_WITH_AES_128_GCM_SHA256;
-openssl_suite("ECDH-RSA-AES256-GCM-SHA384") ->
-    ?TLS_ECDH_RSA_WITH_AES_256_GCM_SHA384.
-
-%%--------------------------------------------------------------------
--spec openssl_suite_name(cipher_suite()) -> openssl_cipher_suite() | erl_cipher_suite().
-%%
-%% Description: Return openssl cipher suite name if possible
-%%-------------------------------------------------------------------
-openssl_suite_name(?TLS_DHE_RSA_WITH_AES_256_CBC_SHA) ->
-    "DHE-RSA-AES256-SHA";
-openssl_suite_name(?TLS_DHE_DSS_WITH_AES_256_CBC_SHA) ->
-    "DHE-DSS-AES256-SHA";
-openssl_suite_name(?TLS_RSA_WITH_AES_256_CBC_SHA) ->
-    "AES256-SHA";
-openssl_suite_name(?TLS_DHE_RSA_WITH_3DES_EDE_CBC_SHA) ->
-    "EDH-RSA-DES-CBC3-SHA";
-openssl_suite_name(?TLS_DHE_DSS_WITH_3DES_EDE_CBC_SHA) ->
-    "EDH-DSS-DES-CBC3-SHA";
-openssl_suite_name(?TLS_RSA_WITH_3DES_EDE_CBC_SHA) ->
-    "DES-CBC3-SHA";
-openssl_suite_name( ?TLS_DHE_RSA_WITH_AES_128_CBC_SHA) ->
-    "DHE-RSA-AES128-SHA";
-openssl_suite_name(?TLS_DHE_DSS_WITH_AES_128_CBC_SHA) ->
-    "DHE-DSS-AES128-SHA";
-openssl_suite_name(?TLS_RSA_WITH_AES_128_CBC_SHA) ->
-    "AES128-SHA";
-openssl_suite_name(?TLS_RSA_WITH_RC4_128_SHA) ->
-    "RC4-SHA";
-openssl_suite_name(?TLS_RSA_WITH_RC4_128_MD5) -> 
-    "RC4-MD5";
-openssl_suite_name(?TLS_DHE_RSA_WITH_DES_CBC_SHA) ->
-    "EDH-RSA-DES-CBC-SHA";
-openssl_suite_name(?TLS_RSA_WITH_DES_CBC_SHA) ->
-    "DES-CBC-SHA";
-openssl_suite_name(?TLS_RSA_WITH_NULL_SHA256) ->
-    "NULL-SHA256";
-openssl_suite_name(?TLS_RSA_WITH_AES_128_CBC_SHA256) ->
-    "AES128-SHA256";
-openssl_suite_name(?TLS_RSA_WITH_AES_256_CBC_SHA256) ->
-    "AES256-SHA256";
-openssl_suite_name(?TLS_DH_DSS_WITH_AES_128_CBC_SHA256) ->
-    "DH-DSS-AES128-SHA256";
-openssl_suite_name(?TLS_DH_RSA_WITH_AES_128_CBC_SHA256) ->
-    "DH-RSA-AES128-SHA256";
-openssl_suite_name(?TLS_DHE_DSS_WITH_AES_128_CBC_SHA256) ->
-    "DHE-DSS-AES128-SHA256";
-openssl_suite_name(?TLS_DHE_RSA_WITH_AES_128_CBC_SHA256) ->
-    "DHE-RSA-AES128-SHA256";
-openssl_suite_name(?TLS_DH_DSS_WITH_AES_256_CBC_SHA256) ->
-    "DH-DSS-AES256-SHA256";
-openssl_suite_name(?TLS_DH_RSA_WITH_AES_256_CBC_SHA256) ->
-    "DH-RSA-AES256-SHA256";
-openssl_suite_name(?TLS_DHE_DSS_WITH_AES_256_CBC_SHA256) ->
-    "DHE-DSS-AES256-SHA256";
-openssl_suite_name(?TLS_DHE_RSA_WITH_AES_256_CBC_SHA256) ->
-    "DHE-RSA-AES256-SHA256";
-
-%%% PSK Cipher Suites RFC 4279
-
-openssl_suite_name(?TLS_PSK_WITH_AES_256_CBC_SHA) ->
-    "PSK-AES256-CBC-SHA";
-openssl_suite_name(?TLS_PSK_WITH_3DES_EDE_CBC_SHA) ->
-    "PSK-3DES-EDE-CBC-SHA";
-openssl_suite_name(?TLS_PSK_WITH_AES_128_CBC_SHA) ->
-    "PSK-AES128-CBC-SHA";
-openssl_suite_name(?TLS_PSK_WITH_RC4_128_SHA) ->
-    "PSK-RC4-SHA";
-
-%%% SRP Cipher Suites RFC 5054
-
-openssl_suite_name(?TLS_SRP_SHA_RSA_WITH_3DES_EDE_CBC_SHA) ->
-    "SRP-RSA-3DES-EDE-CBC-SHA";
-openssl_suite_name(?TLS_SRP_SHA_DSS_WITH_3DES_EDE_CBC_SHA) ->
-    "SRP-DSS-3DES-EDE-CBC-SHA";
-openssl_suite_name(?TLS_SRP_SHA_RSA_WITH_AES_128_CBC_SHA) ->
-    "SRP-RSA-AES-128-CBC-SHA";
-openssl_suite_name(?TLS_SRP_SHA_DSS_WITH_AES_128_CBC_SHA) ->
-    "SRP-DSS-AES-128-CBC-SHA";
-openssl_suite_name(?TLS_SRP_SHA_RSA_WITH_AES_256_CBC_SHA) ->
-    "SRP-RSA-AES-256-CBC-SHA";
-openssl_suite_name(?TLS_SRP_SHA_DSS_WITH_AES_256_CBC_SHA) ->
-    "SRP-DSS-AES-256-CBC-SHA";
-
-%% RFC 4492 EC TLS suites
-openssl_suite_name(?TLS_ECDH_ECDSA_WITH_RC4_128_SHA) ->
-    "ECDH-ECDSA-RC4-SHA";
-openssl_suite_name(?TLS_ECDH_ECDSA_WITH_3DES_EDE_CBC_SHA) ->
-    "ECDH-ECDSA-DES-CBC3-SHA";
-openssl_suite_name(?TLS_ECDH_ECDSA_WITH_AES_128_CBC_SHA) ->
-    "ECDH-ECDSA-AES128-SHA";
-openssl_suite_name(?TLS_ECDH_ECDSA_WITH_AES_256_CBC_SHA) ->
-    "ECDH-ECDSA-AES256-SHA";
-
-openssl_suite_name(?TLS_ECDHE_ECDSA_WITH_RC4_128_SHA) ->
-    "ECDHE-ECDSA-RC4-SHA";
-openssl_suite_name(?TLS_ECDHE_ECDSA_WITH_3DES_EDE_CBC_SHA) ->
-    "ECDHE-ECDSA-DES-CBC3-SHA";
-openssl_suite_name(?TLS_ECDHE_ECDSA_WITH_AES_128_CBC_SHA) ->
-    "ECDHE-ECDSA-AES128-SHA";
-openssl_suite_name(?TLS_ECDHE_ECDSA_WITH_AES_256_CBC_SHA) ->
-    "ECDHE-ECDSA-AES256-SHA";
-
-openssl_suite_name(?TLS_ECDH_RSA_WITH_RC4_128_SHA) ->
-    "ECDH-RSA-RC4-SHA";
-openssl_suite_name(?TLS_ECDH_RSA_WITH_3DES_EDE_CBC_SHA) ->
-    "ECDH-RSA-DES-CBC3-SHA";
-openssl_suite_name(?TLS_ECDH_RSA_WITH_AES_128_CBC_SHA) ->
-    "ECDH-RSA-AES128-SHA";
-openssl_suite_name(?TLS_ECDH_RSA_WITH_AES_256_CBC_SHA) ->
-    "ECDH-RSA-AES256-SHA";
-
-openssl_suite_name(?TLS_ECDHE_RSA_WITH_RC4_128_SHA) ->
-    "ECDHE-RSA-RC4-SHA";
-openssl_suite_name(?TLS_ECDHE_RSA_WITH_3DES_EDE_CBC_SHA) ->
-    "ECDHE-RSA-DES-CBC3-SHA";
-openssl_suite_name(?TLS_ECDHE_RSA_WITH_AES_128_CBC_SHA) ->
-    "ECDHE-RSA-AES128-SHA";
-openssl_suite_name(?TLS_ECDHE_RSA_WITH_AES_256_CBC_SHA) ->
-    "ECDHE-RSA-AES256-SHA";
-
-%% RFC 5289 EC TLS suites
-openssl_suite_name(?TLS_ECDHE_ECDSA_WITH_AES_128_CBC_SHA256) ->
-    "ECDHE-ECDSA-AES128-SHA256";
-openssl_suite_name(?TLS_ECDHE_ECDSA_WITH_AES_256_CBC_SHA384) ->
-    "ECDHE-ECDSA-AES256-SHA384";
-openssl_suite_name(?TLS_ECDH_ECDSA_WITH_AES_128_CBC_SHA256) ->
-    "ECDH-ECDSA-AES128-SHA256";
-openssl_suite_name(?TLS_ECDH_ECDSA_WITH_AES_256_CBC_SHA384) ->
-    "ECDH-ECDSA-AES256-SHA384";
-openssl_suite_name(?TLS_ECDHE_RSA_WITH_AES_128_CBC_SHA256) ->
-    "ECDHE-RSA-AES128-SHA256";
-openssl_suite_name(?TLS_ECDHE_RSA_WITH_AES_256_CBC_SHA384) ->
-    "ECDHE-RSA-AES256-SHA384";
-openssl_suite_name(?TLS_ECDH_RSA_WITH_AES_128_CBC_SHA256) ->
-    "ECDH-RSA-AES128-SHA256";
-openssl_suite_name(?TLS_ECDH_RSA_WITH_AES_256_CBC_SHA384) ->
-    "ECDH-RSA-AES256-SHA384";
-
-%% RFC 5288 AES-GCM Cipher Suites
-openssl_suite_name(?TLS_RSA_WITH_AES_128_GCM_SHA256) ->
-    "AES128-GCM-SHA256";
-openssl_suite_name(?TLS_RSA_WITH_AES_256_GCM_SHA384) ->
-    "AES256-GCM-SHA384";
-openssl_suite_name(?TLS_DHE_RSA_WITH_AES_128_GCM_SHA256) ->
-    "DHE-RSA-AES128-GCM-SHA256";
-openssl_suite_name(?TLS_DHE_RSA_WITH_AES_256_GCM_SHA384) ->
-    "DHE-RSA-AES256-GCM-SHA384";
-openssl_suite_name(?TLS_DH_RSA_WITH_AES_128_GCM_SHA256) ->
-    "DH-RSA-AES128-GCM-SHA256";
-openssl_suite_name(?TLS_DH_RSA_WITH_AES_256_GCM_SHA384) ->
-    "DH-RSA-AES256-GCM-SHA384";
-openssl_suite_name(?TLS_DHE_DSS_WITH_AES_128_GCM_SHA256) ->
-    "DHE-DSS-AES128-GCM-SHA256";
-openssl_suite_name(?TLS_DHE_DSS_WITH_AES_256_GCM_SHA384) ->
-    "DHE-DSS-AES256-GCM-SHA384";
-openssl_suite_name(?TLS_DH_DSS_WITH_AES_128_GCM_SHA256) ->
-    "DH-DSS-AES128-GCM-SHA256";
-openssl_suite_name(?TLS_DH_DSS_WITH_AES_256_GCM_SHA384) ->
-    "DH-DSS-AES256-GCM-SHA384";
-
-%% RFC 5289 ECC AES-GCM Cipher Suites
-openssl_suite_name(?TLS_ECDHE_ECDSA_WITH_AES_128_GCM_SHA256) ->
-    "ECDHE-ECDSA-AES128-GCM-SHA256";
-openssl_suite_name(?TLS_ECDHE_ECDSA_WITH_AES_256_GCM_SHA384) ->
-    "ECDHE-ECDSA-AES256-GCM-SHA384";
-openssl_suite_name(?TLS_ECDH_ECDSA_WITH_AES_128_GCM_SHA256) ->
-    "ECDH-ECDSA-AES128-GCM-SHA256";
-openssl_suite_name(?TLS_ECDH_ECDSA_WITH_AES_256_GCM_SHA384) ->
-    "ECDH-ECDSA-AES256-GCM-SHA384";
-openssl_suite_name(?TLS_ECDHE_RSA_WITH_AES_128_GCM_SHA256) ->
-    "ECDHE-RSA-AES128-GCM-SHA256";
-openssl_suite_name(?TLS_ECDHE_RSA_WITH_AES_256_GCM_SHA384) ->
-    "ECDHE-RSA-AES256-GCM-SHA384";
-openssl_suite_name(?TLS_ECDH_RSA_WITH_AES_128_GCM_SHA256) ->
-    "ECDH-RSA-AES128-GCM-SHA256";
-openssl_suite_name(?TLS_ECDH_RSA_WITH_AES_256_GCM_SHA384) ->
-    "ECDH-RSA-AES256-GCM-SHA384";
-
-%% No oppenssl name
-openssl_suite_name(Cipher) ->
-    suite_definition(Cipher).
-=======
->>>>>>> 66941913
 
 %%--------------------------------------------------------------------
 -spec filter(undefined | binary(), [ssl_cipher_format:cipher_suite()], 
