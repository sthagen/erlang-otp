%
%% %CopyrightBegin%
%%
%% Copyright Ericsson AB 2007-2017. All Rights Reserved.
%%
%% Licensed under the Apache License, Version 2.0 (the "License");
%% you may not use this file except in compliance with the License.
%% You may obtain a copy of the License at
%%
%%     http://www.apache.org/licenses/LICENSE-2.0
%%
%% Unless required by applicable law or agreed to in writing, software
%% distributed under the License is distributed on an "AS IS" BASIS,
%% WITHOUT WARRANTIES OR CONDITIONS OF ANY KIND, either express or implied.
%% See the License for the specific language governing permissions and
%% limitations under the License.
%%
%% %CopyrightEnd%
%%

%%
%%----------------------------------------------------------------------
%% Purpose: Help functions for handling the SSL ciphers
%% 
%%----------------------------------------------------------------------

-module(ssl_cipher).

-include("ssl_internal.hrl").
-include("ssl_record.hrl").
-include("ssl_cipher.hrl").
-include("ssl_handshake.hrl").
-include("ssl_alert.hrl").
-include_lib("public_key/include/public_key.hrl").

-export([security_parameters/2, security_parameters/3, suite_definition/1,
	 erl_suite_definition/1,
	 cipher_init/3, decipher/6, cipher/5, decipher_aead/6, cipher_aead/6,
	 suite/1, suites/1, all_suites/1, 
	 ec_keyed_suites/0, anonymous_suites/1, psk_suites/1, srp_suites/0,
	 rc4_suites/1, des_suites/1, openssl_suite/1, openssl_suite_name/1, filter/2, filter_suites/1,
	 hash_algorithm/1, sign_algorithm/1, is_acceptable_hash/2, is_fallback/1,
	 random_bytes/1, calc_mac_hash/4,
         is_stream_ciphersuite/1]).

-export_type([cipher_suite/0,
	      erl_cipher_suite/0, old_erl_cipher_suite/0, openssl_cipher_suite/0,
	      hash/0, key_algo/0, sign_algo/0]).

-type cipher()            :: null |rc4_128 | des_cbc | '3des_ede_cbc' | aes_128_cbc |  aes_256_cbc | aes_128_gcm | aes_256_gcm | chacha20_poly1305.
-type hash()              :: null | md5 | sha | sha224 | sha256 | sha384 | sha512.
-type sign_algo()         :: rsa | dsa | ecdsa.
-type key_algo()          :: null | rsa | dhe_rsa | dhe_dss | ecdhe_ecdsa| ecdh_ecdsa | ecdh_rsa| srp_rsa| srp_dss | psk | dhe_psk | rsa_psk | dh_anon | ecdh_anon | srp_anon.
-type erl_cipher_suite()  :: #{key_exchange := key_algo(),
                               cipher := cipher(),
                               mac    := hash(),
                               prf    := hash() | default_prf %% Old cipher suites, version dependent
                              }.  
-type old_erl_cipher_suite() :: {key_algo(), cipher(), hash()} % Pre TLS 1.2 
                                %% TLS 1.2, internally PRE TLS 1.2 will use default_prf
                              | {key_algo(), cipher(), hash(), hash() | default_prf}. 
-type cipher_suite()      :: binary().
-type cipher_enum()        :: integer().
-type openssl_cipher_suite()  :: string().


-compile(inline).

%%--------------------------------------------------------------------
-spec security_parameters(cipher_suite(), #security_parameters{}) ->
				 #security_parameters{}.
%% Only security_parameters/2 should call security_parameters/3 with undefined as
%% first argument.
%%--------------------------------------------------------------------

security_parameters(?TLS_NULL_WITH_NULL_NULL = CipherSuite, SecParams) ->
    security_parameters(undefined, CipherSuite, SecParams).

%%--------------------------------------------------------------------
-spec security_parameters(ssl_record:ssl_version() | undefined, cipher_suite(), #security_parameters{}) ->
				 #security_parameters{}.
%%
%% Description: Returns a security parameters record where the
%% cipher values has been updated according to <CipherSuite> 
%%-------------------------------------------------------------------
security_parameters(Version, CipherSuite, SecParams) ->
    #{cipher := Cipher, mac := Hash, 
      prf := PrfHashAlg} = suite_definition(CipherSuite),
    SecParams#security_parameters{
      cipher_suite = CipherSuite,
      bulk_cipher_algorithm = bulk_cipher_algorithm(Cipher),
      cipher_type = type(Cipher),
      key_size = effective_key_bits(Cipher),
      expanded_key_material_length = expanded_key_material(Cipher),
      key_material_length = key_material(Cipher),
      iv_size = iv_size(Cipher),
      mac_algorithm = hash_algorithm(Hash),
      prf_algorithm = prf_algorithm(PrfHashAlg, Version),
      hash_size = hash_size(Hash)}.

%%--------------------------------------------------------------------
-spec cipher_init(cipher_enum(), binary(), binary()) -> #cipher_state{}.
%%
%% Description: Initializes the #cipher_state according to BCA
%%-------------------------------------------------------------------
cipher_init(?RC4, IV, Key) ->
    State = crypto:stream_init(rc4, Key),
    #cipher_state{iv = IV, key = Key, state = State};
cipher_init(?AES_GCM, IV, Key) ->
    <<Nonce:64>> = random_bytes(8),
    #cipher_state{iv = IV, key = Key, nonce = Nonce};
cipher_init(_BCA, IV, Key) ->
    #cipher_state{iv = IV, key = Key}.

%%--------------------------------------------------------------------
-spec cipher(cipher_enum(), #cipher_state{}, binary(), iodata(), ssl_record:ssl_version()) ->
		    {binary(), #cipher_state{}}. 
%%
%% Description: Encrypts the data and the MAC using chipher described
%% by cipher_enum() and updating the cipher state
%% Used for "MAC then Cipher" suites where first an HMAC of the
%% data is calculated and the data plus the HMAC is ecncrypted.
%%-------------------------------------------------------------------
cipher(?NULL, CipherState, <<>>, Fragment, _Version) ->
    GenStreamCipherList = [Fragment, <<>>],
    {GenStreamCipherList, CipherState};
cipher(?RC4, CipherState = #cipher_state{state = State0}, Mac, Fragment, _Version) ->
    GenStreamCipherList = [Fragment, Mac],
    {State1, T} = crypto:stream_encrypt(State0, GenStreamCipherList),
    {T, CipherState#cipher_state{state = State1}};
cipher(?DES, CipherState, Mac, Fragment, Version) ->
    block_cipher(fun(Key, IV, T) ->
			 crypto:block_encrypt(des_cbc, Key, IV, T)
		 end, block_size(des_cbc), CipherState, Mac, Fragment, Version);
cipher(?'3DES', CipherState, Mac, Fragment, Version) ->
    block_cipher(fun(<<K1:8/binary, K2:8/binary, K3:8/binary>>, IV, T) ->
			 crypto:block_encrypt(des3_cbc, [K1, K2, K3], IV, T)
		 end, block_size(des_cbc), CipherState, Mac, Fragment, Version);
cipher(?AES_CBC, CipherState, Mac, Fragment, Version) ->
    block_cipher(fun(Key, IV, T) when byte_size(Key) =:= 16 ->
			 crypto:block_encrypt(aes_cbc128, Key, IV, T);
		    (Key, IV, T) when byte_size(Key) =:= 32 ->
			 crypto:block_encrypt(aes_cbc256, Key, IV, T)
		 end, block_size(aes_128_cbc), CipherState, Mac, Fragment, Version).

%%--------------------------------------------------------------------
-spec cipher_aead(cipher_enum(), #cipher_state{}, integer(), binary(), iodata(), ssl_record:ssl_version()) ->
		    {binary(), #cipher_state{}}.
%%
%% Description: Encrypts the data and protects associated data (AAD) using chipher
%% described by cipher_enum() and updating the cipher state
%% Use for suites that use authenticated encryption with associated data (AEAD)
%%-------------------------------------------------------------------
cipher_aead(?AES_GCM, CipherState, SeqNo, AAD, Fragment, Version) ->
    aead_cipher(aes_gcm, CipherState, SeqNo, AAD, Fragment, Version);
cipher_aead(?CHACHA20_POLY1305, CipherState, SeqNo, AAD, Fragment, Version) ->
    aead_cipher(chacha20_poly1305, CipherState, SeqNo, AAD, Fragment, Version).

aead_cipher(chacha20_poly1305, #cipher_state{key=Key} = CipherState, SeqNo, AAD0, Fragment, _Version) ->
    CipherLen = erlang:iolist_size(Fragment),
    AAD = <<AAD0/binary, ?UINT16(CipherLen)>>,
    Nonce = ?uint64(SeqNo),
    {Content, CipherTag} = crypto:block_encrypt(chacha20_poly1305, Key, Nonce, {AAD, Fragment}),
    {<<Content/binary, CipherTag/binary>>, CipherState};
aead_cipher(Type, #cipher_state{key=Key, iv = IV0, nonce = Nonce} = CipherState, _SeqNo, AAD0, Fragment, _Version) ->
    CipherLen = erlang:iolist_size(Fragment),
    AAD = <<AAD0/binary, ?UINT16(CipherLen)>>,
    <<Salt:4/bytes, _/binary>> = IV0,
    IV = <<Salt/binary, Nonce:64/integer>>,
    {Content, CipherTag} = crypto:block_encrypt(Type, Key, IV, {AAD, Fragment}),
    {<<Nonce:64/integer, Content/binary, CipherTag/binary>>, CipherState#cipher_state{nonce = Nonce + 1}}.

build_cipher_block(BlockSz, Mac, Fragment) ->
    TotSz = byte_size(Mac) + erlang:iolist_size(Fragment) + 1,
    {PaddingLength, Padding} = get_padding(TotSz, BlockSz),
    [Fragment, Mac, PaddingLength, Padding].

block_cipher(Fun, BlockSz, #cipher_state{key=Key, iv=IV} = CS0,
	     Mac, Fragment, {3, N})
  when N == 0; N == 1 ->
    L = build_cipher_block(BlockSz, Mac, Fragment),
    T = Fun(Key, IV, L),
    NextIV = next_iv(T, IV),
    {T, CS0#cipher_state{iv=NextIV}};

block_cipher(Fun, BlockSz, #cipher_state{key=Key, iv=IV} = CS0,
	     Mac, Fragment, {3, N})
  when N == 2; N == 3 ->
    NextIV = random_iv(IV),
    L0 = build_cipher_block(BlockSz, Mac, Fragment),
    L = [NextIV|L0],
    T = Fun(Key, IV, L),
    {T, CS0#cipher_state{iv=NextIV}}.

%%--------------------------------------------------------------------
-spec decipher(cipher_enum(), integer(), #cipher_state{}, binary(), 
	       ssl_record:ssl_version(), boolean()) ->
		      {binary(), binary(), #cipher_state{}} | #alert{}.
%%
%% Description: Decrypts the data and the MAC using cipher described
%% by cipher_enum() and updating the cipher state.
%% Used for "MAC then Cipher" suites where first the data is decrypted
%% and the an HMAC of the decrypted data is checked
%%-------------------------------------------------------------------
decipher(?NULL, _HashSz, CipherState, Fragment, _, _) ->
    {Fragment, <<>>, CipherState};
decipher(?RC4, HashSz, CipherState = #cipher_state{state = State0}, Fragment, _, _) ->
    try crypto:stream_decrypt(State0, Fragment) of
	{State, Text} ->
	    GSC = generic_stream_cipher_from_bin(Text, HashSz),
	    #generic_stream_cipher{content = Content, mac = Mac} = GSC,
	    {Content, Mac, CipherState#cipher_state{state = State}}
    catch
	_:_ ->
	    %% This is a DECRYPTION_FAILED but
	    %% "differentiating between bad_record_mac and decryption_failed
	    %% alerts may permit certain attacks against CBC mode as used in
	    %% TLS [CBCATT].  It is preferable to uniformly use the
	    %% bad_record_mac alert to hide the specific type of the error."
            ?ALERT_REC(?FATAL, ?BAD_RECORD_MAC, decryption_failed)
    end;

decipher(?DES, HashSz, CipherState, Fragment, Version, PaddingCheck) ->
    block_decipher(fun(Key, IV, T) ->
			   crypto:block_decrypt(des_cbc, Key, IV, T)
		   end, CipherState, HashSz, Fragment, Version, PaddingCheck);
decipher(?'3DES', HashSz, CipherState, Fragment, Version, PaddingCheck) ->
    block_decipher(fun(<<K1:8/binary, K2:8/binary, K3:8/binary>>, IV, T) ->
			   crypto:block_decrypt(des3_cbc, [K1, K2, K3], IV, T)
		   end, CipherState, HashSz, Fragment, Version, PaddingCheck);
decipher(?AES_CBC, HashSz, CipherState, Fragment, Version, PaddingCheck) ->
    block_decipher(fun(Key, IV, T) when byte_size(Key) =:= 16 ->
			   crypto:block_decrypt(aes_cbc128, Key, IV, T);
		      (Key, IV, T) when byte_size(Key) =:= 32 ->
			   crypto:block_decrypt(aes_cbc256, Key, IV, T)
		   end, CipherState, HashSz, Fragment, Version, PaddingCheck).

%%--------------------------------------------------------------------
-spec decipher_aead(cipher_enum(),  #cipher_state{}, integer(), binary(), binary(), ssl_record:ssl_version()) ->
			   {binary(), binary(), #cipher_state{}} | #alert{}.
%%
%% Description: Decrypts the data and checks the associated data (AAD) MAC using
%% cipher described by cipher_enum() and updating the cipher state.
%% Use for suites that use authenticated encryption with associated data (AEAD)
%%-------------------------------------------------------------------
decipher_aead(?AES_GCM, CipherState, SeqNo, AAD, Fragment, Version) ->
    aead_decipher(aes_gcm, CipherState, SeqNo, AAD, Fragment, Version);
decipher_aead(?CHACHA20_POLY1305, CipherState, SeqNo, AAD, Fragment, Version) ->
    aead_decipher(chacha20_poly1305, CipherState, SeqNo, AAD, Fragment, Version).

block_decipher(Fun, #cipher_state{key=Key, iv=IV} = CipherState0, 
	       HashSz, Fragment, Version, PaddingCheck) ->
    try 
	Text = Fun(Key, IV, Fragment),
	NextIV = next_iv(Fragment, IV),
	GBC = generic_block_cipher_from_bin(Version, Text, NextIV, HashSz),
	Content = GBC#generic_block_cipher.content,
	Mac = GBC#generic_block_cipher.mac,
	CipherState1 = CipherState0#cipher_state{iv=GBC#generic_block_cipher.next_iv},
	case is_correct_padding(GBC, Version, PaddingCheck) of
	    true ->
		{Content, Mac, CipherState1};
	    false ->
		%% decryption failed or invalid padding,
		%% intentionally break Content to make
		%% sure a packet with invalid padding
		%% but otherwise correct data will fail
		%% the MAC test later
		{<<16#F0, Content/binary>>, Mac, CipherState1}
	end
    catch
	_:_ ->
	    %% This is a DECRYPTION_FAILED but
	    %% "differentiating between bad_record_mac and decryption_failed
	    %% alerts may permit certain attacks against CBC mode as used in
	    %% TLS [CBCATT].  It is preferable to uniformly use the
	    %% bad_record_mac alert to hide the specific type of the error."
            ?ALERT_REC(?FATAL, ?BAD_RECORD_MAC, decryption_failed)
    end.

aead_ciphertext_to_state(chacha20_poly1305, SeqNo, _IV, AAD0, Fragment, _Version) ->
    CipherLen = size(Fragment) - 16,
    <<CipherText:CipherLen/bytes, CipherTag:16/bytes>> = Fragment,
    AAD = <<AAD0/binary, ?UINT16(CipherLen)>>,
    Nonce = ?uint64(SeqNo),
    {Nonce, AAD, CipherText, CipherTag};
aead_ciphertext_to_state(_, _SeqNo, <<Salt:4/bytes, _/binary>>, AAD0, Fragment, _Version) ->
    CipherLen = size(Fragment) - 24,
    <<ExplicitNonce:8/bytes, CipherText:CipherLen/bytes,  CipherTag:16/bytes>> = Fragment,
    AAD = <<AAD0/binary, ?UINT16(CipherLen)>>,
    Nonce = <<Salt/binary, ExplicitNonce/binary>>,
    {Nonce, AAD, CipherText, CipherTag}.

aead_decipher(Type, #cipher_state{key = Key, iv = IV} = CipherState,
	      SeqNo, AAD0, Fragment, Version) ->
    try
	{Nonce, AAD, CipherText, CipherTag} = aead_ciphertext_to_state(Type, SeqNo, IV, AAD0, Fragment, Version),
	case crypto:block_decrypt(Type, Key, Nonce, {AAD, CipherText, CipherTag}) of
	    Content when is_binary(Content) ->
		{Content, CipherState};
	    _ ->
                ?ALERT_REC(?FATAL, ?BAD_RECORD_MAC, decryption_failed)
	end
    catch
	_:_ ->
            ?ALERT_REC(?FATAL, ?BAD_RECORD_MAC, decryption_failed)
    end.

%%--------------------------------------------------------------------
-spec suites(ssl_record:ssl_version()) -> [cipher_suite()].
%%
%% Description: Returns a list of supported cipher suites.
%%--------------------------------------------------------------------
suites({3, 0}) ->
    ssl_v3:suites();
suites({3, Minor}) ->
    tls_v1:suites(Minor);
suites({_, Minor}) ->
    dtls_v1:suites(Minor).

all_suites({3, _} = Version) ->
    suites(Version)
	++ anonymous_suites(Version)
	++ psk_suites(Version)
	++ srp_suites()
        ++ rc4_suites(Version)
        ++ des_suites(Version);
all_suites(Version) ->
    dtls_v1:all_suites(Version).

%%--------------------------------------------------------------------
-spec anonymous_suites(ssl_record:ssl_version() | integer()) -> [cipher_suite()].
%%
%% Description: Returns a list of the anonymous cipher suites, only supported
%% if explicitly set by user. Intended only for testing.
%%--------------------------------------------------------------------

anonymous_suites({3, N}) ->
    anonymous_suites(N);
anonymous_suites({254, _} = Version) ->
    anonymous_suites(dtls_v1:corresponding_tls_version(Version))
        -- [?TLS_DH_anon_WITH_RC4_128_MD5];
anonymous_suites(N)
  when N >= 3 ->
    [?TLS_DH_anon_WITH_AES_128_GCM_SHA256,
     ?TLS_DH_anon_WITH_AES_256_GCM_SHA384,
     ?TLS_DH_anon_WITH_AES_128_CBC_SHA256,
     ?TLS_DH_anon_WITH_AES_256_CBC_SHA256,
     ?TLS_ECDH_anon_WITH_AES_128_CBC_SHA,
     ?TLS_ECDH_anon_WITH_AES_256_CBC_SHA,
     ?TLS_ECDH_anon_WITH_3DES_EDE_CBC_SHA,
     ?TLS_DH_anon_WITH_RC4_128_MD5];

anonymous_suites(2) ->
    [?TLS_ECDH_anon_WITH_AES_128_CBC_SHA,
     ?TLS_ECDH_anon_WITH_AES_256_CBC_SHA,
     ?TLS_ECDH_anon_WITH_3DES_EDE_CBC_SHA,
     ?TLS_DH_anon_WITH_DES_CBC_SHA,
     ?TLS_DH_anon_WITH_RC4_128_MD5];

anonymous_suites(N)  when N == 0;
			  N == 1 ->
    [?TLS_DH_anon_WITH_RC4_128_MD5,
     ?TLS_DH_anon_WITH_3DES_EDE_CBC_SHA,
     ?TLS_DH_anon_WITH_DES_CBC_SHA
    ].

%%--------------------------------------------------------------------
-spec psk_suites(ssl_record:ssl_version() | integer()) -> [cipher_suite()].
%%
%% Description: Returns a list of the PSK cipher suites, only supported
%% if explicitly set by user.
%%--------------------------------------------------------------------
psk_suites({3, N}) ->
    psk_suites(N);

psk_suites(N)
  when N >= 3 ->
    [
     ?TLS_ECDHE_PSK_WITH_AES_256_GCM_SHA384,
     ?TLS_DHE_PSK_WITH_AES_256_GCM_SHA384,
     ?TLS_RSA_PSK_WITH_AES_256_GCM_SHA384,
     ?TLS_PSK_WITH_AES_256_GCM_SHA384,
     ?TLS_ECDHE_PSK_WITH_AES_256_CBC_SHA384,
     ?TLS_DHE_PSK_WITH_AES_256_CBC_SHA384,
     ?TLS_RSA_PSK_WITH_AES_256_CBC_SHA384,
     ?TLS_PSK_WITH_AES_256_CBC_SHA384,
     ?TLS_ECDHE_PSK_WITH_AES_128_GCM_SHA256,
     ?TLS_DHE_PSK_WITH_AES_128_GCM_SHA256,
     ?TLS_RSA_PSK_WITH_AES_128_GCM_SHA256,
     ?TLS_PSK_WITH_AES_128_GCM_SHA256,
     ?TLS_ECDHE_PSK_WITH_AES_128_CBC_SHA256,
     ?TLS_DHE_PSK_WITH_AES_128_CBC_SHA256,
     ?TLS_RSA_PSK_WITH_AES_128_CBC_SHA256,
     ?TLS_PSK_WITH_AES_128_CBC_SHA256
    ] ++ psk_suites(0);

psk_suites(_) ->
	[?TLS_ECDHE_PSK_WITH_AES_256_CBC_SHA,
	 ?TLS_DHE_PSK_WITH_AES_256_CBC_SHA,
	 ?TLS_RSA_PSK_WITH_AES_256_CBC_SHA,
	 ?TLS_PSK_WITH_AES_256_CBC_SHA,
	 ?TLS_ECDHE_PSK_WITH_AES_128_CBC_SHA,
	 ?TLS_DHE_PSK_WITH_AES_128_CBC_SHA,
	 ?TLS_RSA_PSK_WITH_AES_128_CBC_SHA,
	 ?TLS_PSK_WITH_AES_128_CBC_SHA,
	 ?TLS_ECDHE_PSK_WITH_3DES_EDE_CBC_SHA,
	 ?TLS_DHE_PSK_WITH_3DES_EDE_CBC_SHA,
	 ?TLS_RSA_PSK_WITH_3DES_EDE_CBC_SHA,
	 ?TLS_PSK_WITH_3DES_EDE_CBC_SHA,
	 ?TLS_ECDHE_PSK_WITH_RC4_128_SHA,
	 ?TLS_DHE_PSK_WITH_RC4_128_SHA,
	 ?TLS_RSA_PSK_WITH_RC4_128_SHA,
	 ?TLS_PSK_WITH_RC4_128_SHA].

%%--------------------------------------------------------------------
-spec srp_suites() -> [cipher_suite()].
%%
%% Description: Returns a list of the SRP cipher suites, only supported
%% if explicitly set by user.
%%--------------------------------------------------------------------
srp_suites() ->
    [?TLS_SRP_SHA_WITH_3DES_EDE_CBC_SHA,
     ?TLS_SRP_SHA_RSA_WITH_3DES_EDE_CBC_SHA,
     ?TLS_SRP_SHA_DSS_WITH_3DES_EDE_CBC_SHA,
     ?TLS_SRP_SHA_WITH_AES_128_CBC_SHA,
     ?TLS_SRP_SHA_RSA_WITH_AES_128_CBC_SHA,
     ?TLS_SRP_SHA_DSS_WITH_AES_128_CBC_SHA,
     ?TLS_SRP_SHA_WITH_AES_256_CBC_SHA,
     ?TLS_SRP_SHA_RSA_WITH_AES_256_CBC_SHA,
     ?TLS_SRP_SHA_DSS_WITH_AES_256_CBC_SHA].
%%--------------------------------------------------------------------
-spec rc4_suites(Version::ssl_record:ssl_version()) -> [cipher_suite()].
%%
%% Description: Returns a list of the RSA|(ECDH/RSA)| (ECDH/ECDSA) 
%% with RC4 cipher suites, only supported if explicitly set by user. 
%% Are not considered secure any more. Other RC4 suites already
%% belonged to the user configured only category.
%%--------------------------------------------------------------------
rc4_suites({3, 0}) ->
    [?TLS_RSA_WITH_RC4_128_SHA,
     ?TLS_RSA_WITH_RC4_128_MD5];
rc4_suites({3, N}) when N =< 3 ->
    [?TLS_ECDHE_ECDSA_WITH_RC4_128_SHA,
     ?TLS_ECDHE_RSA_WITH_RC4_128_SHA,
     ?TLS_RSA_WITH_RC4_128_SHA,
     ?TLS_RSA_WITH_RC4_128_MD5,
     ?TLS_ECDH_ECDSA_WITH_RC4_128_SHA,
     ?TLS_ECDH_RSA_WITH_RC4_128_SHA].
%%--------------------------------------------------------------------
-spec des_suites(Version::ssl_record:ssl_version()) -> [cipher_suite()].
%%
%% Description: Returns a list of the cipher suites
%% with DES cipher, only supported if explicitly set by user. 
%% Are not considered secure any more. 
%%--------------------------------------------------------------------
des_suites(_)->
    [?TLS_DHE_RSA_WITH_DES_CBC_SHA,
     ?TLS_RSA_WITH_DES_CBC_SHA].

%%--------------------------------------------------------------------
-spec suite_definition(cipher_suite()) -> erl_cipher_suite().
%%
%% Description: Return erlang cipher suite definition.
%% Note: Currently not supported suites are commented away.
%% They should be supported or removed in the future.
%%-------------------------------------------------------------------
%% TLS v1.1 suites
suite_definition(?TLS_NULL_WITH_NULL_NULL) ->
    #{key_exchange => null,
      cipher => null, 
      mac => null, 
      prf => null};
%% RFC 5746 - Not a real cipher suite used to signal empty "renegotiation_info" extension
%% to avoid handshake failure from old servers that do not ignore
%% hello extension data as they should.
suite_definition(?TLS_EMPTY_RENEGOTIATION_INFO_SCSV) ->
    #{key_exchange => null,
      cipher => null, 
      mac => null,
      prf => null};
suite_definition(?TLS_RSA_WITH_RC4_128_MD5) ->	
    #{key_exchange => rsa,
      cipher => rc4_128, 
      mac => md5, 
      prf => default_prf};
suite_definition(?TLS_RSA_WITH_RC4_128_SHA) ->
    #{key_exchange => rsa,
      cipher => rc4_128,
      mac => sha,
      prf => default_prf};
suite_definition(?TLS_RSA_WITH_DES_CBC_SHA) ->
    #{key_exchange => rsa,
      cipher => des_cbc,
      mac => sha,
      prf => default_prf};
suite_definition(?TLS_RSA_WITH_3DES_EDE_CBC_SHA) ->
    #{key_exchange => rsa,
      cipher => '3des_ede_cbc', 
      mac => sha, 
      prf => default_prf};
suite_definition(?TLS_DHE_DSS_WITH_DES_CBC_SHA) ->
    #{key_exchange => dhe_dss, 
      cipher => des_cbc, 
      mac => sha, 
      prf => default_prf};
suite_definition(?TLS_DHE_DSS_WITH_3DES_EDE_CBC_SHA) ->
    #{key_exchange => dhe_dss, 
      cipher => '3des_ede_cbc', 
      mac => sha, 
      prf => default_prf};
suite_definition(?TLS_DHE_RSA_WITH_DES_CBC_SHA) ->
    #{key_exchange => dhe_rsa, 
      cipher => des_cbc, 
      mac => sha, 
      prf => default_prf};
suite_definition(?TLS_DHE_RSA_WITH_3DES_EDE_CBC_SHA) ->
    #{key_exchange => dhe_rsa, 
      cipher => '3des_ede_cbc', 
      mac => sha, 
      prf => default_prf};
%%% TSL V1.1 AES suites
suite_definition(?TLS_RSA_WITH_AES_128_CBC_SHA) -> 
    #{key_exchange => rsa,
      cipher => aes_128_cbc, 
      mac => sha, 
      prf => default_prf};
suite_definition(?TLS_DHE_DSS_WITH_AES_128_CBC_SHA) ->
    #{key_exchange => dhe_dss, 
      cipher => aes_128_cbc, 
      mac => sha, 
      prf => default_prf};
suite_definition(?TLS_DHE_RSA_WITH_AES_128_CBC_SHA) ->
    #{key_exchange => dhe_rsa, 
      cipher => aes_128_cbc, 
      mac => sha, 
      prf => default_prf};
suite_definition(?TLS_RSA_WITH_AES_256_CBC_SHA) -> 
    #{key_exchange => rsa, 
      cipher => aes_256_cbc, 
      mac => sha, 
      prf => default_prf};
suite_definition(?TLS_DHE_DSS_WITH_AES_256_CBC_SHA) ->
    #{key_exchange => dhe_dss, 
      cipher => aes_256_cbc, 
      mac => sha, 
      prf => default_prf};
suite_definition(?TLS_DHE_RSA_WITH_AES_256_CBC_SHA) ->
    #{key_exchange => dhe_rsa, 
      cipher => aes_256_cbc, 
      mac => sha, 
      prf => default_prf};
%% TLS v1.2 suites
%% suite_definition(?TLS_RSA_WITH_NULL_SHA) ->
%%     {rsa, null, sha, default_prf};
suite_definition(?TLS_RSA_WITH_AES_128_CBC_SHA256) ->
    #{key_exchange => rsa, 
      cipher => aes_128_cbc, 
      mac => sha256, 
      prf => default_prf};
suite_definition(?TLS_RSA_WITH_AES_256_CBC_SHA256) ->
    #{key_exchange => rsa, 
      cipher => aes_256_cbc, 
      mac => sha256, 
      prf => default_prf};
suite_definition(?TLS_DHE_DSS_WITH_AES_128_CBC_SHA256) ->
    #{key_exchange => dhe_dss, 
      cipher => aes_128_cbc, 
      mac => sha256, 
      prf => default_prf};
suite_definition(?TLS_DHE_RSA_WITH_AES_128_CBC_SHA256) ->
    #{key_exchange => dhe_rsa, 
      cipher => aes_128_cbc, 
      mac => sha256, 
      prf => default_prf};
suite_definition(?TLS_DHE_DSS_WITH_AES_256_CBC_SHA256) ->
    #{key_exchange => dhe_dss, 
      cipher => aes_256_cbc, 
      mac => sha256, 
      prf => default_prf};
suite_definition(?TLS_DHE_RSA_WITH_AES_256_CBC_SHA256) ->
    #{key_exchange => dhe_rsa, 
      cipher => aes_256_cbc, 
      mac => sha256, 
      prf => default_prf};
%% not defined YET:
%%   TLS_DH_DSS_WITH_AES_128_CBC_SHA256      DH_DSS       AES_128_CBC  SHA256
%%   TLS_DH_RSA_WITH_AES_128_CBC_SHA256      DH_RSA       AES_128_CBC  SHA256
%%   TLS_DH_DSS_WITH_AES_256_CBC_SHA256      DH_DSS       AES_256_CBC  SHA256
%%   TLS_DH_RSA_WITH_AES_256_CBC_SHA256      DH_RSA       AES_256_CBC  SHA256
%%% DH-ANON deprecated by TLS spec and not available
%%% by default, but good for testing purposes.
suite_definition(?TLS_DH_anon_WITH_RC4_128_MD5) ->
    #{key_exchange => dh_anon, 
      cipher => rc4_128, 
      mac => md5, 
      prf => default_prf};
suite_definition(?TLS_DH_anon_WITH_DES_CBC_SHA) ->
    #{key_exchange => dh_anon, 
      cipher => des_cbc, 
      mac => sha, 
      prf => default_prf};
suite_definition(?TLS_DH_anon_WITH_3DES_EDE_CBC_SHA) ->
    #{key_exchange => dh_anon, 
      cipher => '3des_ede_cbc', 
      mac => sha, 
      prf => default_prf};
suite_definition(?TLS_DH_anon_WITH_AES_128_CBC_SHA) ->
    #{key_exchange => dh_anon, 
      cipher => aes_128_cbc, 
      mac => sha, 
      prf => default_prf};
suite_definition(?TLS_DH_anon_WITH_AES_256_CBC_SHA) ->
    #{key_exchange => dh_anon, 
      cipher => aes_256_cbc, 
      mac => sha, 
      prf => default_prf};
suite_definition(?TLS_DH_anon_WITH_AES_128_CBC_SHA256) ->
    #{key_exchange => dh_anon, 
      cipher => aes_128_cbc, 
      mac => sha256, 
      prf => default_prf};
suite_definition(?TLS_DH_anon_WITH_AES_256_CBC_SHA256) ->
    #{key_exchange => dh_anon, 
      cipher => aes_256_cbc, 
      mac => sha256, 
      prf => default_prf};
%%% PSK Cipher Suites RFC 4279
suite_definition(?TLS_PSK_WITH_RC4_128_SHA) ->
    #{key_exchange => psk, 
      cipher => rc4_128, 
      mac => sha, 
      prf => default_prf};
suite_definition(?TLS_PSK_WITH_3DES_EDE_CBC_SHA) ->
    #{key_exchange => psk, 
      cipher => '3des_ede_cbc', 
      mac => sha, 
      prf => default_prf};
suite_definition(?TLS_PSK_WITH_AES_128_CBC_SHA) ->
    #{key_exchange => psk, 
      cipher => aes_128_cbc, 
      mac => sha, 
      prf => default_prf};
suite_definition(?TLS_PSK_WITH_AES_256_CBC_SHA) ->
    #{key_exchange => psk, 
      cipher => aes_256_cbc, 
      mac => sha, 
      prf => default_prf};
suite_definition(?TLS_DHE_PSK_WITH_RC4_128_SHA) ->
    #{key_exchange => dhe_psk, 
      cipher => rc4_128, 
      mac => sha, 
      prf => default_prf};
suite_definition(?TLS_DHE_PSK_WITH_3DES_EDE_CBC_SHA) ->
    #{key_exchange => dhe_psk, 
      cipher => '3des_ede_cbc', 
      mac => sha, 
      prf => default_prf};
suite_definition(?TLS_DHE_PSK_WITH_AES_128_CBC_SHA) ->
    #{key_exchange => dhe_psk, 
      cipher => aes_128_cbc, 
      mac => sha, 
      prf => default_prf};
suite_definition(?TLS_DHE_PSK_WITH_AES_256_CBC_SHA) ->
    #{key_exchange => dhe_psk, 
      cipher => aes_256_cbc, 
      mac => sha, 
      prf => default_prf};
suite_definition(?TLS_RSA_PSK_WITH_RC4_128_SHA) ->
    #{key_exchange => rsa_psk, 
      cipher => rc4_128, 
      mac => sha, 
      prf => default_prf};
suite_definition(?TLS_RSA_PSK_WITH_3DES_EDE_CBC_SHA) ->
    #{key_exchange => rsa_psk, 
      cipher => '3des_ede_cbc', 
      mac => sha, 
      prf => default_prf};
suite_definition(?TLS_RSA_PSK_WITH_AES_128_CBC_SHA) ->
    #{key_exchange => rsa_psk, 
      cipher => aes_128_cbc, 
      mac => sha, 
      prf => default_prf};
suite_definition(?TLS_RSA_PSK_WITH_AES_256_CBC_SHA) ->
<<<<<<< HEAD
    {rsa_psk, aes_256_cbc, sha, default_prf};

%%% PSK NULL Cipher Suites RFC 4785

suite_definition(?TLS_PSK_WITH_NULL_SHA) ->
    {psk, null, sha, default_prf};
suite_definition(?TLS_DHE_PSK_WITH_NULL_SHA) ->
    {dhe_psk, null, sha, default_prf};
suite_definition(?TLS_RSA_PSK_WITH_NULL_SHA) ->
    {rsa_psk, null, sha, default_prf};

=======
    #{key_exchange => rsa_psk, 
      cipher => aes_256_cbc, 
      mac => sha, 
      prf => default_prf};
>>>>>>> e211aa22
%%% TLS 1.2 PSK Cipher Suites RFC 5487
suite_definition(?TLS_PSK_WITH_AES_128_GCM_SHA256) ->
    #{key_exchange => psk, 
      cipher => aes_128_gcm, 
      mac => null, 
      prf => sha256};
suite_definition(?TLS_PSK_WITH_AES_256_GCM_SHA384) ->
    #{key_exchange => psk, 
      cipher => aes_256_gcm, 
      mac => null, 
      prf => sha384};
suite_definition(?TLS_DHE_PSK_WITH_AES_128_GCM_SHA256) ->
    #{key_exchange => dhe_psk, 
      cipher => aes_128_gcm, 
      mac => null, 
      prf => sha256};
suite_definition(?TLS_DHE_PSK_WITH_AES_256_GCM_SHA384) ->
    #{key_exchange => dhe_psk, 
      cipher => aes_256_gcm, 
      mac => null, 
      prf => sha384};
suite_definition(?TLS_RSA_PSK_WITH_AES_128_GCM_SHA256) ->
    #{key_exchange => rsa_psk, 
      cipher => aes_128_gcm, 
      mac => null, 
      prf => sha256};
suite_definition(?TLS_RSA_PSK_WITH_AES_256_GCM_SHA384) ->
    #{key_exchange => rsa_psk, 
      cipher => aes_256_gcm, 
      mac => null, 
      prf => sha384};
suite_definition(?TLS_PSK_WITH_AES_128_CBC_SHA256) ->
    #{key_exchange => psk, 
      cipher => aes_128_cbc, 
      mac => sha256, 
      prf => default_prf};
suite_definition(?TLS_PSK_WITH_AES_256_CBC_SHA384) ->
    #{key_exchange => psk, 
      cipher => aes_256_cbc, 
      mac => sha384, 
      prf => default_prf};
suite_definition(?TLS_DHE_PSK_WITH_AES_128_CBC_SHA256) ->
    #{key_exchange => dhe_psk, 
      cipher => aes_128_cbc, 
      mac => sha256, 
      prf => default_prf};
suite_definition(?TLS_DHE_PSK_WITH_AES_256_CBC_SHA384) ->
    #{key_exchange => dhe_psk, 
      cipher => aes_256_cbc, 
      mac => sha384, 
      prf => default_prf};
suite_definition(?TLS_RSA_PSK_WITH_AES_128_CBC_SHA256) ->
    #{key_exchange => rsa_psk, 
      cipher => aes_128_cbc, 
      mac => sha256, 
      prf => default_prf};
suite_definition(?TLS_RSA_PSK_WITH_AES_256_CBC_SHA384) ->
    #{key_exchange => rsa_psk, 
      cipher => aes_256_cbc, 
      mac => sha384, 
      prf => default_prf};
suite_definition(?TLS_PSK_WITH_NULL_SHA256) ->
    #{key_exchange => psk, 
      cipher => null, 
      mac => sha256, 
      prf => default_prf};
suite_definition(?TLS_PSK_WITH_NULL_SHA384) ->
    #{key_exchange => psk, 
      cipher => null, 
      mac => sha384, 
      prf => default_prf};
suite_definition(?TLS_DHE_PSK_WITH_NULL_SHA256) ->
    #{key_exchange => dhe_psk, 
      cipher => null, 
      mac => sha256, 
      prf => default_prf};
suite_definition(?TLS_DHE_PSK_WITH_NULL_SHA384) ->
    #{key_exchange => dhe_psk, 
      cipher => null, 
      mac => sha384, 
      prf => default_prf};
suite_definition(?TLS_RSA_PSK_WITH_NULL_SHA256) ->
    #{key_exchange => rsa_psk, 
      cipher => null, 
      mac => sha256, 
      prf => default_prf};
suite_definition(?TLS_RSA_PSK_WITH_NULL_SHA384) ->
<<<<<<< HEAD
    {rsa_psk, null, sha384, default_prf};

%%% ECDHE PSK Cipher Suites RFC 5489

suite_definition(?TLS_ECDHE_PSK_WITH_RC4_128_SHA) ->
    {ecdhe_psk, rc4_128, sha, default_prf};
suite_definition(?TLS_ECDHE_PSK_WITH_3DES_EDE_CBC_SHA) ->
    {ecdhe_psk, '3des_ede_cbc', sha, default_prf};
suite_definition(?TLS_ECDHE_PSK_WITH_AES_128_CBC_SHA) ->
    {ecdhe_psk, aes_128_cbc, sha, default_prf};
suite_definition(?TLS_ECDHE_PSK_WITH_AES_256_CBC_SHA) ->
    {ecdhe_psk, aes_256_cbc, sha, default_prf};
suite_definition(?TLS_ECDHE_PSK_WITH_AES_128_CBC_SHA256) ->
    {ecdhe_psk, aes_128_cbc, sha256, default_prf};
suite_definition(?TLS_ECDHE_PSK_WITH_AES_256_CBC_SHA384) ->
    {ecdhe_psk, aes_256_cbc, sha384, default_prf};
suite_definition(?TLS_ECDHE_PSK_WITH_NULL_SHA256) ->
    {ecdhe_psk, null, sha256, default_prf};
suite_definition(?TLS_ECDHE_PSK_WITH_NULL_SHA384) ->
    {ecdhe_psk, null, sha384, default_prf};

%%% ECDHE_PSK with AES-GCM and AES-CCM Cipher Suites, draft-ietf-tls-ecdhe-psk-aead-05

suite_definition(?TLS_ECDHE_PSK_WITH_AES_128_GCM_SHA256) ->
    {ecdhe_psk, aes_128_gcm, null, sha256};
suite_definition(?TLS_ECDHE_PSK_WITH_AES_256_GCM_SHA384) ->
    {ecdhe_psk, aes_256_gcm, null, sha384};
%% suite_definition(?TLS_ECDHE_PSK_WITH_AES_128_CCM_8_SHA256) ->
%%    {ecdhe_psk, aes_128_ccm, null, sha256};
%% suite_definition(?TLS_ECDHE_PSK_WITH_AES_128_CCM_SHA256) ->
%%    {ecdhe_psk, aes_256_ccm, null, sha256};

=======
    #{key_exchange => rsa_psk, 
      cipher => null, 
      mac => sha384, 
      prf => default_prf};
>>>>>>> e211aa22
%%% SRP Cipher Suites RFC 5054
suite_definition(?TLS_SRP_SHA_WITH_3DES_EDE_CBC_SHA) ->
    #{key_exchange => srp_anon, 
      cipher => '3des_ede_cbc', 
      mac => sha, 
      prf => default_prf};
suite_definition(?TLS_SRP_SHA_RSA_WITH_3DES_EDE_CBC_SHA) ->
    #{key_exchange => srp_rsa, 
      cipher => '3des_ede_cbc', 
      mac => sha, 
      prf => default_prf};
suite_definition(?TLS_SRP_SHA_DSS_WITH_3DES_EDE_CBC_SHA) ->
    #{key_exchange => srp_dss, 
      cipher => '3des_ede_cbc', 
      mac => sha, 
      prf => default_prf};
suite_definition(?TLS_SRP_SHA_WITH_AES_128_CBC_SHA) ->
    #{key_exchange => srp_anon, 
      cipher => aes_128_cbc, 
      mac => sha, 
      prf => default_prf};
suite_definition(?TLS_SRP_SHA_RSA_WITH_AES_128_CBC_SHA) ->
    #{key_exchange => srp_rsa, 
      cipher => aes_128_cbc, 
      mac => sha, 
      prf => default_prf};
suite_definition(?TLS_SRP_SHA_DSS_WITH_AES_128_CBC_SHA) ->
    #{key_exchange => srp_dss, 
      cipher => aes_128_cbc, 
      mac => sha, 
      prf => default_prf};
suite_definition(?TLS_SRP_SHA_WITH_AES_256_CBC_SHA) ->
    #{key_exchange => srp_anon, 
      cipher => aes_256_cbc, 
      mac => sha, 
      prf => default_prf};
suite_definition(?TLS_SRP_SHA_RSA_WITH_AES_256_CBC_SHA) ->
    #{key_exchange => srp_rsa, 
      cipher => aes_256_cbc, 
      mac => sha, 
      prf => default_prf};
suite_definition(?TLS_SRP_SHA_DSS_WITH_AES_256_CBC_SHA) ->
    #{key_exchange => srp_dss, 
      cipher => aes_256_cbc, 
      mac => sha, 
      prf => default_prf};
%% RFC 4492 EC TLS suites
suite_definition(?TLS_ECDH_ECDSA_WITH_NULL_SHA) ->
    #{key_exchange => ecdh_ecdsa, 
      cipher => null, 
      mac => sha, 
      prf => default_prf};
suite_definition(?TLS_ECDH_ECDSA_WITH_RC4_128_SHA) ->
    #{key_exchange => ecdh_ecdsa, 
      cipher => rc4_128, 
      mac => sha, 
      prf => default_prf};
suite_definition(?TLS_ECDH_ECDSA_WITH_3DES_EDE_CBC_SHA) ->
    #{key_exchange => ecdh_ecdsa, 
      cipher => '3des_ede_cbc', 
      mac => sha, 
      prf => default_prf};
suite_definition(?TLS_ECDH_ECDSA_WITH_AES_128_CBC_SHA) ->
    #{key_exchange => ecdh_ecdsa, 
      cipher => aes_128_cbc, 
      mac => sha, 
      prf => default_prf};
suite_definition(?TLS_ECDH_ECDSA_WITH_AES_256_CBC_SHA) ->
    #{key_exchange => ecdh_ecdsa, 
      cipher => aes_256_cbc, 
      mac => sha, 
      prf => default_prf};
suite_definition(?TLS_ECDHE_ECDSA_WITH_NULL_SHA) ->
    #{key_exchange => ecdhe_ecdsa, 
      cipher => null, 
      mac => sha, 
      prf => default_prf};
suite_definition(?TLS_ECDHE_ECDSA_WITH_RC4_128_SHA) ->
    #{key_exchange => ecdhe_ecdsa, 
      cipher => rc4_128, 
      mac => sha, 
      prf => default_prf};
suite_definition(?TLS_ECDHE_ECDSA_WITH_3DES_EDE_CBC_SHA) ->
    #{key_exchange => ecdhe_ecdsa, 
      cipher => '3des_ede_cbc', 
      mac => sha, 
      prf => default_prf};
suite_definition(?TLS_ECDHE_ECDSA_WITH_AES_128_CBC_SHA) ->
    #{key_exchange => ecdhe_ecdsa, 
      cipher => aes_128_cbc, 
      mac => sha, 
      prf => default_prf};
suite_definition(?TLS_ECDHE_ECDSA_WITH_AES_256_CBC_SHA) ->
    #{key_exchange => ecdhe_ecdsa, 
      cipher => aes_256_cbc, 
      mac => sha, 
      prf => default_prf};
suite_definition(?TLS_ECDH_RSA_WITH_NULL_SHA) ->
    #{key_exchange => ecdh_rsa, 
      cipher => null, 
      mac => sha, 
      prf => default_prf};
suite_definition(?TLS_ECDH_RSA_WITH_RC4_128_SHA) ->
    #{key_exchange => ecdh_rsa, 
      cipher => rc4_128, 
      mac => sha, 
      prf => default_prf};
suite_definition(?TLS_ECDH_RSA_WITH_3DES_EDE_CBC_SHA) ->
    #{key_exchange => ecdh_rsa, 
      cipher => '3des_ede_cbc', 
      mac => sha, 
      prf => default_prf};
suite_definition(?TLS_ECDH_RSA_WITH_AES_128_CBC_SHA) ->
    #{key_exchange => ecdh_rsa, 
      cipher => aes_128_cbc, 
      mac => sha, 
      prf => default_prf};
suite_definition(?TLS_ECDH_RSA_WITH_AES_256_CBC_SHA) ->
    #{key_exchange => ecdh_rsa, 
      cipher => aes_256_cbc, 
      mac => sha, 
      prf => default_prf};
suite_definition(?TLS_ECDHE_RSA_WITH_NULL_SHA) ->
    #{key_exchange => ecdhe_rsa, 
      cipher => null, 
      mac => sha, 
      prf => default_prf};
suite_definition(?TLS_ECDHE_RSA_WITH_RC4_128_SHA) ->
    #{key_exchange => ecdhe_rsa, 
      cipher => rc4_128, 
      mac => sha, 
      prf => default_prf};
suite_definition(?TLS_ECDHE_RSA_WITH_3DES_EDE_CBC_SHA) ->
    #{key_exchange => ecdhe_rsa, 
      cipher => '3des_ede_cbc', 
      mac => sha, 
      prf => default_prf};
suite_definition(?TLS_ECDHE_RSA_WITH_AES_128_CBC_SHA) ->
    #{key_exchange => ecdhe_rsa, 
      cipher => aes_128_cbc, 
      mac => sha, 
      prf => default_prf};
suite_definition(?TLS_ECDHE_RSA_WITH_AES_256_CBC_SHA) ->
    #{key_exchange => ecdhe_rsa, 
      cipher => aes_256_cbc, 
      mac => sha, 
      prf => default_prf};
suite_definition(?TLS_ECDH_anon_WITH_NULL_SHA) ->
    #{key_exchange => ecdh_anon, 
      cipher => null, 
      mac => sha, 
      prf => default_prf};
suite_definition(?TLS_ECDH_anon_WITH_RC4_128_SHA) ->
    #{key_exchange => ecdh_anon, 
      cipher => rc4_128, 
      mac => sha, 
      prf => default_prf};
suite_definition(?TLS_ECDH_anon_WITH_3DES_EDE_CBC_SHA) ->
    #{key_exchange => ecdh_anon, 
      cipher => '3des_ede_cbc', 
      mac => sha, 
      prf => default_prf};
suite_definition(?TLS_ECDH_anon_WITH_AES_128_CBC_SHA) ->
    #{key_exchange => ecdh_anon, 
      cipher => aes_128_cbc, 
      mac => sha, 
      prf => default_prf};
suite_definition(?TLS_ECDH_anon_WITH_AES_256_CBC_SHA) ->
    #{key_exchange => ecdh_anon, 
      cipher => aes_256_cbc, 
      mac => sha, 
      prf => default_prf};
%% RFC 5289 EC TLS suites
suite_definition(?TLS_ECDHE_ECDSA_WITH_AES_128_CBC_SHA256) ->
    #{key_exchange => ecdhe_ecdsa, 
      cipher => aes_128_cbc, 
      mac => sha256, 
      prf => sha256};
suite_definition(?TLS_ECDHE_ECDSA_WITH_AES_256_CBC_SHA384) ->
    #{key_exchange => ecdhe_ecdsa, 
      cipher => aes_256_cbc, 
      mac => sha384, 
      prf => sha384};
suite_definition(?TLS_ECDH_ECDSA_WITH_AES_128_CBC_SHA256) ->
    #{key_exchange => ecdh_ecdsa, 
      cipher => aes_128_cbc, 
      mac => sha256, 
      prf => sha256};
suite_definition(?TLS_ECDH_ECDSA_WITH_AES_256_CBC_SHA384) ->
    #{key_exchange => ecdh_ecdsa, 
      cipher => aes_256_cbc, 
      mac => sha384, 
      prf => sha384};
suite_definition(?TLS_ECDHE_RSA_WITH_AES_128_CBC_SHA256) ->
    #{key_exchange => ecdhe_rsa, 
      cipher => aes_128_cbc, 
      mac => sha256, 
      prf => sha256};
suite_definition(?TLS_ECDHE_RSA_WITH_AES_256_CBC_SHA384) ->
    #{key_exchange => ecdhe_rsa, 
      cipher => aes_256_cbc, 
      mac => sha384, 
      prf => sha384};
suite_definition(?TLS_ECDH_RSA_WITH_AES_128_CBC_SHA256) ->
    #{key_exchange => ecdh_rsa, 
      cipher => aes_128_cbc, 
      mac => sha256, 
      prf => sha256};
suite_definition(?TLS_ECDH_RSA_WITH_AES_256_CBC_SHA384) ->
    #{key_exchange => ecdh_rsa, 
      cipher => aes_256_cbc, 
      mac => sha384, 
      prf => sha384};
%% RFC 5288 AES-GCM Cipher Suites
suite_definition(?TLS_RSA_WITH_AES_128_GCM_SHA256) ->
    #{key_exchange => rsa, 
      cipher => aes_128_gcm, 
      mac => null, 
      prf => sha256};
suite_definition(?TLS_RSA_WITH_AES_256_GCM_SHA384) ->
    #{key_exchange => rsa, 
      cipher => aes_256_gcm, 
      mac => null, 
      prf => sha384};
suite_definition(?TLS_DHE_RSA_WITH_AES_128_GCM_SHA256) ->
    #{key_exchange => dhe_rsa, 
      cipher => aes_128_gcm, 
      mac => null, 
      prf => sha256};
suite_definition(?TLS_DHE_RSA_WITH_AES_256_GCM_SHA384) ->
    #{key_exchange => dhe_rsa, 
      cipher => aes_256_gcm, 
      mac => null, 
      prf => sha384};
suite_definition(?TLS_DH_RSA_WITH_AES_128_GCM_SHA256) ->
    #{key_exchange => dh_rsa, 
      cipher => aes_128_gcm, 
      mac => null, 
      prf => sha256};
suite_definition(?TLS_DH_RSA_WITH_AES_256_GCM_SHA384) ->
    #{key_exchange => dh_rsa, 
      cipher => aes_256_gcm, 
      mac => null, 
      prf => sha384};
suite_definition(?TLS_DHE_DSS_WITH_AES_128_GCM_SHA256) ->
    #{key_exchange => dhe_dss, 
      cipher => aes_128_gcm, 
      mac => null, 
      prf => sha256};
suite_definition(?TLS_DHE_DSS_WITH_AES_256_GCM_SHA384) ->
    #{key_exchange => dhe_dss, 
      cipher => aes_256_gcm, 
      mac => null, 
      prf => sha384};
suite_definition(?TLS_DH_DSS_WITH_AES_128_GCM_SHA256) ->
    #{key_exchange => dh_dss, 
      cipher => aes_128_gcm, 
      mac => null, 
      prf => sha256};
suite_definition(?TLS_DH_DSS_WITH_AES_256_GCM_SHA384) ->
    #{key_exchange => dh_dss, 
      cipher => aes_256_gcm, 
      mac => null, 
      prf => sha384};
suite_definition(?TLS_DH_anon_WITH_AES_128_GCM_SHA256) ->
    #{key_exchange => dh_anon, 
      cipher => aes_128_gcm, 
      mac => null, 
      prf => sha256};
suite_definition(?TLS_DH_anon_WITH_AES_256_GCM_SHA384) ->
    #{key_exchange => dh_anon, 
      cipher => aes_256_gcm, 
      mac => null, 
      prf => sha384};
%% RFC 5289 ECC AES-GCM Cipher Suites
suite_definition(?TLS_ECDHE_ECDSA_WITH_AES_128_GCM_SHA256) ->
    #{key_exchange => ecdhe_ecdsa, 
      cipher => aes_128_gcm, 
      mac => null, 
      prf => sha256};
suite_definition(?TLS_ECDHE_ECDSA_WITH_AES_256_GCM_SHA384) ->
    #{key_exchange => ecdhe_ecdsa, 
      cipher => aes_256_gcm, 
      mac => null, 
      prf => sha384};
suite_definition(?TLS_ECDH_ECDSA_WITH_AES_128_GCM_SHA256) ->
    #{key_exchange => ecdh_ecdsa, 
      cipher => aes_128_gcm, 
      mac => null, 
      prf => sha256};
suite_definition(?TLS_ECDH_ECDSA_WITH_AES_256_GCM_SHA384) ->
    #{key_exchange => ecdh_ecdsa, 
      cipher => aes_256_gcm, 
      mac => null, 
      prf => sha384};
suite_definition(?TLS_ECDHE_RSA_WITH_AES_128_GCM_SHA256) ->
    #{key_exchange => ecdhe_rsa, 
      cipher => aes_128_gcm, 
      mac => null, 
      prf => sha256};
suite_definition(?TLS_ECDHE_RSA_WITH_AES_256_GCM_SHA384) ->
    #{key_exchange => ecdhe_rsa, 
      cipher => aes_256_gcm, 
      mac => null, 
      prf => sha384};
suite_definition(?TLS_ECDH_RSA_WITH_AES_128_GCM_SHA256) ->
    #{key_exchange => ecdh_rsa, 
      cipher => aes_128_gcm, 
      mac => null, 
      prf => sha256};
suite_definition(?TLS_ECDH_RSA_WITH_AES_256_GCM_SHA384) ->
    #{key_exchange => ecdh_rsa, 
      cipher => aes_256_gcm, 
      mac => null, 
      prf => sha384};
%% draft-agl-tls-chacha20poly1305-04 Chacha20/Poly1305 Suites
suite_definition(?TLS_ECDHE_RSA_WITH_CHACHA20_POLY1305_SHA256) ->
    #{key_exchange => ecdhe_rsa, 
      cipher => chacha20_poly1305, 
      mac => null, 
      prf => sha256};
suite_definition(?TLS_ECDHE_ECDSA_WITH_CHACHA20_POLY1305_SHA256) ->
    #{key_exchange => ecdhe_ecdsa, 
      cipher => chacha20_poly1305, 
      mac => null, 
      prf => sha256};
suite_definition(?TLS_DHE_RSA_WITH_CHACHA20_POLY1305_SHA256) ->
    #{key_exchange => dhe_rsa, 
      cipher => chacha20_poly1305, 
      mac => null, 
      prf => sha256}.

%%--------------------------------------------------------------------
-spec erl_suite_definition(cipher_suite() | erl_cipher_suite()) -> old_erl_cipher_suite().
%%
%% Description: Return erlang cipher suite definition. Filters last value
%% for now (compatibility reasons).
%%--------------------------------------------------------------------
erl_suite_definition(Bin) when is_binary(Bin) ->
    erl_suite_definition(suite_definition(Bin));    
erl_suite_definition(#{key_exchange := KeyExchange, cipher := Cipher,
                       mac := Hash, prf := Prf}) ->
    case Prf of
        default_prf ->
	    {KeyExchange, Cipher, Hash};
	_ ->
            {KeyExchange, Cipher, Hash, Prf}
    end.

%%--------------------------------------------------------------------
-spec suite(erl_cipher_suite()) -> cipher_suite().
%%
%% Description: Return TLS cipher suite definition.
%%--------------------------------------------------------------------
%% TLS v1.1 suites
suite(#{key_exchange := rsa, 
        cipher := rc4_128, 
        mac := md5}) ->
    ?TLS_RSA_WITH_RC4_128_MD5;
suite(#{key_exchange := rsa, 
        cipher := rc4_128, 
        mac := sha}) ->
    ?TLS_RSA_WITH_RC4_128_SHA;
suite(#{key_exchange := rsa, 
        cipher := des_cbc, 
        mac := sha}) ->
    ?TLS_RSA_WITH_DES_CBC_SHA; 
suite(#{key_exchange := rsa, 
        cipher :='3des_ede_cbc', 
        mac := sha}) ->
    ?TLS_RSA_WITH_3DES_EDE_CBC_SHA; 
suite(#{key_exchange := dhe_dss,  
        cipher:= des_cbc, 
        mac := sha}) ->
    ?TLS_DHE_DSS_WITH_DES_CBC_SHA;
suite(#{key_exchange := dhe_dss, 
        cipher:= '3des_ede_cbc', 
        mac := sha}) ->
    ?TLS_DHE_DSS_WITH_3DES_EDE_CBC_SHA;
suite(#{key_exchange := dhe_rsa, 
        cipher:= des_cbc,
        mac := sha}) ->
    ?TLS_DHE_RSA_WITH_DES_CBC_SHA;
suite(#{key_exchange := dhe_rsa, 
        cipher:= '3des_ede_cbc', 
        mac := sha}) ->
    ?TLS_DHE_RSA_WITH_3DES_EDE_CBC_SHA; 
suite(#{key_exchange := dh_anon, 
        cipher:= rc4_128,
        mac := md5}) ->
    ?TLS_DH_anon_WITH_RC4_128_MD5;
suite(#{key_exchange := dh_anon, 
        cipher:= des_cbc,  
        mac := sha}) ->
    ?TLS_DH_anon_WITH_DES_CBC_SHA;
suite(#{key_exchange := dh_anon, 
        cipher:= '3des_ede_cbc',
        mac := sha}) ->
    ?TLS_DH_anon_WITH_3DES_EDE_CBC_SHA;
%%% TSL V1.1 AES suites
suite(#{key_exchange := rsa, 
        cipher := aes_128_cbc, 
        mac := sha}) ->
    ?TLS_RSA_WITH_AES_128_CBC_SHA; 
suite(#{key_exchange := dhe_dss, 
        cipher := aes_128_cbc, 
        mac := sha}) ->
    ?TLS_DHE_DSS_WITH_AES_128_CBC_SHA; 
suite(#{key_exchange := dhe_rsa, 
        cipher := aes_128_cbc, 
        mac := sha}) ->
    ?TLS_DHE_RSA_WITH_AES_128_CBC_SHA;
suite(#{key_exchange := dh_anon, 
        cipher := aes_128_cbc, 
        mac := sha}) ->
    ?TLS_DH_anon_WITH_AES_128_CBC_SHA;
suite(#{key_exchange := rsa, 
        cipher := aes_256_cbc,  
        mac := sha}) ->
    ?TLS_RSA_WITH_AES_256_CBC_SHA;
suite(#{key_exchange := dhe_dss, 
        cipher := aes_256_cbc, 
        mac := sha}) ->
    ?TLS_DHE_DSS_WITH_AES_256_CBC_SHA;
suite(#{key_exchange := dhe_rsa, 
        cipher := aes_256_cbc, 
        mac := sha}) ->
    ?TLS_DHE_RSA_WITH_AES_256_CBC_SHA;
suite(#{key_exchange := dh_anon, 
        cipher := aes_256_cbc, 
        mac := sha}) ->
    ?TLS_DH_anon_WITH_AES_256_CBC_SHA;
%% TLS v1.2 suites
suite(#{key_exchange := rsa, 
        cipher := aes_128_cbc, 
        mac := sha256}) ->
    ?TLS_RSA_WITH_AES_128_CBC_SHA256;
suite(#{key_exchange := rsa, 
        cipher := aes_256_cbc, 
        mac := sha256}) ->
    ?TLS_RSA_WITH_AES_256_CBC_SHA256;
suite(#{key_exchange := dhe_dss, 
        cipher := aes_128_cbc, 
        mac := sha256}) ->
    ?TLS_DHE_DSS_WITH_AES_128_CBC_SHA256;
suite(#{key_exchange := dhe_rsa, 
        cipher := aes_128_cbc, 
        mac := sha256}) ->
    ?TLS_DHE_RSA_WITH_AES_128_CBC_SHA256;
suite(#{key_exchange := dhe_dss, 
        cipher := aes_256_cbc, 
        mac := sha256}) ->
    ?TLS_DHE_DSS_WITH_AES_256_CBC_SHA256;
suite(#{key_exchange := dhe_rsa, 
        cipher := aes_256_cbc, 
        mac := sha256}) ->
    ?TLS_DHE_RSA_WITH_AES_256_CBC_SHA256;
suite(#{key_exchange := dh_anon, 
        cipher := aes_128_cbc, 
        mac := sha256}) ->
    ?TLS_DH_anon_WITH_AES_128_CBC_SHA256;
suite(#{key_exchange := dh_anon, 
        cipher := aes_256_cbc, 
        mac := sha256}) ->
    ?TLS_DH_anon_WITH_AES_256_CBC_SHA256;
%%% PSK Cipher Suites RFC 4279
suite(#{key_exchange := psk, 
        cipher := rc4_128,
        mac := sha}) ->
    ?TLS_PSK_WITH_RC4_128_SHA;
suite(#{key_exchange := psk, 
        cipher := '3des_ede_cbc', 
        mac := sha}) ->
    ?TLS_PSK_WITH_3DES_EDE_CBC_SHA;
suite(#{key_exchange := psk, 
        cipher := aes_128_cbc, 
        mac := sha}) ->
    ?TLS_PSK_WITH_AES_128_CBC_SHA;
suite(#{key_exchange := psk, 
        cipher := aes_256_cbc, 
        mac := sha}) ->
    ?TLS_PSK_WITH_AES_256_CBC_SHA;
suite(#{key_exchange := dhe_psk, 
        cipher := rc4_128, 
        mac := sha})  ->
    ?TLS_DHE_PSK_WITH_RC4_128_SHA;
suite(#{key_exchange := dhe_psk, 
        cipher := '3des_ede_cbc', 
        mac := sha}) ->
    ?TLS_DHE_PSK_WITH_3DES_EDE_CBC_SHA;
suite(#{key_exchange := dhe_psk, 
        cipher := aes_128_cbc, 
        mac := sha}) ->
    ?TLS_DHE_PSK_WITH_AES_128_CBC_SHA;
suite(#{key_exchange := dhe_psk, 
        cipher := aes_256_cbc, 
        mac := sha}) ->
    ?TLS_DHE_PSK_WITH_AES_256_CBC_SHA;
suite(#{key_exchange := rsa_psk, 
        cipher := rc4_128, 
        mac := sha}) ->
    ?TLS_RSA_PSK_WITH_RC4_128_SHA;
suite(#{key_exchange := rsa_psk, 
        cipher := '3des_ede_cbc', 
        mac := sha}) ->
    ?TLS_RSA_PSK_WITH_3DES_EDE_CBC_SHA;
suite(#{key_exchange := rsa_psk, 
        cipher := aes_128_cbc, 
        mac := sha}) ->
    ?TLS_RSA_PSK_WITH_AES_128_CBC_SHA;
suite(#{key_exchange := rsa_psk, 
        cipher := aes_256_cbc, 
        mac := sha}) ->
    ?TLS_RSA_PSK_WITH_AES_256_CBC_SHA;
<<<<<<< HEAD

%%% PSK NULL Cipher Suites RFC 4785

suite({psk, null, sha}) ->
    ?TLS_PSK_WITH_NULL_SHA;
suite({dhe_psk, null, sha}) ->
    ?TLS_DHE_PSK_WITH_NULL_SHA;
suite({rsa_psk, null, sha}) ->
    ?TLS_RSA_PSK_WITH_NULL_SHA;

=======
>>>>>>> e211aa22
%%% TLS 1.2 PSK Cipher Suites RFC 5487
suite(#{key_exchange := psk, 
        cipher := aes_128_gcm, 
        mac := null, 
        prf := sha256}) ->
    ?TLS_PSK_WITH_AES_128_GCM_SHA256;
suite(#{key_exchange := psk, 
        cipher := aes_256_gcm, 
        mac := null, 
        prf := sha384}) ->
    ?TLS_PSK_WITH_AES_256_GCM_SHA384;
suite(#{key_exchange := dhe_psk, 
        cipher := aes_128_gcm, 
        mac := null, 
        prf := sha256}) ->
    ?TLS_DHE_PSK_WITH_AES_128_GCM_SHA256;
suite(#{key_exchange := dhe_psk, 
        cipher := aes_256_gcm, 
        mac := null, 
        prf := sha384}) ->
    ?TLS_DHE_PSK_WITH_AES_256_GCM_SHA384;
suite(#{key_exchange := rsa_psk, 
        cipher := aes_128_gcm, 
        mac := null, 
        prf := sha256}) ->
    ?TLS_RSA_PSK_WITH_AES_128_GCM_SHA256;
suite(#{key_exchange := rsa_psk, 
        cipher := aes_256_gcm, 
        mac := null, 
        prf := sha384}) ->
    ?TLS_RSA_PSK_WITH_AES_256_GCM_SHA384;
suite(#{key_exchange := psk, 
        cipher := aes_128_cbc, 
        mac := sha256}) ->
    ?TLS_PSK_WITH_AES_128_CBC_SHA256;
suite(#{key_exchange := psk, 
        cipher := aes_256_cbc, 
        mac := sha384}) ->
    ?TLS_PSK_WITH_AES_256_CBC_SHA384;
suite(#{key_exchange := dhe_psk, 
        cipher := aes_128_cbc, 
        mac := sha256}) ->
    ?TLS_DHE_PSK_WITH_AES_128_CBC_SHA256;
suite(#{key_exchange := dhe_psk, 
        cipher := aes_256_cbc, 
        mac := sha384}) ->
    ?TLS_DHE_PSK_WITH_AES_256_CBC_SHA384;
suite(#{key_exchange := rsa_psk, 
        cipher := aes_128_cbc, 
        mac := sha256}) ->
    ?TLS_RSA_PSK_WITH_AES_128_CBC_SHA256;
suite(#{key_exchange := rsa_psk, 
        cipher := aes_256_cbc, 
        mac := sha384}) ->
    ?TLS_RSA_PSK_WITH_AES_256_CBC_SHA384;
suite(#{key_exchange := psk, 
        cipher := null, 
        mac := sha256}) ->
    ?TLS_PSK_WITH_NULL_SHA256;
suite(#{key_exchange := psk, 
        cipher := null,
        mac := sha384}) ->
    ?TLS_PSK_WITH_NULL_SHA384;
suite(#{key_exchange := dhe_psk, 
        cipher := null, 
        mac := sha256}) ->
    ?TLS_DHE_PSK_WITH_NULL_SHA256;
suite(#{key_exchange := dhe_psk, 
        cipher := null, 
        mac := sha384}) ->
    ?TLS_DHE_PSK_WITH_NULL_SHA384;
suite(#{key_exchange := rsa_psk, 
        cipher := null,  
        mac := sha256}) ->
    ?TLS_RSA_PSK_WITH_NULL_SHA256;
suite(#{key_exchange := rsa_psk, 
       cipher := null, 
       mac := sha384}) ->
    ?TLS_RSA_PSK_WITH_NULL_SHA384;
<<<<<<< HEAD

%%% ECDHE PSK Cipher Suites RFC 5489

suite({ecdhe_psk, rc4_128,sha}) ->
    ?TLS_ECDHE_PSK_WITH_RC4_128_SHA;
suite({ecdhe_psk, '3des_ede_cbc',sha}) ->
    ?TLS_ECDHE_PSK_WITH_3DES_EDE_CBC_SHA;
suite({ecdhe_psk, aes_128_cbc,sha}) ->
    ?TLS_ECDHE_PSK_WITH_AES_128_CBC_SHA;
suite({ecdhe_psk, aes_256_cbc,sha}) ->
    ?TLS_ECDHE_PSK_WITH_AES_256_CBC_SHA;
suite({ecdhe_psk, aes_128_cbc, sha256}) ->
    ?TLS_ECDHE_PSK_WITH_AES_128_CBC_SHA256;
suite({ecdhe_psk, aes_256_cbc, sha384}) ->
    ?TLS_ECDHE_PSK_WITH_AES_256_CBC_SHA384;
suite({ecdhe_psk, null, sha256}) ->
    ?TLS_ECDHE_PSK_WITH_NULL_SHA256;
suite({ecdhe_psk, null, sha384}) ->
    ?TLS_ECDHE_PSK_WITH_NULL_SHA384;

%%% ECDHE_PSK with AES-GCM and AES-CCM Cipher Suites, draft-ietf-tls-ecdhe-psk-aead-05

suite({ecdhe_psk, aes_128_gcm, null, sha256}) ->
    ?TLS_ECDHE_PSK_WITH_AES_128_GCM_SHA256;
suite({ecdhe_psk, aes_256_gcm, null, sha384}) ->
    ?TLS_ECDHE_PSK_WITH_AES_256_GCM_SHA384;
%% suite({ecdhe_psk, aes_128_ccm, null, sha256}) ->
%%     ?TLS_ECDHE_PSK_WITH_AES_128_CCM_8_SHA256;
%% suite({ecdhe_psk, aes_256_ccm, null, sha256}) ->
%%     ?TLS_ECDHE_PSK_WITH_AES_128_CCM_SHA256;

=======
>>>>>>> e211aa22
%%% SRP Cipher Suites RFC 5054
suite(#{key_exchange := srp_anon, 
        cipher := '3des_ede_cbc',
        mac :=  sha}) ->
    ?TLS_SRP_SHA_WITH_3DES_EDE_CBC_SHA;
suite(#{key_exchange := srp_rsa, 
        cipher := '3des_ede_cbc',
        mac := sha}) ->
    ?TLS_SRP_SHA_RSA_WITH_3DES_EDE_CBC_SHA;
suite(#{key_exchange := srp_dss, 
        cipher := '3des_ede_cbc', 
        mac := sha}) ->
    ?TLS_SRP_SHA_DSS_WITH_3DES_EDE_CBC_SHA;
suite(#{key_exchange := srp_anon, 
        cipher := aes_128_cbc, 
        mac := sha}) ->
    ?TLS_SRP_SHA_WITH_AES_128_CBC_SHA;
suite(#{key_exchange := srp_rsa, 
        cipher := aes_128_cbc, 
        mac := sha}) ->
    ?TLS_SRP_SHA_RSA_WITH_AES_128_CBC_SHA;
suite(#{key_exchange := srp_dss, 
        cipher := aes_128_cbc, 
        mac := sha}) ->
    ?TLS_SRP_SHA_DSS_WITH_AES_128_CBC_SHA;
suite(#{key_exchange := srp_anon, 
        cipher := aes_256_cbc, 
        mac := sha}) ->
    ?TLS_SRP_SHA_WITH_AES_256_CBC_SHA;
suite(#{key_exchange := srp_rsa, 
        cipher := aes_256_cbc, 
        mac := sha}) ->
    ?TLS_SRP_SHA_RSA_WITH_AES_256_CBC_SHA;
suite(#{key_exchange := srp_dss, 
        cipher := aes_256_cbc, 
        mac := sha}) ->
    ?TLS_SRP_SHA_DSS_WITH_AES_256_CBC_SHA;
%%% RFC 4492 EC TLS suites
suite(#{key_exchange := ecdh_ecdsa, 
        cipher := null, 
        mac := sha}) ->
    ?TLS_ECDH_ECDSA_WITH_NULL_SHA;
suite(#{key_exchange := ecdh_ecdsa, 
        cipher := rc4_128,  
        mac := sha})  ->
    ?TLS_ECDH_ECDSA_WITH_RC4_128_SHA;
suite(#{key_exchange := ecdh_ecdsa, 
        cipher := '3des_ede_cbc', 
        mac := sha}) ->
    ?TLS_ECDH_ECDSA_WITH_3DES_EDE_CBC_SHA;
suite(#{key_exchange := ecdh_ecdsa, 
        cipher := aes_128_cbc, 
        mac := sha}) ->
    ?TLS_ECDH_ECDSA_WITH_AES_128_CBC_SHA;
suite(#{key_exchange := ecdh_ecdsa, 
        cipher := aes_256_cbc, 
        mac := sha}) ->
    ?TLS_ECDH_ECDSA_WITH_AES_256_CBC_SHA;
suite(#{key_exchange := ecdhe_ecdsa, 
        cipher := null, 
        mac := sha}) ->
    ?TLS_ECDHE_ECDSA_WITH_NULL_SHA;
suite(#{key_exchange := ecdhe_ecdsa, 
        cipher := rc4_128, 
        mac := sha}) ->
    ?TLS_ECDHE_ECDSA_WITH_RC4_128_SHA;
suite(#{key_exchange := ecdhe_ecdsa, 
        cipher := '3des_ede_cbc', 
        mac := sha}) ->
    ?TLS_ECDHE_ECDSA_WITH_3DES_EDE_CBC_SHA;
suite(#{key_exchange := ecdhe_ecdsa, 
        cipher := aes_128_cbc, 
        mac := sha}) ->
    ?TLS_ECDHE_ECDSA_WITH_AES_128_CBC_SHA;
suite(#{key_exchange := ecdhe_ecdsa, 
        cipher := aes_256_cbc, 
        mac := sha}) ->
    ?TLS_ECDHE_ECDSA_WITH_AES_256_CBC_SHA;
suite(#{key_exchange := ecdh_rsa, 
        cipher := null, 
        mac := sha}) ->
    ?TLS_ECDH_RSA_WITH_NULL_SHA;
suite(#{key_exchange := ecdh_rsa, 
        cipher := rc4_128, 
        mac := sha}) ->
    ?TLS_ECDH_RSA_WITH_RC4_128_SHA;
suite(#{key_exchange := ecdh_rsa, 
        cipher := '3des_ede_cbc', mac := sha}) ->
    ?TLS_ECDH_RSA_WITH_3DES_EDE_CBC_SHA;
suite(#{key_exchange := ecdh_rsa, 
        cipher := aes_128_cbc, 
        mac := sha}) ->
    ?TLS_ECDH_RSA_WITH_AES_128_CBC_SHA;
suite(#{key_exchange := ecdh_rsa, 
        cipher := aes_256_cbc, 
        mac := sha}) ->
    ?TLS_ECDH_RSA_WITH_AES_256_CBC_SHA;
suite(#{key_exchange := ecdhe_rsa, 
        cipher := null, 
        mac := sha}) ->
    ?TLS_ECDHE_RSA_WITH_NULL_SHA;
suite(#{key_exchange := ecdhe_rsa, 
        cipher := rc4_128, 
        mac := sha}) ->
    ?TLS_ECDHE_RSA_WITH_RC4_128_SHA;
suite(#{key_exchange := ecdhe_rsa, 
        cipher := '3des_ede_cbc', 
        mac := sha}) ->
    ?TLS_ECDHE_RSA_WITH_3DES_EDE_CBC_SHA;
suite(#{key_exchange := ecdhe_rsa, 
        cipher := aes_128_cbc, 
        mac := sha}) ->
    ?TLS_ECDHE_RSA_WITH_AES_128_CBC_SHA;
suite(#{key_exchange := ecdhe_rsa, 
        cipher := aes_256_cbc, 
        mac := sha}) ->
    ?TLS_ECDHE_RSA_WITH_AES_256_CBC_SHA;
suite(#{key_exchange := ecdh_anon, 
        cipher := null, 
        mac := sha}) ->
    ?TLS_ECDH_anon_WITH_NULL_SHA;
suite(#{key_exchange := ecdh_anon, 
        cipher := rc4_128, 
        mac := sha}) ->
    ?TLS_ECDH_anon_WITH_RC4_128_SHA;
suite(#{key_exchange := ecdh_anon, 
        cipher := '3des_ede_cbc', 
        mac :=  sha}) ->
    ?TLS_ECDH_anon_WITH_3DES_EDE_CBC_SHA;
suite(#{key_exchange := ecdh_anon, 
        cipher := aes_128_cbc, 
        mac := sha}) ->
    ?TLS_ECDH_anon_WITH_AES_128_CBC_SHA;
suite(#{key_exchange := ecdh_anon, 
        cipher := aes_256_cbc, 
        mac := sha}) ->
    ?TLS_ECDH_anon_WITH_AES_256_CBC_SHA;
%%% RFC 5289 EC TLS suites
suite(#{key_exchange := ecdhe_ecdsa, 
        cipher := aes_128_cbc, 
        mac:= sha256, 
        prf := sha256}) ->
    ?TLS_ECDHE_ECDSA_WITH_AES_128_CBC_SHA256;
suite(#{key_exchange := ecdhe_ecdsa, 
        cipher := aes_256_cbc, 
        mac := sha384, 
        prf := sha384}) ->
    ?TLS_ECDHE_ECDSA_WITH_AES_256_CBC_SHA384;
suite(#{key_exchange := ecdh_ecdsa, 
        cipher := aes_128_cbc, 
        mac := sha256, 
        prf := sha256}) ->
    ?TLS_ECDH_ECDSA_WITH_AES_128_CBC_SHA256;
suite(#{key_exchange := ecdh_ecdsa, 
        cipher := aes_256_cbc, 
        mac := sha384, 
        prf := sha384}) ->
    ?TLS_ECDH_ECDSA_WITH_AES_256_CBC_SHA384;
suite(#{key_exchange := ecdhe_rsa, 
        cipher := aes_128_cbc, 
        mac := sha256, 
        prf := sha256}) ->
    ?TLS_ECDHE_RSA_WITH_AES_128_CBC_SHA256;
suite(#{key_exchange := ecdhe_rsa, 
        cipher := aes_256_cbc, 
        mac := sha384, 
        prf := sha384}) ->
    ?TLS_ECDHE_RSA_WITH_AES_256_CBC_SHA384;
suite(#{key_exchange := ecdh_rsa, 
        cipher := aes_128_cbc, 
        mac := sha256, 
        prf := sha256}) ->
    ?TLS_ECDH_RSA_WITH_AES_128_CBC_SHA256;
suite(#{key_exchange := ecdh_rsa, 
        cipher := aes_256_cbc, 
        mac := sha384, 
        prf := sha384}) ->
    ?TLS_ECDH_RSA_WITH_AES_256_CBC_SHA384;
%% RFC 5288 AES-GCM Cipher Suites
suite(#{key_exchange := rsa, 
        cipher := aes_128_gcm, 
        mac := null, 
        prf := sha256}) ->
    ?TLS_RSA_WITH_AES_128_GCM_SHA256;
suite(#{key_exchange := rsa, 
        cipher := aes_256_gcm, 
        mac := null, 
        prf := sha384}) ->
    ?TLS_RSA_WITH_AES_256_GCM_SHA384;
suite(#{key_exchange := dhe_rsa, 
        cipher := aes_128_gcm, 
        mac := null, 
        prf := sha256}) ->
    ?TLS_DHE_RSA_WITH_AES_128_GCM_SHA256;
suite(#{key_exchange := dhe_rsa, 
        cipher := aes_256_gcm, 
        mac := null, 
        prf := sha384}) ->
    ?TLS_DHE_RSA_WITH_AES_256_GCM_SHA384;
suite(#{key_exchange := dh_rsa, 
        cipher := aes_128_gcm, 
        mac := null, 
        prf := sha256}) ->
    ?TLS_DH_RSA_WITH_AES_128_GCM_SHA256;
suite(#{key_exchange := dh_rsa, 
        cipher := aes_256_gcm, 
        mac := null, 
        prf := sha384}) ->
    ?TLS_DH_RSA_WITH_AES_256_GCM_SHA384;
suite(#{key_exchange := dhe_dss, 
        cipher := aes_128_gcm, 
        mac := null, 
        prf := sha256}) ->
    ?TLS_DHE_DSS_WITH_AES_128_GCM_SHA256;
suite(#{key_exchange := dhe_dss, 
        cipher := aes_256_gcm, 
        mac := null, 
        prf := sha384}) ->
    ?TLS_DHE_DSS_WITH_AES_256_GCM_SHA384;
suite(#{key_exchange := dh_dss, 
        cipher := aes_128_gcm, 
        mac := null, 
        prf := sha256}) ->
    ?TLS_DH_DSS_WITH_AES_128_GCM_SHA256;
suite(#{key_exchange := dh_dss, 
        cipher := aes_256_gcm, 
        mac := null, 
        prf := sha384}) ->
    ?TLS_DH_DSS_WITH_AES_256_GCM_SHA384;
suite(#{key_exchange := dh_anon, 
        cipher := aes_128_gcm, 
        mac := null, 
        prf := sha256}) ->
    ?TLS_DH_anon_WITH_AES_128_GCM_SHA256;
suite(#{key_exchange := dh_anon, 
        cipher := aes_256_gcm, 
        mac := null, 
        prf := sha384}) ->
    ?TLS_DH_anon_WITH_AES_256_GCM_SHA384;
%% RFC 5289 ECC AES-GCM Cipher Suites
suite(#{key_exchange := ecdhe_ecdsa, 
        cipher := aes_128_gcm, 
        mac := null, 
        prf := sha256}) ->
    ?TLS_ECDHE_ECDSA_WITH_AES_128_GCM_SHA256;
suite(#{key_exchange := ecdhe_ecdsa, 
        cipher := aes_256_gcm, 
        mac := null, 
        prf := sha384}) ->
    ?TLS_ECDHE_ECDSA_WITH_AES_256_GCM_SHA384;
suite(#{key_exchange := ecdh_ecdsa, 
        cipher := aes_128_gcm, 
        mac := null, 
        prf := sha256}) ->
    ?TLS_ECDH_ECDSA_WITH_AES_128_GCM_SHA256;
suite(#{key_exchange := ecdh_ecdsa, 
        cipher := aes_256_gcm, 
        mac := null, 
        prf := sha384}) ->
    ?TLS_ECDH_ECDSA_WITH_AES_256_GCM_SHA384;
suite(#{key_exchange := ecdhe_rsa, 
        cipher := aes_128_gcm, 
        mac := null, 
        prf := sha256}) ->
    ?TLS_ECDHE_RSA_WITH_AES_128_GCM_SHA256;
suite(#{key_exchange := ecdhe_rsa, 
        cipher := aes_256_gcm, 
        mac := null, 
        prf := sha384}) ->
    ?TLS_ECDHE_RSA_WITH_AES_256_GCM_SHA384;
suite(#{key_exchange := ecdh_rsa, 
        cipher := aes_128_gcm, 
        mac := null, 
        prf := sha256}) ->
    ?TLS_ECDH_RSA_WITH_AES_128_GCM_SHA256;
suite(#{key_exchange := ecdh_rsa, 
        cipher := aes_256_gcm, 
        mac := null, 
        prf := sha384}) ->
    ?TLS_ECDH_RSA_WITH_AES_256_GCM_SHA384;
%% draft-agl-tls-chacha20poly1305-04 Chacha20/Poly1305 Suites
suite(#{key_exchange := ecdhe_rsa, 
        cipher := chacha20_poly1305,  
        mac := null, 
        prf := sha256}) ->
    ?TLS_ECDHE_RSA_WITH_CHACHA20_POLY1305_SHA256;
suite(#{key_exchange := ecdhe_ecdsa, 
        cipher := chacha20_poly1305, 
        mac := null, 
        prf := sha256}) ->
    ?TLS_ECDHE_ECDSA_WITH_CHACHA20_POLY1305_SHA256;
suite(#{key_exchange := dhe_rsa, 
        cipher := chacha20_poly1305,  
        mac := null, 
        prf := sha256}) ->
    ?TLS_DHE_RSA_WITH_CHACHA20_POLY1305_SHA256.

%%--------------------------------------------------------------------
-spec openssl_suite(openssl_cipher_suite()) -> cipher_suite().
%%
%% Description: Return TLS cipher suite definition.
%%--------------------------------------------------------------------
%% translate constants <-> openssl-strings
openssl_suite("DHE-RSA-AES256-SHA256") ->
    ?TLS_DHE_RSA_WITH_AES_256_CBC_SHA256;
openssl_suite("DHE-DSS-AES256-SHA256") ->
    ?TLS_DHE_DSS_WITH_AES_256_CBC_SHA256;
openssl_suite("AES256-SHA256") ->
    ?TLS_RSA_WITH_AES_256_CBC_SHA256;
openssl_suite("DHE-RSA-AES128-SHA256") ->
    ?TLS_DHE_RSA_WITH_AES_128_CBC_SHA256;
openssl_suite("DHE-DSS-AES128-SHA256") ->
    ?TLS_DHE_DSS_WITH_AES_128_CBC_SHA256;
openssl_suite("AES128-SHA256") ->
    ?TLS_RSA_WITH_AES_128_CBC_SHA256;
openssl_suite("DHE-RSA-AES256-SHA") ->
    ?TLS_DHE_RSA_WITH_AES_256_CBC_SHA;
openssl_suite("DHE-DSS-AES256-SHA") ->
    ?TLS_DHE_DSS_WITH_AES_256_CBC_SHA;
openssl_suite("AES256-SHA") ->
    ?TLS_RSA_WITH_AES_256_CBC_SHA;
openssl_suite("EDH-RSA-DES-CBC3-SHA") ->
    ?TLS_DHE_RSA_WITH_3DES_EDE_CBC_SHA;
openssl_suite("EDH-DSS-DES-CBC3-SHA") ->
    ?TLS_DHE_DSS_WITH_3DES_EDE_CBC_SHA;
openssl_suite("DES-CBC3-SHA") ->
    ?TLS_RSA_WITH_3DES_EDE_CBC_SHA;
openssl_suite("DHE-RSA-AES128-SHA") ->
    ?TLS_DHE_RSA_WITH_AES_128_CBC_SHA;
openssl_suite("DHE-DSS-AES128-SHA") ->
    ?TLS_DHE_DSS_WITH_AES_128_CBC_SHA;
openssl_suite("AES128-SHA") ->
    ?TLS_RSA_WITH_AES_128_CBC_SHA;
openssl_suite("RC4-SHA") ->
    ?TLS_RSA_WITH_RC4_128_SHA;
openssl_suite("RC4-MD5") -> 
    ?TLS_RSA_WITH_RC4_128_MD5;
openssl_suite("EDH-RSA-DES-CBC-SHA") ->
    ?TLS_DHE_RSA_WITH_DES_CBC_SHA;
openssl_suite("DES-CBC-SHA") ->
    ?TLS_RSA_WITH_DES_CBC_SHA;

%%% SRP Cipher Suites RFC 5054

openssl_suite("SRP-DSS-AES-256-CBC-SHA") ->
    ?TLS_SRP_SHA_DSS_WITH_AES_256_CBC_SHA;
openssl_suite("SRP-RSA-AES-256-CBC-SHA") ->
    ?TLS_SRP_SHA_RSA_WITH_AES_256_CBC_SHA;
openssl_suite("SRP-DSS-3DES-EDE-CBC-SHA") ->
    ?TLS_SRP_SHA_DSS_WITH_3DES_EDE_CBC_SHA;
openssl_suite("SRP-RSA-3DES-EDE-CBC-SHA") ->
    ?TLS_SRP_SHA_RSA_WITH_3DES_EDE_CBC_SHA;
openssl_suite("SRP-DSS-AES-128-CBC-SHA") ->
    ?TLS_SRP_SHA_DSS_WITH_AES_128_CBC_SHA;
openssl_suite("SRP-RSA-AES-128-CBC-SHA") ->
    ?TLS_SRP_SHA_RSA_WITH_AES_128_CBC_SHA;

%% RFC 4492 EC TLS suites
openssl_suite("ECDH-ECDSA-RC4-SHA") ->
    ?TLS_ECDH_ECDSA_WITH_RC4_128_SHA;
openssl_suite("ECDH-ECDSA-DES-CBC3-SHA") ->
    ?TLS_ECDH_ECDSA_WITH_3DES_EDE_CBC_SHA;
openssl_suite("ECDH-ECDSA-AES128-SHA") ->
    ?TLS_ECDH_ECDSA_WITH_AES_128_CBC_SHA;
openssl_suite("ECDH-ECDSA-AES256-SHA") ->
    ?TLS_ECDH_ECDSA_WITH_AES_256_CBC_SHA;

openssl_suite("ECDHE-ECDSA-RC4-SHA") ->
    ?TLS_ECDHE_ECDSA_WITH_RC4_128_SHA;
openssl_suite("ECDHE-ECDSA-DES-CBC3-SHA") ->
    ?TLS_ECDHE_ECDSA_WITH_3DES_EDE_CBC_SHA;
openssl_suite("ECDHE-ECDSA-AES128-SHA") ->
    ?TLS_ECDHE_ECDSA_WITH_AES_128_CBC_SHA;
openssl_suite("ECDHE-ECDSA-AES256-SHA") ->
    ?TLS_ECDHE_ECDSA_WITH_AES_256_CBC_SHA;

openssl_suite("ECDHE-RSA-RC4-SHA") ->
    ?TLS_ECDHE_RSA_WITH_RC4_128_SHA;
openssl_suite("ECDHE-RSA-DES-CBC3-SHA") ->
    ?TLS_ECDHE_RSA_WITH_3DES_EDE_CBC_SHA;
openssl_suite("ECDHE-RSA-AES128-SHA") ->
    ?TLS_ECDHE_RSA_WITH_AES_128_CBC_SHA;
openssl_suite("ECDHE-RSA-AES256-SHA") ->
    ?TLS_ECDHE_RSA_WITH_AES_256_CBC_SHA;

openssl_suite("ECDH-RSA-RC4-SHA") ->
    ?TLS_ECDH_RSA_WITH_RC4_128_SHA;
openssl_suite("ECDH-RSA-DES-CBC3-SHA") ->
    ?TLS_ECDH_RSA_WITH_3DES_EDE_CBC_SHA;
openssl_suite("ECDH-RSA-AES128-SHA") ->
    ?TLS_ECDH_RSA_WITH_AES_128_CBC_SHA;
openssl_suite("ECDH-RSA-AES256-SHA") ->
    ?TLS_ECDH_RSA_WITH_AES_256_CBC_SHA;

%% RFC 5289 EC TLS suites
openssl_suite("ECDHE-ECDSA-AES128-SHA256") ->
    ?TLS_ECDHE_ECDSA_WITH_AES_128_CBC_SHA256;
openssl_suite("ECDHE-ECDSA-AES256-SHA384") ->
    ?TLS_ECDHE_ECDSA_WITH_AES_256_CBC_SHA384;
openssl_suite("ECDH-ECDSA-AES128-SHA256") ->
    ?TLS_ECDH_ECDSA_WITH_AES_128_CBC_SHA256;
openssl_suite("ECDH-ECDSA-AES256-SHA384") ->
    ?TLS_ECDH_ECDSA_WITH_AES_256_CBC_SHA384;
openssl_suite("ECDHE-RSA-AES128-SHA256") ->
    ?TLS_ECDHE_RSA_WITH_AES_128_CBC_SHA256;
openssl_suite("ECDHE-RSA-AES256-SHA384") ->
    ?TLS_ECDHE_RSA_WITH_AES_256_CBC_SHA384;
openssl_suite("ECDH-RSA-AES128-SHA256") ->
    ?TLS_ECDH_RSA_WITH_AES_128_CBC_SHA256;
openssl_suite("ECDH-RSA-AES256-SHA384") ->
    ?TLS_ECDH_RSA_WITH_AES_256_CBC_SHA384;

%% RFC 5288 AES-GCM Cipher Suites
openssl_suite("AES128-GCM-SHA256") ->
    ?TLS_RSA_WITH_AES_128_GCM_SHA256;
openssl_suite("AES256-GCM-SHA384") ->
    ?TLS_RSA_WITH_AES_256_GCM_SHA384;
openssl_suite("DHE-RSA-AES128-GCM-SHA256") ->
    ?TLS_DHE_RSA_WITH_AES_128_GCM_SHA256;
openssl_suite("DHE-RSA-AES256-GCM-SHA384") ->
    ?TLS_DHE_RSA_WITH_AES_256_GCM_SHA384;
openssl_suite("DH-RSA-AES128-GCM-SHA256") ->
    ?TLS_DH_RSA_WITH_AES_128_GCM_SHA256;
openssl_suite("DH-RSA-AES256-GCM-SHA384") ->
    ?TLS_DH_RSA_WITH_AES_256_GCM_SHA384;
openssl_suite("DHE-DSS-AES128-GCM-SHA256") ->
    ?TLS_DHE_DSS_WITH_AES_128_GCM_SHA256;
openssl_suite("DHE-DSS-AES256-GCM-SHA384") ->
    ?TLS_DHE_DSS_WITH_AES_256_GCM_SHA384;
openssl_suite("DH-DSS-AES128-GCM-SHA256") ->
    ?TLS_DH_DSS_WITH_AES_128_GCM_SHA256;
openssl_suite("DH-DSS-AES256-GCM-SHA384") ->
    ?TLS_DH_DSS_WITH_AES_256_GCM_SHA384;

%% RFC 5289 ECC AES-GCM Cipher Suites
openssl_suite("ECDHE-ECDSA-AES128-GCM-SHA256") ->
    ?TLS_ECDHE_ECDSA_WITH_AES_128_GCM_SHA256;
openssl_suite("ECDHE-ECDSA-AES256-GCM-SHA384") ->
    ?TLS_ECDHE_ECDSA_WITH_AES_256_GCM_SHA384;
openssl_suite("ECDH-ECDSA-AES128-GCM-SHA256") ->
    ?TLS_ECDH_ECDSA_WITH_AES_128_GCM_SHA256;
openssl_suite("ECDH-ECDSA-AES256-GCM-SHA384") ->
    ?TLS_ECDH_ECDSA_WITH_AES_256_GCM_SHA384;
openssl_suite("ECDHE-RSA-AES128-GCM-SHA256") ->
    ?TLS_ECDHE_RSA_WITH_AES_128_GCM_SHA256;
openssl_suite("ECDHE-RSA-AES256-GCM-SHA384") ->
    ?TLS_ECDHE_RSA_WITH_AES_256_GCM_SHA384;
openssl_suite("ECDH-RSA-AES128-GCM-SHA256") ->
    ?TLS_ECDH_RSA_WITH_AES_128_GCM_SHA256;
openssl_suite("ECDH-RSA-AES256-GCM-SHA384") ->
    ?TLS_ECDH_RSA_WITH_AES_256_GCM_SHA384.

%%--------------------------------------------------------------------
-spec openssl_suite_name(cipher_suite()) -> openssl_cipher_suite().
%%
%% Description: Return openssl cipher suite name.
%%-------------------------------------------------------------------
openssl_suite_name(?TLS_DHE_RSA_WITH_AES_256_CBC_SHA) ->
    "DHE-RSA-AES256-SHA";
openssl_suite_name(?TLS_DHE_DSS_WITH_AES_256_CBC_SHA) ->
    "DHE-DSS-AES256-SHA";
openssl_suite_name(?TLS_RSA_WITH_AES_256_CBC_SHA) ->
    "AES256-SHA";
openssl_suite_name(?TLS_DHE_RSA_WITH_3DES_EDE_CBC_SHA) ->
    "EDH-RSA-DES-CBC3-SHA";
openssl_suite_name(?TLS_DHE_DSS_WITH_3DES_EDE_CBC_SHA) ->
    "EDH-DSS-DES-CBC3-SHA";
openssl_suite_name(?TLS_RSA_WITH_3DES_EDE_CBC_SHA) ->
    "DES-CBC3-SHA";
openssl_suite_name( ?TLS_DHE_RSA_WITH_AES_128_CBC_SHA) ->
    "DHE-RSA-AES128-SHA";
openssl_suite_name(?TLS_DHE_DSS_WITH_AES_128_CBC_SHA) ->
    "DHE-DSS-AES128-SHA";
openssl_suite_name(?TLS_RSA_WITH_AES_128_CBC_SHA) ->
    "AES128-SHA";
openssl_suite_name(?TLS_RSA_WITH_RC4_128_SHA) ->
    "RC4-SHA";
openssl_suite_name(?TLS_RSA_WITH_RC4_128_MD5) -> 
    "RC4-MD5";
openssl_suite_name(?TLS_DHE_RSA_WITH_DES_CBC_SHA) ->
    "EDH-RSA-DES-CBC-SHA";
openssl_suite_name(?TLS_RSA_WITH_DES_CBC_SHA) ->
    "DES-CBC-SHA";
openssl_suite_name(?TLS_RSA_WITH_NULL_SHA256) ->
    "NULL-SHA256";
openssl_suite_name(?TLS_RSA_WITH_AES_128_CBC_SHA256) ->
    "AES128-SHA256";
openssl_suite_name(?TLS_RSA_WITH_AES_256_CBC_SHA256) ->
    "AES256-SHA256";
openssl_suite_name(?TLS_DH_DSS_WITH_AES_128_CBC_SHA256) ->
    "DH-DSS-AES128-SHA256";
openssl_suite_name(?TLS_DH_RSA_WITH_AES_128_CBC_SHA256) ->
    "DH-RSA-AES128-SHA256";
openssl_suite_name(?TLS_DHE_DSS_WITH_AES_128_CBC_SHA256) ->
    "DHE-DSS-AES128-SHA256";
openssl_suite_name(?TLS_DHE_RSA_WITH_AES_128_CBC_SHA256) ->
    "DHE-RSA-AES128-SHA256";
openssl_suite_name(?TLS_DH_DSS_WITH_AES_256_CBC_SHA256) ->
    "DH-DSS-AES256-SHA256";
openssl_suite_name(?TLS_DH_RSA_WITH_AES_256_CBC_SHA256) ->
    "DH-RSA-AES256-SHA256";
openssl_suite_name(?TLS_DHE_DSS_WITH_AES_256_CBC_SHA256) ->
    "DHE-DSS-AES256-SHA256";
openssl_suite_name(?TLS_DHE_RSA_WITH_AES_256_CBC_SHA256) ->
    "DHE-RSA-AES256-SHA256";

%%% PSK Cipher Suites RFC 4279

openssl_suite_name(?TLS_PSK_WITH_AES_256_CBC_SHA) ->
    "PSK-AES256-CBC-SHA";
openssl_suite_name(?TLS_PSK_WITH_3DES_EDE_CBC_SHA) ->
    "PSK-3DES-EDE-CBC-SHA";
openssl_suite_name(?TLS_PSK_WITH_AES_128_CBC_SHA) ->
    "PSK-AES128-CBC-SHA";
openssl_suite_name(?TLS_PSK_WITH_RC4_128_SHA) ->
    "PSK-RC4-SHA";

%%% SRP Cipher Suites RFC 5054

openssl_suite_name(?TLS_SRP_SHA_RSA_WITH_3DES_EDE_CBC_SHA) ->
    "SRP-RSA-3DES-EDE-CBC-SHA";
openssl_suite_name(?TLS_SRP_SHA_DSS_WITH_3DES_EDE_CBC_SHA) ->
    "SRP-DSS-3DES-EDE-CBC-SHA";
openssl_suite_name(?TLS_SRP_SHA_RSA_WITH_AES_128_CBC_SHA) ->
    "SRP-RSA-AES-128-CBC-SHA";
openssl_suite_name(?TLS_SRP_SHA_DSS_WITH_AES_128_CBC_SHA) ->
    "SRP-DSS-AES-128-CBC-SHA";
openssl_suite_name(?TLS_SRP_SHA_RSA_WITH_AES_256_CBC_SHA) ->
    "SRP-RSA-AES-256-CBC-SHA";
openssl_suite_name(?TLS_SRP_SHA_DSS_WITH_AES_256_CBC_SHA) ->
    "SRP-DSS-AES-256-CBC-SHA";

%% RFC 4492 EC TLS suites
openssl_suite_name(?TLS_ECDH_ECDSA_WITH_RC4_128_SHA) ->
    "ECDH-ECDSA-RC4-SHA";
openssl_suite_name(?TLS_ECDH_ECDSA_WITH_3DES_EDE_CBC_SHA) ->
    "ECDH-ECDSA-DES-CBC3-SHA";
openssl_suite_name(?TLS_ECDH_ECDSA_WITH_AES_128_CBC_SHA) ->
    "ECDH-ECDSA-AES128-SHA";
openssl_suite_name(?TLS_ECDH_ECDSA_WITH_AES_256_CBC_SHA) ->
    "ECDH-ECDSA-AES256-SHA";

openssl_suite_name(?TLS_ECDHE_ECDSA_WITH_RC4_128_SHA) ->
    "ECDHE-ECDSA-RC4-SHA";
openssl_suite_name(?TLS_ECDHE_ECDSA_WITH_3DES_EDE_CBC_SHA) ->
    "ECDHE-ECDSA-DES-CBC3-SHA";
openssl_suite_name(?TLS_ECDHE_ECDSA_WITH_AES_128_CBC_SHA) ->
    "ECDHE-ECDSA-AES128-SHA";
openssl_suite_name(?TLS_ECDHE_ECDSA_WITH_AES_256_CBC_SHA) ->
    "ECDHE-ECDSA-AES256-SHA";

openssl_suite_name(?TLS_ECDH_RSA_WITH_RC4_128_SHA) ->
    "ECDH-RSA-RC4-SHA";
openssl_suite_name(?TLS_ECDH_RSA_WITH_3DES_EDE_CBC_SHA) ->
    "ECDH-RSA-DES-CBC3-SHA";
openssl_suite_name(?TLS_ECDH_RSA_WITH_AES_128_CBC_SHA) ->
    "ECDH-RSA-AES128-SHA";
openssl_suite_name(?TLS_ECDH_RSA_WITH_AES_256_CBC_SHA) ->
    "ECDH-RSA-AES256-SHA";

openssl_suite_name(?TLS_ECDHE_RSA_WITH_RC4_128_SHA) ->
    "ECDHE-RSA-RC4-SHA";
openssl_suite_name(?TLS_ECDHE_RSA_WITH_3DES_EDE_CBC_SHA) ->
    "ECDHE-RSA-DES-CBC3-SHA";
openssl_suite_name(?TLS_ECDHE_RSA_WITH_AES_128_CBC_SHA) ->
    "ECDHE-RSA-AES128-SHA";
openssl_suite_name(?TLS_ECDHE_RSA_WITH_AES_256_CBC_SHA) ->
    "ECDHE-RSA-AES256-SHA";

%% RFC 5289 EC TLS suites
openssl_suite_name(?TLS_ECDHE_ECDSA_WITH_AES_128_CBC_SHA256) ->
    "ECDHE-ECDSA-AES128-SHA256";
openssl_suite_name(?TLS_ECDHE_ECDSA_WITH_AES_256_CBC_SHA384) ->
    "ECDHE-ECDSA-AES256-SHA384";
openssl_suite_name(?TLS_ECDH_ECDSA_WITH_AES_128_CBC_SHA256) ->
    "ECDH-ECDSA-AES128-SHA256";
openssl_suite_name(?TLS_ECDH_ECDSA_WITH_AES_256_CBC_SHA384) ->
    "ECDH-ECDSA-AES256-SHA384";
openssl_suite_name(?TLS_ECDHE_RSA_WITH_AES_128_CBC_SHA256) ->
    "ECDHE-RSA-AES128-SHA256";
openssl_suite_name(?TLS_ECDHE_RSA_WITH_AES_256_CBC_SHA384) ->
    "ECDHE-RSA-AES256-SHA384";
openssl_suite_name(?TLS_ECDH_RSA_WITH_AES_128_CBC_SHA256) ->
    "ECDH-RSA-AES128-SHA256";
openssl_suite_name(?TLS_ECDH_RSA_WITH_AES_256_CBC_SHA384) ->
    "ECDH-RSA-AES256-SHA384";

%% RFC 5288 AES-GCM Cipher Suites
openssl_suite_name(?TLS_RSA_WITH_AES_128_GCM_SHA256) ->
    "AES128-GCM-SHA256";
openssl_suite_name(?TLS_RSA_WITH_AES_256_GCM_SHA384) ->
    "AES256-GCM-SHA384";
openssl_suite_name(?TLS_DHE_RSA_WITH_AES_128_GCM_SHA256) ->
    "DHE-RSA-AES128-GCM-SHA256";
openssl_suite_name(?TLS_DHE_RSA_WITH_AES_256_GCM_SHA384) ->
    "DHE-RSA-AES256-GCM-SHA384";
openssl_suite_name(?TLS_DH_RSA_WITH_AES_128_GCM_SHA256) ->
    "DH-RSA-AES128-GCM-SHA256";
openssl_suite_name(?TLS_DH_RSA_WITH_AES_256_GCM_SHA384) ->
    "DH-RSA-AES256-GCM-SHA384";
openssl_suite_name(?TLS_DHE_DSS_WITH_AES_128_GCM_SHA256) ->
    "DHE-DSS-AES128-GCM-SHA256";
openssl_suite_name(?TLS_DHE_DSS_WITH_AES_256_GCM_SHA384) ->
    "DHE-DSS-AES256-GCM-SHA384";
openssl_suite_name(?TLS_DH_DSS_WITH_AES_128_GCM_SHA256) ->
    "DH-DSS-AES128-GCM-SHA256";
openssl_suite_name(?TLS_DH_DSS_WITH_AES_256_GCM_SHA384) ->
    "DH-DSS-AES256-GCM-SHA384";

%% RFC 5289 ECC AES-GCM Cipher Suites
openssl_suite_name(?TLS_ECDHE_ECDSA_WITH_AES_128_GCM_SHA256) ->
    "ECDHE-ECDSA-AES128-GCM-SHA256";
openssl_suite_name(?TLS_ECDHE_ECDSA_WITH_AES_256_GCM_SHA384) ->
    "ECDHE-ECDSA-AES256-GCM-SHA384";
openssl_suite_name(?TLS_ECDH_ECDSA_WITH_AES_128_GCM_SHA256) ->
    "ECDH-ECDSA-AES128-GCM-SHA256";
openssl_suite_name(?TLS_ECDH_ECDSA_WITH_AES_256_GCM_SHA384) ->
    "ECDH-ECDSA-AES256-GCM-SHA384";
openssl_suite_name(?TLS_ECDHE_RSA_WITH_AES_128_GCM_SHA256) ->
    "ECDHE-RSA-AES128-GCM-SHA256";
openssl_suite_name(?TLS_ECDHE_RSA_WITH_AES_256_GCM_SHA384) ->
    "ECDHE-RSA-AES256-GCM-SHA384";
openssl_suite_name(?TLS_ECDH_RSA_WITH_AES_128_GCM_SHA256) ->
    "ECDH-RSA-AES128-GCM-SHA256";
openssl_suite_name(?TLS_ECDH_RSA_WITH_AES_256_GCM_SHA384) ->
    "ECDH-RSA-AES256-GCM-SHA384";

%% No oppenssl name
openssl_suite_name(Cipher) ->
    suite_definition(Cipher).

%%--------------------------------------------------------------------
-spec filter(undefined | binary(), [cipher_suite()]) -> [cipher_suite()].
%%
%% Description: Select the cipher suites that can be used together with the 
%% supplied certificate. (Server side functionality)  
%%-------------------------------------------------------------------
filter(undefined, Ciphers) -> 
    Ciphers;
filter(DerCert, Ciphers) ->
    OtpCert = public_key:pkix_decode_cert(DerCert, otp),
    SigAlg = OtpCert#'OTPCertificate'.signatureAlgorithm,
    PubKeyInfo = OtpCert#'OTPCertificate'.tbsCertificate#'OTPTBSCertificate'.subjectPublicKeyInfo,
    PubKeyAlg = PubKeyInfo#'OTPSubjectPublicKeyInfo'.algorithm,

    Ciphers1 =
	case ssl_certificate:public_key_type(PubKeyAlg#'PublicKeyAlgorithm'.algorithm) of
	    rsa ->
		filter_keyuse(OtpCert, ((Ciphers -- dsa_signed_suites()) -- ec_keyed_suites()) -- ecdh_suites(),
			      rsa_suites(), dhe_rsa_suites() ++ ecdhe_rsa_suites());
	    dsa ->
		(Ciphers -- rsa_keyed_suites()) -- ec_keyed_suites();
	    ec ->
		filter_keyuse(OtpCert, (Ciphers -- rsa_keyed_suites()) -- dsa_signed_suites(),
			      [], ecdhe_ecdsa_suites())
	end,

    case public_key:pkix_sign_types(SigAlg#'SignatureAlgorithm'.algorithm) of
	{_, rsa} ->
	    Ciphers1 -- ecdsa_signed_suites();
	{_, dsa} ->
	    Ciphers1;
	{_, ecdsa} ->
	    Ciphers1 -- rsa_signed_suites()
    end.
	
%%--------------------------------------------------------------------
-spec filter_suites([cipher_suite()]) -> [cipher_suite()].
%%
%% Description: Filter suites for algorithms supported by crypto.
%%-------------------------------------------------------------------
filter_suites(Suites = [Value|_]) when is_map(Value) ->
    Algos = crypto:supports(),
    Hashs =  proplists:get_value(hashs, Algos),
    lists:filter(fun(#{key_exchange := KeyExchange, 
                       cipher := Cipher, 
                       mac := Hash,
                       prf := Prf}) ->
			 is_acceptable_keyexchange(KeyExchange, proplists:get_value(public_keys, Algos)) andalso
			     is_acceptable_cipher(Cipher, proplists:get_value(ciphers, Algos)) andalso
			     is_acceptable_hash(Hash, Hashs) andalso
			     is_acceptable_prf(Prf, Hashs)
		 end, Suites);

filter_suites(Suites) ->
    Algos = crypto:supports(),
    Hashs =  proplists:get_value(hashs, Algos),
    lists:filter(fun(Suite) ->
			 #{key_exchange := KeyExchange, 
                           cipher := Cipher, 
                           mac := Hash,
                           prf := Prf} = suite_definition(Suite),
			 is_acceptable_keyexchange(KeyExchange, proplists:get_value(public_keys, Algos)) andalso
			     is_acceptable_cipher(Cipher, proplists:get_value(ciphers, Algos)) andalso
			     is_acceptable_hash(Hash, Hashs) andalso
			     is_acceptable_prf(Prf, Hashs)
		 end, Suites).

is_acceptable_keyexchange(KeyExchange, _Algos) when KeyExchange == psk;
                                                    KeyExchange == null ->
    true;
is_acceptable_keyexchange(KeyExchange, Algos) when KeyExchange == dh_anon;
                                                   KeyExchange == dhe_psk ->
    proplists:get_bool(dh, Algos);
is_acceptable_keyexchange(dhe_dss, Algos) ->
    proplists:get_bool(dh, Algos) andalso
        proplists:get_bool(dss, Algos);
is_acceptable_keyexchange(dhe_rsa, Algos) ->
    proplists:get_bool(dh, Algos) andalso
        proplists:get_bool(rsa, Algos);
is_acceptable_keyexchange(KeyExchange, Algos) when KeyExchange == ecdh_anon;
                                                   KeyExchange == ecdhe_psk ->
    proplists:get_bool(ecdh, Algos);
is_acceptable_keyexchange(KeyExchange, Algos) when KeyExchange == ecdh_ecdsa;
                                                   KeyExchange == ecdhe_ecdsa ->
    proplists:get_bool(ecdh, Algos) andalso
        proplists:get_bool(ecdsa, Algos);
is_acceptable_keyexchange(KeyExchange, Algos) when KeyExchange == ecdh_rsa;
                                                   KeyExchange == ecdhe_rsa ->
    proplists:get_bool(ecdh, Algos) andalso
        proplists:get_bool(rsa, Algos);
is_acceptable_keyexchange(KeyExchange, Algos) when KeyExchange == rsa;
                                                   KeyExchange == rsa_psk ->
    proplists:get_bool(rsa, Algos);
is_acceptable_keyexchange(srp_anon, Algos) ->
    proplists:get_bool(srp, Algos);
is_acceptable_keyexchange(srp_dss, Algos) ->
    proplists:get_bool(srp, Algos) andalso
        proplists:get_bool(dss, Algos);
is_acceptable_keyexchange(srp_rsa, Algos) ->
    proplists:get_bool(srp, Algos) andalso
        proplists:get_bool(rsa, Algos);
is_acceptable_keyexchange(_KeyExchange, _Algos) ->
    false.

is_acceptable_cipher(null, _Algos) ->
    true;
is_acceptable_cipher(rc4_128, Algos) ->
    proplists:get_bool(rc4, Algos);
is_acceptable_cipher(des_cbc, Algos) ->
    proplists:get_bool(des_cbc, Algos);
is_acceptable_cipher('3des_ede_cbc', Algos) ->
    proplists:get_bool(des3_cbc, Algos);
is_acceptable_cipher(aes_128_cbc, Algos) ->
    proplists:get_bool(aes_cbc128, Algos);
is_acceptable_cipher(aes_256_cbc, Algos) ->
    proplists:get_bool(aes_cbc256, Algos);
is_acceptable_cipher(Cipher, Algos)
  when Cipher == aes_128_gcm;
       Cipher == aes_256_gcm ->
    proplists:get_bool(aes_gcm, Algos);
is_acceptable_cipher(Cipher, Algos) ->
    proplists:get_bool(Cipher, Algos).

is_acceptable_hash(null, _Algos) ->
    true;
is_acceptable_hash(Hash, Algos) ->
    proplists:get_bool(Hash, Algos).

is_acceptable_prf(default_prf, _) ->
    true;
is_acceptable_prf(Prf, Algos) ->
    proplists:get_bool(Prf, Algos).

is_fallback(CipherSuites)->
    lists:member(?TLS_FALLBACK_SCSV, CipherSuites).


%%--------------------------------------------------------------------
-spec random_bytes(integer()) -> binary().

%%
%% Description: Generates cryptographically secure random sequence 
%%--------------------------------------------------------------------
random_bytes(N) ->
    crypto:strong_rand_bytes(N).

calc_mac_hash(Type, Version,
	      PlainFragment, #{sequence_number := SeqNo,
			       mac_secret := MacSecret,
			       security_parameters:=
				   SecPars}) ->
    Length = erlang:iolist_size(PlainFragment),
    mac_hash(Version, SecPars#security_parameters.mac_algorithm,
	     MacSecret, SeqNo, Type,
	     Length, PlainFragment).

is_stream_ciphersuite({_, rc4_128, _, _}) ->
    true;
is_stream_ciphersuite(_) ->
    false.
%%--------------------------------------------------------------------
%%% Internal functions
%%--------------------------------------------------------------------
mac_hash({_,_}, ?NULL, _MacSecret, _SeqNo, _Type,
	 _Length, _Fragment) ->
    <<>>;
mac_hash({3, 0}, MacAlg, MacSecret, SeqNo, Type, Length, Fragment) ->
    ssl_v3:mac_hash(MacAlg, MacSecret, SeqNo, Type, Length, Fragment);
mac_hash({3, N} = Version, MacAlg, MacSecret, SeqNo, Type, Length, Fragment)  
  when N =:= 1; N =:= 2; N =:= 3 ->
    tls_v1:mac_hash(MacAlg, MacSecret, SeqNo, Type, Version,
		      Length, Fragment).

bulk_cipher_algorithm(null) ->
    ?NULL;
bulk_cipher_algorithm(rc4_128) ->
    ?RC4;
bulk_cipher_algorithm(des_cbc) ->
    ?DES;
bulk_cipher_algorithm('3des_ede_cbc') ->
    ?'3DES';
bulk_cipher_algorithm(Cipher) when Cipher == aes_128_cbc;
				   Cipher == aes_256_cbc ->
    ?AES_CBC;
bulk_cipher_algorithm(Cipher) when Cipher == aes_128_gcm;
				   Cipher == aes_256_gcm ->
    ?AES_GCM;
bulk_cipher_algorithm(chacha20_poly1305) ->
    ?CHACHA20_POLY1305.

type(Cipher) when Cipher == null;
		  Cipher == rc4_128 ->
    ?STREAM;

type(Cipher) when Cipher == des_cbc;
		  Cipher == '3des_ede_cbc';
		  Cipher == aes_128_cbc;
		  Cipher == aes_256_cbc ->
    ?BLOCK;
type(Cipher) when Cipher == aes_128_gcm;
		  Cipher == aes_256_gcm;
		  Cipher == chacha20_poly1305 ->
    ?AEAD.

key_material(null) ->
    0;
key_material(rc4_128) ->
    16;
key_material(des_cbc) ->
    8;
key_material('3des_ede_cbc') ->
    24;
key_material(aes_128_cbc) ->
    16;
key_material(aes_256_cbc) ->
    32;
key_material(aes_128_gcm) ->
    16;
key_material(aes_256_gcm) ->
    32;
key_material(chacha20_poly1305) ->
    32.

expanded_key_material(null) ->
    0;
expanded_key_material(rc4_128) ->
    16;
expanded_key_material(Cipher) when Cipher == des_cbc ->
    8;
expanded_key_material('3des_ede_cbc') ->
    24;
expanded_key_material(Cipher) when Cipher == aes_128_cbc;
				   Cipher == aes_256_cbc;
				   Cipher == aes_128_gcm;
				   Cipher == aes_256_gcm;
				   Cipher == chacha20_poly1305 ->
    unknown.  


effective_key_bits(null) ->
    0;
effective_key_bits(des_cbc) ->
    56;
effective_key_bits(Cipher) when Cipher == rc4_128;
				Cipher == aes_128_cbc;
				Cipher == aes_128_gcm ->
    128;
effective_key_bits('3des_ede_cbc') ->
    168;
effective_key_bits(Cipher) when Cipher == aes_256_cbc;
				Cipher == aes_256_gcm;
				Cipher == chacha20_poly1305 ->
    256.

iv_size(Cipher) when Cipher == null;
		     Cipher == rc4_128;
		     Cipher == chacha20_poly1305->
    0;

iv_size(Cipher) when Cipher == aes_128_gcm;
		     Cipher == aes_256_gcm ->
    4;

iv_size(Cipher) ->
    block_size(Cipher).

block_size(Cipher) when Cipher == des_cbc;
			Cipher == '3des_ede_cbc' -> 
    8;

block_size(Cipher) when Cipher == aes_128_cbc;
			Cipher == aes_256_cbc;
			Cipher == aes_128_gcm;
			Cipher == aes_256_gcm;
			Cipher == chacha20_poly1305 ->
    16.

prf_algorithm(default_prf, {3, N}) when N >= 3 ->
    ?SHA256;
prf_algorithm(default_prf, {3, _}) ->
    ?MD5SHA;
prf_algorithm(Algo, _) ->
    hash_algorithm(Algo).

hash_algorithm(null)   -> ?NULL;
hash_algorithm(md5)    -> ?MD5;
hash_algorithm(sha)   -> ?SHA; %% Only sha always refers to "SHA-1"
hash_algorithm(sha224) -> ?SHA224;
hash_algorithm(sha256) -> ?SHA256;
hash_algorithm(sha384) -> ?SHA384;
hash_algorithm(sha512) -> ?SHA512;
hash_algorithm(?NULL) -> null;
hash_algorithm(?MD5) -> md5;
hash_algorithm(?SHA) -> sha;
hash_algorithm(?SHA224) -> sha224;
hash_algorithm(?SHA256) -> sha256;
hash_algorithm(?SHA384) -> sha384;
hash_algorithm(?SHA512) -> sha512;
hash_algorithm(Other)  when is_integer(Other) andalso ((Other >= 7) and (Other =< 223)) -> unassigned;
hash_algorithm(Other)  when is_integer(Other) andalso ((Other >= 224) and (Other =< 255)) -> Other.

sign_algorithm(anon)  -> ?ANON;
sign_algorithm(rsa)   -> ?RSA;
sign_algorithm(dsa)   -> ?DSA;
sign_algorithm(ecdsa) -> ?ECDSA;
sign_algorithm(?ANON) -> anon;
sign_algorithm(?RSA) -> rsa;
sign_algorithm(?DSA) -> dsa;
sign_algorithm(?ECDSA) -> ecdsa;
sign_algorithm(Other) when is_integer(Other) andalso ((Other >= 4) and (Other =< 223)) -> unassigned;
sign_algorithm(Other) when is_integer(Other) andalso ((Other >= 224) and (Other =< 255)) -> Other.

hash_size(null) ->
    0;
hash_size(md5) ->
    16;
hash_size(sha) ->
    20;
%% Uncomment when adding cipher suite that needs it
%hash_size(sha224) ->
%    28;
hash_size(sha256) ->
    32;
hash_size(sha384) ->
    48.
%% Uncomment when adding cipher suite that needs it
%hash_size(sha512) ->
%    64.

%% RFC 5246: 6.2.3.2.  CBC Block Cipher
%%
%%   Implementation note: Canvel et al. [CBCTIME] have demonstrated a
%%   timing attack on CBC padding based on the time required to compute
%%   the MAC.  In order to defend against this attack, implementations
%%   MUST ensure that record processing time is essentially the same
%%   whether or not the padding is correct.  In general, the best way to
%%   do this is to compute the MAC even if the padding is incorrect, and
%%   only then reject the packet.  For instance, if the pad appears to be
%%   incorrect, the implementation might assume a zero-length pad and then
%%   compute the MAC.  This leaves a small timing channel, since MAC
%%   performance depends to some extent on the size of the data fragment,
%%   but it is not believed to be large enough to be exploitable, due to
%%   the large block size of existing MACs and the small size of the
%%   timing signal.
%%
%% implementation note:
%%   We return the original (possibly invalid) PadLength in any case.
%%   An invalid PadLength will be caught by is_correct_padding/2
%%
generic_block_cipher_from_bin({3, N}, T, IV, HashSize)
  when N == 0; N == 1 ->
    Sz1 = byte_size(T) - 1,
    <<_:Sz1/binary, ?BYTE(PadLength0)>> = T,
    PadLength = if
		    PadLength0 >= Sz1 -> 0;
		    true -> PadLength0
		end,
    CompressedLength = byte_size(T) - PadLength - 1 - HashSize,
    <<Content:CompressedLength/binary, Mac:HashSize/binary,
     Padding:PadLength/binary, ?BYTE(PadLength0)>> = T,
    #generic_block_cipher{content=Content, mac=Mac,
			  padding=Padding, padding_length=PadLength0,
			  next_iv = IV};

generic_block_cipher_from_bin({3, N}, T, IV, HashSize)
  when N == 2; N == 3 ->
    Sz1 = byte_size(T) - 1,
    <<_:Sz1/binary, ?BYTE(PadLength)>> = T,
    IVLength = byte_size(IV),
    CompressedLength = byte_size(T) - IVLength - PadLength - 1 - HashSize,
    <<NextIV:IVLength/binary, Content:CompressedLength/binary, Mac:HashSize/binary,
      Padding:PadLength/binary, ?BYTE(PadLength)>> = T,
    #generic_block_cipher{content=Content, mac=Mac,
			  padding=Padding, padding_length=PadLength,
			  next_iv = NextIV}.

generic_stream_cipher_from_bin(T, HashSz) ->
    Sz = byte_size(T),
    CompressedLength = Sz - HashSz,
    <<Content:CompressedLength/binary, Mac:HashSz/binary>> = T,
    #generic_stream_cipher{content=Content,
			   mac=Mac}.

is_correct_padding(#generic_block_cipher{padding_length = Len,
					 padding = Padding}, {3, 0}, _) ->
    Len == byte_size(Padding); %% Only length check is done in SSL 3.0 spec
%% For interoperability reasons it is possible to disable
%% the padding check when using TLS 1.0, as it is not strictly required 
%% in the spec (only recommended), howerver this makes TLS 1.0 vunrable to the Poodle attack 
%% so by default this clause will not match
is_correct_padding(GenBlockCipher, {3, 1}, false) ->
    is_correct_padding(GenBlockCipher, {3, 0}, false);
%% Padding must be checked in TLS 1.1 and after  
is_correct_padding(#generic_block_cipher{padding_length = Len,
					 padding = Padding}, _, _) ->
    Len == byte_size(Padding) andalso
		list_to_binary(lists:duplicate(Len, Len)) == Padding.

get_padding(Length, BlockSize) ->
    get_padding_aux(BlockSize, Length rem BlockSize).

get_padding_aux(_, 0) ->
    {0, <<>>};
get_padding_aux(BlockSize, PadLength) ->
    N = BlockSize - PadLength,
    {N, list_to_binary(lists:duplicate(N, N))}.

random_iv(IV) ->
    IVSz = byte_size(IV),
    random_bytes(IVSz).

next_iv(Bin, IV) ->
    BinSz = byte_size(Bin),
    IVSz = byte_size(IV),
    FirstPart = BinSz - IVSz,
    <<_:FirstPart/binary, NextIV:IVSz/binary>> = Bin,
    NextIV.

rsa_signed_suites() ->
    dhe_rsa_suites() ++ rsa_suites() ++
	psk_rsa_suites() ++ srp_rsa_suites() ++
	ecdh_rsa_suites() ++ ecdhe_rsa_suites().

rsa_keyed_suites() ->
    dhe_rsa_suites() ++ rsa_suites() ++
	psk_rsa_suites() ++ srp_rsa_suites() ++
	ecdhe_rsa_suites().

dhe_rsa_suites() ->
    [?TLS_DHE_RSA_WITH_AES_256_CBC_SHA256,
     ?TLS_DHE_RSA_WITH_AES_256_CBC_SHA,
     ?TLS_DHE_RSA_WITH_3DES_EDE_CBC_SHA,
     ?TLS_DHE_RSA_WITH_AES_128_CBC_SHA256,
     ?TLS_DHE_RSA_WITH_AES_128_CBC_SHA,
     ?TLS_DHE_RSA_WITH_DES_CBC_SHA,
     ?TLS_DHE_RSA_WITH_AES_128_GCM_SHA256,
     ?TLS_DHE_RSA_WITH_AES_256_GCM_SHA384,
     ?TLS_DHE_RSA_WITH_CHACHA20_POLY1305_SHA256
    ].

psk_rsa_suites() ->
    [?TLS_RSA_PSK_WITH_AES_256_GCM_SHA384,
     ?TLS_RSA_PSK_WITH_AES_128_GCM_SHA256,
     ?TLS_RSA_PSK_WITH_AES_256_CBC_SHA384,
     ?TLS_RSA_PSK_WITH_AES_128_CBC_SHA256,
     ?TLS_RSA_PSK_WITH_AES_256_CBC_SHA,
     ?TLS_RSA_PSK_WITH_AES_128_CBC_SHA,
     ?TLS_RSA_PSK_WITH_3DES_EDE_CBC_SHA,
     ?TLS_RSA_PSK_WITH_RC4_128_SHA].

srp_rsa_suites() ->
    [?TLS_SRP_SHA_RSA_WITH_3DES_EDE_CBC_SHA,
     ?TLS_SRP_SHA_RSA_WITH_AES_128_CBC_SHA,
     ?TLS_SRP_SHA_RSA_WITH_AES_256_CBC_SHA].

rsa_suites() ->
    [?TLS_RSA_WITH_AES_256_CBC_SHA256,
     ?TLS_RSA_WITH_AES_256_CBC_SHA,
     ?TLS_RSA_WITH_3DES_EDE_CBC_SHA,
     ?TLS_RSA_WITH_AES_128_CBC_SHA256,
     ?TLS_RSA_WITH_AES_128_CBC_SHA,
     ?TLS_RSA_WITH_RC4_128_SHA,
     ?TLS_RSA_WITH_RC4_128_MD5,
     ?TLS_RSA_WITH_DES_CBC_SHA,
     ?TLS_RSA_WITH_AES_128_GCM_SHA256,
     ?TLS_RSA_WITH_AES_256_GCM_SHA384].

ecdh_rsa_suites() ->
    [?TLS_ECDH_RSA_WITH_NULL_SHA,
     ?TLS_ECDH_RSA_WITH_RC4_128_SHA,
     ?TLS_ECDH_RSA_WITH_3DES_EDE_CBC_SHA,
     ?TLS_ECDH_RSA_WITH_AES_128_CBC_SHA,
     ?TLS_ECDH_RSA_WITH_AES_256_CBC_SHA,
     ?TLS_ECDH_RSA_WITH_AES_128_CBC_SHA256,
     ?TLS_ECDH_RSA_WITH_AES_256_CBC_SHA384,
     ?TLS_ECDH_RSA_WITH_AES_128_GCM_SHA256,
     ?TLS_ECDH_RSA_WITH_AES_256_GCM_SHA384].

ecdhe_rsa_suites() ->
    [?TLS_ECDHE_RSA_WITH_NULL_SHA,
     ?TLS_ECDHE_RSA_WITH_RC4_128_SHA,
     ?TLS_ECDHE_RSA_WITH_3DES_EDE_CBC_SHA,
     ?TLS_ECDHE_RSA_WITH_AES_128_CBC_SHA,
     ?TLS_ECDHE_RSA_WITH_AES_256_CBC_SHA,
     ?TLS_ECDHE_RSA_WITH_AES_128_CBC_SHA256,
     ?TLS_ECDHE_RSA_WITH_AES_256_CBC_SHA384,
     ?TLS_ECDHE_RSA_WITH_AES_128_GCM_SHA256,
     ?TLS_ECDHE_RSA_WITH_AES_256_GCM_SHA384,
     ?TLS_ECDHE_RSA_WITH_CHACHA20_POLY1305_SHA256].

dsa_signed_suites() ->
    dhe_dss_suites() ++ srp_dss_suites().

dhe_dss_suites()  ->
    [?TLS_DHE_DSS_WITH_AES_256_CBC_SHA256,
     ?TLS_DHE_DSS_WITH_AES_256_CBC_SHA,
     ?TLS_DHE_DSS_WITH_3DES_EDE_CBC_SHA,
     ?TLS_DHE_DSS_WITH_AES_128_CBC_SHA256,
     ?TLS_DHE_DSS_WITH_AES_128_CBC_SHA,
     ?TLS_DHE_DSS_WITH_3DES_EDE_CBC_SHA,
     ?TLS_DHE_DSS_WITH_AES_128_GCM_SHA256,
     ?TLS_DHE_DSS_WITH_AES_256_GCM_SHA384].

srp_dss_suites() ->
    [?TLS_SRP_SHA_DSS_WITH_3DES_EDE_CBC_SHA,
     ?TLS_SRP_SHA_DSS_WITH_AES_128_CBC_SHA,
     ?TLS_SRP_SHA_DSS_WITH_AES_256_CBC_SHA].

ec_keyed_suites() ->
    ecdh_ecdsa_suites() ++ ecdhe_ecdsa_suites()
	++ ecdh_rsa_suites().

ecdsa_signed_suites() ->
    ecdh_ecdsa_suites() ++ ecdhe_ecdsa_suites().

ecdh_suites() ->
    ecdh_rsa_suites() ++ ecdh_ecdsa_suites().

ecdh_ecdsa_suites() ->
    [?TLS_ECDH_ECDSA_WITH_NULL_SHA,
     ?TLS_ECDH_ECDSA_WITH_RC4_128_SHA,
     ?TLS_ECDH_ECDSA_WITH_3DES_EDE_CBC_SHA,
     ?TLS_ECDH_ECDSA_WITH_AES_128_CBC_SHA,
     ?TLS_ECDH_ECDSA_WITH_AES_256_CBC_SHA,
     ?TLS_ECDH_ECDSA_WITH_AES_128_CBC_SHA256,
     ?TLS_ECDH_ECDSA_WITH_AES_256_CBC_SHA384,
     ?TLS_ECDH_ECDSA_WITH_AES_128_GCM_SHA256,
     ?TLS_ECDH_ECDSA_WITH_AES_256_GCM_SHA384].

ecdhe_ecdsa_suites() ->
    [?TLS_ECDHE_ECDSA_WITH_NULL_SHA,
     ?TLS_ECDHE_ECDSA_WITH_RC4_128_SHA,
     ?TLS_ECDHE_ECDSA_WITH_3DES_EDE_CBC_SHA,
     ?TLS_ECDHE_ECDSA_WITH_AES_128_CBC_SHA,
     ?TLS_ECDHE_ECDSA_WITH_AES_256_CBC_SHA,
     ?TLS_ECDHE_ECDSA_WITH_AES_128_CBC_SHA256,
     ?TLS_ECDHE_ECDSA_WITH_AES_256_CBC_SHA384,
     ?TLS_ECDHE_ECDSA_WITH_AES_128_GCM_SHA256,
     ?TLS_ECDHE_ECDSA_WITH_AES_256_GCM_SHA384,
     ?TLS_ECDHE_ECDSA_WITH_CHACHA20_POLY1305_SHA256].

filter_keyuse(OtpCert, Ciphers, Suites, SignSuites) ->
    TBSCert = OtpCert#'OTPCertificate'.tbsCertificate, 
    TBSExtensions = TBSCert#'OTPTBSCertificate'.extensions,
    Extensions = ssl_certificate:extensions_list(TBSExtensions),
    case ssl_certificate:select_extension(?'id-ce-keyUsage', Extensions) of
	undefined ->
	    Ciphers;
	#'Extension'{extnValue = KeyUse} ->
	    Result = filter_keyuse_suites(keyEncipherment,
					  KeyUse, Ciphers, Suites),
	    filter_keyuse_suites(digitalSignature,
				 KeyUse, Result, SignSuites)
    end.

filter_keyuse_suites(Use, KeyUse, CipherSuits, Suites) ->
    case ssl_certificate:is_valid_key_usage(KeyUse, Use) of
	true ->
	    CipherSuits;
	false ->
	    CipherSuits -- Suites
    end.<|MERGE_RESOLUTION|>--- conflicted
+++ resolved
@@ -682,24 +682,26 @@
       mac => sha, 
       prf => default_prf};
 suite_definition(?TLS_RSA_PSK_WITH_AES_256_CBC_SHA) ->
-<<<<<<< HEAD
-    {rsa_psk, aes_256_cbc, sha, default_prf};
-
-%%% PSK NULL Cipher Suites RFC 4785
-
-suite_definition(?TLS_PSK_WITH_NULL_SHA) ->
-    {psk, null, sha, default_prf};
-suite_definition(?TLS_DHE_PSK_WITH_NULL_SHA) ->
-    {dhe_psk, null, sha, default_prf};
-suite_definition(?TLS_RSA_PSK_WITH_NULL_SHA) ->
-    {rsa_psk, null, sha, default_prf};
-
-=======
     #{key_exchange => rsa_psk, 
       cipher => aes_256_cbc, 
       mac => sha, 
       prf => default_prf};
->>>>>>> e211aa22
+%%% PSK NULL Cipher Suites RFC 4785
+suite_definition(?TLS_PSK_WITH_NULL_SHA) ->
+    #{key_exchange => psk, 
+      cipher => null, 
+      mac => sha, 
+      prf => default_prf};
+suite_definition(?TLS_DHE_PSK_WITH_NULL_SHA) ->
+    #{key_exchange => dhe_psk,
+      cipher => null, 
+      mac => sha, 
+      prf => default_prf};
+suite_definition(?TLS_RSA_PSK_WITH_NULL_SHA) ->
+    #{key_exchange => rsa_psk,
+      cipher => null, 
+      mac => sha, 
+      prf => default_prf};  
 %%% TLS 1.2 PSK Cipher Suites RFC 5487
 suite_definition(?TLS_PSK_WITH_AES_128_GCM_SHA256) ->
     #{key_exchange => psk, 
@@ -787,45 +789,71 @@
       mac => sha256, 
       prf => default_prf};
 suite_definition(?TLS_RSA_PSK_WITH_NULL_SHA384) ->
-<<<<<<< HEAD
-    {rsa_psk, null, sha384, default_prf};
-
-%%% ECDHE PSK Cipher Suites RFC 5489
-
-suite_definition(?TLS_ECDHE_PSK_WITH_RC4_128_SHA) ->
-    {ecdhe_psk, rc4_128, sha, default_prf};
-suite_definition(?TLS_ECDHE_PSK_WITH_3DES_EDE_CBC_SHA) ->
-    {ecdhe_psk, '3des_ede_cbc', sha, default_prf};
-suite_definition(?TLS_ECDHE_PSK_WITH_AES_128_CBC_SHA) ->
-    {ecdhe_psk, aes_128_cbc, sha, default_prf};
-suite_definition(?TLS_ECDHE_PSK_WITH_AES_256_CBC_SHA) ->
-    {ecdhe_psk, aes_256_cbc, sha, default_prf};
-suite_definition(?TLS_ECDHE_PSK_WITH_AES_128_CBC_SHA256) ->
-    {ecdhe_psk, aes_128_cbc, sha256, default_prf};
-suite_definition(?TLS_ECDHE_PSK_WITH_AES_256_CBC_SHA384) ->
-    {ecdhe_psk, aes_256_cbc, sha384, default_prf};
-suite_definition(?TLS_ECDHE_PSK_WITH_NULL_SHA256) ->
-    {ecdhe_psk, null, sha256, default_prf};
-suite_definition(?TLS_ECDHE_PSK_WITH_NULL_SHA384) ->
-    {ecdhe_psk, null, sha384, default_prf};
-
-%%% ECDHE_PSK with AES-GCM and AES-CCM Cipher Suites, draft-ietf-tls-ecdhe-psk-aead-05
-
-suite_definition(?TLS_ECDHE_PSK_WITH_AES_128_GCM_SHA256) ->
-    {ecdhe_psk, aes_128_gcm, null, sha256};
-suite_definition(?TLS_ECDHE_PSK_WITH_AES_256_GCM_SHA384) ->
-    {ecdhe_psk, aes_256_gcm, null, sha384};
-%% suite_definition(?TLS_ECDHE_PSK_WITH_AES_128_CCM_8_SHA256) ->
-%%    {ecdhe_psk, aes_128_ccm, null, sha256};
-%% suite_definition(?TLS_ECDHE_PSK_WITH_AES_128_CCM_SHA256) ->
-%%    {ecdhe_psk, aes_256_ccm, null, sha256};
-
-=======
     #{key_exchange => rsa_psk, 
       cipher => null, 
       mac => sha384, 
       prf => default_prf};
->>>>>>> e211aa22
+%%% ECDHE PSK Cipher Suites RFC 5489
+suite_definition(?TLS_ECDHE_PSK_WITH_RC4_128_SHA) ->
+    #{key_exchange => ecdhe_psk, 
+      cipher => rc4_128, 
+      mac => sha, 
+      prf => default_prf};
+suite_definition(?TLS_ECDHE_PSK_WITH_3DES_EDE_CBC_SHA) ->
+    #{key_exchange => ecdhe_psk, 
+      cipher => '3des_ede_cbc',
+      mac => sha, 
+      prf => default_prf};
+suite_definition(?TLS_ECDHE_PSK_WITH_AES_128_CBC_SHA) ->
+    #{key_exchange => ecdhe_psk, 
+      cipher => aes_128_cbc, 
+      mac => sha, 
+      prf => default_prf};
+suite_definition(?TLS_ECDHE_PSK_WITH_AES_256_CBC_SHA) ->
+    #{key_exchange => ecdhe_psk, 
+      cipher => aes_256_cbc, 
+      mac => sha, 
+      prf => default_prf};
+suite_definition(?TLS_ECDHE_PSK_WITH_AES_128_CBC_SHA256) ->
+    #{key_exchange => ecdhe_psk, 
+      cipher => aes_128_cbc, 
+      mac => sha256, 
+      prf => default_prf};
+suite_definition(?TLS_ECDHE_PSK_WITH_AES_256_CBC_SHA384) ->
+    #{key_exchange => ecdhe_psk, 
+      cipher => aes_256_cbc, 
+      mac => sha384, 
+      prf => default_prf};
+suite_definition(?TLS_ECDHE_PSK_WITH_NULL_SHA256) ->
+    #{key_exchange => ecdhe_psk, 
+      cipher => null, 
+      mac => sha256, 
+      prf => default_prf};
+suite_definition(?TLS_ECDHE_PSK_WITH_NULL_SHA384) ->
+    #{key_exchange => ecdhe_psk, 
+      cipher => null, mac => sha384, 
+      prf => default_prf};
+%%% ECDHE_PSK with AES-GCM and AES-CCM Cipher Suites, draft-ietf-tls-ecdhe-psk-aead-05
+suite_definition(?TLS_ECDHE_PSK_WITH_AES_128_GCM_SHA256) ->
+    #{key_exchange => ecdhe_psk, 
+      cipher => aes_128_gcm, 
+      mac => null, 
+      prf => sha256};
+suite_definition(?TLS_ECDHE_PSK_WITH_AES_256_GCM_SHA384) ->
+    #{key_exchange => ecdhe_psk, 
+      cipher => aes_256_gcm, 
+      mac => null, 
+      prf => sha384};
+%% suite_definition(?TLS_ECDHE_PSK_WITH_AES_128_CCM_8_SHA256) ->
+%%     #{key_exchange => ecdhe_psk, 
+%%       cipher => aes_128_ccm, 
+%%       mac => null, 
+%%       prf =>sha256};
+%% suite_definition(?TLS_ECDHE_PSK_WITH_AES_128_CCM_SHA256) ->
+%%     #{key_exchange => ecdhe_psk, 
+%%       cipher => aes_256_ccm, 
+%%       mac => null, 
+%%       prf => sha256};
 %%% SRP Cipher Suites RFC 5054
 suite_definition(?TLS_SRP_SHA_WITH_3DES_EDE_CBC_SHA) ->
     #{key_exchange => srp_anon, 
@@ -1340,19 +1368,19 @@
         cipher := aes_256_cbc, 
         mac := sha}) ->
     ?TLS_RSA_PSK_WITH_AES_256_CBC_SHA;
-<<<<<<< HEAD
-
 %%% PSK NULL Cipher Suites RFC 4785
-
-suite({psk, null, sha}) ->
+suite(#{key_exchange := psk, 
+        cipher := null, 
+        mac := sha}) ->
     ?TLS_PSK_WITH_NULL_SHA;
-suite({dhe_psk, null, sha}) ->
+suite(#{key_exchange := dhe_psk, 
+        cipher := null, 
+        mac := sha}) ->
     ?TLS_DHE_PSK_WITH_NULL_SHA;
-suite({rsa_psk, null, sha}) ->
+suite(#{key_exchange := rsa_psk, 
+       cipher := null, 
+       mac := sha}) ->
     ?TLS_RSA_PSK_WITH_NULL_SHA;
-
-=======
->>>>>>> e211aa22
 %%% TLS 1.2 PSK Cipher Suites RFC 5487
 suite(#{key_exchange := psk, 
         cipher := aes_128_gcm, 
@@ -1432,40 +1460,60 @@
        cipher := null, 
        mac := sha384}) ->
     ?TLS_RSA_PSK_WITH_NULL_SHA384;
-<<<<<<< HEAD
-
 %%% ECDHE PSK Cipher Suites RFC 5489
-
-suite({ecdhe_psk, rc4_128,sha}) ->
+suite(#{key_exchange := ecdhe_psk, 
+        cipher := rc4_128,
+        mac := sha}) ->
     ?TLS_ECDHE_PSK_WITH_RC4_128_SHA;
-suite({ecdhe_psk, '3des_ede_cbc',sha}) ->
+suite(#{key_exchange := ecdhe_psk, 
+        cipher :='3des_ede_cbc',
+        mac := sha}) ->
     ?TLS_ECDHE_PSK_WITH_3DES_EDE_CBC_SHA;
-suite({ecdhe_psk, aes_128_cbc,sha}) ->
+suite(#{key_exchange := ecdhe_psk, 
+        cipher := aes_128_cbc,
+        mac := sha}) ->
     ?TLS_ECDHE_PSK_WITH_AES_128_CBC_SHA;
-suite({ecdhe_psk, aes_256_cbc,sha}) ->
+suite(#{key_exchange := ecdhe_psk, 
+        cipher := aes_256_cbc,
+        mac := sha}) ->
     ?TLS_ECDHE_PSK_WITH_AES_256_CBC_SHA;
-suite({ecdhe_psk, aes_128_cbc, sha256}) ->
+suite(#{key_exchange := ecdhe_psk, 
+       cipher := aes_128_cbc, 
+       mac := sha256}) ->
     ?TLS_ECDHE_PSK_WITH_AES_128_CBC_SHA256;
-suite({ecdhe_psk, aes_256_cbc, sha384}) ->
+suite(#{key_exchange := ecdhe_psk, 
+       cipher := aes_256_cbc, 
+       mac := sha384}) ->
     ?TLS_ECDHE_PSK_WITH_AES_256_CBC_SHA384;
-suite({ecdhe_psk, null, sha256}) ->
+suite(#{key_exchange := ecdhe_psk, 
+       cipher := null, 
+       mac := sha256}) ->
     ?TLS_ECDHE_PSK_WITH_NULL_SHA256;
-suite({ecdhe_psk, null, sha384}) ->
+suite(#{key_exchange := ecdhe_psk, 
+       cipher := null, 
+       mac := sha384}) ->
     ?TLS_ECDHE_PSK_WITH_NULL_SHA384;
-
 %%% ECDHE_PSK with AES-GCM and AES-CCM Cipher Suites, draft-ietf-tls-ecdhe-psk-aead-05
-
-suite({ecdhe_psk, aes_128_gcm, null, sha256}) ->
+suite(#{key_exchange := ecdhe_psk, 
+       cipher := aes_128_gcm, 
+       mac := null, 
+       prf := sha256}) ->
     ?TLS_ECDHE_PSK_WITH_AES_128_GCM_SHA256;
-suite({ecdhe_psk, aes_256_gcm, null, sha384}) ->
+suite(#{key_exchange := ecdhe_psk, 
+       cipher := aes_256_gcm, 
+       mac := null, 
+       prf := sha384}) ->
     ?TLS_ECDHE_PSK_WITH_AES_256_GCM_SHA384;
-%% suite({ecdhe_psk, aes_128_ccm, null, sha256}) ->
-%%     ?TLS_ECDHE_PSK_WITH_AES_128_CCM_8_SHA256;
-%% suite({ecdhe_psk, aes_256_ccm, null, sha256}) ->
-%%     ?TLS_ECDHE_PSK_WITH_AES_128_CCM_SHA256;
-
-=======
->>>>>>> e211aa22
+ %% suite(#{key_exchange := ecdhe_psk, 
+ %%        cipher := aes_128_ccm, 
+ %%        mac := null, 
+ %%        prf := sha256}) ->
+ %%    ?TLS_ECDHE_PSK_WITH_AES_128_CCM_8_SHA256;
+ %% suite(#{key_exchange := ecdhe_psk, 
+ %%         cipher := aes_256_ccm, 
+ %%         mac := null, 
+ %%         prf := sha256}) ->
+ %%    ?TLS_ECDHE_PSK_WITH_AES_128_CCM_SHA256;
 %%% SRP Cipher Suites RFC 5054
 suite(#{key_exchange := srp_anon, 
         cipher := '3des_ede_cbc',
