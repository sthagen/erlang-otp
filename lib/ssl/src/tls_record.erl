%%
%% %CopyrightBegin%
%%
%% Copyright Ericsson AB 2007-2019. All Rights Reserved.
%%
%% Licensed under the Apache License, Version 2.0 (the "License");
%% you may not use this file except in compliance with the License.
%% You may obtain a copy of the License at
%%
%%     http://www.apache.org/licenses/LICENSE-2.0
%%
%% Unless required by applicable law or agreed to in writing, software
%% distributed under the License is distributed on an "AS IS" BASIS,
%% WITHOUT WARRANTIES OR CONDITIONS OF ANY KIND, either express or implied.
%% See the License for the specific language governing permissions and
%% limitations under the License.
%%
%% %CopyrightEnd%
%%

%%
%%----------------------------------------------------------------------
%% Purpose: Handle TLS/SSL record protocol. (Parts that are not shared with DTLS)
%%----------------------------------------------------------------------

-module(tls_record).

-include("tls_record.hrl").
-include("ssl_internal.hrl").
-include("ssl_alert.hrl").
-include("tls_handshake.hrl").
-include("ssl_cipher.hrl").
-include_lib("kernel/include/logger.hrl").

%% Handling of incoming data
-export([get_tls_records/4, init_connection_states/2]).

%% Encoding TLS records
-export([encode_handshake/3, encode_alert_record/3,
	 encode_change_cipher_spec/2, encode_data/3]).
-export([encode_plain_text/4]).

%% Decoding
-export([decode_cipher_text/4]).

%% Protocol version handling
-export([protocol_version/1,  lowest_protocol_version/1, lowest_protocol_version/2,
	 highest_protocol_version/1, highest_protocol_version/2,
	 is_higher/2, supported_protocol_versions/0,
	 is_acceptable_version/1, is_acceptable_version/2, hello_version/1]).

-export_type([tls_version/0, tls_atom_version/0]).

-type tls_version()       :: ssl_record:ssl_version().
-type tls_atom_version()  :: sslv3 | tlsv1 | 'tlsv1.1' | 'tlsv1.2'.

-compile(inline).

%%====================================================================
%% Handling of incoming data
%%====================================================================
%%--------------------------------------------------------------------
-spec init_connection_states(client | server, one_n_minus_one | zero_n | disabled) ->
 				    ssl_record:connection_states().
%% 
%% Description: Creates a connection_states record with appropriate
%% values for the initial SSL connection setup.
%%--------------------------------------------------------------------
init_connection_states(Role, BeastMitigation) ->
    ConnectionEnd = ssl_record:record_protocol_role(Role),
    Current = initial_connection_state(ConnectionEnd, BeastMitigation),
    Pending = ssl_record:empty_connection_state(ConnectionEnd, BeastMitigation),
    #{current_read  => Current,
      pending_read  => Pending,
      current_write => Current,
      pending_write => Pending}.

%%--------------------------------------------------------------------
<<<<<<< HEAD
-spec get_tls_records(binary(), [tls_version()] | tls_version(), binary(), 
                      #ssl_options{}) -> {[binary()], binary()} | #alert{}.
=======
-spec get_tls_records(
        binary(), [tls_version()] | tls_version(),
        Buffer0 :: binary() | {'undefined' | #ssl_tls{}, {[binary()],non_neg_integer(),[binary()]}}) ->
                             {Records :: [#ssl_tls{}],
                              Buffer :: {'undefined' | #ssl_tls{}, {[binary()],non_neg_integer(),[binary()]}}} |
                             #alert{}.
>>>>>>> 9e988464
%%			     
%% and returns it as a list of tls_compressed binaries also returns leftover
%% Description: Given old buffer and new data from TCP, packs up a records
%% data
%%--------------------------------------------------------------------
<<<<<<< HEAD
get_tls_records(Data, Version, Buffer, SslOpts) ->
    get_tls_records_aux(Version, <<Buffer/binary, Data/binary>>, [], SslOpts).
=======

get_tls_records(Data, Versions, Buffer) when is_binary(Buffer) ->
    parse_tls_records(Versions, {[Data],byte_size(Data),[]}, undefined);
get_tls_records(Data, Versions, {Hdr, {Front,Size,Rear}}) ->
    parse_tls_records(Versions, {Front,Size + byte_size(Data),[Data|Rear]}, Hdr).
>>>>>>> 9e988464

%%====================================================================
%% Encoding
%%====================================================================

%%--------------------------------------------------------------------
-spec encode_handshake(iolist(), tls_version(), ssl_record:connection_states()) ->
			      {iolist(), ssl_record:connection_states()}.
%
%% Description: Encodes a handshake message to send on the ssl-socket.
%%--------------------------------------------------------------------
encode_handshake(Frag, {3, 4}, ConnectionStates) ->
    tls_record_1_3:encode_handshake(Frag, ConnectionStates);
encode_handshake(Frag, Version, 
		 #{current_write :=
		       #{beast_mitigation := BeastMitigation,
			  security_parameters :=
			     #security_parameters{bulk_cipher_algorithm = BCA}}} = 
		     ConnectionStates) ->
    case iolist_size(Frag) of
	N  when N > ?MAX_PLAIN_TEXT_LENGTH ->
	    Data = split_iovec(erlang:iolist_to_iovec(Frag), Version, BCA, BeastMitigation),
	    encode_fragments(?HANDSHAKE, Version, Data, ConnectionStates);
	_  ->
	    encode_plain_text(?HANDSHAKE, Version, Frag, ConnectionStates)
    end.

%%--------------------------------------------------------------------
-spec encode_alert_record(#alert{}, tls_version(), ssl_record:connection_states()) ->
				 {iolist(), ssl_record:connection_states()}.
%%
%% Description: Encodes an alert message to send on the ssl-socket.
%%--------------------------------------------------------------------
encode_alert_record(Alert, {3, 4}, ConnectionStates) ->
    tls_record_1_3:encode_alert_record(Alert, ConnectionStates);
encode_alert_record(#alert{level = Level, description = Description},
                    Version, ConnectionStates) ->
    encode_plain_text(?ALERT, Version, <<?BYTE(Level), ?BYTE(Description)>>,
		      ConnectionStates).

%%--------------------------------------------------------------------
-spec encode_change_cipher_spec(tls_version(), ssl_record:connection_states()) ->
				       {iolist(), ssl_record:connection_states()}.
%%
%% Description: Encodes a change_cipher_spec-message to send on the ssl socket.
%%--------------------------------------------------------------------
encode_change_cipher_spec(Version, ConnectionStates) ->
    encode_plain_text(?CHANGE_CIPHER_SPEC, Version, ?byte(?CHANGE_CIPHER_SPEC_PROTO), ConnectionStates).

%%--------------------------------------------------------------------
-spec encode_data([binary()], tls_version(), ssl_record:connection_states()) ->
			 {[[binary()]], ssl_record:connection_states()}.
%%
%% Description: Encodes data to send on the ssl-socket.
%%--------------------------------------------------------------------
<<<<<<< HEAD
encode_data(Data, {3, 4}, ConnectionStates) ->
    tls_record_1_3:encode_data(Data, ConnectionStates);
encode_data(Frag, Version,
=======
encode_data(Data, Version,
>>>>>>> 9e988464
	    #{current_write := #{beast_mitigation := BeastMitigation,
				 security_parameters :=
				     #security_parameters{bulk_cipher_algorithm = BCA}}} =
		ConnectionStates) ->
    Fragments = split_iovec(Data, Version, BCA, BeastMitigation),
    encode_fragments(?APPLICATION_DATA, Version, Fragments, ConnectionStates).

%%====================================================================
%% Decoding
%%====================================================================

%%--------------------------------------------------------------------
-spec decode_cipher_text(tls_version(), #ssl_tls{}, ssl_record:connection_states(), boolean()) ->
				{#ssl_tls{}, ssl_record:connection_states()}| #alert{}.
%%
%% Description: Decode cipher text
%%--------------------------------------------------------------------
<<<<<<< HEAD
decode_cipher_text({3,4}, CipherTextRecord, ConnectionStates, _) -> 
    tls_record_1_3:decode_cipher_text(CipherTextRecord, ConnectionStates);
decode_cipher_text(_, #ssl_tls{type = Type, version = Version,
			    fragment = CipherFragment} = CipherText,
=======
decode_cipher_text(CipherText,
>>>>>>> 9e988464
		   #{current_read :=
			 #{sequence_number := Seq,
			   security_parameters :=
                               #security_parameters{cipher_type = ?AEAD,
                                                    bulk_cipher_algorithm = BulkCipherAlgo},
                           cipher_state := CipherS0
                          }
                    } = ConnectionStates0, _) ->
    SeqBin = <<?UINT64(Seq)>>,
    #ssl_tls{type = Type, version = {MajVer,MinVer} = Version, fragment = Fragment} = CipherText,
    StartAdditionalData = <<SeqBin/binary, ?BYTE(Type), ?BYTE(MajVer), ?BYTE(MinVer)>>,
    CipherS = ssl_record:nonce_seed(BulkCipherAlgo, SeqBin, CipherS0),
    case ssl_record:decipher_aead(
           BulkCipherAlgo, CipherS, StartAdditionalData, Fragment, Version)
    of
	PlainFragment when is_binary(PlainFragment) ->
            #{current_read :=
                  #{security_parameters := SecParams,
                    compression_state := CompressionS0} = ReadState0} = ConnectionStates0,
	    {Plain, CompressionS} = ssl_record:uncompress(SecParams#security_parameters.compression_algorithm,
                                                          PlainFragment, CompressionS0),
	    ConnectionStates = ConnectionStates0#{
				  current_read => ReadState0#{
                                                    cipher_state => CipherS,
                                                    sequence_number => Seq + 1,
                                                    compression_state => CompressionS}},
	    {CipherText#ssl_tls{fragment = Plain}, ConnectionStates};
	#alert{} = Alert ->
	    Alert
    end;

<<<<<<< HEAD
decode_cipher_text(_, #ssl_tls{type = Type, version = Version,
=======
decode_cipher_text(#ssl_tls{version = Version,
>>>>>>> 9e988464
			    fragment = CipherFragment} = CipherText,
		   #{current_read := ReadState0} = ConnnectionStates0, PaddingCheck) ->
    case ssl_record:decipher(Version, CipherFragment, ReadState0, PaddingCheck) of
	{PlainFragment, Mac, ReadState1} ->
	    MacHash = ssl_cipher:calc_mac_hash(CipherText#ssl_tls.type, Version, PlainFragment, ReadState1),
	    case ssl_record:is_correct_mac(Mac, MacHash) of
		true ->
                    #{sequence_number := Seq,
                      compression_state := CompressionS0,
                      security_parameters :=
                          #security_parameters{compression_algorithm = CompAlg}} = ReadState0,
		    {Plain, CompressionS1} = ssl_record:uncompress(CompAlg,
								   PlainFragment, CompressionS0),
		    ConnnectionStates =
                        ConnnectionStates0#{current_read =>
                                                ReadState1#{sequence_number => Seq + 1,
                                                            compression_state => CompressionS1}},
		    {CipherText#ssl_tls{fragment = Plain}, ConnnectionStates};
		false ->
                    ?ALERT_REC(?FATAL, ?BAD_RECORD_MAC)
	    end;
	    #alert{} = Alert ->
	    Alert
    end.

%%====================================================================
%% Protocol version handling
%%====================================================================

%%--------------------------------------------------------------------
-spec protocol_version(tls_atom_version() | tls_version()) -> 
			      tls_version() | tls_atom_version().		      
%%     
%% Description: Creates a protocol version record from a version atom
%% or vice versa.
%%--------------------------------------------------------------------
protocol_version('tlsv1.3') ->
    {3, 4};
protocol_version('tlsv1.2') ->
    {3, 3};
protocol_version('tlsv1.1') ->
    {3, 2};
protocol_version(tlsv1) ->
    {3, 1};
protocol_version(sslv3) ->
    {3, 0};
protocol_version(sslv2) -> %% Backwards compatibility
    {2, 0};
protocol_version({3, 4}) ->
    'tlsv1.3';
protocol_version({3, 3}) ->
    'tlsv1.2';
protocol_version({3, 2}) ->
    'tlsv1.1';
protocol_version({3, 1}) ->
    tlsv1;
protocol_version({3, 0}) ->
    sslv3.
%%--------------------------------------------------------------------
-spec lowest_protocol_version(tls_version(), tls_version()) -> tls_version().
%%     
%% Description: Lowes protocol version of two given versions 
%%--------------------------------------------------------------------
lowest_protocol_version(Version = {M, N}, {M, O})   when N < O ->
    Version;
lowest_protocol_version({M, _}, 
			Version = {M, _}) ->
    Version;
lowest_protocol_version(Version = {M,_}, 
			{N, _}) when M < N ->
    Version;
lowest_protocol_version(_,Version) ->
    Version.

%%--------------------------------------------------------------------
-spec lowest_protocol_version([tls_version()]) -> tls_version().
%%     
%% Description: Lowest protocol version present in a list
%%--------------------------------------------------------------------
lowest_protocol_version([]) ->
    lowest_protocol_version();
lowest_protocol_version(Versions) ->
    [Ver | Vers] = Versions,
    lowest_list_protocol_version(Ver, Vers).

%%--------------------------------------------------------------------
-spec highest_protocol_version([tls_version()]) -> tls_version().
%%     
%% Description: Highest protocol version present in a list
%%--------------------------------------------------------------------
highest_protocol_version([]) ->
    highest_protocol_version();
highest_protocol_version(Versions) ->
    [Ver | Vers] = Versions,
    highest_list_protocol_version(Ver, Vers).

%%--------------------------------------------------------------------
-spec highest_protocol_version(tls_version(), tls_version()) -> tls_version().
%%     
%% Description: Highest protocol version of two given versions 
%%--------------------------------------------------------------------
highest_protocol_version(Version = {M, N}, {M, O})   when N > O ->
    Version;
highest_protocol_version({M, _}, 
			Version = {M, _}) ->
    Version;
highest_protocol_version(Version = {M,_}, 
			{N, _}) when M > N ->
    Version;
highest_protocol_version(_,Version) ->
    Version.

%%--------------------------------------------------------------------
-spec is_higher(V1 :: tls_version(), V2::tls_version()) -> boolean().
%%     
%% Description: Is V1 > V2
%%--------------------------------------------------------------------
is_higher({M, N}, {M, O}) when N > O ->
    true;
is_higher({M, _}, {N, _}) when M > N ->
    true; 
is_higher(_, _) ->
    false.

%%--------------------------------------------------------------------
-spec supported_protocol_versions() -> [tls_version()].					 
%%
%% Description: Protocol versions supported
%%--------------------------------------------------------------------
supported_protocol_versions() ->
    Fun = fun(Version) ->
		  protocol_version(Version) 
	  end,
    case application:get_env(ssl, protocol_version) of
	undefined ->
	    lists:map(Fun, supported_protocol_versions([]));
	{ok, []} ->
	    lists:map(Fun, supported_protocol_versions([]));
	{ok, Vsns} when is_list(Vsns) ->
	    Versions = lists:filter(fun is_acceptable_version/1, lists:map(Fun, Vsns)),
	    supported_protocol_versions(Versions);
	{ok, Vsn} ->
	    Versions = lists:filter(fun is_acceptable_version/1, [Fun(Vsn)]),
	    supported_protocol_versions(Versions)
    end.

supported_protocol_versions([]) ->
    Vsns = case sufficient_tlsv1_2_crypto_support() of
	       true ->
		   ?ALL_SUPPORTED_VERSIONS;
	       false ->
		   ?MIN_SUPPORTED_VERSIONS
	   end,
    application:set_env(ssl, protocol_version, Vsns),
    Vsns;

supported_protocol_versions([_|_] = Vsns) ->
    case sufficient_tlsv1_2_crypto_support() of
	true -> 
	    Vsns;
	false ->
	    case Vsns -- ['tlsv1.2'] of
		[] ->
		    ?MIN_SUPPORTED_VERSIONS;
		NewVsns ->
		    NewVsns
	    end
    end.

-spec is_acceptable_version(tls_version()) -> boolean().
is_acceptable_version({N,_}) 
  when N >= ?LOWEST_MAJOR_SUPPORTED_VERSION ->
    true;
is_acceptable_version(_) ->
    false.

-spec is_acceptable_version(tls_version(), Supported :: [tls_version()]) -> boolean().
is_acceptable_version({N,_} = Version, Versions)   
  when N >= ?LOWEST_MAJOR_SUPPORTED_VERSION ->
    lists:member(Version, Versions);
is_acceptable_version(_,_) ->
    false.

-spec hello_version([tls_version()]) -> tls_version().
hello_version([Highest|_]) when Highest >= {3,3} ->
    Highest;
hello_version(Versions) ->
    lowest_protocol_version(Versions).

%%--------------------------------------------------------------------
%%% Internal functions
%%--------------------------------------------------------------------
initial_connection_state(ConnectionEnd, BeastMitigation) ->
    #{security_parameters =>
	  ssl_record:initial_security_params(ConnectionEnd),
      sequence_number => 0,
      beast_mitigation => BeastMitigation,
      compression_state  => undefined,
      cipher_state  => undefined,
      mac_secret  => undefined,
      secure_renegotiation => undefined,
      client_verify_data => undefined,
      server_verify_data => undefined
     }.

<<<<<<< HEAD
%% TLS 1.3
get_tls_records_aux({3,4} = Version, <<?BYTE(Type),?BYTE(3),?BYTE(3),
                                       ?UINT16(Length), Data:Length/binary,
                                       Rest/binary>> = RawTLSRecord,
		    Acc, SslOpts) when Type == ?APPLICATION_DATA;
                                       Type == ?HANDSHAKE;
                                       Type == ?ALERT;
                                       Type == ?CHANGE_CIPHER_SPEC ->
    ssl_logger:debug(SslOpts#ssl_options.log_level, inbound, 'tls_record', [RawTLSRecord]),
    get_tls_records_aux(Version, Rest, [#ssl_tls{type = Type,
					version = {3,3}, %% Use legacy version
					fragment = Data} | Acc], SslOpts);
get_tls_records_aux({MajVer, MinVer} = Version, <<?BYTE(Type),?BYTE(MajVer),?BYTE(MinVer),
                                                  ?UINT16(Length), Data:Length/binary, Rest/binary>> = RawTLSRecord, 
		    Acc, SslOpts) when Type == ?APPLICATION_DATA;
                                       Type == ?HANDSHAKE;
                                       Type == ?ALERT;
                                       Type == ?CHANGE_CIPHER_SPEC ->
    ssl_logger:debug(SslOpts#ssl_options.log_level, inbound, 'tls_record', [RawTLSRecord]),
    get_tls_records_aux(Version, Rest, [#ssl_tls{type = Type,
					version = Version,
					fragment = Data} | Acc], SslOpts);
get_tls_records_aux(Versions, <<?BYTE(Type),?BYTE(MajVer),?BYTE(MinVer),
                                ?UINT16(Length), Data:Length/binary, Rest/binary>> = RawTLSRecord, 
		    Acc, SslOpts) when is_list(Versions) andalso
                                       ((Type == ?APPLICATION_DATA) 
                                        orelse
                                          (Type == ?HANDSHAKE)
                                        orelse
                                          (Type == ?ALERT)
                                        orelse
                                          (Type == ?CHANGE_CIPHER_SPEC)) ->
    case is_acceptable_version({MajVer, MinVer}, Versions) of 
        true ->
            ssl_logger:debug(SslOpts#ssl_options.log_level, inbound, 'tls_record', [RawTLSRecord]),
            get_tls_records_aux(Versions, Rest, [#ssl_tls{type = Type,
                                                          version = {MajVer, MinVer},
                                                          fragment = Data} | Acc], SslOpts);
        false ->
=======

parse_tls_records(Versions, Q, undefined) ->
    decode_tls_records(Versions, Q, [], undefined, undefined, undefined);
parse_tls_records(Versions, Q, #ssl_tls{type = Type, version = Version, fragment = Length}) ->
    decode_tls_records(Versions, Q, [], Type, Version, Length).

%% Generic code path
decode_tls_records(Versions, {_,Size,_} = Q0, Acc, undefined, _Version, _Length) ->
    if
        5 =< Size ->
            {<<?BYTE(Type),?BYTE(MajVer),?BYTE(MinVer), ?UINT16(Length)>>, Q} = binary_from_front(5, Q0),
            validate_tls_records_type(Versions, Q, Acc, Type, {MajVer,MinVer}, Length);
        3 =< Size ->
            {<<?BYTE(Type),?BYTE(MajVer),?BYTE(MinVer)>>, Q} = binary_from_front(3, Q0),
            validate_tls_records_type(Versions, Q, Acc, Type, {MajVer,MinVer}, undefined);
        1 =< Size ->
            {<<?BYTE(Type)>>, Q} = binary_from_front(1, Q0),
            validate_tls_records_type(Versions, Q, Acc, Type, undefined, undefined);
        true ->
            validate_tls_records_type(Versions, Q0, Acc, undefined, undefined, undefined)
    end;
decode_tls_records(Versions, {_,Size,_} = Q0, Acc, Type, undefined, _Length) ->
    if
        4 =< Size ->
            {<<?BYTE(MajVer),?BYTE(MinVer), ?UINT16(Length)>>, Q} = binary_from_front(4, Q0),
            validate_tls_record_version(Versions, Q, Acc, Type, {MajVer,MinVer}, Length);
        2 =< Size ->
            {<<?BYTE(MajVer),?BYTE(MinVer)>>, Q} = binary_from_front(2, Q0),
            validate_tls_record_version(Versions, Q, Acc, Type, {MajVer,MinVer}, undefined);
        true ->
            validate_tls_record_version(Versions, Q0, Acc, Type, undefined, undefined)
    end;
decode_tls_records(Versions, {_,Size,_} = Q0, Acc, Type, Version, undefined) ->
    if
        2 =< Size ->
            {<<?UINT16(Length)>>, Q} = binary_from_front(2, Q0),
            validate_tls_record_length(Versions, Q, Acc, Type, Version, Length);
        true ->
            validate_tls_record_length(Versions, Q0, Acc, Type, Version, undefined)
    end;
decode_tls_records(Versions, Q, Acc, Type, Version, Length) ->
    validate_tls_record_length(Versions, Q, Acc, Type, Version, Length).

validate_tls_records_type(_Versions, Q, Acc, undefined, _Version, _Length) ->
    {lists:reverse(Acc),
     {undefined, Q}};
validate_tls_records_type(Versions, Q, Acc, Type, Version, Length) ->
    if
        ?KNOWN_RECORD_TYPE(Type) ->
            validate_tls_record_version(Versions, Q, Acc, Type, Version, Length);
        true ->
            %% Not ?KNOWN_RECORD_TYPE(Type)
            ?ALERT_REC(?FATAL, ?UNEXPECTED_MESSAGE)
    end.

validate_tls_record_version(_Versions, Q, Acc, Type, undefined, _Length) ->
    {lists:reverse(Acc),
     {#ssl_tls{type = Type, version = undefined, fragment = undefined}, Q}};
validate_tls_record_version(Versions, Q, Acc, Type, Version, Length) ->
    if
        is_list(Versions) ->
            case is_acceptable_version(Version, Versions) of
                true ->
                    validate_tls_record_length(Versions, Q, Acc, Type, Version, Length);
                false ->
                    ?ALERT_REC(?FATAL, ?BAD_RECORD_MAC)
            end;
        Version =:= Versions ->
            %% Exact version match
            validate_tls_record_length(Versions, Q, Acc, Type, Version, Length);
        true ->
>>>>>>> 9e988464
            ?ALERT_REC(?FATAL, ?BAD_RECORD_MAC)
    end.

validate_tls_record_length(_Versions, Q, Acc, Type, Version, undefined) ->
    {lists:reverse(Acc),
     {#ssl_tls{type = Type, version = Version, fragment = undefined}, Q}};
validate_tls_record_length(Versions, {_,Size0,_} = Q0, Acc, Type, Version, Length) ->
    if
        Length =< ?MAX_CIPHER_TEXT_LENGTH ->
            if
                Length =< Size0 ->
                    %% Complete record
                    {Fragment, Q} = binary_from_front(Length, Q0),
                    Record = #ssl_tls{type = Type, version = Version, fragment = Fragment},
                    decode_tls_records(Versions, Q, [Record|Acc], undefined, undefined, undefined);
                true ->
                    {lists:reverse(Acc),
                     {#ssl_tls{type = Type, version = Version, fragment = Length}, Q0}}
            end;
        true ->
            ?ALERT_REC(?FATAL, ?RECORD_OVERFLOW)
    end.


binary_from_front(SplitSize, {Front,Size,Rear}) ->
    binary_from_front(SplitSize, Front, Size, Rear, []).
%%
binary_from_front(SplitSize, [], Size, [_] = Rear, Acc) ->
    %% Optimize a simple case
    binary_from_front(SplitSize, Rear, Size, [], Acc);
binary_from_front(SplitSize, [], Size, Rear, Acc) ->
    binary_from_front(SplitSize, lists:reverse(Rear), Size, [], Acc);
binary_from_front(SplitSize, [Bin|Front], Size, Rear, []) ->
    %% Optimize a frequent case
    BinSize = byte_size(Bin),
    if
        SplitSize < BinSize ->
            {RetBin, Rest} = erlang:split_binary(Bin, SplitSize),
            {RetBin, {[Rest|Front],Size - SplitSize,Rear}};
        BinSize < SplitSize ->
            binary_from_front(SplitSize - BinSize, Front, Size, Rear, [Bin]);
        true -> % Perfect fit
            {Bin, {Front,Size - SplitSize,Rear}}
    end;
<<<<<<< HEAD
get_tls_records_aux(_, <<?BYTE(Type),?BYTE(_MajVer),?BYTE(_MinVer),
                         ?UINT16(Length), _:Length/binary, _Rest/binary>>, 
		    _, _) when Type == ?APPLICATION_DATA;
                               Type == ?HANDSHAKE;
                               Type == ?ALERT;
                               Type == ?CHANGE_CIPHER_SPEC ->
    ?ALERT_REC(?FATAL, ?BAD_RECORD_MAC);
get_tls_records_aux(_, <<0:1, _CT:7, ?BYTE(_MajVer), ?BYTE(_MinVer),
                         ?UINT16(Length), _/binary>>,
                    _Acc, _) when Length > ?MAX_CIPHER_TEXT_LENGTH ->
    ?ALERT_REC(?FATAL, ?RECORD_OVERFLOW);
get_tls_records_aux(_, Data, Acc, _) ->
    case size(Data) =< ?MAX_CIPHER_TEXT_LENGTH + ?INITIAL_BYTES of
	true ->
	    {lists:reverse(Acc), Data};
	false ->
	    ?ALERT_REC(?FATAL, ?UNEXPECTED_MESSAGE)
=======
binary_from_front(SplitSize, [Bin|Front], Size, Rear, Acc) ->
    BinSize = byte_size(Bin),
    if
        SplitSize < BinSize ->
            {Last, Rest} = erlang:split_binary(Bin, SplitSize),
            RetBin = iolist_to_binary(lists:reverse(Acc, [Last])),
            {RetBin, {[Rest|Front],Size - byte_size(RetBin),Rear}};
        BinSize < SplitSize ->
            binary_from_front(SplitSize - BinSize, Front, Size, Rear, [Bin|Acc]);
        true -> % Perfect fit
            RetBin = iolist_to_binary(lists:reverse(Acc, [Bin])),
            {RetBin, {Front,Size - byte_size(RetBin),Rear}}
>>>>>>> 9e988464
    end.

%%--------------------------------------------------------------------
encode_plain_text(Type, Version, Data, ConnectionStates0) ->
    {[CipherText],ConnectionStates} = encode_fragments(Type, Version, [Data], ConnectionStates0),
    {CipherText,ConnectionStates}.
%%--------------------------------------------------------------------
encode_fragments(Type, Version, Data,
              #{current_write := #{compression_state := CompS,
                                   cipher_state := CipherS,
                                   sequence_number := Seq}} = ConnectionStates) ->
    encode_fragments(Type, Version, Data, ConnectionStates, CompS, CipherS, Seq, []).
%%
encode_fragments(_Type, _Version, [], #{current_write := WriteS} = CS,
              CompS, CipherS, Seq, CipherFragments) ->
    {lists:reverse(CipherFragments),
     CS#{current_write := WriteS#{compression_state := CompS,
                                  cipher_state := CipherS,
                                  sequence_number := Seq}}};
encode_fragments(Type, Version, [Text|Data],
              #{current_write := #{security_parameters :=
                                       #security_parameters{cipher_type = ?AEAD,
                                                            bulk_cipher_algorithm = BCAlg,
                                                            compression_algorithm = CompAlg} = SecPars}} = CS,
              CompS0, CipherS0, Seq, CipherFragments) ->
    {CompText, CompS} = ssl_record:compress(CompAlg, Text, CompS0),
    SeqBin = <<?UINT64(Seq)>>,
    CipherS1 = ssl_record:nonce_seed(BCAlg, SeqBin, CipherS0),
    {MajVer, MinVer} = Version,
    VersionBin = <<?BYTE(MajVer), ?BYTE(MinVer)>>,
    StartAdditionalData = <<SeqBin/binary, ?BYTE(Type), VersionBin/binary>>,
    {CipherFragment,CipherS} = ssl_record:cipher_aead(Version, CompText, CipherS1, StartAdditionalData, SecPars),
    Length = byte_size(CipherFragment),
    CipherHeader = <<?BYTE(Type), VersionBin/binary, ?UINT16(Length)>>,
    encode_fragments(Type, Version, Data, CS, CompS, CipherS, Seq + 1,
                  [[CipherHeader, CipherFragment] | CipherFragments]);
encode_fragments(Type, Version, [Text|Data],
              #{current_write := #{security_parameters :=
                                       #security_parameters{compression_algorithm = CompAlg,
                                                            mac_algorithm = MacAlgorithm} = SecPars,
                                   mac_secret := MacSecret}} = CS,
              CompS0, CipherS0, Seq, CipherFragments) ->
    {CompText, CompS} = ssl_record:compress(CompAlg, Text, CompS0),
    MacHash = ssl_cipher:calc_mac_hash(Type, Version, CompText, MacAlgorithm, MacSecret, Seq),
    {CipherFragment,CipherS} = ssl_record:cipher(Version, CompText, CipherS0, MacHash, SecPars),
    Length = byte_size(CipherFragment),
    {MajVer, MinVer} = Version,
    CipherHeader = <<?BYTE(Type), ?BYTE(MajVer), ?BYTE(MinVer), ?UINT16(Length)>>,
    encode_fragments(Type, Version, Data, CS, CompS, CipherS, Seq + 1,
                  [[CipherHeader, CipherFragment] | CipherFragments]);
encode_fragments(_Type, _Version, _Data, CS, _CompS, _CipherS, _Seq, _CipherFragments) ->
    exit({cs, CS}).
%%--------------------------------------------------------------------

%% 1/n-1 splitting countermeasure Rizzo/Duong-Beast, RC4 chiphers are
%% not vulnerable to this attack.
split_iovec([<<FirstByte:8, Rest/binary>>|Data], Version, BCA, one_n_minus_one)
  when (BCA =/= ?RC4) andalso ({3, 1} == Version orelse
                               {3, 0} == Version) ->
    [[FirstByte]|split_iovec([Rest|Data])];
%% 0/n splitting countermeasure for clients that are incompatible with 1/n-1
%% splitting.
split_iovec(Data, Version, BCA, zero_n)
  when (BCA =/= ?RC4) andalso ({3, 1} == Version orelse
                               {3, 0} == Version) ->
    [<<>>|split_iovec(Data)];
split_iovec(Data, _Version, _BCA, _BeatMitigation) ->
    split_iovec(Data).

split_iovec([]) ->
    [];
split_iovec(Data) ->
    {Part,Rest} = split_iovec(Data, ?MAX_PLAIN_TEXT_LENGTH, []),
    [Part|split_iovec(Rest)].
%%
split_iovec([Bin|Data], SplitSize, Acc) ->
    BinSize = byte_size(Bin),
    if
        SplitSize < BinSize ->
            {Last, Rest} = erlang:split_binary(Bin, SplitSize),
            {lists:reverse(Acc, [Last]), [Rest|Data]};
        BinSize < SplitSize ->
            split_iovec(Data, SplitSize - BinSize, [Bin|Acc]);
        true -> % Perfect match
            {lists:reverse(Acc, [Bin]), Data}
    end;
split_iovec([], _SplitSize, Acc) ->
    {lists:reverse(Acc),[]}.

%%--------------------------------------------------------------------
lowest_list_protocol_version(Ver, []) ->
    Ver;
lowest_list_protocol_version(Ver1,  [Ver2 | Rest]) ->
    lowest_list_protocol_version(lowest_protocol_version(Ver1, Ver2), Rest).

highest_list_protocol_version(Ver, []) ->
    Ver;
highest_list_protocol_version(Ver1,  [Ver2 | Rest]) ->
    highest_list_protocol_version(highest_protocol_version(Ver1, Ver2), Rest).

highest_protocol_version() ->
    highest_protocol_version(supported_protocol_versions()).

lowest_protocol_version() ->
    lowest_protocol_version(supported_protocol_versions()).

sufficient_tlsv1_2_crypto_support() ->
    CryptoSupport = crypto:supports(),
    proplists:get_bool(sha256, proplists:get_value(hashs, CryptoSupport)).

<|MERGE_RESOLUTION|>--- conflicted
+++ resolved
@@ -42,6 +42,9 @@
 
 %% Decoding
 -export([decode_cipher_text/4]).
+
+%% Logging helper
+-export([build_tls_record/1]).
 
 %% Protocol version handling
 -export([protocol_version/1,  lowest_protocol_version/1, lowest_protocol_version/2,
@@ -76,32 +79,23 @@
       pending_write => Pending}.
 
 %%--------------------------------------------------------------------
-<<<<<<< HEAD
--spec get_tls_records(binary(), [tls_version()] | tls_version(), binary(), 
-                      #ssl_options{}) -> {[binary()], binary()} | #alert{}.
-=======
 -spec get_tls_records(
-        binary(), [tls_version()] | tls_version(),
-        Buffer0 :: binary() | {'undefined' | #ssl_tls{}, {[binary()],non_neg_integer(),[binary()]}}) ->
+        binary(),
+        [tls_version()] | tls_version(),
+        Buffer0 :: binary() | {'undefined' | #ssl_tls{}, {[binary()],non_neg_integer(),[binary()]}},
+        #ssl_options{}) ->
                              {Records :: [#ssl_tls{}],
                               Buffer :: {'undefined' | #ssl_tls{}, {[binary()],non_neg_integer(),[binary()]}}} |
                              #alert{}.
->>>>>>> 9e988464
 %%			     
 %% and returns it as a list of tls_compressed binaries also returns leftover
 %% Description: Given old buffer and new data from TCP, packs up a records
 %% data
 %%--------------------------------------------------------------------
-<<<<<<< HEAD
-get_tls_records(Data, Version, Buffer, SslOpts) ->
-    get_tls_records_aux(Version, <<Buffer/binary, Data/binary>>, [], SslOpts).
-=======
-
-get_tls_records(Data, Versions, Buffer) when is_binary(Buffer) ->
-    parse_tls_records(Versions, {[Data],byte_size(Data),[]}, undefined);
-get_tls_records(Data, Versions, {Hdr, {Front,Size,Rear}}) ->
-    parse_tls_records(Versions, {Front,Size + byte_size(Data),[Data|Rear]}, Hdr).
->>>>>>> 9e988464
+get_tls_records(Data, Versions, Buffer, SslOpts) when is_binary(Buffer) ->
+    parse_tls_records(Versions, {[Data],byte_size(Data),[]}, SslOpts, undefined);
+get_tls_records(Data, Versions, {Hdr, {Front,Size,Rear}}, SslOpts) ->
+    parse_tls_records(Versions, {Front,Size + byte_size(Data),[Data|Rear]}, SslOpts, Hdr).
 
 %%====================================================================
 %% Encoding
@@ -157,13 +151,9 @@
 %%
 %% Description: Encodes data to send on the ssl-socket.
 %%--------------------------------------------------------------------
-<<<<<<< HEAD
 encode_data(Data, {3, 4}, ConnectionStates) ->
     tls_record_1_3:encode_data(Data, ConnectionStates);
-encode_data(Frag, Version,
-=======
 encode_data(Data, Version,
->>>>>>> 9e988464
 	    #{current_write := #{beast_mitigation := BeastMitigation,
 				 security_parameters :=
 				     #security_parameters{bulk_cipher_algorithm = BCA}}} =
@@ -181,14 +171,9 @@
 %%
 %% Description: Decode cipher text
 %%--------------------------------------------------------------------
-<<<<<<< HEAD
 decode_cipher_text({3,4}, CipherTextRecord, ConnectionStates, _) -> 
     tls_record_1_3:decode_cipher_text(CipherTextRecord, ConnectionStates);
-decode_cipher_text(_, #ssl_tls{type = Type, version = Version,
-			    fragment = CipherFragment} = CipherText,
-=======
-decode_cipher_text(CipherText,
->>>>>>> 9e988464
+decode_cipher_text(_, CipherTextRecord,
 		   #{current_read :=
 			 #{sequence_number := Seq,
 			   security_parameters :=
@@ -198,7 +183,7 @@
                           }
                     } = ConnectionStates0, _) ->
     SeqBin = <<?UINT64(Seq)>>,
-    #ssl_tls{type = Type, version = {MajVer,MinVer} = Version, fragment = Fragment} = CipherText,
+    #ssl_tls{type = Type, version = {MajVer,MinVer} = Version, fragment = Fragment} = CipherTextRecord,
     StartAdditionalData = <<SeqBin/binary, ?BYTE(Type), ?BYTE(MajVer), ?BYTE(MinVer)>>,
     CipherS = ssl_record:nonce_seed(BulkCipherAlgo, SeqBin, CipherS0),
     case ssl_record:decipher_aead(
@@ -215,21 +200,17 @@
                                                     cipher_state => CipherS,
                                                     sequence_number => Seq + 1,
                                                     compression_state => CompressionS}},
-	    {CipherText#ssl_tls{fragment = Plain}, ConnectionStates};
+	    {CipherTextRecord#ssl_tls{fragment = Plain}, ConnectionStates};
 	#alert{} = Alert ->
 	    Alert
     end;
 
-<<<<<<< HEAD
-decode_cipher_text(_, #ssl_tls{type = Type, version = Version,
-=======
-decode_cipher_text(#ssl_tls{version = Version,
->>>>>>> 9e988464
-			    fragment = CipherFragment} = CipherText,
+decode_cipher_text(_, #ssl_tls{version = Version,
+                               fragment = CipherFragment} = CipherTextRecord,
 		   #{current_read := ReadState0} = ConnnectionStates0, PaddingCheck) ->
     case ssl_record:decipher(Version, CipherFragment, ReadState0, PaddingCheck) of
 	{PlainFragment, Mac, ReadState1} ->
-	    MacHash = ssl_cipher:calc_mac_hash(CipherText#ssl_tls.type, Version, PlainFragment, ReadState1),
+	    MacHash = ssl_cipher:calc_mac_hash(CipherTextRecord#ssl_tls.type, Version, PlainFragment, ReadState1),
 	    case ssl_record:is_correct_mac(Mac, MacHash) of
 		true ->
                     #{sequence_number := Seq,
@@ -242,7 +223,7 @@
                         ConnnectionStates0#{current_read =>
                                                 ReadState1#{sequence_number => Seq + 1,
                                                             compression_state => CompressionS1}},
-		    {CipherText#ssl_tls{fragment = Plain}, ConnnectionStates};
+		    {CipherTextRecord#ssl_tls{fragment = Plain}, ConnnectionStates};
 		false ->
                     ?ALERT_REC(?FATAL, ?BAD_RECORD_MAC)
 	    end;
@@ -430,126 +411,91 @@
       server_verify_data => undefined
      }.
 
-<<<<<<< HEAD
-%% TLS 1.3
-get_tls_records_aux({3,4} = Version, <<?BYTE(Type),?BYTE(3),?BYTE(3),
-                                       ?UINT16(Length), Data:Length/binary,
-                                       Rest/binary>> = RawTLSRecord,
-		    Acc, SslOpts) when Type == ?APPLICATION_DATA;
-                                       Type == ?HANDSHAKE;
-                                       Type == ?ALERT;
-                                       Type == ?CHANGE_CIPHER_SPEC ->
-    ssl_logger:debug(SslOpts#ssl_options.log_level, inbound, 'tls_record', [RawTLSRecord]),
-    get_tls_records_aux(Version, Rest, [#ssl_tls{type = Type,
-					version = {3,3}, %% Use legacy version
-					fragment = Data} | Acc], SslOpts);
-get_tls_records_aux({MajVer, MinVer} = Version, <<?BYTE(Type),?BYTE(MajVer),?BYTE(MinVer),
-                                                  ?UINT16(Length), Data:Length/binary, Rest/binary>> = RawTLSRecord, 
-		    Acc, SslOpts) when Type == ?APPLICATION_DATA;
-                                       Type == ?HANDSHAKE;
-                                       Type == ?ALERT;
-                                       Type == ?CHANGE_CIPHER_SPEC ->
-    ssl_logger:debug(SslOpts#ssl_options.log_level, inbound, 'tls_record', [RawTLSRecord]),
-    get_tls_records_aux(Version, Rest, [#ssl_tls{type = Type,
-					version = Version,
-					fragment = Data} | Acc], SslOpts);
-get_tls_records_aux(Versions, <<?BYTE(Type),?BYTE(MajVer),?BYTE(MinVer),
-                                ?UINT16(Length), Data:Length/binary, Rest/binary>> = RawTLSRecord, 
-		    Acc, SslOpts) when is_list(Versions) andalso
-                                       ((Type == ?APPLICATION_DATA) 
-                                        orelse
-                                          (Type == ?HANDSHAKE)
-                                        orelse
-                                          (Type == ?ALERT)
-                                        orelse
-                                          (Type == ?CHANGE_CIPHER_SPEC)) ->
-    case is_acceptable_version({MajVer, MinVer}, Versions) of 
-        true ->
-            ssl_logger:debug(SslOpts#ssl_options.log_level, inbound, 'tls_record', [RawTLSRecord]),
-            get_tls_records_aux(Versions, Rest, [#ssl_tls{type = Type,
-                                                          version = {MajVer, MinVer},
-                                                          fragment = Data} | Acc], SslOpts);
-        false ->
-=======
-
-parse_tls_records(Versions, Q, undefined) ->
-    decode_tls_records(Versions, Q, [], undefined, undefined, undefined);
-parse_tls_records(Versions, Q, #ssl_tls{type = Type, version = Version, fragment = Length}) ->
-    decode_tls_records(Versions, Q, [], Type, Version, Length).
+%% Used by logging to recreate the received bytes
+build_tls_record(#ssl_tls{type = Type, version = {MajVer, MinVer}, fragment = Fragment}) ->
+    Length = byte_size(Fragment),
+    <<?BYTE(Type),?BYTE(MajVer),?BYTE(MinVer),?UINT16(Length), Fragment/binary>>.
+
+
+parse_tls_records(Versions, Q, SslOpts, undefined) ->
+    decode_tls_records(Versions, Q, SslOpts, [], undefined, undefined, undefined);
+parse_tls_records(Versions, Q, SslOpts, #ssl_tls{type = Type, version = Version, fragment = Length}) ->
+    decode_tls_records(Versions, Q, SslOpts, [], Type, Version, Length).
 
 %% Generic code path
-decode_tls_records(Versions, {_,Size,_} = Q0, Acc, undefined, _Version, _Length) ->
+decode_tls_records(Versions, {_,Size,_} = Q0, SslOpts, Acc, undefined, _Version, _Length) ->
     if
         5 =< Size ->
             {<<?BYTE(Type),?BYTE(MajVer),?BYTE(MinVer), ?UINT16(Length)>>, Q} = binary_from_front(5, Q0),
-            validate_tls_records_type(Versions, Q, Acc, Type, {MajVer,MinVer}, Length);
+            validate_tls_records_type(Versions, Q, SslOpts, Acc, Type, {MajVer,MinVer}, Length);
         3 =< Size ->
             {<<?BYTE(Type),?BYTE(MajVer),?BYTE(MinVer)>>, Q} = binary_from_front(3, Q0),
-            validate_tls_records_type(Versions, Q, Acc, Type, {MajVer,MinVer}, undefined);
+            validate_tls_records_type(Versions, Q, SslOpts, Acc, Type, {MajVer,MinVer}, undefined);
         1 =< Size ->
             {<<?BYTE(Type)>>, Q} = binary_from_front(1, Q0),
-            validate_tls_records_type(Versions, Q, Acc, Type, undefined, undefined);
+            validate_tls_records_type(Versions, Q, SslOpts, Acc, Type, undefined, undefined);
         true ->
-            validate_tls_records_type(Versions, Q0, Acc, undefined, undefined, undefined)
+            validate_tls_records_type(Versions, Q0, SslOpts, Acc, undefined, undefined, undefined)
     end;
-decode_tls_records(Versions, {_,Size,_} = Q0, Acc, Type, undefined, _Length) ->
+decode_tls_records(Versions, {_,Size,_} = Q0, SslOpts, Acc, Type, undefined, _Length) ->
     if
         4 =< Size ->
             {<<?BYTE(MajVer),?BYTE(MinVer), ?UINT16(Length)>>, Q} = binary_from_front(4, Q0),
-            validate_tls_record_version(Versions, Q, Acc, Type, {MajVer,MinVer}, Length);
+            validate_tls_record_version(Versions, Q, SslOpts, Acc, Type, {MajVer,MinVer}, Length);
         2 =< Size ->
             {<<?BYTE(MajVer),?BYTE(MinVer)>>, Q} = binary_from_front(2, Q0),
-            validate_tls_record_version(Versions, Q, Acc, Type, {MajVer,MinVer}, undefined);
+            validate_tls_record_version(Versions, Q, SslOpts, Acc, Type, {MajVer,MinVer}, undefined);
         true ->
-            validate_tls_record_version(Versions, Q0, Acc, Type, undefined, undefined)
+            validate_tls_record_version(Versions, Q0, SslOpts, Acc, Type, undefined, undefined)
     end;
-decode_tls_records(Versions, {_,Size,_} = Q0, Acc, Type, Version, undefined) ->
+decode_tls_records(Versions, {_,Size,_} = Q0, SslOpts, Acc, Type, Version, undefined) ->
     if
         2 =< Size ->
             {<<?UINT16(Length)>>, Q} = binary_from_front(2, Q0),
-            validate_tls_record_length(Versions, Q, Acc, Type, Version, Length);
+            validate_tls_record_length(Versions, Q, SslOpts, Acc, Type, Version, Length);
         true ->
-            validate_tls_record_length(Versions, Q0, Acc, Type, Version, undefined)
+            validate_tls_record_length(Versions, Q0, SslOpts, Acc, Type, Version, undefined)
     end;
-decode_tls_records(Versions, Q, Acc, Type, Version, Length) ->
-    validate_tls_record_length(Versions, Q, Acc, Type, Version, Length).
-
-validate_tls_records_type(_Versions, Q, Acc, undefined, _Version, _Length) ->
+decode_tls_records(Versions, Q, SslOpts, Acc, Type, Version, Length) ->
+    validate_tls_record_length(Versions, Q, SslOpts, Acc, Type, Version, Length).
+
+validate_tls_records_type(_Versions, Q, _SslOpts, Acc, undefined, _Version, _Length) ->
     {lists:reverse(Acc),
      {undefined, Q}};
-validate_tls_records_type(Versions, Q, Acc, Type, Version, Length) ->
+validate_tls_records_type(Versions, Q, SslOpts, Acc, Type, Version, Length) ->
     if
         ?KNOWN_RECORD_TYPE(Type) ->
-            validate_tls_record_version(Versions, Q, Acc, Type, Version, Length);
+            validate_tls_record_version(Versions, Q, SslOpts, Acc, Type, Version, Length);
         true ->
             %% Not ?KNOWN_RECORD_TYPE(Type)
             ?ALERT_REC(?FATAL, ?UNEXPECTED_MESSAGE)
     end.
 
-validate_tls_record_version(_Versions, Q, Acc, Type, undefined, _Length) ->
+validate_tls_record_version(_Versions, Q, _SslOpts, Acc, Type, undefined, _Length) ->
     {lists:reverse(Acc),
      {#ssl_tls{type = Type, version = undefined, fragment = undefined}, Q}};
-validate_tls_record_version(Versions, Q, Acc, Type, Version, Length) ->
-    if
-        is_list(Versions) ->
+validate_tls_record_version(Versions, Q, SslOpts, Acc, Type, Version, Length) ->
+    case Versions of
+        _ when is_list(Versions) ->
             case is_acceptable_version(Version, Versions) of
                 true ->
-                    validate_tls_record_length(Versions, Q, Acc, Type, Version, Length);
+                    validate_tls_record_length(Versions, Q, SslOpts, Acc, Type, Version, Length);
                 false ->
                     ?ALERT_REC(?FATAL, ?BAD_RECORD_MAC)
             end;
-        Version =:= Versions ->
+        {3, 4} when Version =:= {3, 3} ->
+            validate_tls_record_length(Versions, Q, SslOpts, Acc, Type, Version, Length);
+        Version ->
             %% Exact version match
-            validate_tls_record_length(Versions, Q, Acc, Type, Version, Length);
-        true ->
->>>>>>> 9e988464
+            validate_tls_record_length(Versions, Q, SslOpts, Acc, Type, Version, Length);
+        _ ->
             ?ALERT_REC(?FATAL, ?BAD_RECORD_MAC)
     end.
 
-validate_tls_record_length(_Versions, Q, Acc, Type, Version, undefined) ->
+validate_tls_record_length(_Versions, Q, _SslOpts, Acc, Type, Version, undefined) ->
     {lists:reverse(Acc),
      {#ssl_tls{type = Type, version = Version, fragment = undefined}, Q}};
-validate_tls_record_length(Versions, {_,Size0,_} = Q0, Acc, Type, Version, Length) ->
+validate_tls_record_length(Versions, {_,Size0,_} = Q0, SslOpts, Acc, Type, Version, Length) ->
     if
         Length =< ?MAX_CIPHER_TEXT_LENGTH ->
             if
@@ -557,7 +503,8 @@
                     %% Complete record
                     {Fragment, Q} = binary_from_front(Length, Q0),
                     Record = #ssl_tls{type = Type, version = Version, fragment = Fragment},
-                    decode_tls_records(Versions, Q, [Record|Acc], undefined, undefined, undefined);
+                    ssl_logger:debug(SslOpts#ssl_options.log_level, inbound, 'tls_record', Record),
+                    decode_tls_records(Versions, Q, SslOpts, [Record|Acc], undefined, undefined, undefined);
                 true ->
                     {lists:reverse(Acc),
                      {#ssl_tls{type = Type, version = Version, fragment = Length}, Q0}}
@@ -587,25 +534,6 @@
         true -> % Perfect fit
             {Bin, {Front,Size - SplitSize,Rear}}
     end;
-<<<<<<< HEAD
-get_tls_records_aux(_, <<?BYTE(Type),?BYTE(_MajVer),?BYTE(_MinVer),
-                         ?UINT16(Length), _:Length/binary, _Rest/binary>>, 
-		    _, _) when Type == ?APPLICATION_DATA;
-                               Type == ?HANDSHAKE;
-                               Type == ?ALERT;
-                               Type == ?CHANGE_CIPHER_SPEC ->
-    ?ALERT_REC(?FATAL, ?BAD_RECORD_MAC);
-get_tls_records_aux(_, <<0:1, _CT:7, ?BYTE(_MajVer), ?BYTE(_MinVer),
-                         ?UINT16(Length), _/binary>>,
-                    _Acc, _) when Length > ?MAX_CIPHER_TEXT_LENGTH ->
-    ?ALERT_REC(?FATAL, ?RECORD_OVERFLOW);
-get_tls_records_aux(_, Data, Acc, _) ->
-    case size(Data) =< ?MAX_CIPHER_TEXT_LENGTH + ?INITIAL_BYTES of
-	true ->
-	    {lists:reverse(Acc), Data};
-	false ->
-	    ?ALERT_REC(?FATAL, ?UNEXPECTED_MESSAGE)
-=======
 binary_from_front(SplitSize, [Bin|Front], Size, Rear, Acc) ->
     BinSize = byte_size(Bin),
     if
@@ -618,7 +546,6 @@
         true -> % Perfect fit
             RetBin = iolist_to_binary(lists:reverse(Acc, [Bin])),
             {RetBin, {Front,Size - byte_size(RetBin),Rear}}
->>>>>>> 9e988464
     end.
 
 %%--------------------------------------------------------------------
