--- conflicted
+++ resolved
@@ -680,19 +680,140 @@
     next_event(?FUNCTION_NAME, Record, State);
 connection(Type, Event, State) ->
      ssl_connection:?FUNCTION_NAME(Type, Event, State, ?MODULE).
-<<<<<<< HEAD
 
 %%TODO does this make sense for DTLS ?
+%%--------------------------------------------------------------------
+-spec downgrade(gen_statem:event_type(), term(), #state{}) ->
+		       gen_statem:state_function_result().
+%%--------------------------------------------------------------------
 downgrade(enter, _, State) ->
     {keep_state, State};
 downgrade(Type, Event, State) ->
      ssl_connection:?FUNCTION_NAME(Type, Event, State, ?MODULE).
 
 %%--------------------------------------------------------------------
-%% Description: This function is called by a gen_fsm when it receives any
-%% other message than a synchronous or asynchronous event
-%% (or a system message).
-%%--------------------------------------------------------------------
+%% gen_statem callbacks
+%%--------------------------------------------------------------------
+callback_mode() ->
+    [state_functions, state_enter].
+
+terminate(Reason, StateName, State) ->
+    ssl_connection:terminate(Reason, StateName, State).
+
+code_change(_OldVsn, StateName, State, _Extra) ->
+    {ok, StateName, State}.
+
+format_status(Type, Data) ->
+    ssl_connection:format_status(Type, Data).
+
+%%--------------------------------------------------------------------
+%%% Internal functions
+%%--------------------------------------------------------------------
+initial_state(Role, Host, Port, Socket, {SSLOptions, SocketOptions, _}, User,
+	      {CbModule, DataTag, CloseTag, ErrorTag}) ->
+    #ssl_options{beast_mitigation = BeastMitigation} = SSLOptions,
+    ConnectionStates = dtls_record:init_connection_states(Role, BeastMitigation),
+    
+    SessionCacheCb = case application:get_env(ssl, session_cb) of
+			 {ok, Cb} when is_atom(Cb) ->
+			    Cb;
+			 _  ->
+			     ssl_session_cache
+		     end,
+    
+    Monitor = erlang:monitor(process, User),
+
+    #state{socket_options = SocketOptions,
+	   %% We do not want to save the password in the state so that
+	   %% could be written in the clear into error logs.
+	   ssl_options = SSLOptions#ssl_options{password = undefined},	   
+	   session = #session{is_resumable = new},
+	   transport_cb = CbModule,
+	   data_tag = DataTag,
+	   close_tag = CloseTag,
+	   error_tag = ErrorTag,
+	   role = Role,
+	   host = Host,
+	   port = Port,
+	   socket = Socket,
+	   connection_states = ConnectionStates,
+	   protocol_buffers = #protocol_buffers{},
+	   user_application = {Monitor, User},
+	   user_data_buffer = <<>>,
+	   session_cache_cb = SessionCacheCb,
+	   renegotiation = {false, first},
+	   allow_renegotiate = SSLOptions#ssl_options.client_renegotiation,
+	   start_or_recv_from = undefined,
+	   protocol_cb = ?MODULE,
+	   flight_buffer = new_flight(),
+           flight_state = {retransmit, ?INITIAL_RETRANSMIT_TIMEOUT}
+	  }.
+
+next_dtls_record(Data, #state{protocol_buffers = #protocol_buffers{
+						   dtls_record_buffer = Buf0,
+						   dtls_cipher_texts = CT0} = Buffers} = State0) ->
+    case dtls_record:get_dtls_records(Data, Buf0) of
+	{Records, Buf1} ->
+	    CT1 = CT0 ++ Records,
+	    next_record(State0#state{protocol_buffers =
+					 Buffers#protocol_buffers{dtls_record_buffer = Buf1,
+								  dtls_cipher_texts = CT1}});
+	#alert{} = Alert ->
+	    Alert
+    end.
+
+dtls_handshake_events(Packets) ->
+    lists:map(fun(Packet) ->
+		      {next_event, internal, {handshake, Packet}}
+	      end, Packets).
+
+decode_cipher_text(#state{protocol_buffers = #protocol_buffers{dtls_cipher_texts = [ CT | Rest]} = Buffers,
+                          connection_states = ConnStates0} = State) ->
+    case dtls_record:decode_cipher_text(CT, ConnStates0) of
+	{Plain, ConnStates} ->		      
+	    {Plain, State#state{protocol_buffers =
+				    Buffers#protocol_buffers{dtls_cipher_texts = Rest},
+				connection_states = ConnStates}};
+	#alert{} = Alert ->
+	    {Alert, State}
+    end.
+
+dtls_version(hello, Version, #state{role = server} = State) ->
+    State#state{negotiated_version = Version}; %%Inital version
+dtls_version(_,_, State) ->
+    State.
+
+handle_client_hello(#client_hello{client_version = ClientVersion} = Hello,
+		    #state{connection_states = ConnectionStates0,
+			   port = Port, session = #session{own_certificate = Cert} = Session0,
+			   renegotiation = {Renegotiation, _},
+			   session_cache = Cache,
+			   session_cache_cb = CacheCb,
+			   negotiated_protocol = CurrentProtocol,
+			   key_algorithm = KeyExAlg,
+			   ssl_options = SslOpts} = State0) ->
+    
+    case dtls_handshake:hello(Hello, SslOpts, {Port, Session0, Cache, CacheCb,
+					       ConnectionStates0, Cert, KeyExAlg}, Renegotiation) of
+	#alert{} = Alert ->
+	    handle_own_alert(Alert, ClientVersion, hello, State0);
+	{Version, {Type, Session},
+	 ConnectionStates, Protocol0, ServerHelloExt, HashSign} ->
+	    Protocol = case Protocol0 of
+			   undefined -> CurrentProtocol;
+			   _ -> Protocol0
+		       end,
+
+	    State = prepare_flight(State0#state{connection_states = ConnectionStates,
+						negotiated_version = Version,
+						hashsign_algorithm = HashSign,
+						session = Session,
+						negotiated_protocol = Protocol}),
+	    
+	    ssl_connection:hello(internal, {common_client_hello, Type, ServerHelloExt},
+				 State, ?MODULE)
+    end.
+
 
 %% raw data from socket, unpack records
 handle_info({Protocol, _, _, _, Data}, StateName,
@@ -744,237 +865,6 @@
 handle_info(Msg, StateName, State) ->
     ssl_connection:StateName(info, Msg, State, ?MODULE).
 
-handle_call(Event, From, StateName, State) ->
-    ssl_connection:handle_call(Event, From, StateName, State, ?MODULE).
-
-handle_common_event(internal, #alert{} = Alert, StateName, 
-		    #state{negotiated_version = Version} = State) ->
-    handle_own_alert(Alert, Version, StateName, State);
-%%% DTLS record protocol level handshake messages 
-handle_common_event(internal, #ssl_tls{type = ?HANDSHAKE,
-				       fragment = Data}, 
-		    StateName, 
-		    #state{protocol_buffers = Buffers0,
-			   negotiated_version = Version} = State0) ->
-    try
-	case dtls_handshake:get_dtls_handshake(Version, Data, Buffers0) of
-	    {[], Buffers} ->
-		{Record, State} = next_record(State0#state{protocol_buffers = Buffers}),
-		next_event(StateName, Record, State);
-	    {Packets, Buffers} ->
-		State = State0#state{protocol_buffers = Buffers},
-		Events = dtls_handshake_events(Packets),
-                {next_state, StateName, 
-                 State#state{unprocessed_handshake_events = unprocessed_events(Events)}, Events}
-	end
-    catch throw:#alert{} = Alert ->
-	    handle_own_alert(Alert, Version, StateName, State0)
-    end;
-%%% DTLS record protocol level application data messages 
-handle_common_event(internal, #ssl_tls{type = ?APPLICATION_DATA, fragment = Data}, StateName, State) ->
-    {next_state, StateName, State, [{next_event, internal, {application_data, Data}}]};
-%%% DTLS record protocol level change cipher messages
-handle_common_event(internal, #ssl_tls{type = ?CHANGE_CIPHER_SPEC, fragment = Data}, StateName, State) ->
-    {next_state, StateName, State, [{next_event, internal, #change_cipher_spec{type = Data}}]};
-%%% DTLS record protocol level Alert messages
-handle_common_event(internal, #ssl_tls{type = ?ALERT, fragment = EncAlerts}, StateName,
-		    #state{negotiated_version = Version} = State) ->
-    case decode_alerts(EncAlerts) of
-	Alerts = [_|_] ->
-	    handle_alerts(Alerts,  {next_state, StateName, State});
-	#alert{} = Alert ->
-	    handle_own_alert(Alert, Version, StateName, State)
-    end;
-%% Ignore unknown TLS record level protocol messages
-handle_common_event(internal, #ssl_tls{type = _Unknown}, StateName, State) ->
-    {next_state, StateName, State}.
-=======
->>>>>>> 70defe95
-
-%%TODO does this make sense for DTLS ?
-%%--------------------------------------------------------------------
--spec downgrade(gen_statem:event_type(), term(), #state{}) ->
-		       gen_statem:state_function_result().
-%%--------------------------------------------------------------------
-downgrade(enter, _, State) ->
-    {keep_state, State};
-downgrade(Type, Event, State) ->
-     ssl_connection:?FUNCTION_NAME(Type, Event, State, ?MODULE).
-
-%%--------------------------------------------------------------------
-%% gen_statem callbacks
-%%--------------------------------------------------------------------
-callback_mode() ->
-    [state_functions, state_enter].
-
-terminate(Reason, StateName, State) ->
-    ssl_connection:terminate(Reason, StateName, State).
-
-code_change(_OldVsn, StateName, State, _Extra) ->
-    {ok, StateName, State}.
-
-format_status(Type, Data) ->
-    ssl_connection:format_status(Type, Data).
-
-%%--------------------------------------------------------------------
-%%% Internal functions
-%%--------------------------------------------------------------------
-initial_state(Role, Host, Port, Socket, {SSLOptions, SocketOptions, _}, User,
-	      {CbModule, DataTag, CloseTag, ErrorTag}) ->
-    #ssl_options{beast_mitigation = BeastMitigation} = SSLOptions,
-    ConnectionStates = dtls_record:init_connection_states(Role, BeastMitigation),
-    
-    SessionCacheCb = case application:get_env(ssl, session_cb) of
-			 {ok, Cb} when is_atom(Cb) ->
-			    Cb;
-			 _  ->
-			     ssl_session_cache
-		     end,
-    
-    Monitor = erlang:monitor(process, User),
-
-    #state{socket_options = SocketOptions,
-	   %% We do not want to save the password in the state so that
-	   %% could be written in the clear into error logs.
-	   ssl_options = SSLOptions#ssl_options{password = undefined},	   
-	   session = #session{is_resumable = new},
-	   transport_cb = CbModule,
-	   data_tag = DataTag,
-	   close_tag = CloseTag,
-	   error_tag = ErrorTag,
-	   role = Role,
-	   host = Host,
-	   port = Port,
-	   socket = Socket,
-	   connection_states = ConnectionStates,
-	   protocol_buffers = #protocol_buffers{},
-	   user_application = {Monitor, User},
-	   user_data_buffer = <<>>,
-	   session_cache_cb = SessionCacheCb,
-	   renegotiation = {false, first},
-	   allow_renegotiate = SSLOptions#ssl_options.client_renegotiation,
-	   start_or_recv_from = undefined,
-	   protocol_cb = ?MODULE,
-	   flight_buffer = new_flight(),
-           flight_state = {retransmit, ?INITIAL_RETRANSMIT_TIMEOUT}
-	  }.
-
-next_dtls_record(Data, #state{protocol_buffers = #protocol_buffers{
-						   dtls_record_buffer = Buf0,
-						   dtls_cipher_texts = CT0} = Buffers} = State0) ->
-    case dtls_record:get_dtls_records(Data, Buf0) of
-	{Records, Buf1} ->
-	    CT1 = CT0 ++ Records,
-	    next_record(State0#state{protocol_buffers =
-					 Buffers#protocol_buffers{dtls_record_buffer = Buf1,
-								  dtls_cipher_texts = CT1}});
-	#alert{} = Alert ->
-	    Alert
-    end.
-
-dtls_handshake_events(Packets) ->
-    lists:map(fun(Packet) ->
-		      {next_event, internal, {handshake, Packet}}
-	      end, Packets).
-
-decode_cipher_text(#state{protocol_buffers = #protocol_buffers{dtls_cipher_texts = [ CT | Rest]} = Buffers,
-                          connection_states = ConnStates0} = State) ->
-    case dtls_record:decode_cipher_text(CT, ConnStates0) of
-	{Plain, ConnStates} ->		      
-	    {Plain, State#state{protocol_buffers =
-				    Buffers#protocol_buffers{dtls_cipher_texts = Rest},
-				connection_states = ConnStates}};
-	#alert{} = Alert ->
-	    {Alert, State}
-    end.
-
-dtls_version(hello, Version, #state{role = server} = State) ->
-    State#state{negotiated_version = Version}; %%Inital version
-dtls_version(_,_, State) ->
-    State.
-
-handle_client_hello(#client_hello{client_version = ClientVersion} = Hello,
-		    #state{connection_states = ConnectionStates0,
-			   port = Port, session = #session{own_certificate = Cert} = Session0,
-			   renegotiation = {Renegotiation, _},
-			   session_cache = Cache,
-			   session_cache_cb = CacheCb,
-			   negotiated_protocol = CurrentProtocol,
-			   key_algorithm = KeyExAlg,
-			   ssl_options = SslOpts} = State0) ->
-    
-    case dtls_handshake:hello(Hello, SslOpts, {Port, Session0, Cache, CacheCb,
-					       ConnectionStates0, Cert, KeyExAlg}, Renegotiation) of
-	#alert{} = Alert ->
-	    handle_own_alert(Alert, ClientVersion, hello, State0);
-	{Version, {Type, Session},
-	 ConnectionStates, Protocol0, ServerHelloExt, HashSign} ->
-	    Protocol = case Protocol0 of
-			   undefined -> CurrentProtocol;
-			   _ -> Protocol0
-		       end,
-
-	    State = prepare_flight(State0#state{connection_states = ConnectionStates,
-						negotiated_version = Version,
-						hashsign_algorithm = HashSign,
-						session = Session,
-						negotiated_protocol = Protocol}),
-	    
-	    ssl_connection:hello(internal, {common_client_hello, Type, ServerHelloExt},
-				 State, ?MODULE)
-    end.
-
-
-%% raw data from socket, unpack records
-handle_info({Protocol, _, _, _, Data}, StateName,
-            #state{data_tag = Protocol} = State0) ->
-    case next_dtls_record(Data, State0) of
-	{Record, State} ->
-	    next_event(StateName, Record, State);
-	#alert{} = Alert ->
-	    ssl_connection:handle_normal_shutdown(Alert, StateName, State0), 
-	    {stop, {shutdown, own_alert}}
-    end;
-handle_info({CloseTag, Socket}, StateName,
-	    #state{socket = Socket, 
-                   socket_options = #socket_options{active = Active},
-                   protocol_buffers = #protocol_buffers{dtls_cipher_texts = CTs},
-                   close_tag = CloseTag,
-		   negotiated_version = Version} = State) ->
-    %% Note that as of DTLS 1.2 (TLS 1.1),
-    %% failure to properly close a connection no longer requires that a
-    %% session not be resumed.	This is a change from DTLS 1.0 to conform
-    %% with widespread implementation practice.
-    case (Active == false) andalso (CTs =/= []) of
-        false ->
-            case Version of
-                {254, N} when N =< 253 ->
-                    ok;
-                _ ->
-                    %% As invalidate_sessions here causes performance issues,
-                    %% we will conform to the widespread implementation
-                    %% practice and go aginst the spec
-                    %%invalidate_session(Role, Host, Port, Session)
-                    ok
-            end,
-            ssl_connection:handle_normal_shutdown(?ALERT_REC(?FATAL, ?CLOSE_NOTIFY), StateName, State),
-            {stop, {shutdown, transport_closed}};
-        true ->
-            %% Fixes non-delivery of final DTLS record in {active, once}.
-            %% Basically allows the application the opportunity to set {active, once} again
-            %% and then receive the final message.
-            next_event(StateName, no_record, State)
-    end;
-
-handle_info(new_cookie_secret, StateName, 
-            #state{protocol_specific = #{current_cookie_secret := Secret} = CookieInfo} = State) ->
-    erlang:send_after(dtls_v1:cookie_timeout(), self(), new_cookie_secret),
-    {next_state, StateName, State#state{protocol_specific = 
-                                            CookieInfo#{current_cookie_secret => dtls_v1:cookie_secret(),
-                                                        previous_cookie_secret => Secret}}};
-handle_info(Msg, StateName, State) ->
-    ssl_connection:handle_info(Msg, StateName, State).
-
 handle_state_timeout(flight_retransmission_timeout, StateName, 
                     #state{flight_state = {retransmit, NextTimeout}} = State0) ->
     {State1, Actions} = send_handshake_flight(State0#state{flight_state = {retransmit, NextTimeout}}, 
