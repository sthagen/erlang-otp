%%
%% %CopyrightBegin%
%%
%% Copyright Ericsson AB 2013-2018. All Rights Reserved.
%%
%% Licensed under the Apache License, Version 2.0 (the "License");
%% you may not use this file except in compliance with the License.
%% You may obtain a copy of the License at
%%
%%     http://www.apache.org/licenses/LICENSE-2.0
%%
%% Unless required by applicable law or agreed to in writing, software
%% distributed under the License is distributed on an "AS IS" BASIS,
%% WITHOUT WARRANTIES OR CONDITIONS OF ANY KIND, either express or implied.
%% See the License for the specific language governing permissions and
%% limitations under the License.
%%
%% %CopyrightEnd%
%%
-module(dtls_connection).

%% Internal application API

-behaviour(gen_statem).

-include("dtls_connection.hrl").
-include("dtls_handshake.hrl").
-include("ssl_alert.hrl").
-include("dtls_record.hrl").
-include("ssl_cipher.hrl").
-include("ssl_api.hrl").
-include("ssl_internal.hrl").
-include("ssl_srp.hrl").
-include_lib("public_key/include/public_key.hrl"). 
-include_lib("kernel/include/logger.hrl").

%% Internal application API

%% Setup
-export([start_fsm/8, start_link/7, init/1, pids/1]).

%% State transition handling	 
-export([next_event/3, next_event/4, handle_protocol_record/3]).

%% Handshake handling
-export([renegotiate/2, send_handshake/2, 
         queue_handshake/2, queue_change_cipher/2,
         reinit/1, reinit_handshake_data/1, select_sni_extension/1, empty_connection_state/2]).

%% Alert and close handling
-export([encode_alert/3, send_alert/2, send_alert_in_connection/2, close/5, protocol_name/0]).

%% Data handling
-export([encode_data/3, next_record/1,
	 send/3, socket/5, setopts/3, getopts/3]).

%% gen_statem state functions
-export([init/3, error/3, downgrade/3, %% Initiation and take down states
	 hello/3, user_hello/3, certify/3, cipher/3, abbreviated/3, %% Handshake states 
	 connection/3]). 
%% gen_statem callbacks
-export([callback_mode/0, terminate/3, code_change/4, format_status/2]).

%%====================================================================
%% Internal application API
%%====================================================================	
%%====================================================================
%% Setup
%%====================================================================	     
start_fsm(Role, Host, Port, Socket, {#ssl_options{erl_dist = false},_, Tracker} = Opts,
	  User, {CbModule, _,_, _} = CbInfo, 
	  Timeout) -> 
    try 
	{ok, Pid} = dtls_connection_sup:start_child([Role, Host, Port, Socket, 
						     Opts, User, CbInfo]), 
	{ok, SslSocket} = ssl_connection:socket_control(?MODULE, Socket, [Pid], CbModule, Tracker),
	ssl_connection:handshake(SslSocket, Timeout)
    catch
	error:{badmatch, {error, _} = Error} ->
	    Error
    end.

%%--------------------------------------------------------------------
-spec start_link(atom(), ssl:host(), inet:port_number(), port(), list(), pid(), tuple()) ->
			{ok, pid()} | ignore |  {error, reason()}.
%%
%% Description: Creates a gen_statem process which calls Module:init/1 to
%% initialize.
%%--------------------------------------------------------------------
start_link(Role, Host, Port, Socket, Options, User, CbInfo) ->
    {ok, proc_lib:spawn_link(?MODULE, init, [[Role, Host, Port, Socket, Options, User, CbInfo]])}.

init([Role, Host, Port, Socket, Options,  User, CbInfo]) ->
    process_flag(trap_exit, true),
    State0 = #state{protocol_specific = Map} = initial_state(Role, Host, Port, Socket, Options, User, CbInfo),
    try
	State = ssl_connection:ssl_config(State0#state.ssl_options, Role, State0),
	gen_statem:enter_loop(?MODULE, [], init, State)
    catch
	throw:Error ->
            EState = State0#state{protocol_specific = Map#{error => Error}},
	    gen_statem:enter_loop(?MODULE, [], error, EState)
    end.

pids(_) ->
    [self()].
    
%%====================================================================
%% State transition handling
%%====================================================================	     
next_record(#state{handshake_env = 
                       #handshake_env{unprocessed_handshake_events = N} = HsEnv} 
            = State) when N > 0 ->
    {no_record, State#state{handshake_env = 
                                HsEnv#handshake_env{unprocessed_handshake_events = N-1}}};
next_record(#state{protocol_buffers =
		       #protocol_buffers{dtls_cipher_texts = [#ssl_tls{epoch = Epoch} = CT | Rest]}
		   = Buffers,
		   connection_states = #{current_read := #{epoch := Epoch}} = ConnectionStates} = State) ->
    CurrentRead = dtls_record:get_connection_state_by_epoch(Epoch, ConnectionStates, read),
    case dtls_record:replay_detect(CT, CurrentRead) of
        false ->
            decode_cipher_text(State#state{connection_states = ConnectionStates}) ;
        true ->
            %% Ignore replayed record
            next_record(State#state{protocol_buffers =
                                        Buffers#protocol_buffers{dtls_cipher_texts = Rest},
                                    connection_states = ConnectionStates})
    end;
next_record(#state{protocol_buffers =
		       #protocol_buffers{dtls_cipher_texts = [#ssl_tls{epoch = Epoch} | Rest]}
		   = Buffers,
		   connection_states = #{current_read := #{epoch := CurrentEpoch}} = ConnectionStates} = State) 
  when Epoch > CurrentEpoch ->
    %% TODO Buffer later Epoch message, drop it for now
    next_record(State#state{protocol_buffers =
                                Buffers#protocol_buffers{dtls_cipher_texts = Rest},
                            connection_states = ConnectionStates});
next_record(#state{protocol_buffers =
		       #protocol_buffers{dtls_cipher_texts = [ _ | Rest]}
		   = Buffers,
		   connection_states = ConnectionStates} = State) ->
    %% Drop old epoch message
    next_record(State#state{protocol_buffers =
                                Buffers#protocol_buffers{dtls_cipher_texts = Rest},
                            connection_states = ConnectionStates});
next_record(#state{static_env = #static_env{role = server,
                                            socket = {Listener, {Client, _}}}} = State) ->
    dtls_packet_demux:active_once(Listener, Client, self()),
    {no_record, State};
next_record(#state{static_env = #static_env{role = client,
                                            socket = {_Server, Socket} = DTLSSocket,
                                            close_tag = CloseTag,
                                            transport_cb = Transport}} = State) ->
    case dtls_socket:setopts(Transport, Socket, [{active,once}]) of
        ok ->
 	    {no_record, State};
 	_ ->
            self() ! {CloseTag, DTLSSocket},
	    {no_record, State}
    end;
next_record(State) ->
    {no_record, State}.

next_event(StateName, Record, State) ->
    next_event(StateName, Record, State, []).

next_event(StateName, no_record,
	   #state{connection_states = #{current_read := #{epoch := CurrentEpoch}}} = State0, Actions) ->
    case next_record(State0) of
	{no_record, State} ->
            ssl_connection:hibernate_after(StateName, State, Actions);
        {#ssl_tls{epoch = CurrentEpoch,
                  type = ?HANDSHAKE,
                  version = Version} = Record, State1} ->
            State = dtls_version(StateName, Version, State1), 
	    {next_state, StateName, State,
	     [{next_event, internal, {protocol_record, Record}} | Actions]};
        {#ssl_tls{epoch = CurrentEpoch} = Record, State} ->
	    {next_state, StateName, State, [{next_event, internal, {protocol_record, Record}} | Actions]};
	{#ssl_tls{epoch = Epoch,
		  type = ?HANDSHAKE,
		  version = _Version}, State1} = _Record when Epoch == CurrentEpoch-1 ->
	    {State, MoreActions} = send_handshake_flight(State1, CurrentEpoch),
            next_event(StateName, no_record, State, Actions ++ MoreActions);
        %% From FLIGHT perspective CHANGE_CIPHER_SPEC is treated as a handshake
        {#ssl_tls{epoch = Epoch,
		  type = ?CHANGE_CIPHER_SPEC,
		  version = _Version}, State1} = _Record when Epoch == CurrentEpoch-1 ->
	    {State, MoreActions} = send_handshake_flight(State1, CurrentEpoch),
            next_event(StateName, no_record, State, Actions ++ MoreActions);
	{#ssl_tls{epoch = _Epoch,
		  version = _Version}, State} ->
	    %% TODO maybe buffer later epoch
            next_event(StateName, no_record, State, Actions); 
	{#alert{} = Alert, State} ->
	    {next_state, StateName, State, [{next_event, internal, Alert} | Actions]}
    end;
next_event(connection = StateName, Record,
	   #state{connection_states = #{current_read := #{epoch := CurrentEpoch}}} = State0, Actions) ->
    case Record of
        #ssl_tls{epoch = CurrentEpoch,
                 type = ?HANDSHAKE,
                 version = Version} = Record ->
            State = dtls_version(StateName, Version, State0), 
	    {next_state, StateName, State,
	     [{next_event, internal, {protocol_record, Record}} | Actions]};
	#ssl_tls{epoch = CurrentEpoch} ->
	    {next_state, StateName, State0, [{next_event, internal, {protocol_record, Record}} | Actions]};
	#ssl_tls{epoch = Epoch,
                 type = ?HANDSHAKE,
                 version = _Version} when Epoch == CurrentEpoch-1 ->
	    {State, MoreActions} = send_handshake_flight(State0, CurrentEpoch),
            next_event(StateName, no_record, State, Actions ++ MoreActions);
        %% From FLIGHT perspective CHANGE_CIPHER_SPEC is treated as a handshake
        #ssl_tls{epoch = Epoch,
                 type = ?CHANGE_CIPHER_SPEC,
                 version = _Version} when Epoch == CurrentEpoch-1 ->
	    {State, MoreActions} = send_handshake_flight(State0, CurrentEpoch),
            next_event(StateName, no_record, State, Actions ++ MoreActions); 
        _ -> 
            next_event(StateName, no_record, State0, Actions) 
    end;
next_event(StateName, Record, 
	   #state{connection_states = #{current_read := #{epoch := CurrentEpoch}}} = State0, Actions) ->
    case Record of
        #ssl_tls{epoch = CurrentEpoch,
                 version = Version} = Record ->
            State = dtls_version(StateName, Version, State0),
            {next_state, StateName, State, 
             [{next_event, internal, {protocol_record, Record}} | Actions]};
	#ssl_tls{epoch = _Epoch,
		 version = _Version} = _Record ->
	    %% TODO maybe buffer later epoch
            next_event(StateName, no_record, State0, Actions); 
	#alert{} = Alert ->
	    {next_state, StateName, State0, [{next_event, internal, Alert} | Actions]}
    end.

%%% DTLS record protocol level application data messages 

handle_protocol_record(#ssl_tls{type = ?APPLICATION_DATA, fragment = Data}, StateName0, State0) ->
    case ssl_connection:read_application_data(Data, State0) of
	{stop, _, _} = Stop->
            Stop;
	{Record, State1} ->
            {next_state, StateName, State, Actions} = next_event(StateName0, Record, State1), 
            ssl_connection:hibernate_after(StateName, State, Actions)
    end;
%%% DTLS record protocol level handshake messages 
handle_protocol_record(#ssl_tls{type = ?HANDSHAKE,
				       fragment = Data}, 
		    StateName, 
		    #state{protocol_buffers = Buffers0,
			   connection_env = #connection_env{negotiated_version = Version}} = State) ->
    try
	case dtls_handshake:get_dtls_handshake(Version, Data, Buffers0) of
	    {[], Buffers} ->
		next_event(StateName, no_record, State#state{protocol_buffers = Buffers});
	    {Packets, Buffers} ->
		HsEnv = State#state.handshake_env,
		Events = dtls_handshake_events(Packets),
                {next_state, StateName, 
                 State#state{protocol_buffers = Buffers,
                             handshake_env = 
                                 HsEnv#handshake_env{unprocessed_handshake_events 
                                                     = unprocessed_events(Events)}}, Events}
	end
    catch throw:#alert{} = Alert ->
	    handle_own_alert(Alert, Version, StateName, State)
    end;
%%% DTLS record protocol level change cipher messages
handle_protocol_record(#ssl_tls{type = ?CHANGE_CIPHER_SPEC, fragment = Data}, StateName, State) ->
    {next_state, StateName, State, [{next_event, internal, #change_cipher_spec{type = Data}}]};
%%% DTLS record protocol level Alert messages
handle_protocol_record(#ssl_tls{type = ?ALERT, fragment = EncAlerts}, StateName,
                       #state{connection_env = #connection_env{negotiated_version = Version}} = State) ->
    case decode_alerts(EncAlerts) of
	Alerts = [_|_] ->
	    handle_alerts(Alerts,  {next_state, StateName, State});
	#alert{} = Alert ->
	    handle_own_alert(Alert, Version, StateName, State)
    end;
%% Ignore unknown TLS record level protocol messages
handle_protocol_record(#ssl_tls{type = _Unknown}, StateName, State) ->
    {next_state, StateName, State, []}.

%%====================================================================
%% Handshake handling
%%====================================================================	     

renegotiate(#state{static_env = #static_env{role = client}} = State, Actions) ->
    %% Handle same way as if server requested
    %% the renegotiation
    {next_state, connection, State,
     [{next_event, internal, #hello_request{}} | Actions]};

renegotiate(#state{static_env = #static_env{role = server}} = State0, Actions) ->
    HelloRequest = ssl_handshake:hello_request(),
    State1 = prepare_flight(State0),
    {State, MoreActions} = send_handshake(HelloRequest, State1),
    next_event(hello, no_record, State, Actions ++ MoreActions).

send_handshake(Handshake, #state{connection_states = ConnectionStates} = State) ->
    #{epoch := Epoch} = ssl_record:current_connection_state(ConnectionStates, write),
    send_handshake_flight(queue_handshake(Handshake, State), Epoch).

queue_handshake(Handshake0, #state{handshake_env = #handshake_env{tls_handshake_history = Hist0} = HsEnv, 
                                   connection_env = #connection_env{negotiated_version = Version},
				   flight_buffer = #{handshakes := HsBuffer0,
						     change_cipher_spec := undefined,
						     next_sequence := Seq} = Flight0} = State) ->
    Handshake = dtls_handshake:encode_handshake(Handshake0, Version, Seq),
    Hist = update_handshake_history(Handshake0, Handshake, Hist0),
    State#state{flight_buffer = Flight0#{handshakes => [Handshake | HsBuffer0],
					 next_sequence => Seq +1},
	handshake_env = HsEnv#handshake_env{tls_handshake_history = Hist}};

queue_handshake(Handshake0, #state{handshake_env = #handshake_env{tls_handshake_history = Hist0} = HsEnv, 
                                   connection_env = #connection_env{negotiated_version = Version},
				   flight_buffer = #{handshakes_after_change_cipher_spec := Buffer0,
						     next_sequence := Seq} = Flight0} = State) ->
    Handshake = dtls_handshake:encode_handshake(Handshake0, Version, Seq),
    Hist = update_handshake_history(Handshake0, Handshake, Hist0),
    State#state{flight_buffer = Flight0#{handshakes_after_change_cipher_spec => [Handshake | Buffer0],
					 next_sequence => Seq +1},
                handshake_env = HsEnv#handshake_env{tls_handshake_history = Hist}}.

queue_change_cipher(ChangeCipher, #state{flight_buffer = Flight,
					 connection_states = ConnectionStates0} = State) -> 
    ConnectionStates = 
	dtls_record:next_epoch(ConnectionStates0, write), 
    State#state{flight_buffer = Flight#{change_cipher_spec => ChangeCipher},
		connection_states = ConnectionStates}.

reinit(State) ->
    %% To be API compatible with TLS NOOP here
    reinit_handshake_data(State).
reinit_handshake_data(#state{static_env = #static_env{data_tag = DataTag},
                             protocol_buffers = Buffers,
                             protocol_specific = PS,
                             handshake_env = HsEnv} = State) ->
    State#state{handshake_env = HsEnv#handshake_env{tls_handshake_history = ssl_handshake:init_handshake_history(),
                                                    public_key_info = undefined,
                                                    premaster_secret = undefined},
                protocol_specific = PS#{flight_state => initial_flight_state(DataTag)},
		flight_buffer = new_flight(),
                protocol_buffers =
		    Buffers#protocol_buffers{
                      dtls_handshake_next_seq = 0,
		      dtls_handshake_next_fragments = [],
		      dtls_handshake_later_fragments = []
		     }}.

select_sni_extension(#client_hello{extensions = #{sni := SNI}}) ->
    SNI;
select_sni_extension(_) ->
    undefined.

empty_connection_state(ConnectionEnd, BeastMitigation) ->
    Empty = ssl_record:empty_connection_state(ConnectionEnd, BeastMitigation),
    dtls_record:empty_connection_state(Empty).

%%====================================================================
%% Alert and close handling
%%====================================================================	     
encode_alert(#alert{} = Alert, Version, ConnectionStates) ->
    dtls_record:encode_alert_record(Alert, Version, ConnectionStates).

send_alert(Alert, #state{static_env = #static_env{socket = Socket,
                                                  transport_cb = Transport},
                         connection_env = #connection_env{negotiated_version = Version},
			 connection_states = ConnectionStates0} = State0) ->
    {BinMsg, ConnectionStates} =
	encode_alert(Alert, Version, ConnectionStates0),
    send(Transport, Socket, BinMsg),
    State0#state{connection_states = ConnectionStates}.

send_alert_in_connection(Alert, State) ->
    _ = send_alert(Alert, State),
    ok.

close(downgrade, _,_,_,_) ->
    ok;
%% Other
close(_, Socket, Transport, _,_) ->
    dtls_socket:close(Transport,Socket).

protocol_name() ->
    "DTLS".
        
%%====================================================================
%% Data handling
%%====================================================================	 

encode_data(Data, Version, ConnectionStates0)->
    dtls_record:encode_data(Data, Version, ConnectionStates0).

send(Transport, {_, {{_,_}, _} = Socket}, Data) ->
    send(Transport, Socket, Data);
send(Transport, Socket, Data) ->
   dtls_socket:send(Transport, Socket, Data).

socket(Pid,  Transport, Socket, Connection, _) ->
    dtls_socket:socket(Pid, Transport, Socket, Connection).

setopts(Transport, Socket, Other) ->
    dtls_socket:setopts(Transport, Socket, Other).

getopts(Transport, Socket, Tag) ->
    dtls_socket:getopts(Transport, Socket, Tag).

%%--------------------------------------------------------------------
%% State functions 
%%--------------------------------------------------------------------
%%--------------------------------------------------------------------
-spec init(gen_statem:event_type(),
	   {start, timeout()} | term(), #state{}) ->
		   gen_statem:state_function_result().
%%--------------------------------------------------------------------
init(enter, _, State) ->
    {keep_state, State};     
init({call, From}, {start, Timeout}, 
     #state{static_env = #static_env{host = Host,
                                     port = Port,
                                     role = client,
                                     session_cache = Cache,
                                     session_cache_cb = CacheCb},
            handshake_env = #handshake_env{renegotiation = {Renegotiation, _}},
            connection_env = CEnv,
	    ssl_options = SslOpts,
	    session = #session{own_certificate = Cert} = Session0,
	    connection_states = ConnectionStates0
	   } = State0) ->
    Hello = dtls_handshake:client_hello(Host, Port, ConnectionStates0, SslOpts,
					Cache, CacheCb, Renegotiation, Cert),

    Version = Hello#client_hello.client_version,
    HelloVersion = dtls_record:hello_version(Version, SslOpts#ssl_options.versions),
    State1 = prepare_flight(State0#state{connection_env = CEnv#connection_env{negotiated_version = Version}}),
    {State2, Actions} = send_handshake(Hello, State1#state{connection_env = CEnv#connection_env{negotiated_version = HelloVersion}}),  
    State3 = State2#state{connection_env = CEnv#connection_env{negotiated_version = Version}, %% RequestedVersion
			  session =
			      Session0#session{session_id = Hello#client_hello.session_id},
			  start_or_recv_from = From},
    {Record, State} = next_record(State3),
    next_event(hello, Record, State, [{{timeout, handshake}, Timeout, close} | Actions]);
init({call, _} = Type, Event, #state{static_env = #static_env{role = server},
                                     protocol_specific = PS} = State) ->
    Result = gen_handshake(?FUNCTION_NAME, Type, Event, 
                           State#state{protocol_specific = PS#{current_cookie_secret => dtls_v1:cookie_secret(), 
                                                               previous_cookie_secret => <<>>,
                                                               ignored_alerts => 0,
                                                               max_ignored_alerts => 10}}),
    erlang:send_after(dtls_v1:cookie_timeout(), self(), new_cookie_secret),
    Result;
init(Type, Event, State) ->
   gen_handshake(?FUNCTION_NAME, Type, Event, State).

%%--------------------------------------------------------------------
-spec error(gen_statem:event_type(),
	   {start, timeout()} | term(), #state{}) ->
		   gen_statem:state_function_result().
%%--------------------------------------------------------------------
error(enter, _, State) ->
    {keep_state, State};     
error({call, From}, {start, _Timeout}, 
      #state{protocol_specific = #{error := Error}} = State) ->
    {stop_and_reply, {shutdown, normal}, 
     [{reply, From, {error, Error}}], State};
error({call, _} = Call, Msg, State) ->
    gen_handshake(?FUNCTION_NAME, Call, Msg, State);
error(_, _, _) ->
     {keep_state_and_data, [postpone]}.

%%--------------------------------------------------------------------
-spec hello(gen_statem:event_type(),
	    #hello_request{} | #client_hello{} | #server_hello{} | term(),
	    #state{}) ->
		   gen_statem:state_function_result().
%%--------------------------------------------------------------------
hello(enter, _, #state{static_env = #static_env{role = server}} = State) ->
    {keep_state, State};     
hello(enter, _, #state{static_env = #static_env{role = client}} = State0) ->
    {State, Actions} = handle_flight_timer(State0),
    {keep_state, State, Actions}; 
hello(internal, #client_hello{cookie = <<>>,
			      client_version = Version} = Hello, 
      #state{static_env = #static_env{role = server,
                                      transport_cb = Transport,
                                      socket = Socket},
             handshake_env = HsEnv,
             connection_env = CEnv,
             protocol_specific = #{current_cookie_secret := Secret}} = State0) ->
    {ok, {IP, Port}} = dtls_socket:peername(Transport, Socket),
    Cookie = dtls_handshake:cookie(Secret, IP, Port, Hello),
    %% FROM RFC 6347 regarding HelloVerifyRequest message:
    %% The server_version field has the same syntax as in TLS.  However, in
    %% order to avoid the requirement to do version negotiation in the
    %% initial handshake, DTLS 1.2 server implementations SHOULD use DTLS
    %% version 1.0 regardless of the version of TLS that is expected to be
    %% negotiated.
    VerifyRequest = dtls_handshake:hello_verify_request(Cookie, ?HELLO_VERIFY_REQUEST_VERSION),
    State1 = prepare_flight(State0#state{connection_env = CEnv#connection_env{negotiated_version = Version}}),
    {State2, Actions} = send_handshake(VerifyRequest, State1),
    {Record, State} = next_record(State2),
    next_event(?FUNCTION_NAME, Record, 
               State#state{handshake_env = HsEnv#handshake_env{
                                             tls_handshake_history = 
                                                 ssl_handshake:init_handshake_history()}}, 
               Actions);
hello(internal, #hello_verify_request{cookie = Cookie}, #state{static_env = #static_env{role = client,
                                                                                        host = Host,
                                                                                        port = Port,
                                                                                        session_cache = Cache,
                                                                                        session_cache_cb = CacheCb},
                                                               handshake_env = #handshake_env{renegotiation = {Renegotiation, _}} = HsEnv,
                                                               connection_env = CEnv,
							       ssl_options = SslOpts,
							       session = #session{own_certificate = OwnCert} 
							       = Session0,
							       connection_states = ConnectionStates0
							      } = State0) ->
  
    Hello = dtls_handshake:client_hello(Host, Port, Cookie, ConnectionStates0,
					SslOpts,
					Cache, CacheCb, Renegotiation, OwnCert),
    Version = Hello#client_hello.client_version,
    State1 = prepare_flight(State0#state{handshake_env =  
                                             HsEnv#handshake_env{tls_handshake_history 
                                                                 = ssl_handshake:init_handshake_history()}}),
    
    {State2, Actions} = send_handshake(Hello, State1), 
    State = State2#state{connection_env = CEnv#connection_env{negotiated_version = Version}, %% Requested version
                         session =
                             Session0#session{session_id = 
                                                  Hello#client_hello.session_id}},
    next_event(?FUNCTION_NAME, no_record, State, Actions);
hello(internal, #client_hello{extensions = Extensions} = Hello, 
      #state{ssl_options = #ssl_options{handshake = hello},
             handshake_env = HsEnv,
             start_or_recv_from = From} = State) ->
    {next_state, user_hello, State#state{start_or_recv_from = undefined,
<<<<<<< HEAD
                                             hello = Hello},
     [{reply, From, {ok, Extensions}}]};
hello(internal, #server_hello{extensions = Extensions} = Hello, #state{ssl_options = #ssl_options{handshake = hello},
                                                                       start_or_recv_from = From} = State) ->
    {next_state, user_hello, State#state{start_or_recv_from = undefined,
                                             hello = Hello},
     [{reply, From, {ok, Extensions}}]};     
=======
                                         handshake_env = HsEnv#handshake_env{hello = Hello}},
     [{reply, From, {ok, ssl_connection:map_extensions(Extensions)}}]};
hello(internal, #server_hello{extensions = Extensions} = Hello, 
      #state{ssl_options = #ssl_options{handshake = hello},
             handshake_env = HsEnv,
             start_or_recv_from = From} = State) ->
    {next_state, user_hello, State#state{start_or_recv_from = undefined,
                                         handshake_env = HsEnv#handshake_env{hello = Hello}},    
     [{reply, From, {ok, ssl_connection:map_extensions(Extensions)}}]};     

>>>>>>> 3479136b
hello(internal, #client_hello{cookie = Cookie} = Hello, #state{static_env = #static_env{role = server,
                                                                                        transport_cb = Transport,
                                                                                        socket = Socket},
                                                               protocol_specific = #{current_cookie_secret := Secret,
                                                                                     previous_cookie_secret := PSecret}
                                                              } = State0) ->
    {ok, {IP, Port}} = dtls_socket:peername(Transport, Socket),
    case dtls_handshake:cookie(Secret, IP, Port, Hello) of
	Cookie ->
	    handle_client_hello(Hello, State0);
	_ ->
            case dtls_handshake:cookie(PSecret, IP, Port, Hello) of
               	Cookie -> 
                    handle_client_hello(Hello, State0);
                _ ->
                    %% Handle bad cookie as new cookie request RFC 6347 4.1.2
                    hello(internal, Hello#client_hello{cookie = <<>>}, State0) 
            end
    end;
hello(internal, #server_hello{} = Hello,
      #state{
         static_env = #static_env{role = client},
         handshake_env = #handshake_env{renegotiation = {Renegotiation, _}},
         connection_env = #connection_env{negotiated_version = ReqVersion},
         connection_states = ConnectionStates0,
         ssl_options = SslOptions} = State) ->
    case dtls_handshake:hello(Hello, SslOptions, ConnectionStates0, Renegotiation) of
	#alert{} = Alert ->
	    handle_own_alert(Alert, ReqVersion, ?FUNCTION_NAME, State);
	{Version, NewId, ConnectionStates, ProtoExt, Protocol} ->
	    ssl_connection:handle_session(Hello, 
					  Version, NewId, ConnectionStates, ProtoExt, Protocol, State)
    end;
hello(internal, {handshake, {#client_hello{cookie = <<>>} = Handshake, _}}, State) ->
    %% Initial hello should not be in handshake history
    {next_state, ?FUNCTION_NAME, State, [{next_event, internal, Handshake}]};
hello(internal, {handshake, {#hello_verify_request{} = Handshake, _}}, State) ->
    %% hello_verify should not be in handshake history
    {next_state, ?FUNCTION_NAME, State, [{next_event, internal, Handshake}]};
hello(internal,  #change_cipher_spec{type = <<1>>}, State0) ->
    {State1, Actions0} = send_handshake_flight(State0, retransmit_epoch(?FUNCTION_NAME, State0)),
    {next_state, ?FUNCTION_NAME, State, Actions} = next_event(?FUNCTION_NAME, no_record, State1, Actions0),
    %% This will reset the retransmission timer by repeating the enter state event
    {repeat_state, State, Actions};
hello(info, Event, State) ->
    gen_info(Event, ?FUNCTION_NAME, State);
hello(state_timeout, Event, State) ->
    handle_state_timeout(Event, ?FUNCTION_NAME, State);
hello(Type, Event, State) ->
    gen_handshake(?FUNCTION_NAME, Type, Event, State).

user_hello(enter, _, State) ->
    {keep_state, State};     
user_hello(Type, Event, State) ->
    gen_handshake(?FUNCTION_NAME, Type, Event, State).

%%--------------------------------------------------------------------
-spec abbreviated(gen_statem:event_type(), term(), #state{}) ->
			 gen_statem:state_function_result().
%%--------------------------------------------------------------------
abbreviated(enter, _, State0) ->
    {State, Actions} = handle_flight_timer(State0),
    {keep_state, State, Actions}; 
abbreviated(info, Event, State) ->
    gen_info(Event, ?FUNCTION_NAME, State);
abbreviated(internal = Type, 
	    #change_cipher_spec{type = <<1>>} = Event, 
	    #state{connection_states = ConnectionStates0} = State) ->
    ConnectionStates1 = dtls_record:save_current_connection_state(ConnectionStates0, read),
    ConnectionStates = dtls_record:next_epoch(ConnectionStates1, read),
    gen_handshake(?FUNCTION_NAME, Type, Event, State#state{connection_states = ConnectionStates});
abbreviated(internal = Type, #finished{} = Event, #state{connection_states = ConnectionStates,
                                                         protocol_specific = PS} = State) ->
    gen_handshake(?FUNCTION_NAME, Type, Event, 
                  prepare_flight(State#state{connection_states = ConnectionStates,
                                             protocol_specific = PS#{flight_state => connection}}));
abbreviated(state_timeout, Event, State) ->
    handle_state_timeout(Event, ?FUNCTION_NAME, State);
abbreviated(Type, Event, State) ->
    gen_handshake(?FUNCTION_NAME, Type, Event, State).
%%--------------------------------------------------------------------
-spec certify(gen_statem:event_type(), term(), #state{}) ->
		     gen_statem:state_function_result().
%%--------------------------------------------------------------------
certify(enter, _, State0) ->
    {State, Actions} = handle_flight_timer(State0),
    {keep_state, State, Actions}; 
certify(info, Event, State) ->
    gen_info(Event, ?FUNCTION_NAME, State);
certify(internal = Type, #server_hello_done{} = Event, State) ->
    ssl_connection:certify(Type, Event, prepare_flight(State), ?MODULE);
certify(internal,  #change_cipher_spec{type = <<1>>}, State0) ->
    {State1, Actions0} = send_handshake_flight(State0, retransmit_epoch(?FUNCTION_NAME, State0)),
    {next_state, ?FUNCTION_NAME, State, Actions} = next_event(?FUNCTION_NAME, no_record, State1, Actions0),
    %% This will reset the retransmission timer by repeating the enter state event
    {repeat_state, State, Actions};
certify(state_timeout, Event, State) ->
    handle_state_timeout(Event, ?FUNCTION_NAME, State);
certify(Type, Event, State) ->
    gen_handshake(?FUNCTION_NAME, Type, Event, State).

%%--------------------------------------------------------------------
-spec cipher(gen_statem:event_type(), term(), #state{}) ->
		    gen_statem:state_function_result().
%%--------------------------------------------------------------------
cipher(enter, _, State0) ->
    {State, Actions} = handle_flight_timer(State0),
    {keep_state, State, Actions}; 
cipher(info, Event, State) ->
    gen_info(Event, ?FUNCTION_NAME, State);
cipher(internal = Type, #change_cipher_spec{type = <<1>>} = Event,  
       #state{connection_states = ConnectionStates0} = State) ->
    ConnectionStates1 = dtls_record:save_current_connection_state(ConnectionStates0, read),
    ConnectionStates = dtls_record:next_epoch(ConnectionStates1, read),
    ssl_connection:?FUNCTION_NAME(Type, Event, State#state{connection_states = ConnectionStates}, ?MODULE);
cipher(internal = Type, #finished{} = Event, #state{connection_states = ConnectionStates,
                                                   protocol_specific = PS} = State) ->
    ssl_connection:?FUNCTION_NAME(Type, Event, 
                                  prepare_flight(State#state{connection_states = ConnectionStates,
                                                             protocol_specific = PS#{flight_state => connection}}), 
                                  ?MODULE);
cipher(state_timeout, Event, State) ->
    handle_state_timeout(Event, ?FUNCTION_NAME, State);
cipher(Type, Event, State) ->
     ssl_connection:?FUNCTION_NAME(Type, Event, State, ?MODULE).

%%--------------------------------------------------------------------
-spec connection(gen_statem:event_type(),  
		 #hello_request{} | #client_hello{}| term(), #state{}) ->
			gen_statem:state_function_result().
%%--------------------------------------------------------------------
connection(enter, _, State) ->
    {keep_state, State};     
connection(info, Event, State) ->
    gen_info(Event, ?FUNCTION_NAME, State);
connection(internal, #hello_request{}, #state{static_env = #static_env{host = Host,
                                                                       port = Port,
                                                                       data_tag = DataTag,
                                                                       session_cache = Cache,
                                                                       session_cache_cb = CacheCb
                                                                      },
                                              handshake_env = #handshake_env{ renegotiation = {Renegotiation, _}},
                                              connection_env = CEnv,
                                              session = #session{own_certificate = Cert} = Session0,
                                              ssl_options = SslOpts,
                                              connection_states = ConnectionStates0,
                                              protocol_specific = PS
                                             } = State0) ->
    
    Hello = dtls_handshake:client_hello(Host, Port, ConnectionStates0, SslOpts,
					Cache, CacheCb, Renegotiation, Cert),
    Version = Hello#client_hello.client_version,
    HelloVersion = dtls_record:hello_version(Version, SslOpts#ssl_options.versions),
    State1 = prepare_flight(State0),
    {State2, Actions} = send_handshake(Hello, State1#state{connection_env = CEnv#connection_env{negotiated_version = HelloVersion}}),
    {Record, State} =
	next_record(
	  State2#state{protocol_specific = PS#{flight_state => initial_flight_state(DataTag)},
                       session = Session0#session{session_id
                                                  = Hello#client_hello.session_id}}),
    next_event(hello, Record, State, Actions);
connection(internal, #client_hello{} = Hello, #state{static_env = #static_env{role = server},
                                                     handshake_env = #handshake_env{allow_renegotiate = true} = HsEnv} = State) ->
    %% Mitigate Computational DoS attack
    %% http://www.educatedguesswork.org/2011/10/ssltls_and_computational_dos.html
    %% http://www.thc.org/thc-ssl-dos/ Rather than disabling client
    %% initiated renegotiation we will disallow many client initiated
    %% renegotiations immediately after each other.
    erlang:send_after(?WAIT_TO_ALLOW_RENEGOTIATION, self(), allow_renegotiate),
    {next_state, hello, State#state{handshake_env = HsEnv#handshake_env{renegotiation = {true, peer},
                                                                        allow_renegotiate = false}},
     [{next_event, internal, Hello}]};
connection(internal, #client_hello{}, #state{static_env = #static_env{role = server},
                                             handshake_env = #handshake_env{allow_renegotiate = false}} = State0) ->
    Alert = ?ALERT_REC(?WARNING, ?NO_RENEGOTIATION),
    State1 = send_alert(Alert, State0),
    {Record, State} = ssl_connection:prepare_connection(State1, ?MODULE),
    next_event(?FUNCTION_NAME, Record, State);
connection({call, From}, {application_data, Data}, State) ->
    try
        send_application_data(Data, From, ?FUNCTION_NAME, State)
    catch throw:Error ->
            ssl_connection:hibernate_after(?FUNCTION_NAME, State, [{reply, From, Error}])
    end;
connection(Type, Event, State) ->
     ssl_connection:?FUNCTION_NAME(Type, Event, State, ?MODULE).

%%TODO does this make sense for DTLS ?
%%--------------------------------------------------------------------
-spec downgrade(gen_statem:event_type(), term(), #state{}) ->
		       gen_statem:state_function_result().
%%--------------------------------------------------------------------
downgrade(enter, _, State) ->
    {keep_state, State};
downgrade(Type, Event, State) ->
     ssl_connection:?FUNCTION_NAME(Type, Event, State, ?MODULE).

%%--------------------------------------------------------------------
%% gen_statem callbacks
%%--------------------------------------------------------------------
callback_mode() ->
    [state_functions, state_enter].

terminate(Reason, StateName, State) ->
    ssl_connection:terminate(Reason, StateName, State).

code_change(_OldVsn, StateName, State, _Extra) ->
    {ok, StateName, State}.

format_status(Type, Data) ->
    ssl_connection:format_status(Type, Data).

%%--------------------------------------------------------------------
%%% Internal functions
%%--------------------------------------------------------------------
initial_state(Role, Host, Port, Socket, {SSLOptions, SocketOptions, _}, User,
	      {CbModule, DataTag, CloseTag, ErrorTag}) ->
    #ssl_options{beast_mitigation = BeastMitigation} = SSLOptions,
    ConnectionStates = dtls_record:init_connection_states(Role, BeastMitigation),
    
    SessionCacheCb = case application:get_env(ssl, session_cb) of
			 {ok, Cb} when is_atom(Cb) ->
			    Cb;
			 _  ->
			     ssl_session_cache
		     end,
    
    Monitor = erlang:monitor(process, User),
    InitStatEnv = #static_env{
                     role = Role,
                     transport_cb = CbModule,
                     protocol_cb = ?MODULE,
                     data_tag = DataTag,
                     close_tag = CloseTag,
                     error_tag = ErrorTag,
                     host = Host,
                     port = Port,
                     socket = Socket,
                     session_cache_cb = SessionCacheCb
                    },

    #state{static_env = InitStatEnv,
           handshake_env = #handshake_env{
                              tls_handshake_history = ssl_handshake:init_handshake_history(),
                              renegotiation = {false, first},
                              allow_renegotiate = SSLOptions#ssl_options.client_renegotiation
                             },
           connection_env = #connection_env{user_application = {Monitor, User}},
           socket_options = SocketOptions,
	   %% We do not want to save the password in the state so that
	   %% could be written in the clear into error logs.
	   ssl_options = SSLOptions#ssl_options{password = undefined},	   
	   session = #session{is_resumable = new},
	   connection_states = ConnectionStates,
	   protocol_buffers = #protocol_buffers{},
	   user_data_buffer = <<>>,
	   start_or_recv_from = undefined,
	   flight_buffer = new_flight(),
           protocol_specific = #{flight_state => initial_flight_state(DataTag)}
	  }.

initial_flight_state(udp)->
    {retransmit, ?INITIAL_RETRANSMIT_TIMEOUT};
initial_flight_state(_) ->
    reliable.

next_dtls_record(Data, StateName, #state{protocol_buffers = #protocol_buffers{
						   dtls_record_buffer = Buf0,
						   dtls_cipher_texts = CT0} = Buffers} = State0) ->
    case dtls_record:get_dtls_records(Data,
                                      acceptable_record_versions(StateName, State0), 
                                      Buf0) of
	{Records, Buf1} ->
	    CT1 = CT0 ++ Records,
	    next_record(State0#state{protocol_buffers =
					 Buffers#protocol_buffers{dtls_record_buffer = Buf1,
								  dtls_cipher_texts = CT1}});
	#alert{} = Alert ->
	    Alert
    end.

acceptable_record_versions(hello, _) ->
    [dtls_record:protocol_version(Vsn) || Vsn <- ?ALL_DATAGRAM_SUPPORTED_VERSIONS];
acceptable_record_versions(_, #state{connection_env = #connection_env{negotiated_version = Version}}) ->
    [Version].

dtls_handshake_events(Packets) ->
    lists:map(fun(Packet) ->
		      {next_event, internal, {handshake, Packet}}
	      end, Packets).

decode_cipher_text(#state{protocol_buffers = #protocol_buffers{dtls_cipher_texts = [ CT | Rest]} = Buffers,
                          connection_states = ConnStates0} = State) ->
    case dtls_record:decode_cipher_text(CT, ConnStates0) of
	{Plain, ConnStates} ->		      
	    {Plain, State#state{protocol_buffers =
				    Buffers#protocol_buffers{dtls_cipher_texts = Rest},
				connection_states = ConnStates}};
	#alert{} = Alert ->
	    {Alert, State}
    end.

dtls_version(hello, Version, #state{static_env = #static_env{role = server},
                                    connection_env = CEnv} = State) ->
    State#state{connection_env = CEnv#connection_env{negotiated_version = Version}}; %%Inital version
dtls_version(_,_, State) ->
    State.

handle_client_hello(#client_hello{client_version = ClientVersion} = Hello,
		    #state{connection_states = ConnectionStates0,
                           static_env = #static_env{port = Port,
                                                     session_cache = Cache,
                                                    session_cache_cb = CacheCb},
                           handshake_env = #handshake_env{kex_algorithm = KeyExAlg,
                                                          renegotiation = {Renegotiation, _},
                                                          negotiated_protocol = CurrentProtocol} = HsEnv,
                           connection_env = CEnv,
			   session = #session{own_certificate = Cert} = Session0,
			   ssl_options = SslOpts} = State0) ->
    
    case dtls_handshake:hello(Hello, SslOpts, {Port, Session0, Cache, CacheCb,
					       ConnectionStates0, Cert, KeyExAlg}, Renegotiation) of
	#alert{} = Alert ->
	    handle_own_alert(Alert, ClientVersion, hello, State0);
	{Version, {Type, Session},
	 ConnectionStates, Protocol0, ServerHelloExt, HashSign} ->
	    Protocol = case Protocol0 of
			   undefined -> CurrentProtocol;
			   _ -> Protocol0
		       end,

	    State = prepare_flight(State0#state{connection_states = ConnectionStates,
						connection_env = CEnv#connection_env{negotiated_version = Version},
                                                handshake_env = HsEnv#handshake_env{
                                                                  hashsign_algorithm = HashSign,
                                                                  client_hello_version = ClientVersion,
                                                                  negotiated_protocol = Protocol},
						session = Session}),
	    
	    ssl_connection:hello(internal, {common_client_hello, Type, ServerHelloExt},
				 State, ?MODULE)
    end.


%% raw data from socket, unpack records
handle_info({Protocol, _, _, _, Data}, StateName,
            #state{static_env = #static_env{data_tag = Protocol}} = State0) ->
    case next_dtls_record(Data, StateName, State0) of
	{Record, State} ->
	    next_event(StateName, Record, State);
	#alert{} = Alert ->
	    ssl_connection:handle_normal_shutdown(Alert, StateName, State0), 
            {stop, {shutdown, own_alert}, State0}
    end;
handle_info({CloseTag, Socket}, StateName,
	    #state{static_env = #static_env{socket = Socket,
                                            close_tag = CloseTag},
                   connection_env = #connection_env{negotiated_version = Version},
                   socket_options = #socket_options{active = Active},
                   protocol_buffers = #protocol_buffers{dtls_cipher_texts = CTs}} = State) ->
    %% Note that as of DTLS 1.2 (TLS 1.1),
    %% failure to properly close a connection no longer requires that a
    %% session not be resumed.	This is a change from DTLS 1.0 to conform
    %% with widespread implementation practice.
    case (Active == false) andalso (CTs =/= []) of
        false ->
            case Version of
                {254, N} when N =< 253 ->
                    ok;
                _ ->
                    %% As invalidate_sessions here causes performance issues,
                    %% we will conform to the widespread implementation
                    %% practice and go aginst the spec
                    %%invalidate_session(Role, Host, Port, Session)
                    ok
            end,
            ssl_connection:handle_normal_shutdown(?ALERT_REC(?FATAL, ?CLOSE_NOTIFY), StateName, State),
            {stop, {shutdown, transport_closed}, State};
        true ->
            %% Fixes non-delivery of final DTLS record in {active, once}.
            %% Basically allows the application the opportunity to set {active, once} again
            %% and then receive the final message.
            next_event(StateName, no_record, State)
    end;

handle_info(new_cookie_secret, StateName, 
            #state{protocol_specific = #{current_cookie_secret := Secret} = CookieInfo} = State) ->
    erlang:send_after(dtls_v1:cookie_timeout(), self(), new_cookie_secret),
    {next_state, StateName, State#state{protocol_specific = 
                                            CookieInfo#{current_cookie_secret => dtls_v1:cookie_secret(),
                                                        previous_cookie_secret => Secret}}};
handle_info(Msg, StateName, State) ->
    ssl_connection:StateName(info, Msg, State, ?MODULE).

handle_state_timeout(flight_retransmission_timeout, StateName,
                     #state{protocol_specific = 
                                #{flight_state := {retransmit, _NextTimeout}}} = State0) ->
    {State1, Actions0} = send_handshake_flight(State0, 
                                               retransmit_epoch(StateName, State0)),
    {next_state, StateName, State, Actions} = next_event(StateName, no_record, State1, Actions0),
    %% This will reset the retransmission timer by repeating the enter state event
    {repeat_state, State, Actions}.

handle_alerts([], Result) ->
    Result;
handle_alerts(_, {stop, _, _} = Stop) ->
    Stop;
handle_alerts([Alert | Alerts], {next_state, StateName, State}) ->
     handle_alerts(Alerts, ssl_connection:handle_alert(Alert, StateName, State));
handle_alerts([Alert | Alerts], {next_state, StateName, State, _Actions}) ->
     handle_alerts(Alerts, ssl_connection:handle_alert(Alert, StateName, State)).

handle_own_alert(Alert, Version, StateName, #state{static_env = #static_env{data_tag = udp,
                                                                            role = Role},
                                                   ssl_options = Options} = State0) ->
    case ignore_alert(Alert, State0) of
        {true, State} ->
            log_ignore_alert(Options#ssl_options.log_level, StateName, Alert, Role),
            {next_state, StateName, State};
        {false, State} ->
            ssl_connection:handle_own_alert(Alert, Version, StateName, State)
    end;
handle_own_alert(Alert, Version, StateName, State) ->
    ssl_connection:handle_own_alert(Alert, Version, StateName, State).

encode_handshake_flight(Flight, Version, MaxFragmentSize, Epoch, ConnectionStates) ->
    Fragments = lists:map(fun(Handshake) ->
				  dtls_handshake:fragment_handshake(Handshake, MaxFragmentSize)
			  end, Flight),
    dtls_record:encode_handshake(Fragments, Version, Epoch, ConnectionStates).

encode_change_cipher(#change_cipher_spec{}, Version, Epoch, ConnectionStates) ->
    dtls_record:encode_change_cipher_spec(Version, Epoch, ConnectionStates).

decode_alerts(Bin) ->
    ssl_alert:decode(Bin).

gen_handshake(StateName, Type, Event, 
	      #state{connection_env = #connection_env{negotiated_version = Version}} = State) ->
    try ssl_connection:StateName(Type, Event, State, ?MODULE) of
	Result ->
	    Result
    catch 
	_:_ ->
 	    ssl_connection:handle_own_alert(?ALERT_REC(?FATAL, ?HANDSHAKE_FAILURE, 
						       malformed_handshake_data),
					    Version, StateName, State)  
    end.

gen_info(Event, connection = StateName,  #state{connection_env = #connection_env{negotiated_version = Version}} = State) ->
    try handle_info(Event, StateName, State) of
	Result ->
	    Result
    catch 
	_:_ ->
	    ssl_connection:handle_own_alert(?ALERT_REC(?FATAL, ?INTERNAL_ERROR, 
						       malformed_data), 
					    Version, StateName, State)  
    end;

gen_info(Event, StateName, #state{connection_env = #connection_env{negotiated_version = Version}} = State) ->
    try handle_info(Event, StateName, State) of
	Result ->
	    Result
    catch 
        _:_ ->
	    ssl_connection:handle_own_alert(?ALERT_REC(?FATAL, ?HANDSHAKE_FAILURE, 
						       malformed_handshake_data), 
					    Version, StateName, State)  
    end.
unprocessed_events(Events) ->
    %% The first handshake event will be processed immediately
    %% as it is entered first in the event queue and
    %% when it is processed there will be length(Events)-1
    %% handshake events left to process before we should
    %% process more TLS-records received on the socket. 
    erlang:length(Events)-1.

update_handshake_history(#hello_verify_request{}, _, Hist) ->
    Hist;
update_handshake_history(_, Handshake, Hist) ->
    ssl_handshake:update_handshake_history(Hist, iolist_to_binary(Handshake)).
prepare_flight(#state{flight_buffer = Flight,
		      connection_states = ConnectionStates0,
		      protocol_buffers = 
			  #protocol_buffers{} = Buffers} = State) ->
    ConnectionStates = dtls_record:save_current_connection_state(ConnectionStates0, write),
    State#state{flight_buffer = next_flight(Flight),
		connection_states = ConnectionStates,
		protocol_buffers = Buffers#protocol_buffers{
				     dtls_handshake_next_fragments = [],
				     dtls_handshake_later_fragments = []}}.
new_flight() ->
    #{next_sequence => 0,
      handshakes => [],
      change_cipher_spec => undefined,
      handshakes_after_change_cipher_spec => []}.

next_flight(Flight) ->
    Flight#{handshakes => [],
	    change_cipher_spec => undefined,
	    handshakes_after_change_cipher_spec => []}.
       
handle_flight_timer(#state{static_env = #static_env{data_tag = udp},
                           protocol_specific = #{flight_state := {retransmit, Timeout}}} = State) ->
    start_retransmision_timer(Timeout, State);
handle_flight_timer(#state{static_env = #static_env{data_tag = udp},
                           protocol_specific = #{flight_state := connection}} = State) ->
    {State, []};
handle_flight_timer(#state{protocol_specific = #{flight_state := reliable}} = State) ->
    %% No retransmision needed i.e DTLS over SCTP
    {State, []}.

start_retransmision_timer(Timeout, #state{protocol_specific = PS} = State) ->
    {State#state{protocol_specific = PS#{flight_state => {retransmit, new_timeout(Timeout)}}}, 
     [{state_timeout, Timeout, flight_retransmission_timeout}]}.

new_timeout(N) when N =< 30 -> 
    N * 2;
new_timeout(_) -> 
    60.

send_handshake_flight(#state{static_env = #static_env{socket = Socket,
                                                      transport_cb = Transport},
                             connection_env = #connection_env{negotiated_version = Version},
                             flight_buffer = #{handshakes := Flight,
					       change_cipher_spec := undefined},
			     connection_states = ConnectionStates0} = State0, Epoch) ->
    %% TODO remove hardcoded Max size
    {Encoded, ConnectionStates} =
	encode_handshake_flight(lists:reverse(Flight), Version, 1400, Epoch, ConnectionStates0),
    send(Transport, Socket, Encoded), 
   {State0#state{connection_states = ConnectionStates}, []};

send_handshake_flight(#state{static_env = #static_env{socket = Socket,
                                                      transport_cb = Transport},
                             connection_env = #connection_env{negotiated_version = Version},
			     flight_buffer = #{handshakes := [_|_] = Flight0,
					       change_cipher_spec := ChangeCipher,
					       handshakes_after_change_cipher_spec := []},
			     connection_states = ConnectionStates0} = State0, Epoch) ->      
    {HsBefore, ConnectionStates1} =
	encode_handshake_flight(lists:reverse(Flight0), Version, 1400, Epoch, ConnectionStates0),
    {EncChangeCipher, ConnectionStates} = encode_change_cipher(ChangeCipher, Version, Epoch, ConnectionStates1),

    send(Transport, Socket, [HsBefore, EncChangeCipher]),
    {State0#state{connection_states = ConnectionStates}, []};

send_handshake_flight(#state{static_env = #static_env{socket = Socket,
                                                      transport_cb = Transport},
                             connection_env = #connection_env{negotiated_version = Version},
			     flight_buffer = #{handshakes := [_|_] = Flight0,
					       change_cipher_spec := ChangeCipher,
					       handshakes_after_change_cipher_spec := Flight1},
			     connection_states = ConnectionStates0} = State0, Epoch) ->      
    {HsBefore, ConnectionStates1} =
	encode_handshake_flight(lists:reverse(Flight0), Version, 1400, Epoch-1, ConnectionStates0),
    {EncChangeCipher, ConnectionStates2} = 
	encode_change_cipher(ChangeCipher, Version, Epoch-1, ConnectionStates1),
    {HsAfter, ConnectionStates} =
	encode_handshake_flight(lists:reverse(Flight1), Version, 1400, Epoch, ConnectionStates2),
    send(Transport, Socket, [HsBefore, EncChangeCipher, HsAfter]),
    {State0#state{connection_states = ConnectionStates}, []};

send_handshake_flight(#state{static_env = #static_env{socket = Socket,
                                                      transport_cb = Transport},
                             connection_env = #connection_env{negotiated_version = Version},
			     flight_buffer = #{handshakes := [],
					       change_cipher_spec := ChangeCipher,
					       handshakes_after_change_cipher_spec := Flight1},
			     connection_states = ConnectionStates0} = State0, Epoch) ->
    {EncChangeCipher, ConnectionStates1} = 
	encode_change_cipher(ChangeCipher, Version, Epoch-1, ConnectionStates0),
    {HsAfter, ConnectionStates} =
	encode_handshake_flight(lists:reverse(Flight1), Version, 1400, Epoch, ConnectionStates1),
    send(Transport, Socket, [EncChangeCipher, HsAfter]),
    {State0#state{connection_states = ConnectionStates}, []}.

retransmit_epoch(_StateName, #state{connection_states = ConnectionStates}) ->
    #{epoch := Epoch} = 
	ssl_record:current_connection_state(ConnectionStates, write),
    Epoch.
	    
ignore_alert(#alert{level = ?FATAL}, #state{protocol_specific = #{ignored_alerts := N,
                                                  max_ignored_alerts := N}} = State) ->
    {false, State};
ignore_alert(#alert{level = ?FATAL} = Alert, 
             #state{protocol_specific = #{ignored_alerts := N} = PS} = State) ->
    case is_ignore_alert(Alert) of
        true ->
            {true, State#state{protocol_specific = PS#{ignored_alerts => N+1}}};
        false ->
            {false, State}
    end;      
ignore_alert(_, State) ->
    {false, State}.

%% RFC 6347 4.1.2.7.  Handling Invalid Records
%% recommends to silently ignore invalid DTLS records when
%% upd is the transport. Note we do not support compression so no need
%% include ?DECOMPRESSION_FAILURE
is_ignore_alert(#alert{description = ?BAD_RECORD_MAC}) ->
    true;
is_ignore_alert(#alert{description = ?RECORD_OVERFLOW}) ->
    true;
is_ignore_alert(#alert{description = ?DECODE_ERROR}) ->
    true;
is_ignore_alert(#alert{description = ?DECRYPT_ERROR}) ->
    true;
is_ignore_alert(#alert{description = ?ILLEGAL_PARAMETER}) ->
     true;
is_ignore_alert(_) ->
    false.

log_ignore_alert(debug, StateName, Alert, Role) ->
    Txt = ssl_alert:alert_txt(Alert),
    ?LOG_ERROR("DTLS over UDP ~p: In state ~p ignored to send ALERT ~s as DoS-attack mitigation \n",
                 [Role, StateName, Txt]);
log_ignore_alert(_, _, _, _) ->
    ok.

send_application_data(Data, From, _StateName,
                      #state{static_env = #static_env{socket = Socket,
                                                      protocol_cb = Connection,
                                                      transport_cb = Transport},
                             connection_env = #connection_env{negotiated_version = Version},
                             handshake_env = HsEnv,
                             connection_states = ConnectionStates0,
                             ssl_options = #ssl_options{renegotiate_at = RenegotiateAt}} = State0) ->
       
    case time_to_renegotiate(Data, ConnectionStates0, RenegotiateAt) of
	true ->
	    renegotiate(State0#state{handshake_env = HsEnv#handshake_env{renegotiation = {true, internal}}}, 
                        [{next_event, {call, From}, {application_data, Data}}]);
	false ->
	    {Msgs, ConnectionStates} =
                Connection:encode_data(Data, Version, ConnectionStates0),
            State = State0#state{connection_states = ConnectionStates},
	    case Connection:send(Transport, Socket, Msgs) of
                ok ->
                    ssl_connection:hibernate_after(connection, State, [{reply, From, ok}]);
                Result ->
                    ssl_connection:hibernate_after(connection, State, [{reply, From, Result}])
            end
    end.

time_to_renegotiate(_Data, 
		    #{current_write := #{sequence_number := Num}}, 
		    RenegotiateAt) ->
    
    %% We could do test:
    %% is_time_to_renegotiate((erlang:byte_size(_Data) div
    %% ?MAX_PLAIN_TEXT_LENGTH) + 1, RenegotiateAt), but we chose to
    %% have a some what lower renegotiateAt and a much cheaper test
    is_time_to_renegotiate(Num, RenegotiateAt).

is_time_to_renegotiate(N, M) when N < M->
    false;
is_time_to_renegotiate(_,_) ->
    true.
<|MERGE_RESOLUTION|>--- conflicted
+++ resolved
@@ -541,26 +541,16 @@
              handshake_env = HsEnv,
              start_or_recv_from = From} = State) ->
     {next_state, user_hello, State#state{start_or_recv_from = undefined,
-<<<<<<< HEAD
-                                             hello = Hello},
+                                         handshake_env = HsEnv#handshake_env{hello = Hello}},
      [{reply, From, {ok, Extensions}}]};
-hello(internal, #server_hello{extensions = Extensions} = Hello, #state{ssl_options = #ssl_options{handshake = hello},
-                                                                       start_or_recv_from = From} = State) ->
-    {next_state, user_hello, State#state{start_or_recv_from = undefined,
-                                             hello = Hello},
-     [{reply, From, {ok, Extensions}}]};     
-=======
-                                         handshake_env = HsEnv#handshake_env{hello = Hello}},
-     [{reply, From, {ok, ssl_connection:map_extensions(Extensions)}}]};
 hello(internal, #server_hello{extensions = Extensions} = Hello, 
       #state{ssl_options = #ssl_options{handshake = hello},
              handshake_env = HsEnv,
              start_or_recv_from = From} = State) ->
     {next_state, user_hello, State#state{start_or_recv_from = undefined,
                                          handshake_env = HsEnv#handshake_env{hello = Hello}},    
-     [{reply, From, {ok, ssl_connection:map_extensions(Extensions)}}]};     
-
->>>>>>> 3479136b
+     [{reply, From, {ok, Extensions}}]};     
+
 hello(internal, #client_hello{cookie = Cookie} = Hello, #state{static_env = #static_env{role = server,
                                                                                         transport_cb = Transport,
                                                                                         socket = Socket},
