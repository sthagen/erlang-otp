%%
%% %CopyrightBegin%
%%
%% Copyright Ericsson AB 2019-2022. All Rights Reserved.
%%
%% Licensed under the Apache License, Version 2.0 (the "License");
%% you may not use this file except in compliance with the License.
%% You may obtain a copy of the License at
%%
%%     http://www.apache.org/licenses/LICENSE-2.0
%%
%% Unless required by applicable law or agreed to in writing, software
%% distributed under the License is distributed on an "AS IS" BASIS,
%% WITHOUT WARRANTIES OR CONDITIONS OF ANY KIND, either express or implied.
%% See the License for the specific language governing permissions and
%% limitations under the License.
%%
%% %CopyrightEnd%
%%

%%
-module(ssl_api_SUITE).

-behaviour(ct_suite).

-include_lib("common_test/include/ct.hrl").
-include_lib("ssl/src/ssl_api.hrl").

%% Common test
-export([all/0,
         groups/0,
         init_per_suite/1,
         init_per_group/2,
         init_per_testcase/2,
         end_per_suite/1,
         end_per_group/2,
         end_per_testcase/2
        ]).

%% Test cases
-export([conf_signature_algs/0,
         conf_signature_algs/1,
         no_common_signature_algs/0,
         no_common_signature_algs/1,
         default_reject_anonymous/0,
         default_reject_anonymous/1,
         connection_information_with_srp/0,
         connection_information_with_srp/1,
         peercert/0,
         peercert/1,
         peercert_with_client_cert/0,
         peercert_with_client_cert/1,
         connection_information/0,
         connection_information/1,
         secret_connection_info/0,
         secret_connection_info/1,
         keylog_connection_info/0,
         keylog_connection_info/1,
         versions/0,
         versions/1,
         versions_option_based_on_sni/0,
         versions_option_based_on_sni/1,
         active_n/0,
         active_n/1,
         dh_params/0,
         dh_params/1,
         prf/0,
         prf/1,
         hibernate/0,
         hibernate/1,
         hibernate_right_away/0,
         hibernate_right_away/1,
         listen_socket/0,
         listen_socket/1,
         peername/0,
         peername/1,
         recv_active/0,
         recv_active/1,
         recv_active_once/0,
         recv_active_once/1,
         recv_active_n/0,
         recv_active_n/1,
         recv_no_active_msg/0,
         recv_no_active_msg/1,
         recv_timeout/0,
         recv_timeout/1,
         recv_close/0,
         recv_close/1,
         controlling_process/0,
         controlling_process/1,
         controller_dies/0,
         controller_dies/1,
         controlling_process_transport_accept_socket/0,
         controlling_process_transport_accept_socket/1,
         close_with_timeout/0,
         close_with_timeout/1,
         close_in_error_state/0,
         close_in_error_state/1,
         call_in_error_state/0,
         call_in_error_state/1,
         close_transport_accept/0,
         close_transport_accept/1,
         abuse_transport_accept_socket/0,
         abuse_transport_accept_socket/1,
         honor_server_cipher_order/0,
         honor_server_cipher_order/1,
         honor_client_cipher_order/0,
         honor_client_cipher_order/1,
         honor_client_cipher_order_tls13/0,
         honor_client_cipher_order_tls13/1,
         honor_server_cipher_order_tls13/0,
         honor_server_cipher_order_tls13/1,
         ipv6/0,
         ipv6/1,
         der_input/0,
         der_input/1,
         new_options_in_handshake/0,
         new_options_in_handshake/1,
         max_handshake_size/0,
         max_handshake_size/1,
         invalid_certfile/0,
         invalid_certfile/1,
         invalid_cacertfile/0,
         invalid_cacertfile/1,
         invalid_keyfile/0,
         invalid_keyfile/1,
         options_not_proplist/0,
         options_not_proplist/1,
         invalid_options/0,
         invalid_options/1,
         cb_info/0,
         cb_info/1,
         log_alert/0,
         log_alert/1,
         getstat/0,
         getstat/1,
         handshake_continue/0,
         handshake_continue/1,
         handshake_continue_timeout/0,
         handshake_continue_timeout/1,
         handshake_continue_change_verify/0,
         handshake_continue_change_verify/1,
         hello_client_cancel/0,
         hello_client_cancel/1,
         hello_server_cancel/0,
         hello_server_cancel/1,
         handshake_continue_tls13_client/0,
         handshake_continue_tls13_client/1,
         rizzo_disabled/0,
         rizzo_disabled/1,
         rizzo_zero_n/0,
         rizzo_zero_n/1,
         rizzo_one_n_minus_one/0,
         rizzo_one_n_minus_one/1,
         supported_groups/0,
         supported_groups/1,
         client_options_negative_version_gap/0,
         client_options_negative_version_gap/1,
         client_options_negative_dependency_version/0,
         client_options_negative_dependency_version/1,
         client_options_negative_dependency_stateless/0,
         client_options_negative_dependency_stateless/1,
         client_options_negative_dependency_role/0,
         client_options_negative_dependency_role/1,
         client_options_negative_early_data/0,
         client_options_negative_early_data/1,
         server_options_negative_early_data/0,
         server_options_negative_early_data/1,
         server_options_negative_version_gap/0,
         server_options_negative_version_gap/1,
         server_options_negative_dependency_role/0,
         server_options_negative_dependency_role/1,
         invalid_options_tls13/0,
         invalid_options_tls13/1,
         cookie/0,
         cookie/1,
	 warn_verify_none/0,
	 warn_verify_none/1,
	 suppress_warn_verify_none/0,
         suppress_warn_verify_none/1,
         check_random_nonce/0,
         check_random_nonce/1,
         cipher_listing/0,
         cipher_listing/1
        ]).

%% Apply export
-export([connection_information_result/1,
         connection_info_result/1,
         secret_connection_info_result/1,
         keylog_connection_info_result/2,
         check_srp_in_connection_information/3,
         check_connection_info/2,
         prf_verify_value/4,
         try_recv_active/1,
         try_recv_active_once/1,
         controlling_process_result/3,
         controller_dies_result/3,
         send_recv_result_timeout_client/1,
         send_recv_result_timeout_server/1,
         do_recv_close/1,
         tls_close/1,
         no_recv_no_active/1,
         ssl_getstat/1,
	 log/2,
         get_connection_information/3,
         protocol_version_check/2,
         %%TODO Keep?
         run_error_server/1,
         run_error_server_close/1,
         run_client_error/1
        ]).


-define(SLEEP, 500).
%%--------------------------------------------------------------------
%% Common Test interface functions -----------------------------------
%%--------------------------------------------------------------------

all() ->
    [
     {group, 'tlsv1.3'},
     {group, 'tlsv1.2'},
     {group, 'tlsv1.1'},
     {group, 'tlsv1'},
     {group, 'dtlsv1.2'},
     {group, 'dtlsv1'}
    ].

groups() ->
    [
     {'tlsv1.3', [], ((gen_api_tests() ++ tls13_group() ++
                           handshake_paus_tests()) --
                          [dh_params,
                           honor_server_cipher_order,
                           honor_client_cipher_order,
                           new_options_in_handshake,
                           handshake_continue_tls13_client,
                           invalid_options])
      ++ (since_1_2() -- [conf_signature_algs])},
     {'tlsv1.2', [],  gen_api_tests() ++ since_1_2() ++ handshake_paus_tests() ++ pre_1_3()},
     {'tlsv1.1', [],  gen_api_tests() ++ handshake_paus_tests() ++ pre_1_3()},
     {'tlsv1', [],  gen_api_tests() ++ handshake_paus_tests() ++ pre_1_3() ++ beast_mitigation_test()},
     {'dtlsv1.2', [], (gen_api_tests() --
                           [invalid_keyfile, invalid_certfile, invalid_cacertfile,
                            invalid_options, new_options_in_handshake])  ++
          handshake_paus_tests() -- [handshake_continue_tls13_client] ++ pre_1_3()},
     {'dtlsv1', [],  (gen_api_tests() --
                          [invalid_keyfile, invalid_certfile, invalid_cacertfile,
                           invalid_options, new_options_in_handshake]) ++
          handshake_paus_tests() -- [handshake_continue_tls13_client] ++ pre_1_3()}
    ].

since_1_2() ->
    [
     conf_signature_algs,
     no_common_signature_algs,
     versions_option_based_on_sni
    ].

pre_1_3() ->
    [
     default_reject_anonymous,
     connection_information_with_srp,
     prf
    ].

gen_api_tests() ->
    [
     peercert,
     peercert_with_client_cert,
     connection_information,
     secret_connection_info,
     keylog_connection_info,
     versions,
     active_n,
     dh_params,
     hibernate,
     hibernate_right_away,
     listen_socket,
     peername,
     recv_active,
     recv_active_once,
     recv_active_n,
     recv_no_active_msg,
     recv_timeout,
     recv_close,
     controlling_process,
     controller_dies,
     controlling_process_transport_accept_socket,
     close_with_timeout,
     close_in_error_state,
     call_in_error_state,
     close_transport_accept,
     abuse_transport_accept_socket,
     honor_server_cipher_order,
     honor_client_cipher_order,
     ipv6,
     der_input,
     new_options_in_handshake,
     max_handshake_size,
     invalid_certfile,
     invalid_cacertfile,
     invalid_keyfile,
     options_not_proplist,
     invalid_options,
     cb_info,
     log_alert,
     getstat,
     warn_verify_none,
     suppress_warn_verify_none,
     check_random_nonce,
     cipher_listing
    ].

handshake_paus_tests() ->
    [
     handshake_continue, 
     handshake_continue_timeout,
     handshake_continue_change_verify,
     hello_client_cancel,
     hello_server_cancel,
     handshake_continue_tls13_client
    ].

%% Only relevant for SSL 3.0 and TLS 1.0
beast_mitigation_test() ->
    [%% Original option
     rizzo_disabled,
     %% Same effect as disable
     rizzo_zero_n, 
     %% Same as default
     rizzo_one_n_minus_one 
    ].

tls13_group() ->
    [
     supported_groups,
     honor_server_cipher_order_tls13,
     honor_client_cipher_order_tls13,
     client_options_negative_version_gap,
     client_options_negative_dependency_version,
     client_options_negative_dependency_stateless,
     client_options_negative_dependency_role,
     client_options_negative_early_data,
     server_options_negative_early_data,
     server_options_negative_version_gap,
     server_options_negative_dependency_role,
     invalid_options_tls13,
     cookie
    ].

init_per_suite(Config0) ->
    catch crypto:stop(),
    try crypto:start() of
	ok ->
	    ssl_test_lib:clean_start(),
	    ssl_test_lib:make_rsa_cert(Config0)
    catch _:_ ->
	    {skip, "Crypto did not start"}
    end.

end_per_suite(_Config) ->
    ssl:stop(),
    application:unload(ssl),
    application:stop(crypto).

init_per_group(GroupName, Config) ->
    case ssl_test_lib:is_protocol_version(GroupName) of
        true  ->
            ssl_test_lib:init_per_group(GroupName, 
                                        [{client_type, erlang},
                                         {server_type, erlang},
                                         {version, GroupName}
                                        | Config]);
        false -> 
            Config
    end.

end_per_group(GroupName, Config) ->
    ssl_test_lib:end_per_group(GroupName, Config).

init_per_testcase(prf, Config) ->
    ssl_test_lib:ct_log_supported_protocol_versions(Config),
    ct:timetrap({seconds, 10}),
    Version = ssl_test_lib:protocol_version(Config),
    PRFS = [md5, sha, sha256, sha384, sha512],
    %% All are the result of running tls_v1:prf(PrfAlgo, <<>>, <<>>, <<>>, 16)
    %% with the specified PRF algorithm
    ExpectedPrfResults =
        [{md5, <<96,139,180,171,236,210,13,10,28,32,2,23,88,224,235,199>>},
         {sha, <<95,3,183,114,33,169,197,187,231,243,19,242,220,228,70,151>>},
         {sha256, <<166,249,145,171,43,95,158,232,6,60,17,90,183,180,0,155>>},
         {sha384, <<153,182,217,96,186,130,105,85,65,103,123,247,146,91,47,106>>},
         {sha512, <<145,8,98,38,243,96,42,94,163,33,53,49,241,4,127,28>>},
         %% TLS 1.0 and 1.1 PRF:
         {md5sha, <<63,136,3,217,205,123,200,177,251,211,17,229,132,4,173,80>>}],
    TestPlan = prf_create_plan(Version, PRFS, ExpectedPrfResults),
    [{prf_test_plan, TestPlan} | Config];
init_per_testcase(handshake_continue_tls13_client, Config) ->
    case ssl_test_lib:sufficient_crypto_support('tlsv1.3') of
        true ->
            ssl_test_lib:ct_log_supported_protocol_versions(Config),
            ct:timetrap({seconds, 10}),
            Config;
        false ->
            {skip, "Missing crypto support: TLS 1.3 not supported"}
    end;
init_per_testcase(connection_information_with_srp, Config) ->
    PKAlg = proplists:get_value(public_keys, crypto:supports()),
    case lists:member(srp, PKAlg) of
        true ->
            Config;
        false ->
            {skip, "Missing SRP crypto support"}
    end;
init_per_testcase(conf_signature_algs, Config) ->
    case ssl_test_lib:appropriate_sha(crypto:supports()) of
        sha256 ->
            ssl_test_lib:ct_log_supported_protocol_versions(Config),
            ct:timetrap({seconds, 10}),
            Config;
        sha ->
            {skip, "Tests needs certs with sha256"}
    end;
init_per_testcase(check_random_nonce, Config) ->
    ssl_test_lib:ct_log_supported_protocol_versions(Config),
    ct:timetrap({seconds, 20}),
    Config;
init_per_testcase(_TestCase, Config) ->
    ssl_test_lib:ct_log_supported_protocol_versions(Config),
    ct:timetrap({seconds, 10}),
    Config.

end_per_testcase(internal_active_n, _Config) ->
    application:unset_env(ssl, internal_active_n);
end_per_testcase(_TestCase, Config) ->     
    Config.

%%--------------------------------------------------------------------
%% Test Cases --------------------------------------------------------
%%--------------------------------------------------------------------
peercert() ->
    [{doc,"Test API function peercert/1"}].
peercert(Config) when is_list(Config) ->
    ClientOpts = ssl_test_lib:ssl_options(client_rsa_opts, Config),
    ServerOpts = ssl_test_lib:ssl_options(server_rsa_opts, Config),
    {ClientNode, ServerNode, Hostname} = ssl_test_lib:run_where(Config),

    Server = ssl_test_lib:start_server([{node, ClientNode}, {port, 0},
					{from, self()},
			   {mfa, {ssl, peercert, []}},
			   {options, ServerOpts}]),
    Port = ssl_test_lib:inet_port(Server),
    Client = ssl_test_lib:start_client([{node, ServerNode}, {port, Port},
					{host, Hostname},
			   {from, self()},
			   {mfa, {ssl, peercert, []}},
			   {options, ClientOpts}]),

    CertFile = proplists:get_value(certfile, ServerOpts),
    [{'Certificate', BinCert, _}]= ssl_test_lib:pem_to_der(CertFile),

    ServerMsg = {error, no_peercert},
    ClientMsg = {ok, BinCert},

    ct:log("Testcase ~p, Client ~p  Server ~p ~n",
		       [self(), Client, Server]),

    ssl_test_lib:check_result(Server, ServerMsg, Client, ClientMsg),

    ssl_test_lib:close(Server),
    ssl_test_lib:close(Client).

%%--------------------------------------------------------------------

peercert_with_client_cert() ->
    [{doc,"Test API function peercert/1"}].
peercert_with_client_cert(Config) when is_list(Config) ->
    ClientOpts = ssl_test_lib:ssl_options(client_rsa_opts, Config),
    ServerOpts = ssl_test_lib:ssl_options(server_rsa_opts, Config),
    {ClientNode, ServerNode, Hostname} = ssl_test_lib:run_where(Config),

    Server = ssl_test_lib:start_server([{node, ClientNode}, {port, 0},
					{from, self()},
			   {mfa, {ssl, peercert, []}},
			   {options, [{verify, verify_peer} | ServerOpts]}]),
    Port = ssl_test_lib:inet_port(Server),
    Client = ssl_test_lib:start_client([{node, ServerNode}, {port, Port},
					{host, Hostname},
			   {from, self()},
			   {mfa, {ssl, peercert, []}},
			   {options, ClientOpts}]),

    ServerCertFile = proplists:get_value(certfile, ServerOpts),
    [{'Certificate', ServerBinCert, _}]= ssl_test_lib:pem_to_der(ServerCertFile),
     ClientCertFile = proplists:get_value(certfile, ClientOpts),
    [{'Certificate', ClientBinCert, _}]= ssl_test_lib:pem_to_der(ClientCertFile),

    ServerMsg = {ok, ClientBinCert},
    ClientMsg = {ok, ServerBinCert},

    ct:log("Testcase ~p, Client ~p  Server ~p ~n",
		       [self(), Client, Server]),

    ssl_test_lib:check_result(Server, ServerMsg, Client, ClientMsg),

    ssl_test_lib:close(Server),
    ssl_test_lib:close(Client).

%%--------------------------------------------------------------------
connection_information() ->
    [{doc,"Test the API function ssl:connection_information/1"}].
connection_information(Config) when is_list(Config) -> 
    ClientOpts = ssl_test_lib:ssl_options(client_rsa_opts, Config),
    ServerOpts = ssl_test_lib:ssl_options(server_rsa_opts, Config),
    {ClientNode, ServerNode, Hostname} = ssl_test_lib:run_where(Config),
    Server = ssl_test_lib:start_server([{node, ServerNode}, {port, 0}, 
					{from, self()}, 
					{mfa, {?MODULE, connection_information_result, []}},
					{options, ServerOpts}]),
    
    Port = ssl_test_lib:inet_port(Server),
    Client = ssl_test_lib:start_client([{node, ClientNode}, {port, Port},
					{host, Hostname},
			   {from, self()}, 
			   {mfa, {?MODULE, connection_information_result, []}},
			   {options, ClientOpts}]),
    
    ct:log("Testcase ~p, Client ~p  Server ~p ~n",
		       [self(), Client, Server]),
    			   
    ssl_test_lib:check_result(Server, ok, Client, ok),
    
    ssl_test_lib:close(Server),
    ssl_test_lib:close(Client).

%%--------------------------------------------------------------------
connection_information_with_srp() ->
    [{doc,"Test the result of API function ssl:connection_information/1"
          "includes srp_username."}].
connection_information_with_srp(Config) when is_list(Config) ->
    run_conn_info_srp_test(srp_anon, 'aes_128_cbc', Config).

run_conn_info_srp_test(Kex, Cipher, Config) ->
    Version = ssl_test_lib:protocol_version(Config),
    TestCiphers = ssl_test_lib:test_ciphers(Kex, Cipher, Version),

    case TestCiphers of
        [] ->
            {skip, {not_sup, Kex, Cipher, Version}};
        [TestCipher | _T] ->
            do_run_conn_info_srp_test(TestCipher, Version, Config)
    end.

do_run_conn_info_srp_test(ErlangCipherSuite, Version, Config) ->
    {ClientNode, ServerNode, Hostname} = ssl_test_lib:run_where(Config),

    SOpts = [{user_lookup_fun, {fun ssl_test_lib:user_lookup/3, undefined}}],
    COpts = [{srp_identity, {"Test-User", "secret"}}],

    ServerOpts = ssl_test_lib:ssl_options(SOpts, Config),
    ClientOpts = ssl_test_lib:ssl_options(COpts, Config),

    ct:log("Erlang Cipher Suite is: ~p~n", [ErlangCipherSuite]),

    Server =
        ssl_test_lib:start_server([{node, ServerNode}, {port, 0},
                                   {from, self()},
                                   {mfa, {?MODULE, check_srp_in_connection_information, [<<"Test-User">>, server]}},
                                   {options, [{versions, [Version]}, {ciphers, [ErlangCipherSuite]} |
                                              ServerOpts]}]),
    Port = ssl_test_lib:inet_port(Server),
    Client =
        ssl_test_lib:start_client(
          [{node, ClientNode}, {port, Port},
           {host, Hostname},
           {from, self()},
           {mfa, {?MODULE, check_srp_in_connection_information, [<<"Test-User">>, client]}},
           {options, [{versions, [Version]}, {ciphers, [ErlangCipherSuite]} |
                      ClientOpts]}]),

    ssl_test_lib:check_result(Server, ok, Client, ok),

    ssl_test_lib:close(Server),
    ssl_test_lib:close(Client).

%%--------------------------------------------------------------------

secret_connection_info() ->
    [{doc,"Test the API function ssl:connection_information/2"}].
secret_connection_info(Config) when is_list(Config) -> 
    ClientOpts = ssl_test_lib:ssl_options(client_rsa_opts, Config),
    ServerOpts = ssl_test_lib:ssl_options(server_rsa_opts, Config),
    {ClientNode, ServerNode, Hostname} = ssl_test_lib:run_where(Config),

    Server =
        ssl_test_lib:start_server([{node, ServerNode}, {port, 0},
                                   {from, self()},
                                   {mfa, {?MODULE, secret_connection_info_result, []}},
                                   {options, [{verify, verify_peer} | ServerOpts]}]),
    
    Port = ssl_test_lib:inet_port(Server),
    Client =
        ssl_test_lib:start_client([{node, ClientNode}, {port, Port},
                                   {host, Hostname},
                                   {from, self()},
                                   {mfa, {?MODULE, secret_connection_info_result, []}},
                                   {options,  [{verify, verify_peer} |ClientOpts]}]),
    
    ct:log("Testcase ~p, Client ~p  Server ~p ~n",
		       [self(), Client, Server]),
			   
    ssl_test_lib:check_result(Server, true, Client, true),
    
    ssl_test_lib:close(Server),
    ssl_test_lib:close(Client).
%%--------------------------------------------------------------------
keylog_connection_info() ->
    [{doc,"Test the API function ssl:connection_information/2"}].
keylog_connection_info(Config) when is_list(Config) ->
    keylog_connection_info(Config, true),
    keylog_connection_info(Config, false).
keylog_connection_info(Config, KeepSecrets) ->
    ClientOpts = ssl_test_lib:ssl_options(client_rsa_opts, Config),
    ServerOpts = ssl_test_lib:ssl_options(server_rsa_opts, Config),
    {ClientNode, ServerNode, Hostname} = ssl_test_lib:run_where(Config),

    Server =
        ssl_test_lib:start_server([{node, ServerNode}, {port, 0},
                                   {from, self()},
                                   {mfa, {?MODULE, keylog_connection_info_result, [KeepSecrets]}},
                                   {options, [{verify, verify_peer}, {keep_secrets, KeepSecrets} | ServerOpts]}]),

    Port = ssl_test_lib:inet_port(Server),
    Client =
        ssl_test_lib:start_client([{node, ClientNode}, {port, Port},
                                   {host, Hostname},
                                   {from, self()},
                                   {mfa, {?MODULE, keylog_connection_info_result, [KeepSecrets]}},
                                   {options,  [{verify, verify_peer}, {keep_secrets, KeepSecrets} |ClientOpts]}]),

    ct:log("Testcase ~p, KeepSecrets ~p Client ~p  Server ~p ~n",
		       [self(), KeepSecrets, Client, Server]),

    ServerKeylog = receive
                       {Server, {ok, Keylog}} ->
                           Keylog;
                       {Server, ServerError} ->
                           ct:fail({server, ServerError})
                   after 5000 ->
                           ct:fail({server, timeout})
                   end,

    receive
        {Client, {ok, ServerKeylog}} ->
            ok;
        {Client, {ok, ClientKeylog}} ->
            ct:fail({mismatch, {ServerKeylog, ClientKeylog}});
        {Client, ClientError} ->
            ct:fail({client, ClientError})
    after 5000 ->
            ct:fail({client, timeout})
    end,

    ssl_test_lib:close(Server),
    ssl_test_lib:close(Client).

%%--------------------------------------------------------------------
prf() ->
    [{doc,"Test that ssl:prf/5 uses the negotiated PRF."}].
prf(Config) when is_list(Config) ->
    Version = ssl_test_lib:protocol_version(Config),
    TestPlan = proplists:get_value(prf_test_plan, Config),
    lists:foreach(fun(Test) ->
                          C = proplists:get_value(ciphers, Test),
                          E = proplists:get_value(expected, Test),
                          P = proplists:get_value(prf, Test),
                          prf_run_test(Config, Version, C, E, P)
                  end, TestPlan).

%%--------------------------------------------------------------------
dh_params() ->
    [{doc,"Test to specify DH-params file in server."}].

dh_params(Config) when is_list(Config) -> 
    ClientOpts = ssl_test_lib:ssl_options(client_rsa_opts, Config),
    ServerOpts = ssl_test_lib:ssl_options(server_rsa_opts, Config),
    DataDir = proplists:get_value(data_dir, Config),
    DHParamFile = filename:join(DataDir, "dHParam.pem"),

    {ClientNode, ServerNode, Hostname} = ssl_test_lib:run_where(Config),
    
    Server = ssl_test_lib:start_server([{node, ServerNode}, {port, 0}, 
					{from, self()}, 
			   {mfa, {ssl_test_lib, send_recv_result_active, []}},
			   {options, [{dhfile, DHParamFile} | ServerOpts]}]),
    Port = ssl_test_lib:inet_port(Server),
    Client = ssl_test_lib:start_client([{node, ClientNode}, {port, Port}, 
					{host, Hostname},
			   {from, self()}, 
			   {mfa, {ssl_test_lib, send_recv_result_active, []}},
			   {options,
			    [{ciphers,[{dhe_rsa,aes_256_cbc,sha}]} | 
				       ClientOpts]}]),
    
    ssl_test_lib:check_result(Server, ok, Client, ok),
    
    ssl_test_lib:close(Server),
    ssl_test_lib:close(Client).

%%--------------------------------------------------------------------
conf_signature_algs() ->
    [{doc,"Test to set the signature_algs option on both client and server"}].
conf_signature_algs(Config) when is_list(Config) -> 
    ClientOpts = ssl_test_lib:ssl_options(client_rsa_opts, Config),
    ServerOpts = ssl_test_lib:ssl_options(server_rsa_opts, Config),
    {ClientNode, ServerNode, Hostname} = ssl_test_lib:run_where(Config),
    Server = 
	ssl_test_lib:start_server([{node, ServerNode}, {port, 0}, 
				   {from, self()}, 
				   {mfa, {ssl_test_lib, send_recv_result, []}},
				   {options,  [{active, false}, {signature_algs, [{sha256, rsa}]}, 
                                               {versions, ['tlsv1.2']} | ServerOpts]}]),
    Port = ssl_test_lib:inet_port(Server),
    Client = 
	ssl_test_lib:start_client([{node, ClientNode}, {port, Port}, 
				   {host, Hostname},
				   {from, self()}, 
				   {mfa, {ssl_test_lib, send_recv_result, []}},
				   {options, [{active, false}, {signature_algs, [{sha256, rsa}]},
                                              {versions, ['tlsv1.2']} | ClientOpts]}]),
    
    ct:log("Testcase ~p, Client ~p  Server ~p ~n",
			 [self(), Client, Server]),
    
    ssl_test_lib:check_result(Server, ok, Client, ok),
    
    ssl_test_lib:close(Server),
    ssl_test_lib:close(Client).


%%--------------------------------------------------------------------
no_common_signature_algs()  ->
    [{doc,"Set the signature_algs option so that there client and server does not share any hash sign algorithms"}].
no_common_signature_algs(Config) when is_list(Config) ->
    
    ClientOpts = ssl_test_lib:ssl_options(client_rsa_opts, Config),
    ServerOpts = ssl_test_lib:ssl_options(server_rsa_opts, Config),

    {ClientNode, ServerNode, Hostname} = ssl_test_lib:run_where(Config),


    Server = ssl_test_lib:start_server_error([{node, ServerNode}, {port, 0},
					      {from, self()},
					      {options, [{signature_algs, [{sha256, rsa}]}
							 | ServerOpts]}]),
    Port = ssl_test_lib:inet_port(Server),
    Client = ssl_test_lib:start_client_error([{node, ClientNode}, {port, Port},
                                              {host, Hostname},
                                              {from, self()},
                                              {options, [{signature_algs, [{sha384, rsa}]}
                                                         | ClientOpts]}]),
    
    ssl_test_lib:check_server_alert(Server, Client, insufficient_security).

%%--------------------------------------------------------------------
handshake_continue() ->
    [{doc, "Test API function ssl:handshake_continue/3"}].
handshake_continue(Config) when is_list(Config) -> 
    ClientOpts = ssl_test_lib:ssl_options(client_rsa_opts, Config),
    ServerOpts = ssl_test_lib:ssl_options(server_rsa_opts, Config),
    {ClientNode, ServerNode, Hostname} = ssl_test_lib:run_where(Config),

    Server =
        ssl_test_lib:start_server([{node, ServerNode}, {port, 0},
                                   {from, self()},
                                   {mfa, {ssl_test_lib, send_recv_result_active, []}},
                                   {options, ssl_test_lib:ssl_options([{reuseaddr, true},
                                                                       {log_level, debug},
                                                                            {verify, verify_peer},
                                                                       {handshake, hello} | ServerOpts
                                                                      ],
                                                                      Config)},
                                   {continue_options, proplists:delete(reuseaddr, ServerOpts)}
                                  ]),
    
    Port = ssl_test_lib:inet_port(Server),

    Client =
        ssl_test_lib:start_client([{node, ClientNode}, {port, Port},
                                   {host, Hostname},
                                   {from, self()},
                                   {mfa, {ssl_test_lib, send_recv_result_active, []}},
                                   {options, ssl_test_lib:ssl_options([{handshake, hello},
                                                                       {verify, verify_peer} | ClientOpts
                                                                      ],
                                                                      Config)},
                                   {continue_options,  proplists:delete(reuseaddr, ClientOpts)}]),
     
    ssl_test_lib:check_result(Server, ok, Client, ok),
    
    ssl_test_lib:close(Server),
    ssl_test_lib:close(Client).

%%--------------------------------------------------------------------
handshake_continue_tls13_client() ->
    [{doc, "Test API function ssl:handshake_continue/3 with fixed TLS 1.3 client"}].
handshake_continue_tls13_client(Config) when is_list(Config) ->
    ClientOpts = ssl_test_lib:ssl_options(client_rsa_opts, Config),
    ServerOpts = ssl_test_lib:ssl_options(server_rsa_opts, Config),
    {ClientNode, ServerNode, Hostname} = ssl_test_lib:run_where(Config),
    SCiphers = ssl:filter_cipher_suites(ssl:cipher_suites(all, 'tlsv1.3'),
                                        [{key_exchange, fun(srp_rsa)  -> false;
                                                           (srp_anon) -> false;
                                                           (srp_dss) -> false;
                                                           (_) -> true end}]),
    Server =
        ssl_test_lib:start_server([{node, ServerNode}, {port, 0},
                                   {from, self()},
                                   {mfa, {ssl_test_lib, send_recv_result_active, []}},
                                   {options, ssl_test_lib:ssl_options([{reuseaddr, true},
                                                                       {log_level, debug},
                                                                       {verify, verify_peer},
                                                                       {ciphers, SCiphers},
                                                                      {handshake, hello} | ServerOpts
                                                                      ],
                                                                     Config)},
                                   {continue_options, proplists:delete(reuseaddr, ServerOpts)}
                                  ]),

    Port = ssl_test_lib:inet_port(Server),

    DummyTicket =
        <<131,116,0,0,0,5,100,0,4,104,107,100,102,100,0,6,115,104,97,51,
          56,52,100,0,3,112,115,107,109,0,0,0,48,150,90,38,127,26,12,5,
          228,180,235,229,214,215,27,236,149,182,82,14,140,50,81,0,150,
          248,152,180,193,207,80,52,107,196,200,2,77,4,96,140,65,239,205,
          224,125,129,179,147,103,100,0,3,115,110,105,107,0,25,112,114,
          111,117,100,102,111,111,116,46,111,116,112,46,101,114,105,99,
          115,115,111,110,46,115,101,100,0,6,116,105,99,107,101,116,104,6,
          100,0,18,110,101,119,95,115,101,115,115,105,111,110,95,116,105,
          99,107,101,116,98,0,0,28,32,98,127,110,83,249,109,0,0,0,8,0,0,0,
          0,0,0,0,5,109,0,0,0,113,112,154,74,26,27,0,111,147,51,110,216,
          43,45,4,100,215,152,195,118,96,22,34,1,184,170,42,166,238,109,
          187,138,196,147,102,205,116,83,241,174,227,232,156,148,60,153,3,
          175,128,115,192,36,103,191,239,58,222,192,172,190,239,92,8,131,
          195,0,217,187,222,143,104,6,86,53,93,27,218,198,205,138,223,202,
          11,55,168,104,6,219,228,217,157,37,52,205,252,165,135,167,116,
          216,172,231,222,189,84,97,0,8,106,108,88,47,114,48,116,0,0,0,0,
          100,0,9,116,105,109,101,115,116,97,109,112,98,93,205,0,44>>,

    %% Send dummy session ticket to trigger sending of pre_shared_key and
    %% psk_key_exchange_modes extensions.
    Client =
        ssl_test_lib:start_client([{node, ClientNode}, {port, Port},
                                   {host, Hostname},
                                   {from, self()},
                                   {mfa, {ssl_test_lib, send_recv_result_active, []}},
                                   {options, ssl_test_lib:ssl_options([{handshake, hello},
                                                                       {session_tickets, manual},
                                                                       {use_ticket, [DummyTicket]},
                                                                       {versions, ['tlsv1.3',
                                                                                   'tlsv1.2',
                                                                                   'tlsv1.1',
                                                                                   'tlsv1'
                                                                                  ]},
                                                                       {ciphers, ssl:cipher_suites(all, 'tlsv1.3')},
                                                                       {verify, verify_peer} | ClientOpts
                                                                      ],
                                                                      Config)},
                                   {continue_options,  proplists:delete(reuseaddr, ClientOpts)}]),

    ssl_test_lib:check_result(Server, ok, Client, ok),

    ssl_test_lib:close(Server),
    ssl_test_lib:close(Client).

%%------------------------------------------------------------------
handshake_continue_timeout() ->
    [{doc, "Test API function ssl:handshake_continue/3 with short timeout"}].
handshake_continue_timeout(Config) when is_list(Config) -> 
    ClientOpts = ssl_test_lib:ssl_options(client_rsa_opts, Config),
    ServerOpts = ssl_test_lib:ssl_options(server_rsa_opts, Config),
    {ClientNode, ServerNode, Hostname} = ssl_test_lib:run_where(Config),

    Server = ssl_test_lib:start_server([{node, ServerNode}, {port, 0},
                                        {from, self()},
                                        {timeout, 1},
                                        {options, ssl_test_lib:ssl_options([{reuseaddr, true}, {handshake, hello},
                                                                            {verify, verify_peer} | ServerOpts],
                                                                           Config)},
                                        {continue_options, proplists:delete(reuseaddr, ServerOpts)}
                                       ]),

    Port = ssl_test_lib:inet_port(Server),


    ssl_test_lib:start_client_error([{node, ClientNode}, {port, Port},
                                     {host, Hostname},
                                     {from, self()},
                                     {options, [{verify, verify_peer} | ClientOpts]}]),
    
    ssl_test_lib:check_result(Server, {error,timeout}),
    ssl_test_lib:close(Server).

handshake_continue_change_verify() ->
    [{doc, "Test API function ssl:handshake_continue with updated verify option. "
      "Use a verification that will fail to make sure verification is run"}].
handshake_continue_change_verify(Config) when is_list(Config) ->
    ClientOpts = ssl_test_lib:ssl_options(client_rsa_opts, Config),
    ServerOpts = ssl_test_lib:ssl_options(server_rsa_opts, Config),
    {ClientNode, ServerNode, Hostname} = ssl_test_lib:run_where(Config),

    Server = ssl_test_lib:start_server(
               [{node, ServerNode}, {port, 0},
                {from, self()},
                {options, ssl_test_lib:ssl_options(
                            [{handshake, hello},
                             {verify, verify_peer} | ServerOpts], Config)},
                {continue_options, proplists:delete(reuseaddr, ServerOpts)}]),

    Port = ssl_test_lib:inet_port(Server),

    Client = ssl_test_lib:start_client_error(
               [{node, ClientNode}, {port, Port},
                {host, Hostname},
                {from, self()},
                {options, ssl_test_lib:ssl_options(
                            [{handshake, hello},
                             {server_name_indication, "foobar"}
                            | ClientOpts], Config)},
                {continue_options, [{verify, verify_peer} | ClientOpts]}]),
    ssl_test_lib:check_client_alert(Client,  handshake_failure).

%%--------------------------------------------------------------------
hello_client_cancel() ->
    [{doc, "Test API function ssl:handshake_cancel/1 on the client side"}].
hello_client_cancel(Config) when is_list(Config) -> 
    ClientOpts = ssl_test_lib:ssl_options(client_rsa_opts, Config),
    ServerOpts = ssl_test_lib:ssl_options(server_rsa_opts, Config),
    {ClientNode, ServerNode, Hostname} = ssl_test_lib:run_where(Config),

    Server =
        ssl_test_lib:start_server([{node, ServerNode}, {port, 0},
                                   {from, self()},
                                   {options, ssl_test_lib:ssl_options([{handshake, hello},
                                                                       {verify, verify_peer} | ServerOpts], Config)},
                                   {continue_options, proplists:delete(reuseaddr, ServerOpts)}]),
    
    Port = ssl_test_lib:inet_port(Server),

    %% That is ssl:handshake_cancel returns ok
    {connect_failed, ok} =
        ssl_test_lib:start_client([{node, ClientNode}, {port, Port},
                                   {host, Hostname},
                                   {from, self()},
                                   {options, ssl_test_lib:ssl_options([{handshake, hello},
                                                                       {verify, verify_peer} | ClientOpts], Config)},
                                   {continue_options, cancel}]),
    ssl_test_lib:check_server_alert(Server, user_canceled).
%%--------------------------------------------------------------------
hello_server_cancel() ->
    [{doc, "Test API function ssl:handshake_cancel/1 on the server side"}].
hello_server_cancel(Config) when is_list(Config) -> 
    ClientOpts = ssl_test_lib:ssl_options(client_rsa_opts, Config),
    ServerOpts = ssl_test_lib:ssl_options(server_rsa_opts, Config),
    {ClientNode, ServerNode, Hostname} = ssl_test_lib:run_where(Config),

    Server =
        ssl_test_lib:start_server([{node, ServerNode}, {port, 0},
                                   {from, self()},
                                   {options, ssl_test_lib:ssl_options([{handshake, hello},
                                                                       {verify, verify_peer} | ServerOpts
                                                                      ], Config)},
                                   {continue_options, cancel}]),
    
    Port = ssl_test_lib:inet_port(Server),

    ssl_test_lib:start_client_error([{node, ClientNode}, {port, Port},
                                     {host, Hostname},
                                     {from, self()}, 
                                     {options, ssl_test_lib:ssl_options([{handshake, hello},
                                                                         {verify, verify_peer} | ClientOpts
                                                                        ], Config)},
                                     {continue_options, proplists:delete(reuseaddr, ClientOpts)}]),
    
    ssl_test_lib:check_result(Server, ok).

%%--------------------------------------------------------------------
versions() ->
    [{doc,"Test API function versions/0"}].

versions(Config) when is_list(Config) -> 
    [_|_] = Versions = ssl:versions(),
    ct:log("~p~n", [Versions]).

%%--------------------------------------------------------------------

versions_option_based_on_sni() ->
<<<<<<< HEAD
    [{doc,"Test that SNI versions option is selected over default versions"}].
=======
    [{doc,"Test that SNI versions option is selected over defalt versions"}].
>>>>>>> 7bf7f016

versions_option_based_on_sni(Config) when is_list(Config) ->
    ClientOpts = ssl_test_lib:ssl_options(client_rsa_opts, Config),
    ServerOpts = ssl_test_lib:ssl_options(server_rsa_opts, Config),
    TestVersion = ssl_test_lib:protocol_version(Config),
    {Version, Versions} = test_versions_for_option_based_on_sni(TestVersion),
    {ClientNode, ServerNode, Hostname} = ssl_test_lib:run_where(Config),

    SNI = net_adm:localhost(),
    Fun = fun(ServerName) ->
              case ServerName of
                  SNI ->
                      [{versions, [Version]} | ServerOpts];
                  _ ->
                      ServerOpts
              end
          end,

    Server = ssl_test_lib:start_server([{node, ServerNode}, {port, 0},
					{from, self()},
					{mfa, {?MODULE, protocol_version_check, [Version]}},
					{options, [{sni_fun, Fun},
                                                   {versions, Versions} | ServerOpts]}]),
    Port = ssl_test_lib:inet_port(Server),
    Client = ssl_test_lib:start_client([{node, ClientNode}, {port, Port},
					{host, Hostname},
					{from, self()},
					{mfa, {ssl_test_lib, no_result, []}},
					{options, [{server_name_indication, SNI}, {versions, Versions} | ClientOpts]}]),

    ssl_test_lib:check_result(Server, ok),
    ssl_test_lib:close(Server),
    ssl_test_lib:close(Client).

%%--------------------------------------------------------------------
%% Test case adapted from gen_tcp_misc_SUITE.
active_n() ->
    [{doc,"Test {active,N} option"}].

active_n(Config) when is_list(Config) ->
    ClientOpts = ssl_test_lib:ssl_options(client_rsa_opts, Config),
    ServerOpts = ssl_test_lib:ssl_options(server_rsa_opts, Config),
    Port = ssl_test_lib:inet_port(node()),
    N = 3,
    LS = ok(ssl:listen(Port, [{active,N}|ServerOpts])),
    [{active,N}] = ok(ssl:getopts(LS, [active])),
    active_n_common(LS, N),
    Self = self(),
    spawn_link(fun() ->
        S0 = ok(ssl:transport_accept(LS)),
        {ok, S} = ssl:handshake(S0),
        ok = ssl:setopts(S, [{active,N}]),
        [{active,N}] = ok(ssl:getopts(S, [active])),
        ssl:controlling_process(S, Self),
        Self ! {server, S}
    end),
    C = ok(ssl:connect("localhost", Port, [{active,N}|ClientOpts])),
    [{active,N}] = ok(ssl:getopts(C, [active])),
    S = receive
        {server, S0} -> S0
    after
        1000 ->
            exit({error, connect})
    end,
    active_n_common(C, N),
    active_n_common(S, N),
    ok = ssl:setopts(C, [{active,N}]),
    ok = ssl:setopts(S, [{active,N}]),
    ReceiveMsg = fun(Socket, Msg) ->
        receive
            {ssl,Socket,Msg} ->
                ok;
            {ssl,Socket,Begin} ->
                receive
                    {ssl,Socket,End} ->
                        Msg = Begin ++ End,
                        ok
                after 1000 ->
                    exit(timeout)
                end
        after 1000 ->
            exit(timeout)
        end
    end,
    repeat(3, fun(I) ->
        Msg = "message "++integer_to_list(I),
        ok = ssl:send(C, Msg),
        ReceiveMsg(S, Msg),
        ok = ssl:send(S, Msg),
        ReceiveMsg(C, Msg)
    end),
    receive
        {ssl_passive,S} ->
            [{active,false}] = ok(ssl:getopts(S, [active]))
    after
        1000 ->
            exit({error,ssl_passive})
    end,
    receive
        {ssl_passive,C} ->
            [{active,false}] = ok(ssl:getopts(C, [active]))
    after
        1000 ->
            exit({error,ssl_passive})
    end,
    LS2 = ok(ssl:listen(0, [{active,0}])),
    receive
        {ssl_passive,LS2} ->
            [{active,false}] = ok(ssl:getopts(LS2, [active]))
    after
        1000 ->
            exit({error,ssl_passive})
    end,
    ok = ssl:close(LS2),
    ok = ssl:close(C),
    ok = ssl:close(S),
    ok = ssl:close(LS),
    ok.

hibernate() ->
    [{doc,"Check that an SSL connection that is started with option "
      "{hibernate_after, 1000} indeed hibernates after 1000ms of "
      "inactivity"}].

hibernate(Config) ->
    ClientOpts = ssl_test_lib:ssl_options(client_rsa_opts, Config),
    ServerOpts = ssl_test_lib:ssl_options(server_rsa_opts, Config),

    {ClientNode, ServerNode, Hostname} = ssl_test_lib:run_where(Config),

    Server = ssl_test_lib:start_server([{node, ServerNode}, {port, 0},
					{from, self()},
					{mfa, {ssl_test_lib, send_recv_result_active, []}},
					{options, ServerOpts}]),
    Port = ssl_test_lib:inet_port(Server),
    {Client, #sslsocket{pid=[Pid|_]}} = ssl_test_lib:start_client([return_socket,
                    {node, ClientNode}, {port, Port},
					{host, Hostname},
					{from, self()},
					{mfa, {ssl_test_lib, send_recv_result_active, []}},
					{options, [{hibernate_after, 1000}|ClientOpts]}]),
    {current_function, _} =
        process_info(Pid, current_function),

    ssl_test_lib:check_result(Server, ok, Client, ok),
    
    ct:sleep(1500),
    {current_function, {erlang, hibernate, 3}} =
	process_info(Pid, current_function),
    
    ssl_test_lib:close(Server),
    ssl_test_lib:close(Client).

%%--------------------------------------------------------------------

hibernate_right_away() ->
    [{doc,"Check that an SSL connection that is configured to hibernate "
    "after 0 or 1 milliseconds hibernates as soon as possible and not "
    "crashes"}].

hibernate_right_away(Config) ->
    ClientOpts = ssl_test_lib:ssl_options(client_rsa_opts, Config),
    ServerOpts = ssl_test_lib:ssl_options(server_rsa_opts, Config),

    {ClientNode, ServerNode, Hostname} = ssl_test_lib:run_where(Config),

    StartServerOpts = [{node, ServerNode}, {port, 0},
                    {from, self()},
                    {mfa, {ssl_test_lib, send_recv_result_active, []}},
                    {options, ServerOpts}],
    StartClientOpts = [return_socket,
                    {node, ClientNode},
                    {host, Hostname},
                    {from, self()},
                    {mfa, {ssl_test_lib, send_recv_result_active, []}}],

    Server1 = ssl_test_lib:start_server(StartServerOpts),
    Port1 = ssl_test_lib:inet_port(Server1),
    {Client1, #sslsocket{pid = [Pid1|_]}} = ssl_test_lib:start_client(StartClientOpts ++
                    [{port, Port1}, {options, [{hibernate_after, 0}|ClientOpts]}]),

    ssl_test_lib:check_result(Server1, ok, Client1, ok),
    
    ct:sleep(1000), %% Schedule out
  
     {current_function, {erlang, hibernate, 3}} =
	process_info(Pid1, current_function),
    ssl_test_lib:close(Server1),
    ssl_test_lib:close(Client1),
    
    Server2 = ssl_test_lib:start_server(StartServerOpts),
    Port2 = ssl_test_lib:inet_port(Server2),
    {Client2, #sslsocket{pid = [Pid2|_]}} = ssl_test_lib:start_client(StartClientOpts ++
                    [{port, Port2}, {options, [{hibernate_after, 1}|ClientOpts]}]),

    ssl_test_lib:check_result(Server2, ok, Client2, ok),

    ct:sleep(1000), %% Schedule out
    
    {current_function, {erlang, hibernate, 3}} =
	process_info(Pid2, current_function),

    ssl_test_lib:close(Server2),
    ssl_test_lib:close(Client2).

listen_socket() ->
    [{doc,"Check error handling and inet compliance when calling API functions with listen sockets."}].

listen_socket(Config) ->
    ServerOpts = ssl_test_lib:ssl_options(server_rsa_opts, Config),
    {ok, ListenSocket} = ssl:listen(0, ServerOpts),

    %% This can be a valid thing to do as
    %% options are inherited by the accept socket
    ok = ssl:controlling_process(ListenSocket, self()),

    {ok, _} = ssl:sockname(ListenSocket),

    {error, enotconn} = ssl:send(ListenSocket, <<"data">>),
    {error, enotconn} = ssl:recv(ListenSocket, 0),
    {error, enotconn} = ssl:connection_information(ListenSocket),
    {error, enotconn} = ssl:peername(ListenSocket),
    {error, enotconn} = ssl:peercert(ListenSocket),
    {error, enotconn} = ssl:renegotiate(ListenSocket),
    {error, enotconn} = ssl:prf(ListenSocket, 'master_secret', <<"Label">>, [client_random], 256),
    {error, enotconn} = ssl:shutdown(ListenSocket, read_write),

    ok = ssl:close(ListenSocket).

%%--------------------------------------------------------------------
peername() ->
    [{doc,"Test API function peername/1"}].

peername(Config) when is_list(Config) ->
    ClientOpts = ssl_test_lib:ssl_options(client_rsa_opts, Config),
    ServerOpts = ssl_test_lib:ssl_options(server_rsa_opts, Config),
    {ClientNode, ServerNode, Hostname} = ssl_test_lib:run_where(Config),

    Server = ssl_test_lib:start_server(
               [
                {node, ServerNode}, {port, 0},
                {from, self()},
                {options, ServerOpts}]),
    Port = ssl_test_lib:inet_port(Server),
    {Client, CSocket} = ssl_test_lib:start_client(
                          [return_socket,
                           {node, ClientNode}, {port, Port},
                           {host, Hostname},
                           {from, self()},
                           {options, ClientOpts}]),

    ct:log("Testcase ~p, Client ~p  Server ~p ~n",
           [self(), Client, Server]),

    Server ! get_socket,
    SSocket =
        receive
            {Server, {socket, Socket}} ->
                Socket
        end,

    {ok, ServerPeer} = ssl:peername(SSocket),
    ct:log("Server's peer: ~p~n", [ServerPeer]),
    {ok, ClientPeer} = ssl:peername(CSocket),
    ct:log("Client's peer: ~p~n", [ClientPeer]),

    ssl_test_lib:close(Server),
    ssl_test_lib:close(Client).

%%--------------------------------------------------------------------

recv_active() ->
    [{doc,"Test recv on active socket"}].

recv_active(Config) when is_list(Config) ->
    ClientOpts = ssl_test_lib:ssl_options(client_rsa_opts, Config),
    ServerOpts = ssl_test_lib:ssl_options(server_rsa_opts, Config),
    {ClientNode, ServerNode, Hostname} = ssl_test_lib:run_where(Config),
    Server = 
	ssl_test_lib:start_server([{node, ServerNode}, {port, 0}, 
				   {from, self()}, 
				   {mfa, {?MODULE, try_recv_active, []}},
				   {options,  [{active, true} | ServerOpts]}]),
    Port = ssl_test_lib:inet_port(Server),
    Client = 
	ssl_test_lib:start_client([{node, ClientNode}, {port, Port}, 
				   {host, Hostname},
				   {from, self()}, 
				   {mfa, {?MODULE, try_recv_active, []}},
				   {options, [{active, true} | ClientOpts]}]),
        
    ssl_test_lib:check_result(Server, ok, Client, ok),
    
    ssl_test_lib:close(Server),
    ssl_test_lib:close(Client).

%%--------------------------------------------------------------------
recv_active_once() ->
    [{doc,"Test recv on active (once) socket"}].

recv_active_once(Config) when is_list(Config) ->
    ClientOpts = ssl_test_lib:ssl_options(client_rsa_opts, Config),
    ServerOpts = ssl_test_lib:ssl_options(server_rsa_opts, Config),
    {ClientNode, ServerNode, Hostname} = ssl_test_lib:run_where(Config),
    Server = 
	ssl_test_lib:start_server([{node, ServerNode}, {port, 0}, 
				   {from, self()}, 
				   {mfa, {?MODULE, try_recv_active_once, []}},
				   {options,  [{active, once} | ServerOpts]}]),
    Port = ssl_test_lib:inet_port(Server),
    Client = 
	ssl_test_lib:start_client([{node, ClientNode}, {port, Port}, 
				   {host, Hostname},
				   {from, self()}, 
				   {mfa, {?MODULE, try_recv_active_once, []}},
				   {options, [{active, once} | ClientOpts]}]),
        
    ssl_test_lib:check_result(Server, ok, Client, ok),
    
    ssl_test_lib:close(Server),
    ssl_test_lib:close(Client).

%%--------------------------------------------------------------------
recv_active_n() ->
    [{doc,"Test recv on active (n) socket"}].

recv_active_n(Config) when is_list(Config) ->
    ClientOpts = ssl_test_lib:ssl_options(client_rsa_opts, Config),
    ServerOpts = ssl_test_lib:ssl_options(server_rsa_opts, Config),
    {ClientNode, ServerNode, Hostname} = ssl_test_lib:run_where(Config),
    Server =
	ssl_test_lib:start_server([{node, ServerNode}, {port, 0},
				   {from, self()},
				   {mfa, {?MODULE, try_recv_active_once, []}},
				   {options,  [{active, 1} | ServerOpts]}]),
    Port = ssl_test_lib:inet_port(Server),
    Client =
	ssl_test_lib:start_client([{node, ClientNode}, {port, Port},
				   {host, Hostname},
				   {from, self()},
				   {mfa, {?MODULE, try_recv_active_once, []}},
				   {options, [{active, 1} | ClientOpts]}]),

    ssl_test_lib:check_result(Server, ok, Client, ok),

    ssl_test_lib:close(Server),
    ssl_test_lib:close(Client).
%%--------------------------------------------------------------------
recv_timeout() ->
    [{doc,"Test ssl:recv timeout"}].

recv_timeout(Config) ->
    ServerOpts = ssl_test_lib:ssl_options(server_rsa_opts, Config),
    ClientOpts = ssl_test_lib:ssl_options(client_rsa_opts, Config),

    {ClientNode, ServerNode, Hostname} = ssl_test_lib:run_where(Config),

    Server =
	ssl_test_lib:start_server([{node, ServerNode}, {port, 0},
				   {from, self()},
				   {mfa, {?MODULE, send_recv_result_timeout_server, []}},
				   {options, [{active, false} | ServerOpts]}]),
    Port = ssl_test_lib:inet_port(Server),

    Client = ssl_test_lib:start_client([{node, ClientNode}, {port, Port},
					{host, Hostname},
					{from, self()},
					{mfa, {?MODULE,
					       send_recv_result_timeout_client, []}},
					{options, [{active, false} | ClientOpts]}]),

    ssl_test_lib:check_result(Client, ok, Server, ok),
    ssl_test_lib:close(Server),
    ssl_test_lib:close(Client).

%%--------------------------------------------------------------------
recv_close() ->
    [{doc,"Special case of call error handling"}].
recv_close(Config) when is_list(Config) ->
    ClientOpts = ssl_test_lib:ssl_options(client_rsa_opts, Config),
    ServerOpts = ssl_test_lib:ssl_options(server_rsa_opts, Config),

    {ClientNode, ServerNode, Hostname} = ssl_test_lib:run_where(Config),
    Server  = ssl_test_lib:start_server([{node, ServerNode}, {port, 0},
					  {from, self()},
					  {mfa, {?MODULE, do_recv_close, []}},
					 {options, [{active, false} | ServerOpts]}]),
    Port = ssl_test_lib:inet_port(Server),
    {_Client, #sslsocket{} = SslSocket} = ssl_test_lib:start_client([return_socket,
									   {node, ClientNode}, {port, Port},
									   {host, Hostname},
									   {from, self()},
									   {mfa, {ssl_test_lib, no_result, []}},
									   {options, ClientOpts}]),
    ssl:close(SslSocket),
    ssl_test_lib:check_result(Server, ok).


%%--------------------------------------------------------------------
recv_no_active_msg() ->
    [{doc,"If we have a passive socket and do not call recv and peer closes we should no get"
      "receive an active message"}].
recv_no_active_msg(Config) when is_list(Config) ->
    ClientOpts = ssl_test_lib:ssl_options(client_rsa_opts, Config),
    ServerOpts = ssl_test_lib:ssl_options(server_rsa_opts, Config),

    {ClientNode, ServerNode, Hostname} = ssl_test_lib:run_where(Config),
    Server  = ssl_test_lib:start_server([{node, ServerNode}, {port, 0},
					  {from, self()},
					  {mfa, {?MODULE, no_recv_no_active, []}},
					 {options, [{active, false} | ServerOpts]}]),
    Port = ssl_test_lib:inet_port(Server),
    Client = ssl_test_lib:start_client([{node, ClientNode}, {port, Port},
                                        {host, Hostname},
                                        {from, self()},
                                        {mfa, {ssl_test_lib, no_result, []}},
                                        {options, ClientOpts}]),
    ssl_test_lib:close(Client),
    ssl_test_lib:check_result(Server, ok).

%%--------------------------------------------------------------------
controlling_process() ->
    [{doc,"Test API function controlling_process/2"}].

controlling_process(Config) when is_list(Config) -> 
    ClientOpts = ssl_test_lib:ssl_options(client_rsa_opts, Config),
    ServerOpts = ssl_test_lib:ssl_options(server_rsa_opts, Config),
    {ClientNode, ServerNode, Hostname} = ssl_test_lib:run_where(Config),
    ClientMsg = "Server hello",
    ServerMsg = "Client hello",
   
    Server = ssl_test_lib:start_server([
                                        {node, ServerNode}, {port, 0}, 
                                        {from, self()}, 
                                        {mfa, {?MODULE, 
                                               controlling_process_result, [self(),
                                                                            ServerMsg]}},
                                        {options, ServerOpts}]),
    Port = ssl_test_lib:inet_port(Server),
    {Client, CSocket} = ssl_test_lib:start_client([return_socket,
                                                   {node, ClientNode}, {port, Port}, 
                                                   {host, Hostname},
                                        {from, self()}, 
			   {mfa, {?MODULE, 
				  controlling_process_result, [self(),
							       ClientMsg]}},
			   {options, ClientOpts}]),
    
    ct:log("Testcase ~p, Client ~p  Server ~p ~n",
           [self(), Client, Server]),
    
    ServerMsg = ssl_test_lib:active_recv(CSocket, length(ServerMsg)),
    %% We do not have the TLS server socket but all messages form the client
    %% socket are now read, so ramining are form the server socket
    ClientMsg = ssl_active_recv(length(ClientMsg)),

    ssl_test_lib:close(Server),
    ssl_test_lib:close(Client).
%%--------------------------------------------------------------------
controller_dies() ->
    [{doc,"Test that the socket is closed after controlling process dies"}].
controller_dies(Config) when is_list(Config) -> 
    ClientOpts = ssl_test_lib:ssl_options(client_rsa_opts, Config),
    ServerOpts = ssl_test_lib:ssl_options(server_rsa_opts, Config),
    {ClientNode, ServerNode, Hostname} = ssl_test_lib:run_where(Config),
    ClientMsg = "Hello server",
    ServerMsg = "Hello client",

    Server = ssl_test_lib:start_server([{node, ServerNode}, {port, 0}, 
					{from, self()}, 
					{mfa, {?MODULE, 
					       controller_dies_result, [self(),
									ServerMsg]}},
					{options, ServerOpts}]),
    Port = ssl_test_lib:inet_port(Server),
    Client = ssl_test_lib:start_client([{node, ClientNode}, {port, Port}, 
					{host, Hostname},
					{from, self()}, 
					{mfa, {?MODULE, 
					       controller_dies_result, [self(),
									    ClientMsg]}},
					{options, ClientOpts}]),

    ct:log("Testcase ~p, Client ~p  Server ~p ~n", [self(), Client, Server]),
    ct:sleep(?SLEEP), %% so that they are connected
    
    process_flag(trap_exit, true),

    %% Test that clients die
    exit(Client, killed),
    get_close(Client, ?LINE),

    %% Test that clients die when process disappear
    Server ! listen, 
    Tester = self(),
    Connect = fun(Pid) ->
		      {ok, Socket} = ssl:connect(Hostname, Port, ClientOpts),
		      %% Make sure server finishes and verification
		      %% and is in coonection state before
		      %% killing client
		      ct:sleep(?SLEEP),
		      Pid ! {self(), connected, Socket},
		      receive die_nice -> normal end
	      end,
    Client2 = spawn_link(fun() -> Connect(Tester) end),
    receive {Client2, connected, _Socket} ->  Client2 ! die_nice end,
    
    get_close(Client2, ?LINE),
    
    %% Test that clients die when the controlling process have changed 
    Server ! listen, 

    Client3 = spawn_link(fun() -> Connect(Tester) end),
    Controller = spawn_link(fun() -> receive die_nice -> normal end end),
    receive 
	{Client3, connected, Socket} ->  
	    ok = ssl:controlling_process(Socket, Controller),
	    Client3 ! die_nice 
    end,

    ct:log("Waiting on exit ~p~n",[Client3]),
    receive {'EXIT', Client3, normal} -> ok end,
    
    receive   %% Client3 is dead but that doesn't matter, socket should not be closed.
	Unexpected ->
	    ct:log("Unexpected ~p~n",[Unexpected]),
	    ct:fail({line, ?LINE-1})
    after 1000 ->
	    ok
    end,
    Controller ! die_nice,
    get_close(Controller, ?LINE),
    
    %% Test that servers die
    Server ! listen, 
    LastClient = ssl_test_lib:start_client([{node, ClientNode}, {port, Port}, 
					    {host, Hostname},
					    {from, self()}, 
					    {mfa, {?MODULE, 
						   controller_dies_result, [self(),
									    ClientMsg]}},
					    {options, ClientOpts}]),
    ct:sleep(?SLEEP), %% so that they are connected
    
    exit(Server, killed),
    get_close(Server, ?LINE),
    process_flag(trap_exit, false),
    ssl_test_lib:close(LastClient).
%%--------------------------------------------------------------------
controlling_process_transport_accept_socket() ->
    [{doc,"Only ssl:handshake and ssl:controlling_process is allowed for transport_accept:sockets"}].
controlling_process_transport_accept_socket(Config) when is_list(Config) ->
    ServerOpts = ssl_test_lib:ssl_options(server_rsa_opts, Config),
    ClientOpts = ssl_test_lib:ssl_options(client_rsa_opts, Config),
    {ClientNode, ServerNode, Hostname} = ssl_test_lib:run_where(Config),

    Server = ssl_test_lib:start_server_transport_control([{node, ServerNode}, 
                                                          {port, 0},
                                                          {from, self()},
                                                          {options, ServerOpts}]),
    Port = ssl_test_lib:inet_port(Server),
    
    _Client = ssl_test_lib:start_client_error([{node, ClientNode}, {port, Port},
                                              {host, Hostname},
                                              {from, self()},
                                              {options, ClientOpts}]),
    ssl_test_lib:check_result(Server, ok),
    ssl_test_lib:close(Server).

%%--------------------------------------------------------------------
close_with_timeout() ->
      [{doc,"Test normal (not downgrade) ssl:close/2"}].
close_with_timeout(Config) when is_list(Config) -> 
    ClientOpts = ssl_test_lib:ssl_options(client_rsa_opts, Config),
    ServerOpts = ssl_test_lib:ssl_options(server_rsa_opts, Config),
    
    {ClientNode, ServerNode, Hostname} = ssl_test_lib:run_where(Config),

    Server = ssl_test_lib:start_server([{node, ServerNode}, {port, 0},
					{from, self()},
					{mfa, {?MODULE, tls_close, []}},
					{options,[{active, false} | ServerOpts]}]),
    Port = ssl_test_lib:inet_port(Server),
    Client = ssl_test_lib:start_client([{node, ClientNode}, {port, Port},
					{host, Hostname},
					{from, self()},
					{mfa, {?MODULE, tls_close, []}},
					{options, [{active, false} |ClientOpts]}]),

    ssl_test_lib:check_result(Server, ok, Client, ok).

%%--------------------------------------------------------------------
close_in_error_state() ->
    [{doc,"Special case of closing socket in error state"}].
close_in_error_state(Config) when is_list(Config) ->
    ServerOpts0 = ssl_test_lib:ssl_options(server_opts, Config),
    ServerOpts = [{cacertfile, "foo.pem"} | proplists:delete(cacertfile, ServerOpts0)],
    ClientOpts = ssl_test_lib:ssl_options(client_opts, Config),
    _ = spawn(?MODULE, run_error_server_close, [[self() | ServerOpts]]),
    receive
        {_Pid, Port} ->
            spawn_link(?MODULE, run_client_error, [[Port, ClientOpts]])
    end,
    receive
        ok ->
            ok;
        Other ->
            ct:fail(Other)
    end.

%%--------------------------------------------------------------------
call_in_error_state() ->
    [{doc,"Special case of call error handling"}].
call_in_error_state(Config) when is_list(Config) ->
    ServerOpts0 = ssl_test_lib:ssl_options(server_opts, Config),
    ClientOpts = ssl_test_lib:ssl_options(client_opts, Config),
    ServerOpts = [{cacertfile, "foo.pem"} | proplists:delete(cacertfile, ServerOpts0)],
    Pid = spawn(?MODULE, run_error_server, [[self() | ServerOpts]]),
    receive
        {Pid, Port} ->
            spawn_link(?MODULE, run_client_error, [[Port, ClientOpts]])
    end,
    receive
        {error, closed} ->
            ok;
        Other ->
            ct:fail(Other)
    end.
%%--------------------------------------------------------------------
close_transport_accept() ->
    [{doc,"Tests closing ssl socket when waiting on ssl:transport_accept/1"}].

close_transport_accept(Config) when is_list(Config) ->
    ServerOpts = ssl_test_lib:ssl_options(server_rsa_opts, Config),
    {_ClientNode, ServerNode, _Hostname} = ssl_test_lib:run_where(Config),

    Port = 0,
    Opts = [{active, false} | ServerOpts],
    {ok, ListenSocket} = rpc:call(ServerNode, ssl, listen, [Port, Opts]),
    spawn_link(fun() ->
			ct:sleep(?SLEEP),
			rpc:call(ServerNode, ssl, close, [ListenSocket])
	       end),
    case rpc:call(ServerNode, ssl, transport_accept, [ListenSocket]) of
	{error, closed} ->
	    ok;
	Other ->
	    exit({?LINE, Other})
    end.
%%--------------------------------------------------------------------
abuse_transport_accept_socket() ->
    [{doc,"Only ssl:handshake and ssl:controlling_process is allowed for transport_accept:sockets"}].
abuse_transport_accept_socket(Config) when is_list(Config) ->
    ServerOpts = ssl_test_lib:ssl_options(server_rsa_opts, Config),
    ClientOpts = ssl_test_lib:ssl_options(client_rsa_opts, Config),
    {ClientNode, ServerNode, Hostname} = ssl_test_lib:run_where(Config),

    Server = ssl_test_lib:start_server_transport_abuse_socket([{node, ServerNode}, 
                                                               {port, 0},
                                                               {from, self()},
                                                               {options, ServerOpts}]),
    Port = ssl_test_lib:inet_port(Server),
    Client = ssl_test_lib:start_client([{node, ClientNode}, {port, Port},
                                        {host, Hostname},
                                        {from, self()},
                                        {mfa, {ssl_test_lib, no_result, []}},
                                        {options, ClientOpts}]),
    ssl_test_lib:check_result(Server, ok),
    ssl_test_lib:close(Server),
    ssl_test_lib:close(Client).

%%--------------------------------------------------------------------

invalid_keyfile() ->
    [{doc,"Test what happens with an invalid key file"}].
invalid_keyfile(Config) when is_list(Config) -> 
    ClientOpts = ssl_test_lib:ssl_options(client_rsa_opts, Config),
    ServerOpts = ssl_test_lib:ssl_options(server_rsa_opts, Config),
    BadKeyFile = filename:join([proplists:get_value(priv_dir, Config), 
			      "badkey.pem"]),
    BadOpts = [{keyfile, BadKeyFile}| proplists:delete(keyfile, ServerOpts)],
    {ClientNode, ServerNode, Hostname} = ssl_test_lib:run_where(Config),

    Server = 
	ssl_test_lib:start_server_error([{node, ServerNode}, {port, 0}, 
					 {from, self()},
			    {options, BadOpts}]),

    Port = ssl_test_lib:inet_port(Server),

    Client =
	ssl_test_lib:start_client_error([{node, ClientNode}, 
			    {port, Port}, {host, Hostname},
			    {from, self()},  {options, ClientOpts}]),

    File = proplists:get_value(keyfile,BadOpts),    
    ssl_test_lib:check_result(Server,
                              {error,{options, {keyfile, File, {error,enoent}}}}, Client,
                              {error, closed}).

%%--------------------------------------------------------------------
honor_server_cipher_order() ->
    [{doc,"Test API honor server cipher order."}].
honor_server_cipher_order(Config) when is_list(Config) ->
     ClientCiphers = [#{key_exchange => dhe_rsa, 
                       cipher => aes_128_cbc, 
                       mac => sha,
                       prf => default_prf}, 
                     #{key_exchange => dhe_rsa, 
                       cipher => aes_256_cbc, 
                       mac => sha,
                       prf => default_prf}],
    ServerCiphers = [#{key_exchange => dhe_rsa, 
                       cipher => aes_256_cbc,   
                       mac =>sha,
                       prf => default_prf},
                     #{key_exchange => dhe_rsa, 
                       cipher => aes_128_cbc, 
                       mac => sha,
                       prf => default_prf}],
    honor_cipher_order(Config, true, ServerCiphers,
                       ClientCiphers, #{key_exchange => dhe_rsa,
                                        cipher => aes_256_cbc,
                                        mac => sha,
                                        prf => default_prf}).

%%--------------------------------------------------------------------
honor_client_cipher_order() ->
    [{doc,"Test API honor server cipher order."}].
honor_client_cipher_order(Config) when is_list(Config) ->
    ClientCiphers = [#{key_exchange => dhe_rsa, 
                       cipher => aes_128_cbc, 
                       mac => sha,
                       prf => default_prf}, 
                     #{key_exchange => dhe_rsa, 
                       cipher => aes_256_cbc, 
                       mac => sha,
                       prf => default_prf}],
    ServerCiphers = [#{key_exchange => dhe_rsa, 
                       cipher => aes_256_cbc,   
                       mac =>sha,
                       prf => default_prf},
                     #{key_exchange => dhe_rsa, 
                       cipher => aes_128_cbc, 
                       mac => sha,
                       prf => default_prf}],
    honor_cipher_order(Config, false, ServerCiphers,
                       ClientCiphers, #{key_exchange => dhe_rsa,
                                        cipher => aes_128_cbc,
                                        mac => sha,
                                        prf => default_prf}).

%%--------------------------------------------------------------------
ipv6() ->
    [{require, ipv6_hosts},
     {doc,"Test ipv6."}].
ipv6(Config) when is_list(Config) ->
    {ok, Hostname0} = inet:gethostname(),
    
    case lists:member(list_to_atom(Hostname0), ct:get_config(ipv6_hosts)) of
	true ->
	    ClientOpts = ssl_test_lib:ssl_options(client_rsa_opts, Config),
	    ServerOpts = ssl_test_lib:ssl_options(server_rsa_opts, Config),
	    {ClientNode, ServerNode, Hostname} = 
		ssl_test_lib:run_where(Config, ipv6),
	    Server = ssl_test_lib:start_server([{node, ServerNode}, 
				   {port, 0}, {from, self()}, 
				   {mfa, {ssl_test_lib, send_recv_result, []}},
				   {options,  
				    [inet6, {active, false} | ServerOpts]}]),
	    Port = ssl_test_lib:inet_port(Server), 
	    Client = ssl_test_lib:start_client([{node, ClientNode}, 
				   {port, Port}, {host, Hostname},
				   {from, self()}, 
				   {mfa, {ssl_test_lib, send_recv_result, []}},
				   {options, 
				    [inet6, {active, false} | ClientOpts]}]),
	    
	    ct:log("Testcase ~p, Client ~p  Server ~p ~n",
			       [self(), Client, Server]),
	    
	    ssl_test_lib:check_result(Server, ok, Client, ok),
	    
	    ssl_test_lib:close(Server),
	    ssl_test_lib:close(Client);
	false ->
	    {skip, "Host does not support IPv6"}
    end.

%%--------------------------------------------------------------------
der_input() ->
    [{doc,"Test to input certs and key as der"}].

der_input(Config) when is_list(Config) ->
    DataDir = proplists:get_value(data_dir, Config),
    DHParamFile = filename:join(DataDir, "dHParam.pem"),

    {status, _, _, StatusInfo} = sys:get_status(whereis(ssl_manager)),
    [_, _,_, _, Prop] = StatusInfo,
    State = ssl_test_lib:state(Prop),
    [CADb | _] = element(5, State),
    ct:sleep(?SLEEP*2), %%Make sure there is no outstanding clean cert db msg in manager
    Size = ets:info(CADb, size),
    ct:pal("Size ~p", [Size]),

    SeverVerifyOpts = ssl_test_lib:ssl_options(server_rsa_opts, Config),
    {ServerCert, ServerKey, ServerCaCerts, DHParams} = der_input_opts([{dhfile, DHParamFile} |
								       SeverVerifyOpts]),
    ClientVerifyOpts = ssl_test_lib:ssl_options(client_rsa_opts, Config),
    {ClientCert, ClientKey, ClientCaCerts, DHParams} = der_input_opts([{dhfile, DHParamFile} |
								       ClientVerifyOpts]),
    ServerOpts = [{verify, verify_peer}, {fail_if_no_peer_cert, true},
		  {dh, DHParams},
		  {cert, ServerCert}, {key, ServerKey}, {cacerts, ServerCaCerts}],
    ClientOpts = [{verify, verify_peer}, {fail_if_no_peer_cert, true},
		  {dh, DHParams},
		  {cert, ClientCert}, {key, ClientKey}, {cacerts, ClientCaCerts}],
    {ClientNode, ServerNode, Hostname} = ssl_test_lib:run_where(Config),
    Server = ssl_test_lib:start_server([{node, ServerNode}, {port, 0},
					{from, self()},
					{mfa, {ssl_test_lib, send_recv_result, []}},
					{options, [{active, false} | ServerOpts]}]),
    Port = ssl_test_lib:inet_port(Server),
    Client = ssl_test_lib:start_client([{node, ClientNode}, {port, Port},
					{host, Hostname},
					{from, self()},
					{mfa, {ssl_test_lib, send_recv_result, []}},
					{options, [{active, false} | ClientOpts]}]),

    ssl_test_lib:check_result(Server, ok, Client, ok),
    ssl_test_lib:close(Server),
    ssl_test_lib:close(Client),
    %% Using only DER input should not increase file indexed DB 
    Size = ets:info(CADb, size).

%%--------------------------------------------------------------------
invalid_certfile() ->
    [{doc,"Test what happens with an invalid cert file"}].

invalid_certfile(Config) when is_list(Config) -> 
    ClientOpts = ssl_test_lib:ssl_options(client_rsa_opts, Config),
    ServerOpts = ssl_test_lib:ssl_options(server_rsa_opts, Config),
    BadCertFile = filename:join([proplists:get_value(priv_dir, Config), 
                                 "badcert.pem"]),
    ServerBadOpts = [{certfile, BadCertFile}| proplists:delete(certfile, ServerOpts)],
    {ClientNode, ServerNode, Hostname} = ssl_test_lib:run_where(Config),


    {ClientNode, ServerNode, Hostname} = ssl_test_lib:run_where(Config),
    
    Server = 
	ssl_test_lib:start_server_error([{node, ServerNode}, {port, 0}, 
					 {from, self()},
					 {options, ServerBadOpts}]),

    Port = ssl_test_lib:inet_port(Server),

    Client =
	ssl_test_lib:start_client_error([{node, ClientNode}, 
					 {port, Port}, {host, Hostname},
					 {from, self()}, 
					 {options, ClientOpts}]),
    File = proplists:get_value(certfile, ServerBadOpts),
    ssl_test_lib:check_result(Server, {error,{options, {certfile, File, {error,enoent}}}}, 
			      Client, {error, closed}).
    

%%--------------------------------------------------------------------
invalid_cacertfile() ->
    [{doc,"Test what happens with an invalid cacert file"}].

invalid_cacertfile(Config) when is_list(Config) ->
    ClientOpts = ssl_test_lib:ssl_options(client_rsa_opts, Config),
    ServerOpts = ssl_test_lib:ssl_options(server_rsa_opts, Config),
    BadCACertFile = filename:join([proplists:get_value(priv_dir, Config), 
                                 "badcacert.pem"]),
    ServerBadOpts = [{cacertfile, BadCACertFile}| proplists:delete(cacertfile, ServerOpts)],
    
    {ClientNode, ServerNode, Hostname} = ssl_test_lib:run_where(Config),

    Server0  = 
	ssl_test_lib:start_server_error([{node, ServerNode}, 
					 {port, 0}, {from, self()},
					 {options, ServerBadOpts}]),

    Port0 = ssl_test_lib:inet_port(Server0),
    

    Client0 =
	ssl_test_lib:start_client_error([{node, ClientNode}, 
					 {port, Port0}, {host, Hostname},
					 {from, self()}, 
					 {options, ClientOpts}]),

    File0 = proplists:get_value(cacertfile, ServerBadOpts),
    
    ssl_test_lib:check_result(Server0, {error, {options, {cacertfile, File0,{error,enoent}}}},
			      Client0, {error, closed}),
    
    File = File0 ++ "do_not_exit.pem",
    ServerBadOpts1 = [{cacertfile, File}|proplists:delete(cacertfile, ServerBadOpts)],
            
    Server1  = 
	ssl_test_lib:start_server_error([{node, ServerNode}, 
					 {port, 0}, {from, self()},
					 {options, ServerBadOpts1}]),

    Port1 = ssl_test_lib:inet_port(Server1),
    
    Client1 =
	ssl_test_lib:start_client_error([{node, ClientNode}, 
					 {port, Port1}, {host, Hostname},
					 {from, self()}, 
					 {options, ClientOpts}]),


    ssl_test_lib:check_result(Server1, {error, {options, {cacertfile, File,{error,enoent}}}},
			      Client1, {error, closed}),
    ok.

%%--------------------------------------------------------------------
new_options_in_handshake() ->
    [{doc,"Test that you can set ssl options in handshake/3 and not only in tcp upgrade"}].
new_options_in_handshake(Config) when is_list(Config) -> 
    ClientOpts = ssl_test_lib:ssl_options(client_rsa_opts, Config),
    ServerOpts = ssl_test_lib:ssl_options(server_rsa_opts, Config),
    Version = ssl_test_lib:protocol_version(Config),
    {ClientNode, ServerNode, Hostname} = ssl_test_lib:run_where(Config),

    Ciphers = [_, Cipher | _] = ssl:filter_cipher_suites(ssl:cipher_suites(all, Version), 
                                                         [{key_exchange,
                                                 fun(dhe_rsa) ->
                                                         true;
                                                    (ecdhe_rsa) ->
                                                         true;
                                                    (rsa) ->
                                                         false;
                                                    (_) ->
                                                         false
                                                 end
                                                }]),
    
    Server = ssl_test_lib:start_server([{node, ServerNode}, {port, 0}, 
					{from, self()}, 
					{ssl_extra_opts, [{versions, [Version]},
							  {ciphers,[Cipher]}]}, %% To be set in handshake/3
					{mfa, {?MODULE, connection_info_result, []}},
					{options, ServerOpts}]),
    
    Port = ssl_test_lib:inet_port(Server),
    Client = ssl_test_lib:start_client([{node, ClientNode}, {port, Port},
					{host, Hostname},
					{from, self()}, 
					{mfa, {?MODULE, connection_info_result, []}},
					{options, [{ciphers, Ciphers} | ClientOpts]}]),
    
    ct:log("Testcase ~p, Client ~p  Server ~p ~n",
		       [self(), Client, Server]),

    ServerMsg = ClientMsg = {ok, {Version, Cipher}},
   
    ssl_test_lib:check_result(Server, ServerMsg, Client, ClientMsg),
    
    ssl_test_lib:close(Server),
    ssl_test_lib:close(Client).

%%-------------------------------------------------------------------
max_handshake_size() ->
    [{doc,"Test that we can set max_handshake_size to max value."}].

max_handshake_size(Config) when is_list(Config) -> 
    ClientOpts = ssl_test_lib:ssl_options(client_rsa_opts, Config),
    ServerOpts = ssl_test_lib:ssl_options(server_rsa_opts, Config),  

    {ClientNode, ServerNode, Hostname} = ssl_test_lib:run_where(Config),
    Server = ssl_test_lib:start_server([{node, ServerNode}, {port, 0}, 
					{from, self()}, 
					{mfa, {ssl_test_lib, send_recv_result_active, []}},
					{options,  [{max_handshake_size, 8388607} |ServerOpts]}]),
    Port = ssl_test_lib:inet_port(Server),
    
    Client = ssl_test_lib:start_client([{node, ClientNode}, {port, Port}, 
					{host, Hostname},
					{from, self()}, 
					{mfa, {ssl_test_lib, send_recv_result_active, []}},
					{options, [{max_handshake_size, 8388607} | ClientOpts]}]),
 
    ssl_test_lib:check_result(Server, ok, Client, ok).
  

%%-------------------------------------------------------------------
options_not_proplist() ->
    [{doc,"Test what happens if an option is not a key value tuple"}].

options_not_proplist(Config) when is_list(Config) ->
    BadOption =  {client_preferred_next_protocols, 
		  client, [<<"spdy/3">>,<<"http/1.1">>], <<"http/1.1">>},
    {option_not_a_key_value_tuple, BadOption} =
	ssl:connect("twitter.com", 443, [binary, {active, false}, 
					 BadOption]).

%%-------------------------------------------------------------------
invalid_options() ->
    [{doc,"Test what happens when we give invalid options"}].
       
invalid_options(Config) when is_list(Config) -> 
    ClientOpts = ssl_test_lib:ssl_options(client_rsa_verify_opts, Config),
    ServerOpts = ssl_test_lib:ssl_options(server_rsa_opts, Config),
    {ClientNode, ServerNode, Hostname} = ssl_test_lib:run_where(Config),
    
    Check = fun(Client, Server, {versions, [sslv2, sslv3]} = Option) ->
		    ssl_test_lib:check_result(Server, 
					      {error, {options, {sslv2, Option}}}, 
					      Client,
					      {error, {options, {sslv2, Option}}});
	       (Client, Server, Option) ->
		    ssl_test_lib:check_result(Server, 
					      {error, {options, Option}}, 
					      Client,
					      {error, {options, Option}})
	    end,

    TestOpts = 
         [{versions, [sslv2, sslv3]}, 
          {verify, 4}, 
          {verify_fun, function},
          {fail_if_no_peer_cert, 0}, 
          {depth, four}, 
          {certfile, 'cert.pem'}, 
          {keyfile,'key.pem' }, 
          {password, foo},
          {cacertfile, ""}, 
          {dhfile,'dh.pem' },
          {ciphers, [{foo, bar, sha, ignore}]},
          {reuse_session, foo},
          {reuse_sessions, 0},
          {renegotiate_at, "10"},
          {mode, depech},
          {packet, 8.0},
          {packet_size, "2"},
          {header, a},
          {active, trice},
          {key, 'key.pem' }],

    TestOpts2 =
        [{[{anti_replay, '10k'}],
          %% anti_replay is a server only option but tested with client
          %% for simplicity
          {options,dependency,{anti_replay,{versions,['tlsv1.3']}}}},
         {[{cookie, false}],
          {options,dependency,{cookie,{versions,['tlsv1.3']}}}},
         {[{supported_groups, []}],
          {options,dependency,{supported_groups,{versions,['tlsv1.3']}}}},
         {[{use_ticket, [<<1,2,3,4>>]}],
          {options,dependency,{use_ticket,{versions,['tlsv1.3']}}}},
         {[{verify, verify_none}, {fail_if_no_peer_cert, true}],
          {options, incompatible,
                   {verify, verify_none},
                   {fail_if_no_peer_cert, true}}}],

    [begin
	 Server =
	     ssl_test_lib:start_server_error([{node, ServerNode}, {port, 0},
					{from, self()},
					{options, [TestOpt | ServerOpts]}]),
	 %% Will never reach a point where port is used.
	 Client =
	     ssl_test_lib:start_client_error([{node, ClientNode}, {port, 0},
					      {host, Hostname}, {from, self()},
					      {options, [TestOpt | ClientOpts]}]),
	 Check(Client, Server, TestOpt),
	 ok
     end || TestOpt <- TestOpts],

    [begin
         start_client_negative(Config, TestOpt, ErrorMsg),
         ok
     end || {TestOpt, ErrorMsg} <- TestOpts2],
    ok.

%%-------------------------------------------------------------------

default_reject_anonymous()->
    [{doc,"Test that by default anonymous cipher suites are rejected "}].
default_reject_anonymous(Config) when is_list(Config) ->
    {ClientNode, ServerNode, Hostname} = ssl_test_lib:run_where(Config),
    ClientOpts = ssl_test_lib:ssl_options(client_rsa_opts, Config),
    ServerOpts = ssl_test_lib:ssl_options(server_rsa_opts, Config),
    Version = ssl_test_lib:protocol_version(Config),
    TLSVersion = ssl_test_lib:tls_version(Version),
    
   [CipherSuite | _] = ssl_test_lib:ecdh_dh_anonymous_suites(TLSVersion),
    
    Server = ssl_test_lib:start_server_error([{node, ServerNode}, {port, 0},
					      {from, self()},
					      {options, ServerOpts}]),
    Port = ssl_test_lib:inet_port(Server),
    Client = ssl_test_lib:start_client_error([{node, ClientNode}, {port, Port},
                                              {host, Hostname},
                                              {from, self()},
                                              {options,
                                               [{ciphers,[CipherSuite]} |
                                                ClientOpts]}]),

    ssl_test_lib:check_server_alert(Server, Client, insufficient_security).

%%-------------------------------------------------------------------
cb_info() ->
    [{doc,"Test that we can set cb_info."}].

cb_info(Config) when is_list(Config) ->
    ClientOpts = ssl_test_lib:ssl_options(client_rsa_opts, Config),
    ServerOpts = ssl_test_lib:ssl_options(server_rsa_opts, Config),
    Protocol = proplists:get_value(protocol, Config, tls),
    CbInfo =
        case Protocol of
            tls ->
                {cb_info, {gen_tcp, tcp, tcp_closed, tcp_error}};
            dtls ->
                {cb_info, {gen_udp, udp, udp_closed, udp_error}}
        end,
    {ClientNode, ServerNode, Hostname} = ssl_test_lib:run_where(Config),
    Server = ssl_test_lib:start_server([{node, ServerNode}, {port, 0},
                                        {from, self()},
                                        {mfa, {ssl_test_lib, send_recv_result_active, []}},
                                        {options,  [CbInfo | ServerOpts]}]),
    Port = ssl_test_lib:inet_port(Server),

    Client = ssl_test_lib:start_client([{node, ClientNode}, {port, Port},
                                        {host, Hostname},
                                        {from, self()},
                                        {mfa, {ssl_test_lib, send_recv_result_active, []}},
                                        {options, [CbInfo | ClientOpts]}]),

    ssl_test_lib:check_result(Server, ok, Client, ok).

%%-------------------------------------------------------------------
log_alert() ->
    [{doc,"Test that we can set log_alert and that it translates to correct log_level" 
      " that has replaced this option"}].

log_alert(Config) when is_list(Config) ->
    ClientOpts = ssl_test_lib:ssl_options(client_rsa_opts, Config),
    ServerOpts = ssl_test_lib:ssl_options(server_rsa_opts, Config),

    {ClientNode, ServerNode, Hostname} = ssl_test_lib:run_where(Config),
    Server = ssl_test_lib:start_server([{node, ServerNode}, {port, 0},
                                        {from, self()},
                                        {mfa, {ssl_test_lib, send_recv_result_active, []}},
                                        {options,  [{log_alert, true} | ServerOpts]}]),
    Port = ssl_test_lib:inet_port(Server),
    {Client, CSock} = ssl_test_lib:start_client([return_socket,
                                                 {node, ClientNode}, {port, Port},
                                                 {host, Hostname},
                                                 {from, self()},
                                                 {mfa, {ssl_test_lib, send_recv_result_active, []}},
                                                 {options, [{log_alert, false} | ClientOpts]}]),
    
    {ok, [{log_level, none}]} = ssl:connection_information(CSock, [log_level]),
    
    ssl_test_lib:check_result(Server, ok, Client, ok).


%%-------------------------------------------------------------------
%% Note that these test only test that the options are valid to set. As application data
%% is a stream you can not test that the send acctually splits it up as when it arrives
%% again at the user layer it may be concatenated. But COVER can show that the split up
%% code has been run.
   
rizzo_disabled() ->
     [{doc, "Test original beast mitigation disable option for SSL 3.0 and TLS 1.0"}].

rizzo_disabled(Config) ->
    ClientOpts = [{beast_mitigation, disabled} | ssl_test_lib:ssl_options(client_rsa_opts, Config)],
    ServerOpts =  [{beast_mitigation, disabled} | ssl_test_lib:ssl_options(server_rsa_opts, Config)],
    
    ssl_test_lib:basic_test(ClientOpts, ServerOpts, Config).
%%-------------------------------------------------------------------
rizzo_zero_n() ->
     [{doc, "Test zero_n beast mitigation option (same affect as original disable option) for SSL 3.0 and TLS 1.0"}].

rizzo_zero_n(Config) ->
    ClientOpts = [{beast_mitigation, zero_n} | ssl_test_lib:ssl_options(client_rsa_opts, Config)],
    ServerOpts =  [{beast_mitigation, zero_n} | ssl_test_lib:ssl_options(server_rsa_opts, Config)],
    
    ssl_test_lib:basic_test(ClientOpts, ServerOpts, Config).
%%-------------------------------------------------------------------
rizzo_one_n_minus_one () ->
     [{doc, "Test beast_mitigation option one_n_minus_one (same affect as default) for SSL 3.0 and TLS 1.0"}].

rizzo_one_n_minus_one (Config) ->
    ClientOpts = [{beast_mitigation, one_n_minus_one } | ssl_test_lib:ssl_options(client_rsa_opts, Config)],
    ServerOpts =  [{beast_mitigation, one_n_minus_one} | ssl_test_lib:ssl_options(server_rsa_opts, Config)],
    
    ssl_test_lib:basic_test(ClientOpts, ServerOpts, Config).

%%-------------------------------------------------------------------

supported_groups() ->
    [{doc,"Test the supported_groups option in TLS 1.3."}].

supported_groups(Config) when is_list(Config) ->
    ClientOpts = ssl_test_lib:ssl_options(client_rsa_opts, Config),
    ServerOpts = ssl_test_lib:ssl_options(server_rsa_opts, Config),

    {ClientNode, ServerNode, Hostname} = ssl_test_lib:run_where(Config),

    Server = ssl_test_lib:start_server([{node, ServerNode}, {port, 0},
					{from, self()},
                                        {mfa, {ssl_test_lib, send_recv_result_active, []}},
                                        {options, [{supported_groups, [x448, x25519]} | ServerOpts]}]),
    Port = ssl_test_lib:inet_port(Server),
    Client = ssl_test_lib:start_client([{node, ClientNode}, {port, Port},
					{host, Hostname},
                                        {from, self()},
                                        {mfa, {ssl_test_lib, send_recv_result_active, []}},
                                        {options, [{supported_groups,[x448]} | ClientOpts]}]),

    ssl_test_lib:check_result(Server, ok, Client, ok),

    ssl_test_lib:close(Server),
    ssl_test_lib:close(Client).

%%--------------------------------------------------------------------
honor_client_cipher_order_tls13() ->
    [{doc,"Test API honor server cipher order in TLS 1.3."}].
honor_client_cipher_order_tls13(Config) when is_list(Config) ->
    ClientCiphers = [#{key_exchange => any,
                       cipher => aes_256_gcm,
                       mac => aead,
                       prf => sha384},
                     #{key_exchange => any,
                       cipher => aes_128_gcm,
                       mac => aead,
                       prf => sha256}],
    ServerCiphers = [#{key_exchange => any,
                       cipher => aes_128_gcm,
                       mac => aead,
                       prf => sha256},
                     #{key_exchange => any,
                       cipher => aes_256_gcm,
                       mac => aead,
                       prf => sha384}],
    honor_cipher_order(Config, false, ServerCiphers, ClientCiphers, #{key_exchange => any,
                                                                      cipher => aes_256_gcm,
                                                                      mac => aead,
                                                                      prf => sha384}).

%%--------------------------------------------------------------------
client_options_negative_version_gap() ->
    [{doc,"Test client options with faulty version gap."}].
client_options_negative_version_gap(Config) when is_list(Config) ->
    start_client_negative(Config, [{versions, ['tlsv1', 'tlsv1.3']}],
                          {options, missing_version, 
                           {'tlsv1.2', {versions,[tlsv1, 'tlsv1.3']}}}).

%%--------------------------------------------------------------------
client_options_negative_dependency_version() ->
    [{doc,"Test client options with faulty version dependency."}].
client_options_negative_dependency_version(Config) when is_list(Config) ->
    start_client_negative(Config, [{versions, ['tlsv1.1', 'tlsv1.2']},
                                   {session_tickets, manual}],
                          {options,dependency,
                           {session_tickets,{versions,['tlsv1.3']}}}).

%%--------------------------------------------------------------------
client_options_negative_dependency_stateless() ->
    [{doc,"Test client options with faulty 'session_tickets' option."}].
client_options_negative_dependency_stateless(Config) when is_list(Config) ->
    start_client_negative(Config, [{versions, ['tlsv1.2', 'tlsv1.3']},
                                   {anti_replay, '10k'},
                                   {session_tickets, manual}],
                          {options,dependency,
                           {anti_replay,{session_tickets,[stateless]}}}).


%%--------------------------------------------------------------------
client_options_negative_dependency_role() ->
    [{doc,"Test client options with faulty role."}].
client_options_negative_dependency_role(Config) when is_list(Config) ->
    start_client_negative(Config, [{versions, ['tlsv1.2', 'tlsv1.3']},
                                   {session_tickets, stateless}],
                          {options,role,
                           {session_tickets,{stateless,{client,[disabled,manual,auto]}}}}).

%%--------------------------------------------------------------------
client_options_negative_early_data() ->
    [{doc,"Test client option early_data."}].
client_options_negative_early_data(Config) when is_list(Config) ->
    start_client_negative(Config, [{versions, ['tlsv1.2']},
                                   {early_data, "test"}],
                          {options,dependency,
                           {early_data,{versions,['tlsv1.3']}}}),
    start_client_negative(Config, [{versions, ['tlsv1.2', 'tlsv1.3']},
                                   {early_data, "test"}],
                          {options,dependency,
                           {early_data,{session_tickets,[manual,auto]}}}),

    start_client_negative(Config, [{versions, ['tlsv1.2', 'tlsv1.3']},
                                   {session_tickets, stateful},
                                   {early_data, "test"}],
                          {options,role,
                           {session_tickets,
                            {stateful,{client,[disabled,manual,auto]}}}}),
    start_client_negative(Config, [{versions, ['tlsv1.2', 'tlsv1.3']},
                                   {session_tickets, disabled},
                                   {early_data, "test"}],
                          {options,dependency,
                           {early_data,{session_tickets,[manual,auto]}}}),

    start_client_negative(Config, [{versions, ['tlsv1.2', 'tlsv1.3']},
                                   {session_tickets, manual},
                                   {early_data, "test"}],
                          {options,dependency,
                           {early_data, use_ticket}}),
    start_client_negative(Config, [{versions, ['tlsv1.2', 'tlsv1.3']},
                                   {session_tickets, manual},
                                   {use_ticket, [<<"ticket">>]},
                                   {early_data, "test"}],
                          {options, type,
                           {early_data, {"test", not_binary}}}),
    %% All options are ok but there is no server
    start_client_negative(Config, [{versions, ['tlsv1.2', 'tlsv1.3']},
                                   {session_tickets, manual},
                                   {use_ticket, [<<"ticket">>]},
                                   {early_data, <<"test">>}],
                          econnrefused),

    start_client_negative(Config, [{versions, ['tlsv1.2', 'tlsv1.3']},
                                   {session_tickets, auto},
                                   {early_data, "test"}],
                          {options, type,
                           {early_data, {"test", not_binary}}}),
    %% All options are ok but there is no server
    start_client_negative(Config, [{versions, ['tlsv1.2', 'tlsv1.3']},
                                   {session_tickets, auto},
                                   {early_data, <<"test">>}],
                          econnrefused).

%%--------------------------------------------------------------------
server_options_negative_early_data() ->
    [{doc,"Test server option early_data."}].
server_options_negative_early_data(Config) when is_list(Config) ->
    start_server_negative(Config, [{versions, ['tlsv1.2']},
                                   {early_data, "test"}],
                          {options,dependency,
                           {early_data,{versions,['tlsv1.3']}}}),
    start_server_negative(Config, [{versions, ['tlsv1.2', 'tlsv1.3']},
                                   {early_data, "test"}],
                          {options,dependency,
                           {early_data,{session_tickets,[stateful,stateless]}}}),

    start_server_negative(Config, [{versions, ['tlsv1.2', 'tlsv1.3']},
                                   {session_tickets, manual},
                                   {early_data, "test"}],
                          {options,role,
                           {session_tickets,
                            {manual,{server,[disabled,stateful,stateless]}}}}),
    start_server_negative(Config, [{versions, ['tlsv1.2', 'tlsv1.3']},
                                   {session_tickets, disabled},
                                   {early_data, "test"}],
                          {options,dependency,
                           {early_data,{session_tickets,[stateful,stateless]}}}),

    start_server_negative(Config, [{versions, ['tlsv1.2', 'tlsv1.3']},
                                   {session_tickets, stateful},
                                   {early_data, "test"}],
                          {options,role,
                           {early_data,{"test",{server,[disabled,enabled]}}}}).

%%--------------------------------------------------------------------
server_options_negative_version_gap() ->
    [{doc,"Test server options with faulty version gap."}].
server_options_negative_version_gap(Config) when is_list(Config) ->
    start_server_negative(Config, [{versions, ['tlsv1', 'tlsv1.3']}],
                          {options, missing_version,
                           {'tlsv1.2', {versions,[tlsv1, 'tlsv1.3']}}}).

%%--------------------------------------------------------------------
server_options_negative_dependency_role() ->
    [{doc,"Test server options with faulty role."}].
server_options_negative_dependency_role(Config) when is_list(Config) ->
    start_server_negative(Config, [{versions, ['tlsv1.2', 'tlsv1.3']},
                                   {session_tickets, manual}],
                          {options,role,
                           {session_tickets,{manual,{server,[disabled,stateful,stateless]}}}}).

%%--------------------------------------------------------------------
honor_server_cipher_order_tls13() ->
    [{doc,"Test API honor server cipher order in TLS 1.3."}].
honor_server_cipher_order_tls13(Config) when is_list(Config) ->
    ClientCiphers = [#{key_exchange => any,
                       cipher => aes_256_gcm,
                       mac => aead,
                       prf => sha384},
                     #{key_exchange => any,
                       cipher => aes_128_gcm,
                       mac => aead,
                       prf => sha256}],
    ServerCiphers = [#{key_exchange => any,
                       cipher => aes_128_gcm,
                       mac => aead,
                       prf => sha256},
                     #{key_exchange => any,
                       cipher => aes_256_gcm,
                       mac => aead,
                       prf => sha384}],
    honor_cipher_order(Config, true, ServerCiphers,
                       ClientCiphers, #{key_exchange => any,
                                        cipher => aes_128_gcm,
                                        mac => aead,
                                        prf => sha256}).
%%--------------------------------------------------------------------
getstat() ->
    [{doc, "Test that you use ssl:getstat on a TLS socket"}].

getstat(Config) when is_list(Config) ->    
    ServerOpts = ssl_test_lib:ssl_options(server_rsa_opts, Config),
    ClientOpts = ssl_test_lib:ssl_options(client_rsa_opts, Config),
    {ClientNode, ServerNode, Hostname} = ssl_test_lib:run_where(Config),
    
    Port0 = ssl_test_lib:inet_port(ServerNode),
    {ok, ListenSocket} = ssl:listen(Port0, [ServerOpts]),
    {ok, _} = ssl:getstat(ListenSocket),
    ssl:close(ListenSocket),

    Server = ssl_test_lib:start_server([{node, ClientNode}, {port, 0},
					{from, self()},
                                        {mfa, {?MODULE, ssl_getstat, []}},
                                        {options, ServerOpts}]),
    Port = ssl_test_lib:inet_port(Server),
    Client = ssl_test_lib:start_client([{node, ServerNode}, {port, Port},
					{host, Hostname},
                                        {from, self()},
                                        {mfa, {?MODULE, ssl_getstat, []}},
                                        {options, ClientOpts}]),
    ssl_test_lib:check_result(Server, ok, Client, ok).

invalid_options_tls13() ->
    [{doc, "Test invalid options with TLS 1.3"}].
invalid_options_tls13(Config) when is_list(Config) ->
    TestOpts =
        [{{beast_mitigation, one_n_minus_one},
          {options, dependency,
           {beast_mitigation,{versions,[tlsv1]}}},
          common},

         {{next_protocols_advertised, [<<"http/1.1">>]},
          {options, dependency,
           {next_protocols_advertised,
            {versions,[tlsv1,'tlsv1.1','tlsv1.2']}}},
          server},

         {{client_preferred_next_protocols,
           {client, [<<"http/1.1">>]}},
          {options, dependency,
           {client_preferred_next_protocols,
            {versions,[tlsv1,'tlsv1.1','tlsv1.2']}}},
          client},

         {{client_renegotiation, false},
          {options, dependency,
           {client_renegotiation,
            {versions,[tlsv1,'tlsv1.1','tlsv1.2']}}},
          server
         },

         {{cookie, false},
          {option , server_only, cookie},
          client
         },

         {{padding_check, false},
          {options, dependency,
           {padding_check,{versions,[tlsv1]}}},
          common},

         {{psk_identity, "Test-User"},
          {options, dependency,
           {psk_identity,{versions,[tlsv1,'tlsv1.1','tlsv1.2']}}},
          common},

         {{user_lookup_fun,
           {fun ssl_test_lib:user_lookup/3, <<1,2,3>>}},
          {options, dependency,
           {user_lookup_fun,{versions,[tlsv1,'tlsv1.1','tlsv1.2']}}},
          common},

         {{reuse_session, fun(_,_,_,_) -> false end},
          {options, dependency,
           {reuse_session,
            {versions,[tlsv1,'tlsv1.1','tlsv1.2']}}},
          server},

         {{reuse_session, <<1,2,3,4>>},
          {options, dependency,
           {reuse_session,
            {versions,[tlsv1,'tlsv1.1','tlsv1.2']}}},
          client},

         {{reuse_sessions, true},
          {options, dependency,
           {reuse_sessions,
            {versions,[tlsv1,'tlsv1.1','tlsv1.2']}}},
          common},

         {{secure_renegotiate, false},
          {options, dependency,
           {secure_renegotiate,
            {versions,[tlsv1,'tlsv1.1','tlsv1.2']}}},
          common},

         {{srp_identity, false},
          {options, dependency,
           {srp_identity,
            {versions,[tlsv1,'tlsv1.1','tlsv1.2']}}},
          client}
        ],

    Fun = fun(Option, ErrorMsg, Type) ->
                  case Type of
                      server ->
                          start_server_negative(Config,
                                                [Option,{versions, ['tlsv1.3']}],
                                                ErrorMsg);
                      client ->
                          start_client_negative(Config,
                                                [Option,{versions, ['tlsv1.3']}],
                                                ErrorMsg);
                      common ->
                          start_server_negative(Config,
                                                [Option,{versions, ['tlsv1.3']}],
                                                ErrorMsg),
                          start_client_negative(Config,
                                                [Option,{versions, ['tlsv1.3']}],
                                                ErrorMsg)
                  end
          end,
    [Fun(Option, ErrorMsg, Type) || {Option, ErrorMsg, Type} <- TestOpts].

cookie() ->
    [{doc, "Test cookie extension in TLS 1.3"}].
cookie(Config) when is_list(Config) ->
    cookie_extension(Config, true),
    cookie_extension(Config, false).

warn_verify_none() ->
    [{doc, "Test that verify_none default generates warning."}].
warn_verify_none(Config) when is_list(Config)->
    ok = logger:add_handler(?MODULE,?MODULE,#{config=>self()}),
    ClientOpts = ssl_test_lib:ssl_options(client_rsa_opts, Config),
    ServerOpts = ssl_test_lib:ssl_options(server_rsa_opts, Config),

    {ClientNode, ServerNode, Hostname} = ssl_test_lib:run_where(Config),

    Server = ssl_test_lib:start_server([{node, ServerNode}, {port, 0},
					{from, self()},
                                        {options, ServerOpts},
                                        {mfa, {ssl_test_lib, no_result, []}}]),
    Port = ssl_test_lib:inet_port(Server),
    Client = ssl_test_lib:start_client([{node, ClientNode}, {port, Port},
                                        {from, self()},
                                        {host, Hostname},
	                                {options, ClientOpts},
					{mfa, {ssl_test_lib, no_result, []}}]),
    receive
        warning_generated ->
            ok = logger:remove_handler(?MODULE)
    after 500 ->
            ok = logger:remove_handler(?MODULE),
            ct:fail(no_warning)
    end,
    ssl_test_lib:close(Client),
    ssl_test_lib:close(Server).

suppress_warn_verify_none() ->
    [{doc, "Test that explicit verify_none suppresses warning."}].
suppress_warn_verify_none(Config) when is_list(Config)->
    ok = logger:add_handler(?MODULE,?MODULE,#{config=>self()}),

    ClientOpts = ssl_test_lib:ssl_options(client_rsa_opts, Config),
    ServerOpts = ssl_test_lib:ssl_options(server_rsa_opts, Config),

    {ClientNode, ServerNode, Hostname} = ssl_test_lib:run_where(Config),

    Server = ssl_test_lib:start_server([{node, ServerNode}, {port, 0},
                                        {from, self()},
                                        {options, ServerOpts},
					    {mfa, {ssl_test_lib, no_result, []}}]),
    Port = ssl_test_lib:inet_port(Server),
    Client = ssl_test_lib:start_client([{node, ClientNode}, {port, Port},
                                        {from, self()},
				        {host, Hostname},
				        {options, [{verify, verify_none} | ClientOpts]},
			                {mfa, {ssl_test_lib, no_result, []}}]),
     receive
         warning_generated ->
	     ok = logger:remove_handler(?MODULE),
             ct:fail(warning)
     after 500 ->
	     ok = logger:remove_handler(?MODULE)
     end,
    ssl_test_lib:close(Client),
    ssl_test_lib:close(Server).

%%--------------------------------------------------------------------
check_random_nonce() ->
    [{doc,"Test random nonce - expecting 32B random for TLS1.3 and 4B UTC "
      "epoch with 28B random for older version"}].
check_random_nonce(Config) when is_list(Config) ->
    ClientOpts = ssl_test_lib:ssl_options(client_rsa_opts, Config),
    ServerOpts = ssl_test_lib:ssl_options(server_rsa_opts, Config),
    {ClientNode, ServerNode, Hostname} = ssl_test_lib:run_where(Config),
    N = 10,
    F = fun (Id) -> establish_connection(Id,ServerNode, ServerOpts,
                                         ClientNode, ClientOpts,
                                         Hostname)
        end,
    ConnectionPairs = [F(Id) || Id <- lists:seq(1, N)],
    Randoms = lists:flatten([ssl_test_lib:get_result([Server, Client]) ||
                                {Server, Client} <- ConnectionPairs]),
    Deltas = [abs(FourBytes - SecsSince) ||
                 {_FromPid,
                  {_Id, {_, <<FourBytes:32, _/binary>>}, SecsSince}} <- Randoms],
    MeanDelta = lists:sum(Deltas) div N,
    case ?config(version, Config) of
        'tlsv1.3' ->
            %% 4B "random" expected since TLS1.3
            RndThreshold   = 10000,
            true = MeanDelta > RndThreshold;
        _ ->
            %% 4 epoch based bytes expected pre TLS1.3
            EpochThreshold = 10,
            true = MeanDelta < EpochThreshold
    end,
    [begin
         ssl_test_lib:close(Server),
         ssl_test_lib:close(Client)
     end || {Server, Client} <- ConnectionPairs].
%%--------------------------------------------------------------------
cipher_listing() ->
    [{doc, "Check that exclusive cipher for possible supported version adds up to all cipher " 
      "for the max version. Note that TLS-1.3 will contain two distinct sets of ciphers "
      "one for TLS-1.3 and one pre TLS-1.3"}].
cipher_listing(Config) when is_list(Config) ->
    Version = ssl_test_lib:protocol_version(Config, tuple),
    length_exclusive(Version) == length_all(Version).

%%--------------------------------------------------------------------

establish_connection(Id, ServerNode, ServerOpts, ClientNode, ClientOpts, Hostname) ->
    Server =
        ssl_test_lib:start_server([{node, ServerNode}, {port, 0},
                                   {from, self()},
                                   {mfa, {?MODULE, get_connection_information,
                                          [Id, server_random]}},
                                   {options, [{verify, verify_peer} | ServerOpts]}]),

    ListenPort = ssl_test_lib:inet_port(Server),
    Client =
        ssl_test_lib:start_client([{node, ClientNode}, {port, ListenPort},
                                   {host, Hostname},
                                   {from, self()},
                                   {mfa, {?MODULE, get_connection_information,
                                          [Id, client_random]}},
                                   {options,  [{verify, verify_peer} |ClientOpts]}]),

    ct:log("Testcase ~p, Client ~p  Server ~p ~n",
           [self(), Client, Server]),
    {Server, Client}.

%%% Checker functions
get_connection_information(Socket, ConnectionId, InfoType) ->
    {ok, [ConnectionInfo]} = ssl:connection_information(Socket, [InfoType]),
    {ConnectionId, ConnectionInfo, secs_since_1970()}.
secs_since_1970() ->
    calendar:datetime_to_gregorian_seconds(
        calendar:universal_time()) - 62167219200.

connection_information_result(Socket) ->
    {ok, Info = [_ | _]} = ssl:connection_information(Socket),
    case  length(Info) > 3 of
	true -> 
	    %% At least one ssl_option() is set
	    ct:log("Info ~p", [Info]),
	    ok;
	false ->
	    ct:fail(no_ssl_options_returned)
    end.

secret_connection_info_result(Socket) ->
    {ok, [{protocol, Protocol}]} = ssl:connection_information(Socket, [protocol]),
    {ok, ConnInfo} = ssl:connection_information(Socket, [client_random, server_random, master_secret]),
    check_connection_info(Protocol, ConnInfo).

keylog_connection_info_result(Socket, KeepSecrets) ->
    {ok, [{protocol, Protocol}]} = ssl:connection_information(Socket, [protocol]),
    {ok, ConnInfo} = ssl:connection_information(Socket, [keylog]),
    check_keylog_info(Protocol, ConnInfo, KeepSecrets).

check_keylog_info('tlsv1.3', [{keylog, ["CLIENT_HANDSHAKE_TRAFFIC_SECRET"++_,_|_]=Keylog}], true) ->
    {ok, Keylog};
check_keylog_info('tlsv1.3', []=Keylog, false) ->
    {ok, Keylog};
check_keylog_info('tlsv1.2', [{keylog, ["CLIENT_RANDOM"++_]=Keylog}], _) ->
    {ok, Keylog};
check_keylog_info(NotSup, [], _) when NotSup == 'tlsv1.1'; NotSup == tlsv1; NotSup == 'dtlsv1.2'; NotSup == dtlsv1 ->
    {ok, []};
check_keylog_info(_, Unexpected, _) ->
    {unexpected, Unexpected}.

check_srp_in_connection_information(_Socket, _Username, client) ->
    ok;
check_srp_in_connection_information(Socket, Username, server) ->
    {ok, Info} = ssl:connection_information(Socket),
    ct:log("Info ~p~n", [Info]),
    case proplists:get_value(srp_username, Info, not_found) of
        Username ->
	        ok;
        not_found ->
            ct:fail(srp_username_not_found)
    end.

%% In TLS 1.3 the master_secret field is used to store multiple secrets from the key schedule and it is a tuple.
%% client_random and server_random are not used in the TLS 1.3 key schedule.
check_connection_info('tlsv1.3', [{client_random, ClientRand}, {master_secret, {master_secret, MasterSecret}}]) ->
    is_binary(ClientRand) andalso is_binary(MasterSecret);
check_connection_info('tlsv1.3', [{server_random, ServerRand}, {master_secret, {master_secret, MasterSecret}}]) ->
    is_binary(ServerRand) andalso is_binary(MasterSecret);
check_connection_info(_, [{client_random, ClientRand}, {server_random, ServerRand}, {master_secret, MasterSecret}]) ->
    is_binary(ClientRand) andalso is_binary(ServerRand) andalso is_binary(MasterSecret);
check_connection_info(_, _) ->
    false.

prf_verify_value(Socket, TlsVer, Expected, Algo) ->
    Ret = ssl:prf(Socket, <<>>, <<>>, [<<>>], 16),
    case TlsVer of
        sslv3 ->
            case Ret of
                {error, undefined} -> ok;
                _ ->
                    {error, {expected, {error, undefined},
                             got, Ret, tls_ver, TlsVer, prf_algorithm, Algo}}
            end;
        _ ->
            case Ret of
                {ok, Expected} -> ok;
                {ok, Val} -> {error, {expected, Expected, got, Val, tls_ver, TlsVer,
                                      prf_algorithm, Algo}}
            end
    end.
try_recv_active(Socket) ->
    ssl:send(Socket, "Hello world"),
    {error, einval} = ssl:recv(Socket, 11),
    ok.
try_recv_active_once(Socket) ->
    {error, einval} = ssl:recv(Socket, 11),
    ok.

controlling_process_result(Socket, Pid, Msg) ->
    ok = ssl:controlling_process(Socket, Pid),
    %% Make sure other side has evaluated controlling_process
    %% before message is sent
    ct:sleep(?SLEEP),
    ssl:send(Socket, Msg),
    no_result_msg.

controller_dies_result(_Socket, _Pid, _Msg) ->
    receive Result -> Result end.
send_recv_result_timeout_client(Socket) ->
    {error, timeout} = ssl:recv(Socket, 11, 500),
    {error, timeout} = ssl:recv(Socket, 11, 0),
    ssl:send(Socket, "Hello world"),
    receive
	Msg ->
	    io:format("Msg ~p~n",[Msg])
    after 500 ->
	    ok
    end,
    {ok, "Hello world"} = ssl:recv(Socket, 11, 500),
    ok.
send_recv_result_timeout_server(Socket) ->
    ssl:send(Socket, "Hello"),
    {ok, "Hello world"} = ssl:recv(Socket, 11),
    ssl:send(Socket, " world"),
    ok.

do_recv_close(Socket) ->
    {error, closed} = ssl:recv(Socket, 11),
    receive
	{_,{error,closed}} ->
	    error_extra_close_sent_to_user_process
    after 500 ->
	    ok
    end.

tls_close(Socket) ->
    ok = ssl_test_lib:send_recv_result(Socket),
    case ssl:close(Socket, 10000) of
        ok ->
            ok;
        {error, closed} ->
            ok;
        Other ->
            ct:fail(Other)
    end.

run_error_server_close([Pid | Opts]) ->
    {ok, Listen} = ssl:listen(0, Opts),
    {ok,{_, Port}} = ssl:sockname(Listen),
    Pid ! {self(), Port},
    {ok, Socket} = ssl:transport_accept(Listen),
    Pid ! ssl:close(Socket).

run_error_server([ Pid | Opts]) ->
    {ok, Listen} = ssl:listen(0, Opts),
    {ok,{_, Port}} = ssl:sockname(Listen),
    Pid ! {self(), Port},
    {ok, Socket} = ssl:transport_accept(Listen),
    Pid ! ssl:controlling_process(Socket, self()).

run_client_error([Port, Opts]) ->
    ssl:connect("localhost", Port, Opts).

no_recv_no_active(Socket) ->
    receive
        {ssl_closed, Socket} ->
            ct:fail(received_active_msg)
    after 5000 ->
            ok
    end.

connection_info_result(Socket) ->
    {ok, Info} = ssl:connection_information(Socket, [protocol, selected_cipher_suite]),
    {ok, {proplists:get_value(protocol, Info), proplists:get_value(selected_cipher_suite, Info)}}.

%%--------------------------------------------------------------------
%% Internal functions ------------------------------------------------
%%--------------------------------------------------------------------
prf_create_plan(TlsVer, _PRFs, Results) when TlsVer == tlsv1
                                             orelse TlsVer == 'tlsv1.1'
                                             orelse TlsVer == 'dtlsv1' ->
    Ciphers = prf_get_ciphers(TlsVer, default_prf),
    {_, Expected} = lists:keyfind(md5sha, 1, Results),
    [[{ciphers, Ciphers}, {expected, Expected}, {prf, md5sha}]];
prf_create_plan(TlsVer, PRFs, Results) when TlsVer == 'tlsv1.2' orelse TlsVer == 'dtlsv1.2' ->
    lists:foldl(
      fun(PRF, Acc) ->
              Ciphers = prf_get_ciphers(TlsVer, PRF),
              case Ciphers of
                  [] ->
                      ct:log("No ciphers for PRF algorithm ~p. Skipping.", [PRF]),
                      Acc;
                  Ciphers ->
                      {_, Expected} = lists:keyfind(PRF, 1, Results),
                      [[{ciphers, Ciphers}, {expected, Expected}, {prf, PRF}] | Acc]
              end
      end, [], PRFs).

prf_get_ciphers(TlsVer, PRF) ->
    PrfFilter = fun(Value) -> Value =:= PRF end,
    RSACertNoSpecialConf = fun(rsa) ->
                                   true;
                              (ecdhe_rsa) ->
                                   lists:member(ecdh, crypto:supports(public_keys));
                              (dhe_rsa) ->
                                   true;
                              (_) ->
                                   false
                           end,
    ssl:filter_cipher_suites(ssl:cipher_suites(default, TlsVer), [{key_exchange, RSACertNoSpecialConf},
                                                                  {prf, PrfFilter}]).

prf_run_test(_, TlsVer, [], _, Prf) ->
    ct:comment(lists:flatten(io_lib:format("cipher_list_empty Ver: ~p  PRF: ~p", [TlsVer, Prf])));
prf_run_test(Config, TlsVer, Ciphers, Expected, Prf) ->
    {ClientNode, ServerNode, Hostname} = ssl_test_lib:run_where(Config),
    BaseOpts = [{active, true}, {versions, [TlsVer]}, {ciphers, Ciphers}, {protocol, tls_or_dtls(TlsVer)}],
    ServerOpts = BaseOpts ++ proplists:get_value(server_rsa_opts, Config, []),
    ClientOpts = BaseOpts ++ proplists:get_value(client_rsa_opts, Config, []),
    Server = ssl_test_lib:start_server(
               [{node, ServerNode}, {port, 0}, {from, self()},
                {mfa, {?MODULE, prf_verify_value, [TlsVer, Expected, Prf]}},
                {options, ServerOpts}]),
    Port = ssl_test_lib:inet_port(Server),
    Client = ssl_test_lib:start_client(
               [{node, ClientNode}, {port, Port},
                {host, Hostname}, {from, self()},
                {mfa, {?MODULE, prf_verify_value, [TlsVer, Expected, Prf]}},
                {options, ClientOpts}]),
    ssl_test_lib:check_result(Server, ok, Client, ok),
    ssl_test_lib:close(Server),
    ssl_test_lib:close(Client).


tls_or_dtls('dtlsv1') ->
    dtls;
tls_or_dtls('dtlsv1.2') ->
    dtls;
tls_or_dtls(_) ->
    tls.

active_n_common(S, N) ->
    ok = ssl:setopts(S, [{active,-N}]),
    receive
        {ssl_passive, S} -> ok
    after
        1000 ->
            error({error,ssl_passive_failure})
    end,
    [{active,false}] = ok(ssl:getopts(S, [active])),
    ok = ssl:setopts(S, [{active,0}]),
    receive
        {ssl_passive, S} -> ok
    after
        1000 ->
            error({error,ssl_passive_failure})
    end,
    ok = ssl:setopts(S, [{active,32767}]),
    {error,{options,_}} = ssl:setopts(S, [{active,1}]),
    {error,{options,_}} = ssl:setopts(S, [{active,-32769}]),
    ok = ssl:setopts(S, [{active,-32768}]),
    receive
        {ssl_passive, S} -> ok
    after
        1000 ->
            error({error,ssl_passive_failure})
    end,
    [{active,false}] = ok(ssl:getopts(S, [active])),
    ok = ssl:setopts(S, [{active,N}]),
    ok = ssl:setopts(S, [{active,true}]),
    [{active,true}] = ok(ssl:getopts(S, [active])),
    receive
        _ -> error({error,active_n})
    after
        0 ->
            ok
    end,
    ok = ssl:setopts(S, [{active,N}]),
    ok = ssl:setopts(S, [{active,once}]),
    [{active,once}] = ok(ssl:getopts(S, [active])),
    receive
        _ -> error({error,active_n})
    after
        0 ->
            ok
    end,
    {error,{options,_}} = ssl:setopts(S, [{active,32768}]),
    ok = ssl:setopts(S, [{active,false}]),
    [{active,false}] = ok(ssl:getopts(S, [active])),
    ok.

ok({ok,V}) -> V.

repeat(N, Fun) ->
    repeat(N, N, Fun).

repeat(N, T, Fun) when is_integer(N), N > 0 ->
    Fun(T-N),
    repeat(N-1, T, Fun);
repeat(_, _, _) ->
    ok.

get_close(Pid, Where) ->
    receive
	{'EXIT', Pid, _Reason} ->
	    receive
		{_, {ssl_closed, Socket}} ->
		    ct:log("Socket closed ~p~n",[Socket]);
		Unexpected ->
		    ct:log("Unexpected ~p~n",[Unexpected]),
		    ct:fail({line, ?LINE-1})
	    after 5000 ->
		    ct:fail({timeout, {line, ?LINE, Where}})
	    end;
	Unexpected ->
	    ct:log("Unexpected ~p~n",[Unexpected]),
	    ct:fail({line, ?LINE-1})
    after 5000 ->
	    ct:fail({timeout, {line, ?LINE, Where}})
    end.

ssl_active_recv(N) ->
    ssl_active_recv(N, []).

ssl_active_recv(0, Acc) ->
    Acc;
ssl_active_recv(N, Acc) ->
    receive 
	{ssl, _, Bytes} ->
            ssl_active_recv(N-length(Bytes),  Acc ++ Bytes)
    end.



honor_cipher_order(Config, Honor, ServerCiphers, ClientCiphers, Expected) ->
    ClientOpts = ssl_test_lib:ssl_options(client_rsa_opts, Config),
    ServerOpts = ssl_test_lib:ssl_options(server_rsa_opts, Config),

    {ClientNode, ServerNode, Hostname} = ssl_test_lib:run_where(Config),

    Server = ssl_test_lib:start_server([{node, ServerNode}, {port, 0},
					{from, self()},
					{mfa, {?MODULE, connection_info_result, []}},
					{options, [{ciphers, ServerCiphers}, {honor_cipher_order, Honor}
						   | ServerOpts]}]),
    Port = ssl_test_lib:inet_port(Server),
    Client = ssl_test_lib:start_client([{node, ClientNode}, {port, Port},
					{host, Hostname},
					{from, self()},
					{mfa, {?MODULE, connection_info_result, []}},
					{options, [{ciphers, ClientCiphers}
						   | ClientOpts]}]),

    Version = ssl_test_lib:protocol_version(Config),

    ServerMsg = ClientMsg = {ok, {Version, Expected}},

    ssl_test_lib:check_result(Server, ServerMsg, Client, ClientMsg),

    ssl_test_lib:close(Server),
    ssl_test_lib:close(Client).

cookie_extension(Config, Cookie) ->
    ClientOpts = ssl_test_lib:ssl_options(client_rsa_opts, Config),
    ServerOpts = ssl_test_lib:ssl_options(server_rsa_opts, Config),
    Data = "123456789012345",  %% 15 bytes

    {ClientNode, ServerNode, Hostname} = ssl_test_lib:run_where(Config),

    %% Trigger a HelloRetryRequest
    Server = ssl_test_lib:start_server([{node, ServerNode}, {port, 0},
					{from, self()},
					{options, [{supported_groups, [x448,
                                                                       secp256r1,
                                                                       secp384r1]},
                                                   {cookie, Cookie}|ServerOpts]}]),
    Port = ssl_test_lib:inet_port(Server),
    Client = ssl_test_lib:start_client([{node, ClientNode}, {port, Port},
					{host, Hostname},
					{from, self()},
					{options, ClientOpts}]),

    ok = ssl_test_lib:send(Client, Data),
    Data = ssl_test_lib:check_active_receive(Server, Data),

    ssl_test_lib:close(Server),
    ssl_test_lib:close(Client).

start_client_negative(Config, Options, Error) ->
    ClientOpts = ssl_test_lib:ssl_options(client_rsa_opts, Config),
    {ClientNode, ServerNode, Hostname} = ssl_test_lib:run_where(Config),
    Port = ssl_test_lib:inet_port(ServerNode),
    Client = ssl_test_lib:start_client([{node, ClientNode}, {port, Port},
					{host, Hostname},
					{from, self()},
                                        {return_error, econnrefused},
					{mfa, {?MODULE, connection_info_result, []}},
					{options, Options ++ ClientOpts}]),
    ct:pal("Actual: ~p~nExpected: ~p", [Client, {connect_failed, Error}]),
    {connect_failed, Error} = Client.

start_server_negative(Config, Options, Error) ->
    ServerOpts = ssl_test_lib:ssl_options(server_rsa_opts, Config),
    {_, ServerNode, _} = ssl_test_lib:run_where(Config),
    Server = ssl_test_lib:start_server([{node, ServerNode}, {port, 0},
					{from, self()},
					{mfa, {?MODULE, connection_info_result, []}},
					{options,  Options ++ ServerOpts}]),

    ct:pal("Actual: ~p~nExpected: ~p", [Server,Error]),
    Error = Server.

der_input_opts(Opts) ->
    Certfile = proplists:get_value(certfile, Opts),
    CaCertsfile = proplists:get_value(cacertfile, Opts),
    Keyfile = proplists:get_value(keyfile, Opts),
    Dhfile = proplists:get_value(dhfile, Opts),
    [{_, Cert, _}] = ssl_test_lib:pem_to_der(Certfile),
    [{Asn1Type, Key, _}]  = ssl_test_lib:pem_to_der(Keyfile),
    [{_, DHParams, _}]  = ssl_test_lib:pem_to_der(Dhfile),
    CaCerts =
	lists:map(fun(Entry) ->
			  {_, CaCert, _} = Entry,
			  CaCert
		  end, ssl_test_lib:pem_to_der(CaCertsfile)),
    {Cert, {Asn1Type, Key}, CaCerts, DHParams}.

ssl_getstat(Socket) ->
    ssl:send(Socket, "From Erlang to Erlang"),
    {ok, Stats} = ssl:getstat(Socket),
    List = lists:dropwhile(fun({_, 0}) ->
                                   true;
                              ({_, _}) ->
                                   false
                           end, Stats),
    case List of
        [] ->
            nok;
        _  ->
            ok
    end.

test_versions_for_option_based_on_sni('tlsv1.3') ->
    {'tlsv1.2', ['tlsv1.3', 'tlsv1.2']};
test_versions_for_option_based_on_sni('tlsv1.2') ->
    {'tlsv1.1', ['tlsv1.2', 'tlsv1.1']}.

protocol_version_check(Socket, Version) ->
    case ssl:connection_information(Socket, [protocol]) of
        {ok, [{protocol, Version}]} ->
            ok;
        Other ->
            ct:fail({expected, Version, got, Other})
    end.

<<<<<<< HEAD
log(#{msg:={report,_Report}},#{config:=Pid}) ->
=======
log(#{msg:={report,Report}},#{config:=Pid}) ->
>>>>>>> 7bf7f016
    Pid ! warning_generated;
log(_,_) ->
    ok.

length_exclusive({3,_} = Version) ->
    length(exclusive_default_up_to_version(Version, [])) +
        length(exclusive_non_default_up_to_version(Version, []));
length_exclusive({254,_} = Version) ->
    length(dtls_exclusive_default_up_to_version(Version, [])) +
        length(dtls_exclusive_non_default_up_to_version(Version, [])).

length_all(Version) ->
    length(ssl:cipher_suites(all, Version)).

exclusive_default_up_to_version({3, 1} = Version, Acc) ->
    ssl:cipher_suites(exclusive, Version) ++ Acc;
exclusive_default_up_to_version({3, Minor} = Version, Acc) when Minor =< 4 ->
    Suites = ssl:cipher_suites(exclusive, Version),
    exclusive_default_up_to_version({3, Minor-1}, Suites ++ Acc).

dtls_exclusive_default_up_to_version({254, 255} = Version, Acc) ->
    ssl:cipher_suites(exclusive, Version) ++ Acc;
dtls_exclusive_default_up_to_version({254, 253} = Version, Acc) ->
    Suites = ssl:cipher_suites(exclusive, Version),
    dtls_exclusive_default_up_to_version({254, 255}, Suites ++ Acc).

exclusive_non_default_up_to_version({3, 1} = Version, Acc) ->
    exclusive_non_default_version(Version) ++ Acc;
exclusive_non_default_up_to_version({3, 4}, Acc) ->
    exclusive_non_default_up_to_version({3, 3}, Acc);
exclusive_non_default_up_to_version({3, Minor} = Version, Acc) when Minor =< 3 ->
    Suites = exclusive_non_default_version(Version),
    exclusive_non_default_up_to_version({3, Minor-1}, Suites ++ Acc).

dtls_exclusive_non_default_up_to_version({254, 255} = Version, Acc) ->
    dtls_exclusive_non_default_version(Version) ++ Acc;
dtls_exclusive_non_default_up_to_version({254, 253} = Version, Acc) ->
    Suites = dtls_exclusive_non_default_version(Version),
    dtls_exclusive_non_default_up_to_version({254, 255}, Suites ++ Acc).

exclusive_non_default_version({_, Minor}) ->
    tls_v1:psk_exclusive(Minor) ++
        tls_v1:srp_exclusive(Minor) ++
        tls_v1:rsa_exclusive(Minor) ++
        tls_v1:des_exclusive(Minor) ++
        tls_v1:rc4_exclusive(Minor).

dtls_exclusive_non_default_version(DTLSVersion) ->        
    {_,Minor} = ssl:tls_version(DTLSVersion),
    tls_v1:psk_exclusive(Minor) ++
        tls_v1:srp_exclusive(Minor) ++
        tls_v1:rsa_exclusive(Minor) ++ 
        tls_v1:des_exclusive(Minor).<|MERGE_RESOLUTION|>--- conflicted
+++ resolved
@@ -998,11 +998,7 @@
 %%--------------------------------------------------------------------
 
 versions_option_based_on_sni() ->
-<<<<<<< HEAD
     [{doc,"Test that SNI versions option is selected over default versions"}].
-=======
-    [{doc,"Test that SNI versions option is selected over defalt versions"}].
->>>>>>> 7bf7f016
 
 versions_option_based_on_sni(Config) when is_list(Config) ->
     ClientOpts = ssl_test_lib:ssl_options(client_rsa_opts, Config),
@@ -3119,11 +3115,7 @@
             ct:fail({expected, Version, got, Other})
     end.
 
-<<<<<<< HEAD
 log(#{msg:={report,_Report}},#{config:=Pid}) ->
-=======
-log(#{msg:={report,Report}},#{config:=Pid}) ->
->>>>>>> 7bf7f016
     Pid ! warning_generated;
 log(_,_) ->
     ok.
