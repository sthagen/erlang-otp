%%
%% %CopyrightBegin%
%%
%% Copyright Ericsson AB 2020-2025. All Rights Reserved.
%%
%% Licensed under the Apache License, Version 2.0 (the "License");
%% you may not use this file except in compliance with the License.
%% You may obtain a copy of the License at
%%
%%     http://www.apache.org/licenses/LICENSE-2.0
%%
%% Unless required by applicable law or agreed to in writing, software
%% distributed under the License is distributed on an "AS IS" BASIS,
%% WITHOUT WARRANTIES OR CONDITIONS OF ANY KIND, either express or implied.
%% See the License for the specific language governing permissions and
%% limitations under the License.
%%
%% %CopyrightEnd%
%%
-module(ssl_key_update_SUITE).

-behaviour(ct_suite).

%% Callback functions
-export([all/0,
         groups/0,
         init_per_suite/1,
         end_per_suite/1,
         init_per_group/2,
         end_per_group/2,
         init_per_testcase/2,
         end_per_testcase/2]).

%% Testcases
-export([key_update_at_client/0,
         key_update_at_client/1,
         key_update_at_server/0,
         key_update_at_server/1,
         explicit_key_update/0,
         explicit_key_update/1,
         keylog_client_cb/0,
         keylog_client_cb/1,
         keylog_server_cb/0,
         keylog_server_cb/1
        ]).

-include("ssl_test_lib.hrl").
-include_lib("common_test/include/ct.hrl").
-include_lib("ssl/src/ssl_api.hrl").
-include_lib("ssl/src/ssl_connection.hrl").
all() ->
    [{group, 'tlsv1.3'}].

groups() ->
    [{'tlsv1.3', [], [{group, transport_socket} | tls_1_3_tests()]},
     {transport_socket, [], tls_1_3_tests()}].

tls_1_3_tests() ->
    [key_update_at_client,
     key_update_at_server,
     explicit_key_update,
     keylog_client_cb,
     keylog_server_cb].

init_per_suite(Config0) ->
<<<<<<< HEAD
    catch application:stop(crypto),
    try application:start(crypto) of
=======
    case application:ensure_started(crypto) of
>>>>>>> 46baa344
        ok ->
            ssl_test_lib:clean_start(),
            case proplists:get_bool(ecdh, proplists:get_value(public_keys, crypto:supports())) of
                true ->
                    ssl_test_lib:make_ecdsa_cert(Config0);
                false ->
                    {skip, "Missing EC crypto support"}
            end;
        _ ->
            {skip, "Crypto did not start"}
    end.

end_per_suite(_Config) ->
    ssl:stop(),
    application:unload(ssl),
    application:stop(crypto).

init_per_group(GroupName, Config) ->
    ssl_test_lib:init_per_group(GroupName, Config).

end_per_group(GroupName, Config) ->
    ssl_test_lib:end_per_group(GroupName, Config).

init_per_testcase(_TestCase, Config) ->
    ssl_test_lib:ct_log_supported_protocol_versions(Config),
    ct:timetrap({seconds, 10}),
    Config.

end_per_testcase(_TestCase, Config) ->
    Config.


%%--------------------------------------------------------------------
%% Test Cases --------------------------------------------------------
%%--------------------------------------------------------------------
key_update_at_client() ->
    [{doc,"Test option 'key_update_at' between erlang client and erlang server."
      "Client initiating the update."}].
key_update_at_client(Config) ->
    key_update_at(Config, client).

key_update_at_server() ->
    [{doc,"Test option 'key_update_at' between erlang client and erlang server."
      "Server initiating the update."}].
key_update_at_server(Config) ->
    key_update_at(Config, server).

explicit_key_update() ->
    [{doc,"Test ssl:update_key/2 between erlang client and erlang server."}].

explicit_key_update(Config) ->
    Data = "123456789012345",  %% 15 bytes

    Server = ssl_test_lib:start_server(erlang, [], Config),
    Port = ssl_test_lib:inet_port(Server),

    Client = ssl_test_lib:start_client(erlang, [{port, Port}], Config),
    ssl_test_lib:send_recv_result_active(Client, Server, Data),

    ssl_test_lib:update_keys(Client, write),
    ssl_test_lib:update_keys(Client, read_write),
    ssl_test_lib:send_recv_result_active(Client, Server, Data),

    ssl_test_lib:update_keys(Server, write),
    ssl_test_lib:update_keys(Server, read_write),
    ssl_test_lib:send_recv_result_active(Client, Server, Data),
    %% TODO check if key has been updated (needs debug logging of secrets)

    ssl_test_lib:close(Server),
    ssl_test_lib:close(Client).

keylog_client_cb() ->
    [{doc,"Test option {keep_secrets, {keylog, fun()}}"}].
keylog_client_cb(Config) ->
    Data = "123456789012345",  %% 15 bytes
    TestCase = self(),
    Fun = fun(KeyLogInfo) ->
                  TestCase ! {keylog, KeyLogInfo}
          end,
    Server = ssl_test_lib:start_server(erlang,[], Config),
    Port = ssl_test_lib:inet_port(Server),
    {_Client, ClientSocket} =
        ssl_test_lib:start_client(erlang, [return_socket,{port, Port},
                                          {options, [{keep_secrets, {keylog, Fun}},
                                                     {key_update_at, 9}]}],Config),
    ssl:send(ClientSocket, Data),
    receive
        {keylog, #{items := HSKeylog}} ->
            ["CLIENT_HANDSHAKE_TRAFFIC_SECRET" ++ _| _] = HSKeylog
    end,
    receive
        {keylog, #{items := RConKeylog}} ->
            ["SERVER_TRAFFIC_SECRET_0" ++ _| _] = RConKeylog
    end,
    receive
     {keylog, #{items := SConKeylog}} ->
            ["CLIENT_TRAFFIC_SECRET_0" ++ _| _] = SConKeylog
    end,
    receive
        {keylog, #{items := UpdateKeylog}} ->
            ["CLIENT_TRAFFIC_SECRET_1" ++ _| _] = UpdateKeylog
    end.

keylog_server_cb() ->
    [{doc,"Test option {keep_secrets, {keylog, fun()}}"}].
keylog_server_cb(Config) ->
    Data = "123456789012345",  %% 15 bytes
    TestCase = self(),
    Fun = fun(KeyLogInfo) ->
                  TestCase ! {keylog, KeyLogInfo}
          end,
    Server = ssl_test_lib:start_server(erlang,[{options, [{keep_secrets, {keylog, Fun}},
                                                          {key_update_at, 9}]}], Config),
    Port = ssl_test_lib:inet_port(Server),
    
    _ = ssl_test_lib:start_client(erlang, [{port, Port}], Config),

    Server ! get_socket,
    ServerSocket = receive
                       {Server, {socket, S}} -> S
                   end,
    ssl:send(ServerSocket, Data),
    receive
        {keylog, #{items := HSKeylog}} ->
             ["CLIENT_HANDSHAKE_TRAFFIC_SECRET" ++ _| _] = HSKeylog
    end,
    receive
        {keylog, #{items := RConKeylog}} ->
            ["CLIENT_TRAFFIC_SECRET_0" ++ _| _] = RConKeylog
    end,
    receive
     {keylog, #{items := SConKeylog}} ->
            ["SERVER_TRAFFIC_SECRET_0" ++ _| _] = SConKeylog
    end,
    receive
        {keylog, #{items := UpdateKeylog}} ->
            ["SERVER_TRAFFIC_SECRET_1" ++ _| _] = UpdateKeylog
    end.

%%--------------------------------------------------------------------
%% Internal functions  -----------------------------------------------
%%--------------------------------------------------------------------

key_update_at(Config, Role) ->
    Data = "123456789012345",  %% 15 bytes
    Server = ssl_test_lib:start_server(erlang,
                                       [{options, [{keep_secrets, true},
                                                   {key_update_at, 14}]}],
                                       Config),
    Port = ssl_test_lib:inet_port(Server),
    ClientResult = ssl_test_lib:start_client(erlang,
                                             [return_socket, {port, Port},
                                              {options, [{keep_secrets, true},
                                                         {key_update_at, 14}]}],
                                             Config),
    {Client, ClientSocket} = ClientResult,
    Server ! get_socket,
    ServerSocket = receive
                       {Server, {socket, S}} -> S
                   end,
    Keys0 = get_traffic_secrets(ClientSocket, ServerSocket),
    ?CT_LOG("connected", []),
    {Sender, Receiver} = case Role of
                             client -> {Client, Server};
                             server -> {Server, Client}
                         end,
    %% Sending bytes over limit triggers key update
    ssl_test_lib:send(Sender, Data),
    Data = ssl_test_lib:check_active_receive(Receiver, Data),
    %% TODO check if key has been updated (needs debug logging of secrets)
    ct:sleep(500),
    ?CT_LOG("sent and waited", []),
    Keys1 = get_traffic_secrets(ClientSocket, ServerSocket),
    verify_key_update(Keys0, Keys1),
    %% Test mechanism to prevent infinite loop of key updates
    BigData = binary:copy(<<"1234567890">>, 10),  %% 100 bytes
    ok = ssl_test_lib:send(Sender, BigData),
    ct:sleep(500),
    ?CT_LOG("sent and waited 2", []),
    Keys2 = get_traffic_secrets(ClientSocket, ServerSocket),
    verify_key_update(Keys1, Keys2),
    %% Verify prevention 
    {["CLIENT_TRAFFIC_SECRET_10"| _], ["CLIENT_TRAFFIC_SECRET_10"| _]} = Keys2,
    ssl_test_lib:close(Server),
    ssl_test_lib:close(Client).

get_traffic_secrets(ClientSocket, ServerSocket) ->
    {ok, [{keylog, KeyLog1}]} = ssl:connection_information(ClientSocket, [keylog]),
    {ok, [{keylog, KeyLog2}]} = ssl:connection_information(ServerSocket, [keylog]),
    {KeyLog1, KeyLog2}.


%% Only traffic secrets
verify_key_update({[TS1, TS2, TS3, TS4, TS5, TS6],
                   [TS1, TS2, TS3, TS4, TS5, TS6]} = TSC,
                  {[TS7, TS8, TS9, TS10, TS11, TS12],
                   [TS7, TS8, TS9, TS10, TS11, TS12]}= TSS
                 ) ->
    TSC =/= TSS;
%% Handshake + traffic secrets
verify_key_update({[CH1, SH1 | T1], [CH1, SH1 | T1]},
                  {[CH2, SH2 | T2], [CH2, SH2 | T2]}) ->
    CH1 =/= CH2 andalso
        SH1 =/= SH2 andalso
        T1 =/= T2.
<|MERGE_RESOLUTION|>--- conflicted
+++ resolved
@@ -63,12 +63,7 @@
      keylog_server_cb].
 
 init_per_suite(Config0) ->
-<<<<<<< HEAD
-    catch application:stop(crypto),
-    try application:start(crypto) of
-=======
     case application:ensure_started(crypto) of
->>>>>>> 46baa344
         ok ->
             ssl_test_lib:clean_start(),
             case proplists:get_bool(ecdh, proplists:get_value(public_keys, crypto:supports())) of
