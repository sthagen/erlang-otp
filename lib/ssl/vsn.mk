<<<<<<< HEAD
SSL_VSN = 8.0
=======
SSL_VSN = 7.3.3.1
>>>>>>> a138a928
<|MERGE_RESOLUTION|>--- conflicted
+++ resolved
@@ -1,5 +1 @@
-<<<<<<< HEAD
-SSL_VSN = 8.0
-=======
-SSL_VSN = 7.3.3.1
->>>>>>> a138a928
+SSL_VSN = 8.0.1