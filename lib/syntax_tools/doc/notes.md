<!--
%CopyrightBegin%

SPDX-License-Identifier: Apache-2.0

Copyright Ericsson AB 2023-2025. All Rights Reserved.

Licensed under the Apache License, Version 2.0 (the "License");
you may not use this file except in compliance with the License.
You may obtain a copy of the License at

    http://www.apache.org/licenses/LICENSE-2.0

Unless required by applicable law or agreed to in writing, software
distributed under the License is distributed on an "AS IS" BASIS,
WITHOUT WARRANTIES OR CONDITIONS OF ANY KIND, either express or implied.
See the License for the specific language governing permissions and
limitations under the License.

%CopyrightEnd%
-->
# Syntax_Tools Release Notes

This document describes the changes made to the Syntax_Tools application.

<<<<<<< HEAD
## Syntax_Tools 4.0.1

### Fixed Bugs and Malfunctions

- Fixed zip generator crash in `annotate_bindings/1`

  Own Id: OTP-19731 Aux Id: [GH-10102], [PR-10104]

[GH-10102]: https://github.com/erlang/otp/issues/10102
[PR-10104]: https://github.com/erlang/otp/pull/10104

## Syntax_Tools 4.0

### Fixed Bugs and Malfunctions

- A few minor issues were corrected in `m:syntax_tools`, as well in the `m:erl_anno` module.

  Own Id: OTP-19422 Aux Id: [PR-9253]

[PR-9253]: https://github.com/erlang/otp/pull/9253

### Improvements and New Features

- Comprehensions have been extended with zip generators  according to [EEP 73](https://www.erlang.org/eeps/eep-0073). 
  
  Example:
  
  ```
  1> [A+B || A <- [1,2,3] && B <- [4,5,6]].
  [5,7,9]
  ```

  Own Id: OTP-19184 Aux Id: [PR-8926]

- New strict generators have been added for comprehensions.
  
  The currently existing generators are "relaxed": they ignore terms in the
  right-hand side expression that do not match the left-hand side pattern.
  
  The new strict generators fail with exception `badmatch` if a pattern doesn't match.
  
  Examples:
  
  Using the current relaxed generator operator `<-`, any element not matching
  the pattern `{_,_}` will be silently discarded:
  
  ```
  1> [T || {_,_}=T <- [{ok,1},ok,{error,2}]].
  [{ok,1},{error,2}]
  ```
  If the intention is that all lists processed by a list comprehension must only
  contain tuples of size two, using the new strict version of the operator ensures
  that term not matching will cause a crash:
  
  ```
  2> [T || {_,_}=T <:- [{ok,1},ok,{error,2}]].
  ** exception error: no match of right hand side value ok
  ```
  Using the strict generator operator to mark the intention that all list elements must match the pattern could help finding mistakes quicker if something unpexected is added to the list processed by the generator.
  
  The strict version for bitstring generators is `<:=`.

  Own Id: OTP-19317 Aux Id: [PR-8625]

- Fixed licenses in files and added ORT curations to the following apps: otp, eldap, erl_interface, eunit, parsetools, stdlib, syntax_tools, and ERTS.

  Own Id: OTP-19478 Aux Id: [PR-9376], [PR-9402], [PR-9819]

- The license and copyright header has changed format to include an `SPDX-License-Identifier`. At the same time, most files have been updated to follow a uniform standard for license headers.

  Own Id: OTP-19575 Aux Id: [PR-9670]

[PR-8926]: https://github.com/erlang/otp/pull/8926
[PR-8625]: https://github.com/erlang/otp/pull/8625
[PR-9376]: https://github.com/erlang/otp/pull/9376
[PR-9402]: https://github.com/erlang/otp/pull/9402
[PR-9819]: https://github.com/erlang/otp/pull/9819
[PR-9670]: https://github.com/erlang/otp/pull/9670
=======
## Syntax_Tools 3.2.2.2

### Fixed Bugs and Malfunctions

- Annotate map comprehensions and generators

  Own Id: OTP-19817 Aux Id: [GH-10119]

[GH-10119]: https://github.com/erlang/otp/issues/10119
>>>>>>> 3a2e1c43

## Syntax_Tools 3.2.2.1

### Fixed Bugs and Malfunctions

- Backport fix for annotating maybe to OTP-27

  Own Id: OTP-19740 Aux Id: [GH-10103], [PR-10118]

[GH-10103]: https://github.com/erlang/otp/issues/10103
[PR-10118]: https://github.com/erlang/otp/pull/10118

## Syntax_Tools 3.2.2

### Fixed Bugs and Malfunctions

- Annotation of `maybe` expressions has been corrected.

  Own Id: OTP-19405 Aux Id: [PR-8811]

[PR-8811]: https://github.com/erlang/otp/pull/8811

## Syntax_Tools 3.2.1

### Fixed Bugs and Malfunctions

- The documentation for `syntax_tools` has been polished after the migration to the new documentation system.

  Own Id: OTP-19102 Aux Id: [PR-8515]

[PR-8515]: https://github.com/erlang/otp/pull/8515

## Syntax_Tools 3.2

### Fixed Bugs and Malfunctions

- The `m:epp_dodger` module can now handle the `maybe` and `else` keywords.

  Own Id: OTP-18608 Aux Id: [GH-7266], [PR-7267]

- Reverting a `#wrapper` will no longer throw away changes made to positions/annotations.

  Own Id: OTP-18805 Aux Id: [PR-7398]

[GH-7266]: https://github.com/erlang/otp/issues/7266
[PR-7267]: https://github.com/erlang/otp/pull/7267
[PR-7398]: https://github.com/erlang/otp/pull/7398

### Improvements and New Features

- The type `t:erl_syntax:annotation_or_location/0` is now exported.

  Own Id: OTP-18715 Aux Id: [PR-7535]

- The documentation has been migrated to use Markdown and ExDoc.

  Own Id: OTP-18955 Aux Id: [PR-8026]

[PR-7535]: https://github.com/erlang/otp/pull/7535
[PR-8026]: https://github.com/erlang/otp/pull/8026

## Syntax_Tools 3.1

### Improvements and New Features

- Map comprehensions as suggested in EEP 58 has now been implemented.

  Own Id: OTP-18413 Aux Id: EEP-58, PR-6727

## Syntax_Tools 3.0.1

### Fixed Bugs and Malfunctions

- `erl_syntax_lib:annotate_bindings/1,2` will now properly annotate named
  functions and their arguments.

  Own Id: OTP-18380 Aux Id: PR-6523, GH-4733

## Syntax_Tools 3.0

### Fixed Bugs and Malfunctions

- The `erl_syntax_lib:analyze_attribute/1` function would return
  `{Name, {Name, Value}}` instead of `{Name, Value}` (which is the documented
  return value).

  \*** POTENTIAL INCOMPATIBILITY \***

  Own Id: OTP-17894 Aux Id: PR-5509

### Improvements and New Features

- Added support for configurable features as described in EEP-60. Features can
  be enabled/disabled during compilation with options
  (`-enable-feature Feature`, `-disable-feature Feature` and
  `+{feature, Feature, enable|disable}`) to `erlc` as well as with directives
  (`-feature(Feature, enable|disable).`) in the file. Similar options can be
  used to `erl` for enabling/disabling features allowed at runtime. The new
  `maybe` expression (EEP-49) is fully supported as the feature `maybe_expr`.
  The features support is documented in the reference manual.

  Own Id: OTP-17988

## Syntax_Tools 2.6

### Fixed Bugs and Malfunctions

- The type spec of `erl_syntax:function_type/2` has been fixed.

  Own Id: OTP-17302 Aux Id: PR-4705

- Output parentheses around `BitStringExpr` when pretty-printing binary
  comprehensions.

  Own Id: OTP-17321

### Improvements and New Features

- Support for handling abstract code created before OTP R15 has been dropped.

  Own Id: OTP-16678 Aux Id: PR-2627

- The `igor` and `erl_tidy` modules have been the removed and are now maintained
  by their original author Richard Carlsson. They can be found at
  [github.com/richcarl/igor](https://github.com/richcarl/igor) and
  [github.com/richcarl/erl_tidy](https://github.com/richcarl/erl_tidy),
  respectively.

  Own Id: OTP-17180

## Syntax_Tools 2.5

### Fixed Bugs and Malfunctions

- `epp_dodger` was unable to handle a parameterized macro in a function head.

  Own Id: OTP-17064 Aux Id: GH-4445, PR-2964

### Improvements and New Features

- All functions in `erl_tidy` in syntax_tools have now been deprecated and are
  scheduled for removal in OTP 24. Users who still need it can find it at
  [https://github.com/richcarl/erl_tidy](https://github.com/richcarl/erl_tidy).

  Own Id: OTP-17167 Aux Id: OTP-17046

## Syntax_Tools 2.4

### Improvements and New Features

- In the `syntax_tools` application, the `igor` module and all functions in
  `erl_tidy` except `file/2` have been deprecated.

  Own Id: OTP-17046

## Syntax_Tools 2.3.1

### Fixed Bugs and Malfunctions

- Minor documentation fix of `erl_syntax:operator/1`.

  Own Id: OTP-16732 Aux Id: PR-2659

## Syntax_Tools 2.3

### Improvements and New Features

- Remove incomplete support for `cond` expressions.

  Own Id: OTP-15925 Aux Id: PR-2304

- Improved indentation for code generated with `erl_prettypr` and `tidier`.

  Own Id: OTP-16386 Aux Id: PR-2451

## Syntax_Tools 2.2.1

### Fixed Bugs and Malfunctions

- Add missing calls to `erl_syntax:unwrap/1`. The nodes concerned represent
  names and values of maps and map types.

  Own Id: OTP-16012 Aux Id: PR-2348

## Syntax_Tools 2.2

### Fixed Bugs and Malfunctions

- All incorrect (that is, all) uses of "can not" has been corrected to "cannot"
  in source code comments, documentation, examples, and so on.

  Own Id: OTP-14282 Aux Id: PR-1891

### Improvements and New Features

- Correct links in the documentation.

  Own Id: OTP-15761

## Syntax_Tools 2.1.7.1

### Fixed Bugs and Malfunctions

- Add missing calls to `erl_syntax:unwrap/1`. The nodes concerned represent
  names and values of maps and map types.

  Own Id: OTP-16012 Aux Id: PR-2348

## Syntax_Tools 2.1.7

### Fixed Bugs and Malfunctions

- Fix pretty-printing of type funs.

  Own Id: OTP-15519 Aux Id: ERL-815

## Syntax_Tools 2.1.6

### Fixed Bugs and Malfunctions

- Fix the `TypeName` type in erl_syntax_lib.

  Own Id: OTP-15207 Aux Id: PR-1888

- Correct unfolding of the stacktrace variable.

  Own Id: OTP-15291 Aux Id: ERL-719

- Correct `erl_syntax:revert/1` bug regarding the types `t:map/0` and
  `t:tuple/0`.

  Own Id: OTP-15294

### Improvements and New Features

- Support bitstrings as literals in module `erl_syntax`.

  Own Id: OTP-15165 Aux Id: PR-1842

## Syntax_Tools 2.1.5

### Improvements and New Features

- Update to use the new string api instead of the old.

  Own Id: OTP-15036

## Syntax_Tools 2.1.4.2

### Fixed Bugs and Malfunctions

- Add missing calls to `erl_syntax:unwrap/1`. The nodes concerned represent
  names and values of maps and map types.

  Own Id: OTP-16012 Aux Id: PR-2348

## Syntax_Tools 2.1.4.1

### Fixed Bugs and Malfunctions

- Fix a bug regarding reverting map types.

  Own Id: OTP-15098 Aux Id: ERIERL-177

## Syntax_Tools 2.1.4

### Fixed Bugs and Malfunctions

- Removed all old unused files in the documentation.

  Own Id: OTP-14475 Aux Id: ERL-409, PR-1493

## Syntax_Tools 2.1.3

### Improvements and New Features

- General Unicode improvements.

  Own Id: OTP-14462

- A process trapping exits and calling `erl_tidy` no longer hangs if an error
  occurs.

  Own Id: OTP-14471 Aux Id: ERL-413

## Syntax_Tools 2.1.2

### Improvements and New Features

- Miscellaneous updates due to atoms containing arbitrary Unicode characters.

  Own Id: OTP-14285

## Syntax_Tools 2.1.1.1

### Fixed Bugs and Malfunctions

- Fix a bug regarding reverting map types.

  Own Id: OTP-15098 Aux Id: ERIERL-177

## Syntax_Tools 2.1.1

### Fixed Bugs and Malfunctions

- The address to the FSF in the license header has been updated.

  Own Id: OTP-14084

## Syntax_Tools 2.1

### Fixed Bugs and Malfunctions

- Fix a bug where `erl_tidy` crashed on the tilde character when printing to
  standard output.

  Own Id: OTP-13725 Aux Id: ERL-151, PR-1071

- `merl_transform` could get into an infinite loop when syntactically incorrect
  text was passed to a `merl:qquote/2,3` call.

  Own Id: OTP-13755

### Improvements and New Features

- Improve types and specs in OTP documentation generated from Erlang source
  files.

  Own Id: OTP-13720 Aux Id: ERL-120

## Syntax_Tools 2.0

### Improvements and New Features

- The abstract data type in `erl_syntax` is augmented with types and function
  specifications.

  The module `erl_prettypr` pretty prints types and function specification, and
  the output can be parsed.

  The types of record fields are no longer ignored. As a consequence
  `erl_syntax_lib:analyze_record_field/1` returns `{Default, Type}` instead of
  `Default`. The functions `analyze_record_attribute`, `analyze_attribute`,
  `analyze_form`, and `analyze_forms` in the `erl_syntax_lib` module are also
  affected by this incompatible change.

  \*** POTENTIAL INCOMPATIBILITY \***

  Own Id: OTP-12863

## Syntax_Tools 1.7

### Improvements and New Features

- Use the new `erl_anno` module.

  Own Id: OTP-12732

- The `merl` module has been added to the `syntax_tools` application. The Merl
  library is a simpler way to work with erl_syntax parse trees.

  Own Id: OTP-12769

## Syntax_Tools 1.6.18

### Fixed Bugs and Malfunctions

- Fix bad format of error in epp_dodger:parse_file/3

  Own Id: OTP-12406

## Syntax_Tools 1.6.17

### Fixed Bugs and Malfunctions

- Teach Maps to erl_syntax

  Affected functions:

  - erl_syntax:abstract/1
  - erl_syntax:concrete/1
  - erl_syntax:is_leaf/1
  - erl_syntax:is_literal/1

  Own Id: OTP-12265

## Syntax_Tools 1.6.16

### Fixed Bugs and Malfunctions

- The default encoding for Erlang source files is now UTF-8. As a temporary
  measure to ease the transition from the old default of Latin-1, if EDoc
  encounters byte sequences that are not valid UTF-8 sequences, EDoc will re-try
  in Latin-1 mode. This workaround will be removed in a future release.

  Own Id: OTP-12008

## Syntax_Tools 1.6.15

### Fixed Bugs and Malfunctions

- Fix reverting map in syntax_tools

  There was a bug in erl_syntax when running e.g. erl_syntax:revert_forms,
  affecting maps. Instead of getting Key/Value you got Key/Key in the resulting
  abstract form.

  Own Id: OTP-11930

## Syntax_Tools 1.6.14

### Fixed Bugs and Malfunctions

- Application upgrade (appup) files are corrected for the following
  applications:

  `asn1, common_test, compiler, crypto, debugger, dialyzer, edoc, eldap, erl_docgen, et, eunit, gs, hipe, inets, observer, odbc, os_mon, otp_mibs, parsetools, percept, public_key, reltool, runtime_tools, ssh, syntax_tools, test_server, tools, typer, webtool, wx, xmerl`

  A new test utility for testing appup files is added to test_server. This is
  now used by most applications in OTP.

  (Thanks to Tobias Schlager)

  Own Id: OTP-11744

### Improvements and New Features

- Add implementation of having erl_tidy print to screen instead of writing to
  the file provided. (Thanks to Aaron France)

  Own Id: OTP-11632

- Support Maps syntax in syntax_tools (Thanks to Anthony Ramine).

  Own Id: OTP-11663

## Syntax_Tools 1.6.13

### Fixed Bugs and Malfunctions

- In syntax_tools-1.6.12 (OTP R16B03) a bug was introduced which broke reverting
  of local implicit funs. Implicit funs were mistakenly thought to be using
  abstract terms for their name and arity. This has now been corrected. (Thanks
  to Anthony Ramine)

  Own Id: OTP-11576

### Improvements and New Features

- The default encoding of Erlang files has been changed from ISO-8859-1 to
  UTF-8.

  The encoding of XML files has also been changed to UTF-8.

  Own Id: OTP-10907

## Syntax_Tools 1.6.12

### Fixed Bugs and Malfunctions

- Fix transformation of implicit funs in igor (Thanks to Anthony Ramine)

  Own Id: OTP-11506

## Syntax_Tools 1.6.11

### Improvements and New Features

- Miscellaneous updates due to Unicode support.

  Own Id: OTP-10820

## Syntax_Tools 1.6.10

### Improvements and New Features

- Support for Unicode has been implemented.

  Own Id: OTP-10302

## Syntax_Tools 1.6.9

### Fixed Bugs and Malfunctions

- Syntax Tools 1.6.9

  Minor bugfixes, spec annotations and documentation cleanup. Thanks to Richard
  Carlsson

  Own Id: OTP-10208

## Syntax_Tools 1.6.8

### Fixed Bugs and Malfunctions

- Minor suppressions and fixes of compilation warnings

  Own Id: OTP-10016

## Syntax_Tools 1.6.7.2

### Improvements and New Features

- Variables are now now allowed in '`fun M:F/A`' as suggested by Richard O'Keefe
  in EEP-23.

  The representation of '`fun M:F/A`' in the abstract format has been changed in
  an incompatible way. Tools that directly read or manipulate the abstract
  format (such as parse transforms) may need to be updated. The compiler can
  handle both the new and the old format (i.e. extracting the abstract format
  from a pre-R15 BEAM file and compiling it using compile:forms/1,2 will work).
  The `syntax_tools` application can also handle both formats.

  \*** POTENTIAL INCOMPATIBILITY \***

  Own Id: OTP-9643

- Eliminate use of deprecated regexp module

  Own Id: OTP-9810

## Syntax_Tools 1.6.7.1

### Fixed Bugs and Malfunctions

- In a file containing declarations and comments without any empty lines between
  them, the `recomment_forms()` function would associate a multi-line comment
  with the declaration above it rather than the one following it. (Thanks to
  Richard Carlsson and Kostis Sagonas.)

  Own Id: OTP-9180

## Syntax_Tools 1.6.7

### Improvements and New Features

- Miscellaneous updates

  Own Id: OTP-8976

## Syntax_Tools 1.6.6

### Improvements and New Features

- Minor changes and clean-ups.

  Own Id: OTP-8709

## Syntax_Tools 1.6.5

### Improvements and New Features

- The documentation is now possible to build in an open source environment after
  a number of bugs are fixed and some features are added in the documentation
  build process.

  \- The arity calculation is updated.

  \- The module prefix used in the function names for bif's are removed in the
  generated links so the links will look like
  "http://www.erlang.org/doc/man/erlang.html#append_element-2" instead of
  "http://www.erlang.org/doc/man/erlang.html#erlang:append_element-2".

  \- Enhanced the menu positioning in the html documentation when a new page is
  loaded.

  \- A number of corrections in the generation of man pages (thanks to Sergei
  Golovan)

  \- The legal notice is taken from the xml book file so OTP's build process can
  be used for non OTP applications.

  Own Id: OTP-8343

## Syntax_Tools 1.6.4

### Improvements and New Features

- The documentation is now built with open source tools (xsltproc and fop) that
  exists on most platforms. One visible change is that the frames are removed.

  Own Id: OTP-8201

## Syntax_Tools 1.6.3

### Improvements and New Features

- Miscellaneous updates.

  Own Id: OTP-8190

## Syntax_Tools 1.6.2

### Improvements and New Features

- Miscellaneous updates.

  Own Id: OTP-8038

## Syntax_Tools 1.6

### Improvements and New Features

- Miscellaneous updates.

  Own Id: OTP-7877

## Syntax_Tools 1.5.6

### Improvements and New Features

- Minor updates.

  Own Id: OTP-7642

## Syntax_Tools 1.5.5

### Improvements and New Features

- Minor changes.

  Own Id: OTP-7388

## Syntax_Tools 1.5.4

### Improvements and New Features

- Minor updates, mostly cosmetic.

  Own Id: OTP-7243

## Syntax_Tools 1.5.3

### Fixed Bugs and Malfunctions

- A missing directory (`examples`) has been added and another broken link in the
  documentation has been fixed.

  Own Id: OTP-6468

## Syntax_Tools 1.5.2

### Fixed Bugs and Malfunctions

- Fixed some broken links in the documentation.

  Own Id: OTP-6420

## Syntax_Tools 1.5.1

Miscellaneous changes.<|MERGE_RESOLUTION|>--- conflicted
+++ resolved
@@ -23,7 +23,6 @@
 
 This document describes the changes made to the Syntax_Tools application.
 
-<<<<<<< HEAD
 ## Syntax_Tools 4.0.1
 
 ### Fixed Bugs and Malfunctions
@@ -102,7 +101,7 @@
 [PR-9402]: https://github.com/erlang/otp/pull/9402
 [PR-9819]: https://github.com/erlang/otp/pull/9819
 [PR-9670]: https://github.com/erlang/otp/pull/9670
-=======
+
 ## Syntax_Tools 3.2.2.2
 
 ### Fixed Bugs and Malfunctions
@@ -112,7 +111,6 @@
   Own Id: OTP-19817 Aux Id: [GH-10119]
 
 [GH-10119]: https://github.com/erlang/otp/issues/10119
->>>>>>> 3a2e1c43
 
 ## Syntax_Tools 3.2.2.1
 
