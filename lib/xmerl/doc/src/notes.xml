<?xml version="1.0" encoding="utf-8" ?>
<!DOCTYPE chapter SYSTEM "chapter.dtd">

<chapter>
  <header>
    <copyright>
      <year>2004</year><year>2021</year>
      <holder>Ericsson AB. All Rights Reserved.</holder>
    </copyright>
    <legalnotice>
      Licensed under the Apache License, Version 2.0 (the "License");
      you may not use this file except in compliance with the License.
      You may obtain a copy of the License at
 
          http://www.apache.org/licenses/LICENSE-2.0

      Unless required by applicable law or agreed to in writing, software
      distributed under the License is distributed on an "AS IS" BASIS,
      WITHOUT WARRANTIES OR CONDITIONS OF ANY KIND, either express or implied.
      See the License for the specific language governing permissions and
      limitations under the License.

    </legalnotice>

    <title>Xmerl Release Notes</title>
    <prepared>otp_appnotes</prepared>
    <docno>nil</docno>
    <date>nil</date>
    <rev>nil</rev>
    <file>notes.xml</file>
  </header>
  <p>This document describes the changes made to the Xmerl application.</p>


<<<<<<< HEAD
<section><title>Xmerl 1.3.31.1</title>
=======
<section><title>Xmerl 1.3.27.1</title>
>>>>>>> 81dafd9a

    <section><title>Fixed Bugs and Malfunctions</title>
      <list>
        <item>
	    <p> New options to <c>xmerl_scan</c> and
	    <c>xmerl_sax_parser</c> so one can limit the behaviour of
	    the parsers to avoid some XML security issues. </p> <p>
	    <c>xmerl_scan</c> gets one new option: </p> <taglist>
<<<<<<< HEAD
	    <tag>{allow_entities, Boolean}</tag> <item>Gives the
	    possibility to disallow entities by setting this option
	    to false (<c>true</c> is default)</item> </taglist> <p>
	    <c>xmerl_sax_parser</c> gets the following options: </p>
	    <taglist> <tag><c>disallow_entities</c></tag> <item>Don't
	    allow entities in document</item>
=======
	    <tag><c>{allow_entities, Boolean}</c></tag> <item>Gives
	    the possibility to disallow entities by setting this
	    option to false (<c>true</c> is default)</item>
	    </taglist> <p> <c>xmerl_sax_parser</c> gets the following
	    options: </p> <taglist>
	    <tag><c>disallow_entities</c></tag> <item>Don't allow
	    entities in document</item>
>>>>>>> 81dafd9a
	    <tag><c>{entity_recurse_limit, N}</c></tag> <item>Set a
	    limit on entity recursion depth (default is 3)</item>
	    <tag><c>{external_entities, AllowedType}</c></tag>
	    <item>Specify which types of external entities that are
	    allowed, this also affect external DTD's. The types are
	    <c>all</c>(default), <c>file</c> and <c>none</c></item>
	    <tag><c>{fail_undeclared_ref, Boolean}</c></tag>
	    <item>Sets the behavior for undeclared references due to
	    an external file is not parsed (<c>true</c> is
	    default)</item> </taglist> <p> The old option
	    <c>skip_external_dtd</c> is still valid and the same as
	    <c>{external_entities, none}</c> and
	    <c>{fail_undeclared_ref, false}</c> but just affects
	    DTD's and not other external references. </p>
          <p>
	    Own Id: OTP-18595 Aux Id: ERIERL-944 </p>
        </item>
      </list>
    </section>

</section>

<<<<<<< HEAD
<section><title>Xmerl 1.3.31</title>

    <section><title>Improvements and New Features</title>
      <list>
        <item>
          <p>
	    Replace size/1 with either tuple_size/1 or byte_size/1</p>
          <p>
	    The <c>size/1</c> BIF is not optimized by the JIT, and
	    its use can result in worse types for Dialyzer.</p>
          <p>
	    When one knows that the value being tested must be a
	    tuple, <c>tuple_size/1</c> should always be preferred.</p>
          <p>
	    When one knows that the value being tested must be a
	    binary, <c>byte_size/1</c> should be preferred. However,
	    <c>byte_size/1</c> also accepts a bitstring (rounding up
	    size to a whole number of bytes), so one must make sure
	    that the call to <c>byte_size/</c> is preceded by a call
	    to <c>is_binary/1</c> to ensure that bitstrings are
	    rejected. Note that the compiler removes redundant calls
	    to <c>is_binary/1</c>, so if one is not sure whether
	    previous code had made sure that the argument is a
	    binary, it does not harm to add an <c>is_binary/1</c>
	    test immediately before the call to <c>byte_size/1</c>.</p>
          <p>
	    Own Id: OTP-18432 Aux Id:
	    GH-6672,PR-6793,PR-6784,PR-6787,PR-6785,PR-6682,PR-6800,PR-6797,PR-6798,PR-6799,PR-6796,PR-6813,PR-6671,PR-6673,PR-6684,PR-6694,GH-6677,PR-6696,PR-6670,PR-6674 </p>
        </item>
      </list>
    </section>

</section>

<section><title>Xmerl 1.3.30</title>

    <section><title>Improvements and New Features</title>
      <list>
        <item>
	    <p>There is a new configure option,
	    <c>--enable-deterministic-build</c>, which will apply the
	    <c>deterministic</c> compiler option when building
	    Erlang/OTP. The <c>deterministic</c> option has been
	    improved to eliminate more sources of non-determinism in
	    several applications.</p>
          <p>
	    Own Id: OTP-18165 Aux Id: PR-5965 </p>
        </item>
      </list>
    </section>

</section>

<section><title>Xmerl 1.3.29</title>

    <section><title>Improvements and New Features</title>
      <list>
        <item>
          <p>
	    Fixed misspellings in both documentation, comments and
	    code (internal data structures).</p>
          <p>
	    Own Id: OTP-17935 Aux Id: PR-5590 </p>
        </item>
      </list>
    </section>

</section>

<section><title>Xmerl 1.3.28.1</title>

    <section><title>Fixed Bugs and Malfunctions</title>
      <list>
        <item>
	    <p> New options to <c>xmerl_scan</c> and
	    <c>xmerl_sax_parser</c> so one can limit the behaviour of
	    the parsers to avoid some XML security issues. </p> <p>
	    <c>xmerl_scan</c> gets one new option: </p> <taglist>
	    <tag>{allow_entities, Boolean}</tag> <item>Gives the
	    possibility to disallow entities by setting this option
	    to false (<c>true</c> is default)</item> </taglist> <p>
	    <c>xmerl_sax_parser</c> gets the following options: </p>
	    <taglist> <tag><c>disallow_entities</c></tag> <item>Don't
	    allow entities in document</item>
	    <tag><c>{entity_recurse_limit, N}</c></tag> <item>Set a
	    limit on entity recursion depth (default is 3)</item>
	    <tag><c>{external_entities, AllowedType}</c></tag>
	    <item>Specify which types of external entities that are
	    allowed, this also affect external DTD's. The types are
	    <c>all</c>(default), <c>file</c> and <c>none</c></item>
	    <tag><c>{fail_undeclared_ref, Boolean}</c></tag>
	    <item>Sets the behavior for undeclared references due to
	    an external file is not parsed (<c>true</c> is
	    default)</item> </taglist> <p> The old option
	    <c>skip_external_dtd</c> is still valid and the same as
	    <c>{external_entities, none}</c> and
	    <c>{fail_undeclared_ref, false}</c> but just affects
	    DTD's and not other external references. </p>
          <p>
	    Own Id: OTP-18595 Aux Id: ERIERL-944 </p>
        </item>
      </list>
    </section>

</section>

<section><title>Xmerl 1.3.28</title>

    <section><title>Fixed Bugs and Malfunctions</title>
      <list>
        <item>
          <p>
	    Fixed a bug that could cause parsing to crash.</p>
          <p>
	    Own Id: OTP-17388 Aux Id: OTP-17123 </p>
        </item>
      </list>
    </section>

</section>

=======
>>>>>>> 81dafd9a
<section><title>Xmerl 1.3.27</title>

    <section><title>Fixed Bugs and Malfunctions</title>
      <list>
        <item>
          <p>
	    Fixed the bug that Xmerl SAX parser couldn't handle files
	    ending with a ^M.</p>
          <p>
	    Own Id: OTP-17308</p>
        </item>
      </list>
    </section>

</section>

<section><title>Xmerl 1.3.26</title>

    <section><title>Fixed Bugs and Malfunctions</title>
      <list>
        <item>
          <p>
	    Corrected namespace and expanded name in the old dom
	    backend example module.</p>
          <p>
	    Own Id: OTP-17060</p>
        </item>
        <item>
          <p>
	    Corrected a bug that in some cases didn't allow
	    unresolved references when skip_external_dtd option used.</p>
          <p>
	    Own Id: OTP-17061</p>
        </item>
      </list>
    </section>

</section>

<section><title>Xmerl 1.3.25</title>

    <section><title>Fixed Bugs and Malfunctions</title>
      <list>
        <item>
	    <p> Fix a bug that the function name didn't get
	    normalized in some case which left white spaces in links.
	    </p>
          <p>
	    Own Id: OTP-16617</p>
        </item>
      </list>
    </section>

</section>

<section><title>Xmerl 1.3.24</title>

    <section><title>Fixed Bugs and Malfunctions</title>
      <list>
        <item>
	    <p> Fix a performance problem when using internal general
	    references in XML content. </p>
          <p>
	    Own Id: OTP-16578 Aux Id: ERIERL-482 </p>
        </item>
      </list>
    </section>

</section>

<section><title>Xmerl 1.3.23</title>

    <section><title>Fixed Bugs and Malfunctions</title>
      <list>
        <item>
	    <p> Replace a local floor/1 function with erlang:floor/1.
	    </p>
          <p>
	    Own Id: OTP-16324</p>
        </item>
      </list>
    </section>


    <section><title>Improvements and New Features</title>
      <list>
        <item>
	    <p> Implement handling of parsed entity content and some
	    other improvements. </p> <list> <item>Updated the SAX
	    test-suite (xmerl_sax_std_SUITE) to more recent
	    version</item> <item>Test now uses its own data directory
	    since the non-SAX xmerl test suite (xmerl_std_SUITE) uses
	    a different version of the other suite</item>
	    <item>Canonical XML checks have been added to all tests
	    that apply. Canonical, as it applies here, is regular
	    canonical XML with the addition of notation declarations
	    if any. Output must match byte-for-byte.</item>
	    <item>External entities implemented, both as markup and
	    replacement text</item> <item>Cyclic references are
	    checked at the end of the DTD parse; also when a
	    reference is found</item> <item>Default attributes are
	    reported in events</item> <item>Attributes are whitespace
	    normalized if their type demands it</item> <item>External
	    entities can have a different encoding than the base
	    document and will be transcoded to the document
	    encoding</item> <item>Conditional sections
	    (IGNORE/INCLUDE) handling has been added to DTD
	    parsing</item> <item>Element content-model is now checked
	    for well-formed-ness</item> <item>A few missing function
	    clauses have been added</item> </list>
          <p>
	    Own Id: OTP-16339</p>
        </item>
      </list>
    </section>

</section>

<section><title>Xmerl 1.3.22</title>

    <section><title>Fixed Bugs and Malfunctions</title>
      <list>
        <item>
          <p>
	    <c>xmerl_sax_parser</c> crashed during charset detection
	    when the xml declarations attribute values was missing
	    the closing quotation (&apos; or &quot;).</p>
          <p>
	    Own Id: OTP-15826</p>
        </item>
      </list>
    </section>

</section>

<section><title>Xmerl 1.3.21</title>

    <section><title>Fixed Bugs and Malfunctions</title>
      <list>
        <item>
          <p>
	    A typo in an error printout has been fixed.</p>
          <p>
	    Own Id: OTP-14703 Aux Id: PR-1964 </p>
        </item>
      </list>
    </section>

</section>

<section><title>Xmerl 1.3.20.1</title>

    <section><title>Fixed Bugs and Malfunctions</title>
      <list>
        <item>
          <p>
	    <c>xmerl_sax_parser</c> crashed during charset detection
	    when the xml declarations attribute values was missing
	    the closing quotation (&apos; or &quot;).</p>
          <p>
	    Own Id: OTP-15826</p>
        </item>
      </list>
    </section>

</section>

<section><title>Xmerl 1.3.20</title>

    <section><title>Fixed Bugs and Malfunctions</title>
      <list>
        <item>
          <p>
	    Handling of character references in attributes are fixed.</p>
          <p>
	    Own Id: OTP-15684 Aux Id: ERL-837 </p>
        </item>
        <item>
          <p>
	    Normalization of whitespace characters in attributes are
	    fixed so it works when character references are used.</p>
          <p>
	    Own Id: OTP-15685 Aux Id: ERL-475 </p>
        </item>
      </list>
    </section>

</section>

<section><title>Xmerl 1.3.19</title>

    <section><title>Fixed Bugs and Malfunctions</title>
      <list>
        <item>
	    <p>The charset detection parsing crash in some cases when
	    the XML directive is not syntactic correct.</p>
          <p>
	    Own Id: OTP-15492 Aux Id: ERIERL-283 </p>
        </item>
      </list>
    </section>

</section>

<section><title>Xmerl 1.3.18</title>

    <section><title>Fixed Bugs and Malfunctions</title>
      <list>
        <item>
          <p>
	    Improved documentation.</p>
          <p>
	    Own Id: OTP-15190</p>
        </item>
      </list>
    </section>

</section>

<section><title>Xmerl 1.3.17</title>

    <section><title>Fixed Bugs and Malfunctions</title>
      <list>
        <item>
          <p>
	    Fix typos in documentation.</p>
          <p>
	    Own Id: OTP-15039</p>
        </item>
      </list>
    </section>

</section>

<section><title>Xmerl 1.3.16.1</title>

    <section><title>Fixed Bugs and Malfunctions</title>
      <list>
        <item>
	    <p>The charset detection parsing crash in some cases when
	    the XML directive is not syntactic correct.</p>
          <p>
	    Own Id: OTP-15492 Aux Id: ERIERL-283 </p>
        </item>
      </list>
    </section>

</section>

<section><title>Xmerl 1.3.16</title>

    <section><title>Fixed Bugs and Malfunctions</title>
      <list>
        <item>
	    <p> Removed all old unused files in the documentation.
	    </p>
          <p>
	    Own Id: OTP-14475 Aux Id: ERL-409, PR-1493 </p>
        </item>
      </list>
    </section>

</section>

<section><title>Xmerl 1.3.15</title>

    <section><title>Fixed Bugs and Malfunctions</title>
      <list>
        <item>
          <p>
	    Improves accumulator fun in xmerl_scan so that only one
	    #xmlText record is returned for strings which have
	    character references.</p>
          <p>
	    (Thanks to Jimmy Zöger)</p>
          <p>
	    Own Id: OTP-14377 Aux Id: PR-1369 </p>
        </item>
      </list>
    </section>

</section>

<section><title>Xmerl 1.3.14</title>

    <section><title>Fixed Bugs and Malfunctions</title>
      <list>
        <item>
	    <p> A couple of bugs are fixed in the sax parser
	    (xmerl_sax_parser). </p> <list> <item>The continuation
	    function was not called correctly when the XML directive
	    was fragmented. </item> <item>When the event callback
	    modules (xmerl_sax_old_dom and xmerl_sax_simple) got an
	    endDocument event at certain conditions the parser
	    crashed.</item> <item>Replaced internal ets table with
	    map to avoid table leakage.</item> </list>
          <p>
	    Own Id: OTP-14430</p>
        </item>
      </list>
    </section>

</section>

<section><title>Xmerl 1.3.13</title>

    <section><title>Fixed Bugs and Malfunctions</title>
      <list>
        <item>
          <p>
	    The namespace_conformant option in xmerl_scan did not
	    work when parsing documents without explicit XML
	    namespace declaration.</p>
          <p>
	    Own Id: OTP-14139</p>
        </item>
        <item>
	    <p> Fix a "well-formedness" bug in the XML Sax parser so
	    it returns an error if there are something more in the
	    file after the matching document. If one using the
	    xmerl_sax_parser:stream() a rest is allowed which then
	    can be sent to a new call of xmerl_sax_parser:stream() to
	    parse next document. </p> <p> This is done to be
	    compliant with XML conformance tests. </p>
          <p>
	    Own Id: OTP-14211</p>
        </item>
        <item>
	    <p> Fixed compiler and dialyzer warnings in the XML SAX
	    parser. </p>
          <p>
	    Own Id: OTP-14212</p>
        </item>
        <item>
	    <p> Change how to interpret end of document in the XML
	    SAX parser to comply with Tim Brays comment on the
	    standard. This makes it possible to handle more than one
	    doc on a stream, the standard makes it impossible to know
	    when the document is ended without waiting for the next
	    document (and not always even that). </p> <p> Tim Brays
	    comment: </p> <p> Trailing "Misc"<br/> The fact that
	    you're allowed some trailing junk after the root element,
	    I decided (but unfortunately too late) is a real design
	    error in XML. If I'm writing a network client, I'm
	    probably going to close the link as soon as a I see the
	    root element end-tag, and not depend on the other end
	    closing it down properly.<br/> Furthermore, if I want to
	    send a succession of XML documents over a network link,
	    if I find a processing instruction after a root element,
	    is it a trailer on the previous document, or part of the
	    prolog of the next? </p>
          <p>
	    Own Id: OTP-14213</p>
        </item>
      </list>
    </section>

</section>

<section><title>Xmerl 1.3.12</title>

    <section><title>Fixed Bugs and Malfunctions</title>
      <list>
        <item>
	    <p> Fix a number of broken links in the xmerl
	    documentation. </p>
          <p>
	    Own Id: OTP-13880</p>
        </item>
      </list>
    </section>

</section>

<section><title>Xmerl 1.3.11</title>

    <section><title>Improvements and New Features</title>
      <list>
        <item>
          <p>
	    Internal changes</p>
          <p>
	    Own Id: OTP-13551</p>
        </item>
      </list>
    </section>

</section>

<section><title>Xmerl 1.3.10</title>

    <section><title>Improvements and New Features</title>
      <list>
        <item>
	    <p> Suppress Dialyzer warnings. </p>
          <p>
	    Own Id: OTP-12862</p>
        </item>
      </list>
    </section>

</section>

<section><title>Xmerl 1.3.9</title>

    <section><title>Fixed Bugs and Malfunctions</title>
      <list>
        <item>
          <p>
	    Removed the built-in definitions of xml.xsd from the
	    xmerl_xsd module.</p>
          <p>
	    Own Id: OTP-13070</p>
        </item>
      </list>
    </section>

</section>

<section><title>Xmerl 1.3.8</title>

    <section><title>Fixed Bugs and Malfunctions</title>
      <list>
        <item>
	    <p> Remove compiler warnings in xmerl. </p>
          <p>
	    Own Id: OTP-12689</p>
        </item>
      </list>
    </section>

</section>

<section><title>Xmerl 1.3.7</title>

    <section><title>Fixed Bugs and Malfunctions</title>
      <list>
        <item>
          <p>
	    Application upgrade (appup) files are corrected for the
	    following applications: </p>
          <p>
	    <c>asn1, common_test, compiler, crypto, debugger,
	    dialyzer, edoc, eldap, erl_docgen, et, eunit, gs, hipe,
	    inets, observer, odbc, os_mon, otp_mibs, parsetools,
	    percept, public_key, reltool, runtime_tools, ssh,
	    syntax_tools, test_server, tools, typer, webtool, wx,
	    xmerl</c></p>
          <p>
	    A new test utility for testing appup files is added to
	    test_server. This is now used by most applications in
	    OTP.</p>
          <p>
	    (Thanks to Tobias Schlager)</p>
          <p>
	    Own Id: OTP-11744</p>
        </item>
      </list>
    </section>

</section>

<section><title>Xmerl 1.3.6</title>

    <section><title>Fixed Bugs and Malfunctions</title>
      <list>
        <item>
	    <p> Fixed a problem in the SAX parser when the header of
	    the next document was appearing in the buffer when using
	    xmerl_sax_parser:stream/2 function. </p>
          <p>
	    Own Id: OTP-11551 Aux Id: seq12505 </p>
        </item>
      </list>
    </section>


    <section><title>Improvements and New Features</title>
      <list>
        <item>
	    <p> The default encoding of Erlang files has been changed
	    from ISO-8859-1 to UTF-8. </p> <p> The encoding of XML
	    files has also been changed to UTF-8. </p>
          <p>
	    Own Id: OTP-10907</p>
        </item>
      </list>
    </section>

</section>

<section><title>Xmerl 1.3.5</title>

    <section><title>Improvements and New Features</title>
      <list>
        <item>
          <p>
	    Teach xmerl_xpath to resolve context namespaces in more
	    cases. Thanks to Daniel White.</p>
          <p>
	    Own Id: OTP-11461</p>
        </item>
        <item>
          <p>
	    Avoid serialization on code_server in xmerl:export().
	    Thanks to Richard Carlsson.</p>
          <p>
	    Own Id: OTP-11463</p>
        </item>
      </list>
    </section>

</section>

<section><title>Xmerl 1.3.4</title>

    <section><title>Improvements and New Features</title>
      <list>
        <item>
          <p>
	    Fixed various typos in xmerl documentation. Thanks to
	    David Welton.</p>
          <p>
	    Own Id: OTP-11224</p>
        </item>
      </list>
    </section>

</section>

<section><title>Xmerl 1.3.3</title>

    <section><title>Improvements and New Features</title>
      <list>
        <item>
	    <p>Where necessary a comment stating encoding has been
	    added to Erlang files. The comment is meant to be removed
	    in Erlang/OTP R17B when UTF-8 becomes the default
	    encoding. </p>
          <p>
	    Own Id: OTP-10630</p>
        </item>
        <item>
	    <p> Some examples overflowing the width of PDF pages have
	    been corrected. </p>
          <p>
	    Own Id: OTP-10665</p>
        </item>
      </list>
    </section>

</section>

<section><title>Xmerl 1.3.2</title>

    <section><title>Fixed Bugs and Malfunctions</title>
      <list>
        <item>
	    <p> Fix a continuation bug when a new block of bytes is
	    to be read during parsing of a default declaration. </p>
          <p>
	    Own Id: OTP-10063 Aux Id: seq12049 </p>
        </item>
      </list>
    </section>

</section>

<section><title>Xmerl 1.3.1</title>

    <section><title>Fixed Bugs and Malfunctions</title>
      <list>
        <item>
          <p>
	    Add missing spaces in xmerl doc (Thanks to Ricardo
	    Catalinas Jiménez)</p>
          <p>
	    Own Id: OTP-9873</p>
        </item>
        <item>
	    <p> Fixed a continuation error in the sax parser and
	    added latin1 as recognized encoding (not only the
	    iso-8859 variants). </p>
          <p>
	    Own Id: OTP-9961</p>
        </item>
        <item>
	    <p> Removed the unused file xmerl_xlink.hrl. Thanks to
	    Vlad Dumitrescu for informing us about it. </p>
          <p>
	    Own Id: OTP-9965</p>
        </item>
        <item>
	    <p> xmerl couldn't handle comments inside a type
	    specification. </p>
          <p>
	    Own Id: OTP-10023</p>
        </item>
        <item>
	    <p> Fix some small errors in the sax parser: error
	    message bug, removal of trailing blanks in DTD element
	    definitions and an documentation error of the startDTD
	    event in xmerl_sax_parser module. </p>
          <p>
	    Own Id: OTP-10026</p>
        </item>
      </list>
    </section>

</section>

<section><title>Xmerl 1.3</title>

    <section><title>Fixed Bugs and Malfunctions</title>
      <list>
        <item>
	    <p> Fix character check of non-characters due to change
	    in unicode module. </p>
          <p>
	    Own Id: OTP-9670</p>
        </item>
        <item>
          <p>
	    Treat , as special in xmerl_xpath_scan. (Thanks to Anneli
	    Cuss)</p>
          <p>
	    Own Id: OTP-9753</p>
        </item>
        <item>
	  <p> 
	    Fix bug in namespace handling for attributes when the  
            <c>namespace_conformant</c> flag is set to true. </p>
          <p>
	    Own Id: OTP-9821</p>
        </item>
      </list>
    </section>


    <section><title>Improvements and New Features</title>
      <list>
        <item>
	    <p> Updates to the xml scanner </p> <list> <item>
	    <p>xmerl_scan is now returning xmlComment records in the
	    output.<br/><br/> Functions <c>xmerl_scan:file/2</c> and
	    <c>xmerl_scan:string/2</c> now accepts a new option
	    <c>{comments, Flag}</c> for filtering of comments.<br/>
	    Default (<c>true</c>) is that <c>#xmlComment</c> records
	    are returned from the scanner and this flag should be set
	    to false if one don't want comments in the output. </p>
	    </item> <item> <p>Add <i>default_attrs</i>
	    option<br/><br/> When <i>default_attrs</i> is <c>true</c>
	    any attribute with a default value defined in the doctype
	    but not in the attribute axis of the currently scanned
	    element is added to it. </p> </item> <item> <p>Allow
	    whole documents to be returned<br/><br/> Functions
	    <c>xmerl_scan:file/2</c> and <c>xmerl_scan:string/2</c>
	    now accepts a new option <c>{document, true}</c> to
	    produce a whole document as a <c>xmlDocument</c> record
	    instead of just the root element node.<br/> This option
	    is the only way to get to the top-level comments and
	    processing instructions without hooking through the
	    customization functions. Those nodes are needed to
	    implement [Canonical XML][c14n-xml] support.<br/>
	    [c14n-xml]:
	    http://www.w3.org/TR/2008/PR-xml-c14n11-20080129/
	    <i>Canonical XML</i> </p> </item> <item><p>Parents and
	    namespace are tracked in <c>#xmlAttribute</c>
	    nodes</p></item> <item><p>Parents are tracked in
	    <c>#xmlPI</c> nodes</p></item> <item><p>Set <c>vsn</c>
	    field in <c>#xmlDecl</c> record</p></item> <item><p>Fix
	    namespace-conformance constraints<br/><br/> See
	    [Namespaces in XML 1.0 (Third Edition)][1]: The prefix
	    xml is by definition bound to the namespace name
	    http://www.w3.org/XML/1998/namespace. It MAY, but need
	    not, be declared, and MUST NOT be bound to any other
	    namespace name. Other prefixes MUST NOT be bound to this
	    namespace name, and it MUST NOT be declared as the
	    default namespace.<br/> The prefix xmlns is used only to
	    declare namespace bindings and is by definition bound to
	    the namespace name http://www.w3.org/2000/xmlns/. It MUST
	    NOT be declared . Other prefixes MUST NOT be bound to
	    this namespace name, and it MUST NOT be declared as the
	    default namespace. Element names MUST NOT have the prefix
	    xmlns.<br/> In XML documents conforming to this
	    specification, no tag may contain two attributes which
	    have identical names, or have qualified names with the
	    same local part and with prefixes which have been bound
	    to namespace names that are identical.<br/> [1]
	    http://www.w3.org/TR/REC-xml-names/ </p></item> </list>
	    <p> Updates of xmerl's Xpath functionality. </p> <list>
	    <item><p>Add <c>#xmlPI</c> support to
	    xmerl_xpath:write_node/1</p></item> <item><p>Fix
	    processing-instruction(name?)</p></item> <item><p>Fix
	    path filters, support more top-level primary
	    expressions</p></item> <item><p>Accumulate comments in
	    element nodes</p></item> <item><p>Implement namespace
	    axis<br/><br/> Namespace nodes are represented as
	    <c>#xmlNsNode</c> records. Now that the namespace axis is
	    correctly implemented, attributes nodes corresponding to
	    attributes that declare namespaces are ignored.<br/> See
	    [5.3 Attribute Nodes][xpath-5.3]:<br/> There are no
	    attribute nodes corresponding to attributes that declare
	    namespaces.<br/> [xpath-5.3]:
	    http://www.w3.org/TR/xpath/#attribute-nodes </p></item>
	    </list> <p> (Thanks to Anthony Ramine) </p>
          <p>
	    *** POTENTIAL INCOMPATIBILITY ***</p>
          <p>
	    Own Id: OTP-9664</p>
        </item>
        <item>
          <p>
	    Eliminate use of deprecated regexp module</p>
          <p>
	    Own Id: OTP-9810</p>
        </item>
      </list>
    </section>

</section>

<section><title>Xmerl 1.2.10</title>

    <section><title>Fixed Bugs and Malfunctions</title>
      <list>
        <item>
	    <p> Fixed a schema search bug in xmerl_xsd. </p> <p> A
	    new flag was needed in the xsd_state record so if the
	    state is saved there is an incompatibility and a state
	    conversion is needed. </p>
          <p>
	    *** INCOMPATIBILITY with R14B03 ***</p>
          <p>
	    Own Id: OTP-9410</p>
        </item>
        <item>
	    <p> Fixed xmerl_scan problems with entities in attribute
	    values. </p>
          <p>
	    Own Id: OTP-9411</p>
        </item>
        <item>
	    <p> Streaming bug in xmerl_scan. </p> <p> If the
	    continuation_fun runs out of input at the end of an
	    attribute value then it crashed. (Thanks to Simon
	    Cornish) </p>
          <p>
	    Own Id: OTP-9457</p>
        </item>
        <item>
          <p>
	    Fixed xmerl_ucs UCS2 little endian en/decoding</p>
          <p>
	    Corrected number of shift bytes in
	    xmerl_ucs:char_to_ucs2le and recursive call from
	    from_ucs2le to from_ucs4le. (Thanks to Michal Ptaszek)</p>
          <p>
	    Own Id: OTP-9548</p>
        </item>
        <item>
          <p>
	    Add latin9 (iso-8859-15) support in xmerl_ucs (Thanks to
	    David Julien)</p>
          <p>
	    Own Id: OTP-9552</p>
        </item>
        <item>
          <p>
	    Improve spelling throughout documentation, code comments
	    and error messages</p>
          <p>
	    Own Id: OTP-9555</p>
        </item>
      </list>
    </section>

</section>

<section><title>Xmerl 1.2.9</title>

    <section><title>Fixed Bugs and Malfunctions</title>
      <list>
        <item>
          <p>
	    Fix minor typos and improve punctuation in the
	    xmerl_xpath @doc comment (Thanks to Marcus Marinelli)</p>
          <p>
	    Own Id: OTP-9187</p>
        </item>
        <item>
          <p>
	    Prevent xmerl from over-normalizing character references
	    in attributes</p>
          <p>
	    Section 3.3.3 of the XML Recommendation gives the rules
	    for attribute-value normalization. One of those rules
	    requires that character references not be re-normalized
	    after being replaced with the referenced characters.
	    (Thanks to Tom Moertel)</p>
          <p>
	    Own Id: OTP-9274</p>
        </item>
        <item>
	    <p> Fixed the default encoding option in SAX parser. </p>
          <p>
	    Own Id: OTP-9288</p>
        </item>
      </list>
    </section>


    <section><title>Improvements and New Features</title>
      <list>
        <item>
	    <p> Added the xmerl test suites and examples to the open
	    source distribution. </p>
          <p>
	    Own Id: OTP-9228</p>
        </item>
      </list>
    </section>

</section>

<section><title>Xmerl 1.2.8</title>

    <section><title>Fixed Bugs and Malfunctions</title>
      <list>
        <item>
	    <p> The function xmerl_lib:expand_content/1 is mainly for
	    expanding Simple XML, but can also handle xmerl records.
	    This patch fixes an omission that caused expand_content/1
	    to not maintain the parents list when expanding
	    #xmlElement{} records. (Thanks to Ulf Wiger) </p>
          <p>
	    Own Id: OTP-9034</p>
        </item>
      </list>
    </section>


    <section><title>Improvements and New Features</title>
      <list>
        <item>
	    <p> Removed some dialyzer warnings. </p>
          <p>
	    Own Id: OTP-9074</p>
        </item>
      </list>
    </section>

</section>

<section><title>Xmerl 1.2.7</title>

    <section><title>Fixed Bugs and Malfunctions</title>
      <list>
        <item>
	    <p> An empty element declared as simpleContent was not
	    properly validated. </p>
          <p>
	    Own Id: OTP-8599</p>
        </item>
        <item>
	    <p> Fix format_man_pages so it handles all man sections
	    and remove warnings/errors in various man pages. </p>
          <p>
	    Own Id: OTP-8600</p>
        </item>
      </list>
    </section>


    <section><title>Improvements and New Features</title>
      <list>
        <item>
	    <p> Fix entity checking so there are no fatal errors for
	    undefined entities when option skip_external_dtd is used.
	    </p>
          <p>
	    Own Id: OTP-8947</p>
        </item>
      </list>
    </section>

</section>

<section><title>Xmerl 1.2.6</title>

    <section><title>Fixed Bugs and Malfunctions</title>
      <list>
        <item>
	    <p> Fixed problem with hex entities in UTF-8 documents:
	    When a document was in UTF-8 encoding, xmerl_scan
	    improperly replaced hex entities by the UTF-8 bytes
	    instead of returning the character, as it does with
	    inline UTF-8 text and decimal entities. (Thanks to Paul
	    Guyot.) </p>
          <p>
	    Own Id: OTP-8697</p>
        </item>
      </list>
    </section>

</section>

<section><title>Xmerl 1.2.5</title>

    <section><title>Improvements and New Features</title>
      <list>
        <item>
          <p>
            All Erlang files are now built by the test server instead of the test directory Makefile.
          </p>
          <p>
            Erlang files in data directories are now built by the test suites instead of using 
            prebuilt versions under version control.
          </p>
          <p>
            Removed a number of obsolete guards.
          </p>
          <p>
            Own Id: OTP-8537
          </p>
        </item>
        <item>
          <p>
           An empty element declared as a simpleContent was not properly validated.
          </p>
          <p>
            Own Id: OTP-8599
          </p>
        </item>
      </list>
    </section>

</section>

<section><title>Xmerl 1.2.4</title>

    <section><title>Improvements and New Features</title>
      <list>
        <item>
            <p>Updated the documentation Makefile to work with the 
               new documentation build process.</p>
            <p>
            Own Id: OTP-8343</p>
        </item>
      </list>
    </section>

</section>


<section><title>Xmerl 1.2.3</title>

    <section><title>Fixed Bugs and Malfunctions</title>
      <list>
        <item>
          <p>
            A continuation clause of <c>parse_reference/3</c> had
            its parameters in wrong order.</p>
          <p>
            Own Id: OTP-8251 Aux Id: seq11429 </p>
        </item>
      </list>
    </section>


    <section><title>Improvements and New Features</title>
      <list>
        <item>
          <p>
            A new option to turn off the parsing of an external DTD
            is added to <c>xmerl_sax_parser:file/2</c> and
            <c>xmerl_sax_parser:stream/2</c>
            (<c>skip_external_dtd</c>).</p>
          <p>
            Own Id: OTP-8252 Aux Id: seq11432 </p>
        </item>
        <item>
          <p>
            The documentation is now built with open source tools
            (xsltproc and fop) that exists on most platforms. One
            visible change is that the frames are removed.</p>
          <p>
            Own Id: OTP-8253</p>
        </item>
      </list>
    </section>

</section>

<section><title>Xmerl 1.2.2</title>

    <section><title>Fixed Bugs and Malfunctions</title>
      <list>
        <item>
          <p>
            <c>xmerl_sax_parse:stream/2</c> failed with
            <c>{fatal_error,_, "Continuation function undefined, and
            more data needed",_,_}</c> when no continuation function
            was defined even though it was a complete document as
            input.</p>
          <p>
            Own Id: OTP-8213</p>
        </item>
        <item>
          <p>
            The namespace URI supplied on unprefixed attributes in
            startElement tuples is the same as the URI for the
            default namespace. According to the standard the
            namespace for an unprefixed attribute should always has
            no value.</p>
          <p>
            Own Id: OTP-8214</p>
        </item>
      </list>
    </section>

</section>

<section><title>Xmerl 1.2.1</title>

    <section><title>Fixed Bugs and Malfunctions</title>
      <list>
        <item>
          <p>
            <c>xmerl/include/xmerl.hrl</c> contained internal debug
            macros (<c>dbg/2</c> and <c>DBG/0</c>) which now is moved
            to <c>xmerl_internal.hrl</c>.
          </p>
          <p>
            Own Id: OTP-8084
          </p>
        </item>
        <item>
          <p>
            The function <c>xmerl_uri:parse/1</c> couldn't handle FTP
            URIs containing username and password. The default FTP
            port constant was also wrong. (Thanks to Steve Vinoski)
          </p>
          <p>
            Own Id: OTP-8156
          </p>
        </item>
      </list>
    </section>


    <section><title>Improvements and New Features</title>
      <list>
        <item>
          <p>
            The SAX parser couldn't handle consecutive documents on
            the same stream. The return values are now changed so
            they return a rest value instead of giving an error about
            "erranous information after the end tag". 
          </p>
          <p>
            This means that
            the functions <c>file/2</c> and <c>stream/2</c> now
            returns <c>{ok, EventState, Rest}</c> when the parsing is
            correct. The rest can then be used as input to a new call
            to <c>xmerl_sax_parse:stream/2</c>. If one know that it's
            just one document the rest value in the result tuple can
            be matched against <c>&lt;&lt;&gt;&gt;</c> or <c>[]</c>
            depending on if the input is in binary form or not.
          </p>
          <p>
            Own Id: OTP-8153 Aux Id: seq11388 
          </p>
        </item>
      </list>
    </section>

</section>


<section><title>Xmerl 1.2</title>
    <section><title>Improvements and New Features</title>
	<p>
        In xmerl-1.2 we have added the first Beta version of the new 
        SAX parser (module: xmerl_sax_parser), it supports XML 1.0. 
        We call it Beta due to that the validation part is not ready yet and that the 
        parser still has some known limitations (mostly in the DTD area).
        </p>
	<p>
	Known limitations: 
        </p>
        <list type="bulleted">
          <item>the external DTD in the DOCTYPE declaration is handled but other external entities are not supported.</item>
          <item>the general entity values are just checked in the structure after replacement.</item>
          <item>
             parsed entities are supported on markup declaration level (e.g. partly replacement of markup 
             declaration with PEReference is not supported).
          </item>
          <item>conditionalSect in external DTD's are not supported.</item>
          <item>recursive loops in entity declarations are not detected.</item>
        </list>
	<p>	
	 The version is increased from 1.1.12 to 1.2 is due to that the new parser
         is dependent on the Unicode support that was added in OTP R13B. The old xmerl 
         functionality is not changed.
	</p>
        <p>
            Own Id: OTP-6635
        </p>
    </section>
</section>

<section><title>Xmerl 1.1.12</title>

    <section><title>Improvements and New Features</title>
      <list>
        <item>
          <p>
            Updated copyright notice in source files</p>
          <p>
            Own Id: OTP-7847</p>
        </item>
      </list>
    </section>

</section>
 
<section><title>Xmerl 1.1.11</title>

    <section><title>Fixed Bugs and Malfunctions</title>
      <list>
        <item>
          <p>
            An empty element with a complexType and simpleContent was
            not properly validated. This error is now corrected.</p>
          <p>
            Own Id: OTP-7736</p>
        </item>
      </list>
    </section>

</section>
 
<section><title>Xmerl 1.1.10</title>
 
    <section><title>Fixed Bugs and Malfunctions</title>
      <list>
        <item>
          <p>
           Changed the examples in Customization Functions Tutorial
           to correct Erlang code.
          </p>
          <p>
            Own Id: OTP-6053
          </p>
        </item>
        <item>
          <p>
            Some XPath errors solved, typo in compare function '!=',
            error in <c>id()</c> function.</p>
          <p>
            Own Id: OTP-6792 Aux Id: seq10570 </p>
        </item>
        <item>
          <p>
            The XPath function <c>contains()</c> now implemented. See
            XPath 1.0 section 4.2.</p>
          <p>
            Own Id: OTP-6873</p>
        </item>
        <item>
          <p>
           Fixed that xmerl_xsd:process_schema/2 with {xsdbase, Dirname} failed with enoent 
           and a number of inor documentation bugs in xmerl_xsd reference manual.
          </p>
          <p>
            Own Id: OTP-7165
          </p>
        </item>
        <item>
          <p>
            Fixed xmerl_scan's problem with numeric character references 
            followed by UTF-8 characters in the contents.
          </p>
          <p>
            Own Id: OTP-7430
          </p>
        </item>
        <item>
          <p>
           Fixed an incorrect guard for xmerl_scan:to_ucs/2.
          </p>
          <p>
            Own Id: OTP-7473
          </p>
        </item>
        <item>
          <p>
            Some bug corrections of xmerl XPath implementation, most
            provided by Matthew Dempsky.</p>
          <p>
            Own Id: OTP-7496</p>
        </item>
        <item>
          <p>
            Now with <c>string()</c> and <c>name()</c> all XPath
            functions are implemented. The string representation of
            QName by <c>name()</c> is "{Namespace URI}local-name".</p>
          <p>
            Own Id: OTP-7510</p>
        </item>

      </list>
    </section>
 
</section>


<section><title>Xmerl 1.1.9</title>
 
    <section><title>Fixed Bugs and Malfunctions</title>
      <list>
        <item>
          <p>
            A number of minor scanner faults have got more clear error messages. 
          </p>
          <p>
            Own Id: OTP-5998, Aux Id: seq9803
          </p>
        </item>
        <item>
          <p>
           An example error in the Xmerl Users Guide is corrected.
          </p>
          <p>
            Own Id: OTP-6947
          </p>
        </item>
        <item>
          <p>
           When xmerl_xsd:validate was executed the schema table in the state 
           was deleted and next execution would fail. This is now corrected.
          </p>
          <p>
            Own Id: OTP-7288
          </p>
        </item>
      </list>
    </section>
 
</section>


<section><title>Xmerl 1.1.8</title>
 
    <section><title>Fixed Bugs and Malfunctions</title>
      <list>
        <item>
          <p>
            A Kleene Closure child in a sequence consumed all
            following children. This problem has been fixed.</p>
          <p>
            Own Id: OTP-7211</p>
        </item>
        <item>
          <p>
            Now validating xhtml1-transitional.dtd. A certain
            contentspec with a succeeding choice, that didn't match
            all content, followed by other child elements caused a
            failure. This is now corrected.</p>
          <p>
            Own Id: OTP-7214</p>
        </item>
      </list>
    </section>
 
</section>

<section><title>Xmerl 1.1.7</title>

    <section><title>Improvements and New Features</title>
      <list>
        <item>
          <p>
            xmerl's schema validation now takes default facets into
            account</p>
          <p>
            Own Id: OTP-7190</p>
        </item>
      </list>
    </section>

</section>

<section><title>Xmerl 1.1.6</title>

    <section><title>Fixed Bugs and Malfunctions</title>
      <list>
        <item>
          <p>
            Parsing XML with option <c>{validation,schema}</c> is now
            corrected.</p>
          <p>
            Own Id: OTP-6773</p>
        </item>
        <item>
          <p>
            union type is now supported</p>
          <p>
            Own Id: OTP-6877 Aux Id: seq10755 </p>
        </item>
        <item>
          <p>
            Now xmerl validates as expected when a sequence has a
            present group member and a following element.</p>
          <p>
            Own Id: OTP-6910</p>
        </item>
      </list>
    </section>

</section>

  <section>
    <title>Xmerl 1.1.5</title>

    <section>
      <title>Fixed Bugs and Malfunctions</title>
      <list type="bulleted">
        <item>
          <p>The head of a substitutionGroup may have type anyType and
            thus allow members of any type. This was an oversight, but is
            now corrected.</p>
          <p>Own Id: OTP-6720</p>
        </item>
        <item>
          <p>A recursive group reference in a redefine refers to the
            definition in the redefined schema. See 4.2.2 in
            XMLSchema part1 "Schema Representation Constraint:
            Individual Component Redefinition" bullet 2.</p>
          <p>Own Id: OTP-6739</p>
        </item>
        <item>
          <p>Solved some content model problems, for instance in some
            cases failed when more than one choice.</p>
          <p>Own Id: OTP-6752</p>
        </item>
      </list>
    </section>
  </section>

  <section>
    <title>Xmerl 1.1.4</title>

    <section>
      <title>Improvements and New Features</title>
      <list type="bulleted">
        <item>
          <p>An additional format is possible for the simple syntax:
            <c>{Fun, State}</c>. The fun should retrieve the
            replacement in simple syntax format. The semantics of
            fun: <c>fun(State) -> code that creates replacement, then returns {SimpleSyntax,NewState} | done </c></p>
          <p>Own Id: OTP-6679</p>
        </item>
      </list>
    </section>
  </section>

  <section>
    <title>Xmerl 1.1.3</title>

    <section>
      <title>Improvements and New Features</title>
      <list type="bulleted">
        <item>
          <p>Memory consumption decreased: moved transforming from
            utf-8 to unicode from an extra pass of the document to
            the occasion when a character is parsed. Removed use of
            lists:subtract. Those changes also speeds up parsing in
            some scenarios.</p>
          <p>Own Id: OTP-6599 Aux Id: seq10552 </p>
        </item>
      </list>
    </section>
  </section>

  <section>
    <title>Xmerl 1.1.2</title>

    <section>
      <title>Fixed Bugs and Malfunctions</title>
      <list type="bulleted">
        <item>
          <p>Schema processor reprocessed schemas that already were
            processed, using process_schemas on a system of schemas
            with circular dependencies.</p>
          <p>Own Id: OTP-6460 Aux Id: seq10564 </p>
        </item>
      </list>
    </section>

    <section>
      <title>Improvements and New Features</title>
      <list type="bulleted">
        <item>
          <p>Dialyzer warnings now removed, i.e. dead code have been
            removed.</p>
          <p>Own Id: OTP-6507</p>
        </item>
      </list>
    </section>
  </section>

  <section>
    <title>Xmerl 1.1.1</title>

    <section>
      <title>Fixed Bugs and Malfunctions</title>
      <list type="bulleted">
        <item>
          <p>Bug in xmerl removed so that simple syntax element
            content is exported correctly.</p>
          <p>Own Id: OTP-6402 Aux Id: OTP-6099</p>
        </item>
      </list>
    </section>
  </section>

  <section>
    <title>Xmerl 1.1</title>

    <section>
      <title>Fixed Bugs and Malfunctions</title>
      <list type="bulleted">
        <item>
          <p>Xmerl failed to parse and export with the sax_file
            front-end. Therefore hook function calls were added in the
            parser and handling of text content were changed.</p>
          <p>Own Id: OTP-6043</p>
        </item>
        <item>
          <p>Bug in xmerl removed so that simple syntax element
            content is exported correctly.</p>
          <p>Own Id: OTP-6099</p>
        </item>
      </list>
    </section>

    <section>
      <title>Improvements and New Features</title>
      <list type="bulleted">
        <item>
          <p>xmerl now supports XMLSchema validation. Documentation in
            reference manual for xmerl. The release of XMLSchema
            validation should be considered as a beta release. The
            user interface may still be adjusted in a coming
            release. Opinions and evaluations are welcome.</p>
          <p>Own Id: OTP-6401</p>
        </item>
      </list>
    </section>
  </section>

  <section>
    <title>xmerl 1.0.5</title>

    <section>
      <title>Fixed Bugs and Malfunctions</title>
      <list type="bulleted">
        <item>
          <p>Code that caused compiler warnings has been reviewed.</p>
        </item>
      </list>
    </section>
  </section>

  <section>
    <title>xmerl 1.0.4</title>

    <section>
      <title>Fixed Bugs and Malfunctions</title>
      <list type="bulleted">
        <item>
          <p>xmerl behaved strange parsing a XML-document with a
            copyright sign in a comment.</p>
          <p>Own Id: OTP-5599</p>
        </item>
        <item>
          <p>Line count for error messages in DTD improved, still
            problem because of ENTITY expansions. Didn't delete
            digraphs after recursion test. Now correctly parsing of
            declaration separators [28a-b].</p>
          <p>Own Id: OTP-5718</p>
        </item>
        <item>
          <p>Failed to validate a XML file with a content spec that
            had a choice of which one element was a sequence with
            optional elements, and all elements of that sequence were
            missing</p>
          <p>Own Id: OTP-5734</p>
        </item>
        <item>
          <p>Location paths for document root and attributes is now
            working as expected.</p>
          <p>Own Id: OTP-5895</p>
        </item>
        <item>
          <p>Now has the last() predicate in the XPATH modules the
            properties specified in ch 2.4 in the XPATH spec, i.e. if
            last() evaluates to a number other than the context
            position it is false, otherwise true.</p>
          <p>Own Id: OTP-5902</p>
        </item>
        <item>
          <p>The location path of a single wildcard now only selects
            element nodes.</p>
          <p>Own Id: OTP-5905</p>
        </item>
      </list>
    </section>
  </section>

  <section>
    <title>Xmerl 1.0.3</title>

    <section>
      <title>Fixed Bugs and Malfunctions</title>
      <list type="bulleted">
        <item>
          <p>Removed call of undefined function in xmerl_lib.</p>
          <p>Own Id: OTP-5587</p>
        </item>
      </list>
    </section>
  </section>

  <section>
    <title>Xmerl 1.0.2</title>

    <section>
      <title>Fixed Bugs and Malfunctions</title>
      <list type="bulleted">
        <item>
          <p>Better identification of errors in xml code.</p>
          <p>Own Id: OTP-5498 Aux Id: seq9803 </p>
        </item>
        <item>
          <p>Some minor bugs fixed.</p>
          <p>Own Id: OTP-5500</p>
        </item>
        <item>
          <p>Parser failed on PE reference as EnumeratedType AttType,
            now corrected.</p>
          <p>Own Id: OTP-5531</p>
        </item>
      </list>
    </section>
  </section>

  <section>
    <title>Xmerl 1.0.1</title>

    <section>
      <title>Fixed Bugs and Malfunctions</title>
      <list type="bulleted">
        <item>
          <p>Fixed bug in xmerl_xpath. Xpath expressions that select
            nodes of type text() didn't work, like "context/text()",
            "child::text()", "descendant::text()".</p>
          <p>Own Id: OTP-5268 Aux Id: seq9656 </p>
        </item>
        <item>
          <p>Minor bugs fixed.</p>
          <p>Own Id: OTP-5301</p>
        </item>
      </list>
    </section>
    <!-- p>There are also release notes for <url href="notes_history.html">older versions</url>.</p -->
  </section>

  <section>
    <title>Xmerl 1.0</title>

    <section>
      <title>Improvements and New Features</title>
      <list type="bulleted">
        <item>
          <p>The OTP release of xmerl 1.0 is mainly the same as
            xmerl-0.20 of http://sowap.sourceforge.net/. It is
            capable of parsing XML 1.0. There have only been minor
            improvements: Some bugs that caused an unexpected crash
            when parsing bad XML. Failure report that also tells
            which file that caused an error.</p>
          <p>Own Id: OTP-5174</p>
        </item>
      </list>
    </section>
  </section>
</chapter><|MERGE_RESOLUTION|>--- conflicted
+++ resolved
@@ -32,128 +32,7 @@
   <p>This document describes the changes made to the Xmerl application.</p>
 
 
-<<<<<<< HEAD
 <section><title>Xmerl 1.3.31.1</title>
-=======
-<section><title>Xmerl 1.3.27.1</title>
->>>>>>> 81dafd9a
-
-    <section><title>Fixed Bugs and Malfunctions</title>
-      <list>
-        <item>
-	    <p> New options to <c>xmerl_scan</c> and
-	    <c>xmerl_sax_parser</c> so one can limit the behaviour of
-	    the parsers to avoid some XML security issues. </p> <p>
-	    <c>xmerl_scan</c> gets one new option: </p> <taglist>
-<<<<<<< HEAD
-	    <tag>{allow_entities, Boolean}</tag> <item>Gives the
-	    possibility to disallow entities by setting this option
-	    to false (<c>true</c> is default)</item> </taglist> <p>
-	    <c>xmerl_sax_parser</c> gets the following options: </p>
-	    <taglist> <tag><c>disallow_entities</c></tag> <item>Don't
-	    allow entities in document</item>
-=======
-	    <tag><c>{allow_entities, Boolean}</c></tag> <item>Gives
-	    the possibility to disallow entities by setting this
-	    option to false (<c>true</c> is default)</item>
-	    </taglist> <p> <c>xmerl_sax_parser</c> gets the following
-	    options: </p> <taglist>
-	    <tag><c>disallow_entities</c></tag> <item>Don't allow
-	    entities in document</item>
->>>>>>> 81dafd9a
-	    <tag><c>{entity_recurse_limit, N}</c></tag> <item>Set a
-	    limit on entity recursion depth (default is 3)</item>
-	    <tag><c>{external_entities, AllowedType}</c></tag>
-	    <item>Specify which types of external entities that are
-	    allowed, this also affect external DTD's. The types are
-	    <c>all</c>(default), <c>file</c> and <c>none</c></item>
-	    <tag><c>{fail_undeclared_ref, Boolean}</c></tag>
-	    <item>Sets the behavior for undeclared references due to
-	    an external file is not parsed (<c>true</c> is
-	    default)</item> </taglist> <p> The old option
-	    <c>skip_external_dtd</c> is still valid and the same as
-	    <c>{external_entities, none}</c> and
-	    <c>{fail_undeclared_ref, false}</c> but just affects
-	    DTD's and not other external references. </p>
-          <p>
-	    Own Id: OTP-18595 Aux Id: ERIERL-944 </p>
-        </item>
-      </list>
-    </section>
-
-</section>
-
-<<<<<<< HEAD
-<section><title>Xmerl 1.3.31</title>
-
-    <section><title>Improvements and New Features</title>
-      <list>
-        <item>
-          <p>
-	    Replace size/1 with either tuple_size/1 or byte_size/1</p>
-          <p>
-	    The <c>size/1</c> BIF is not optimized by the JIT, and
-	    its use can result in worse types for Dialyzer.</p>
-          <p>
-	    When one knows that the value being tested must be a
-	    tuple, <c>tuple_size/1</c> should always be preferred.</p>
-          <p>
-	    When one knows that the value being tested must be a
-	    binary, <c>byte_size/1</c> should be preferred. However,
-	    <c>byte_size/1</c> also accepts a bitstring (rounding up
-	    size to a whole number of bytes), so one must make sure
-	    that the call to <c>byte_size/</c> is preceded by a call
-	    to <c>is_binary/1</c> to ensure that bitstrings are
-	    rejected. Note that the compiler removes redundant calls
-	    to <c>is_binary/1</c>, so if one is not sure whether
-	    previous code had made sure that the argument is a
-	    binary, it does not harm to add an <c>is_binary/1</c>
-	    test immediately before the call to <c>byte_size/1</c>.</p>
-          <p>
-	    Own Id: OTP-18432 Aux Id:
-	    GH-6672,PR-6793,PR-6784,PR-6787,PR-6785,PR-6682,PR-6800,PR-6797,PR-6798,PR-6799,PR-6796,PR-6813,PR-6671,PR-6673,PR-6684,PR-6694,GH-6677,PR-6696,PR-6670,PR-6674 </p>
-        </item>
-      </list>
-    </section>
-
-</section>
-
-<section><title>Xmerl 1.3.30</title>
-
-    <section><title>Improvements and New Features</title>
-      <list>
-        <item>
-	    <p>There is a new configure option,
-	    <c>--enable-deterministic-build</c>, which will apply the
-	    <c>deterministic</c> compiler option when building
-	    Erlang/OTP. The <c>deterministic</c> option has been
-	    improved to eliminate more sources of non-determinism in
-	    several applications.</p>
-          <p>
-	    Own Id: OTP-18165 Aux Id: PR-5965 </p>
-        </item>
-      </list>
-    </section>
-
-</section>
-
-<section><title>Xmerl 1.3.29</title>
-
-    <section><title>Improvements and New Features</title>
-      <list>
-        <item>
-          <p>
-	    Fixed misspellings in both documentation, comments and
-	    code (internal data structures).</p>
-          <p>
-	    Own Id: OTP-17935 Aux Id: PR-5590 </p>
-        </item>
-      </list>
-    </section>
-
-</section>
-
-<section><title>Xmerl 1.3.28.1</title>
 
     <section><title>Fixed Bugs and Malfunctions</title>
       <list>
@@ -190,6 +69,112 @@
 
 </section>
 
+<section><title>Xmerl 1.3.31</title>
+
+    <section><title>Improvements and New Features</title>
+      <list>
+        <item>
+          <p>
+	    Replace size/1 with either tuple_size/1 or byte_size/1</p>
+          <p>
+	    The <c>size/1</c> BIF is not optimized by the JIT, and
+	    its use can result in worse types for Dialyzer.</p>
+          <p>
+	    When one knows that the value being tested must be a
+	    tuple, <c>tuple_size/1</c> should always be preferred.</p>
+          <p>
+	    When one knows that the value being tested must be a
+	    binary, <c>byte_size/1</c> should be preferred. However,
+	    <c>byte_size/1</c> also accepts a bitstring (rounding up
+	    size to a whole number of bytes), so one must make sure
+	    that the call to <c>byte_size/</c> is preceded by a call
+	    to <c>is_binary/1</c> to ensure that bitstrings are
+	    rejected. Note that the compiler removes redundant calls
+	    to <c>is_binary/1</c>, so if one is not sure whether
+	    previous code had made sure that the argument is a
+	    binary, it does not harm to add an <c>is_binary/1</c>
+	    test immediately before the call to <c>byte_size/1</c>.</p>
+          <p>
+	    Own Id: OTP-18432 Aux Id:
+	    GH-6672,PR-6793,PR-6784,PR-6787,PR-6785,PR-6682,PR-6800,PR-6797,PR-6798,PR-6799,PR-6796,PR-6813,PR-6671,PR-6673,PR-6684,PR-6694,GH-6677,PR-6696,PR-6670,PR-6674 </p>
+        </item>
+      </list>
+    </section>
+
+</section>
+
+<section><title>Xmerl 1.3.30</title>
+
+    <section><title>Improvements and New Features</title>
+      <list>
+        <item>
+	    <p>There is a new configure option,
+	    <c>--enable-deterministic-build</c>, which will apply the
+	    <c>deterministic</c> compiler option when building
+	    Erlang/OTP. The <c>deterministic</c> option has been
+	    improved to eliminate more sources of non-determinism in
+	    several applications.</p>
+          <p>
+	    Own Id: OTP-18165 Aux Id: PR-5965 </p>
+        </item>
+      </list>
+    </section>
+
+</section>
+
+<section><title>Xmerl 1.3.29</title>
+
+    <section><title>Improvements and New Features</title>
+      <list>
+        <item>
+          <p>
+	    Fixed misspellings in both documentation, comments and
+	    code (internal data structures).</p>
+          <p>
+	    Own Id: OTP-17935 Aux Id: PR-5590 </p>
+        </item>
+      </list>
+    </section>
+
+</section>
+
+<section><title>Xmerl 1.3.28.1</title>
+
+    <section><title>Fixed Bugs and Malfunctions</title>
+      <list>
+        <item>
+	    <p> New options to <c>xmerl_scan</c> and
+	    <c>xmerl_sax_parser</c> so one can limit the behaviour of
+	    the parsers to avoid some XML security issues. </p> <p>
+	    <c>xmerl_scan</c> gets one new option: </p> <taglist>
+	    <tag>{allow_entities, Boolean}</tag> <item>Gives the
+	    possibility to disallow entities by setting this option
+	    to false (<c>true</c> is default)</item> </taglist> <p>
+	    <c>xmerl_sax_parser</c> gets the following options: </p>
+	    <taglist> <tag><c>disallow_entities</c></tag> <item>Don't
+	    allow entities in document</item>
+	    <tag><c>{entity_recurse_limit, N}</c></tag> <item>Set a
+	    limit on entity recursion depth (default is 3)</item>
+	    <tag><c>{external_entities, AllowedType}</c></tag>
+	    <item>Specify which types of external entities that are
+	    allowed, this also affect external DTD's. The types are
+	    <c>all</c>(default), <c>file</c> and <c>none</c></item>
+	    <tag><c>{fail_undeclared_ref, Boolean}</c></tag>
+	    <item>Sets the behavior for undeclared references due to
+	    an external file is not parsed (<c>true</c> is
+	    default)</item> </taglist> <p> The old option
+	    <c>skip_external_dtd</c> is still valid and the same as
+	    <c>{external_entities, none}</c> and
+	    <c>{fail_undeclared_ref, false}</c> but just affects
+	    DTD's and not other external references. </p>
+          <p>
+	    Own Id: OTP-18595 Aux Id: ERIERL-944 </p>
+        </item>
+      </list>
+    </section>
+
+</section>
+
 <section><title>Xmerl 1.3.28</title>
 
     <section><title>Fixed Bugs and Malfunctions</title>
@@ -205,8 +190,44 @@
 
 </section>
 
-=======
->>>>>>> 81dafd9a
+<section><title>Xmerl 1.3.27.1</title>
+
+    <section><title>Fixed Bugs and Malfunctions</title>
+      <list>
+        <item>
+	    <p> New options to <c>xmerl_scan</c> and
+	    <c>xmerl_sax_parser</c> so one can limit the behaviour of
+	    the parsers to avoid some XML security issues. </p> <p>
+	    <c>xmerl_scan</c> gets one new option: </p> <taglist>
+	    <tag><c>{allow_entities, Boolean}</c></tag> <item>Gives
+	    the possibility to disallow entities by setting this
+	    option to false (<c>true</c> is default)</item>
+	    </taglist> <p> <c>xmerl_sax_parser</c> gets the following
+	    options: </p> <taglist>
+	    <tag><c>disallow_entities</c></tag> <item>Don't allow
+	    entities in document</item>
+	    <tag><c>{entity_recurse_limit, N}</c></tag> <item>Set a
+	    limit on entity recursion depth (default is 3)</item>
+	    <tag><c>{external_entities, AllowedType}</c></tag>
+	    <item>Specify which types of external entities that are
+	    allowed, this also affect external DTD's. The types are
+	    <c>all</c>(default), <c>file</c> and <c>none</c></item>
+	    <tag><c>{fail_undeclared_ref, Boolean}</c></tag>
+	    <item>Sets the behavior for undeclared references due to
+	    an external file is not parsed (<c>true</c> is
+	    default)</item> </taglist> <p> The old option
+	    <c>skip_external_dtd</c> is still valid and the same as
+	    <c>{external_entities, none}</c> and
+	    <c>{fail_undeclared_ref, false}</c> but just affects
+	    DTD's and not other external references. </p>
+          <p>
+	    Own Id: OTP-18595 Aux Id: ERIERL-944 </p>
+        </item>
+      </list>
+    </section>
+
+</section>
+
 <section><title>Xmerl 1.3.27</title>
 
     <section><title>Fixed Bugs and Malfunctions</title>
