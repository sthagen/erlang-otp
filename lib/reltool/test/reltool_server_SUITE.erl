%%
%% %CopyrightBegin%
%%
%% Copyright Ericsson AB 2009-2018. All Rights Reserved.
%%
%% Licensed under the Apache License, Version 2.0 (the "License");
%% you may not use this file except in compliance with the License.
%% You may obtain a copy of the License at
%%
%%     http://www.apache.org/licenses/LICENSE-2.0
%%
%% Unless required by applicable law or agreed to in writing, software
%% distributed under the License is distributed on an "AS IS" BASIS,
%% WITHOUT WARRANTIES OR CONDITIONS OF ANY KIND, either express or implied.
%% See the License for the specific language governing permissions and
%% limitations under the License.
%%
%% %CopyrightEnd%

-module(reltool_server_SUITE).

-compile([export_all, nowarn_export_all]).

-include_lib("reltool/src/reltool.hrl").
-include("reltool_test_lib.hrl").
-include_lib("common_test/include/ct.hrl").
-include_lib("kernel/include/file.hrl").

-define(NODE_NAME, '__RELTOOL__TEMPORARY_TEST__NODE__').
-define(WORK_DIR, "reltool_work_dir").

%%%%%%%%%%%%%%%%%%%%%%%%%%%%%%%%%%%%%%%%%%%%%%%%%%%%%%%%%%%%%%%%%%%%%%
%% Initialization functions.

init_per_suite(Config) ->
    {ok,Cwd} = file:get_cwd(),
    ?ignore(file:make_dir(?WORK_DIR)),
    [{cwd,Cwd}|reltool_test_lib:init_per_suite(Config)].

end_per_suite(Config) ->
    reltool_test_lib:end_per_suite(Config).

init_per_testcase(Func,Config) ->
    Node = full_node_name(?NODE_NAME),
    case net_adm:ping(Node) of
	pong -> stop_node(Node);
	pang -> ok
    end,
    reltool_test_lib:init_per_testcase(Func,Config).
end_per_testcase(Func,Config) ->
    ok = file:set_cwd(filename:join(?config(cwd,Config),?WORK_DIR)),
    {ok,All}  = file:list_dir("."),
    Files = [F || F <- All, false == lists:prefix("save.",F)],
    case ?config(tc_status,Config) of
	ok ->
	    ok;
	_Fail ->
	    SaveDir = "save."++atom_to_list(Func),
	    ok = file:make_dir(SaveDir),
	    save_test_result(Files,SaveDir)
    end,
    rm_files(Files),
    ok = file:set_cwd(?config(cwd,Config)),
    reltool_test_lib:end_per_testcase(Func,Config).


save_test_result(Files,DestDir) ->
    Tar = "copy.tar",
    ok = erl_tar:create(Tar, Files),
    ok = erl_tar:extract(Tar, [{cwd,DestDir}]),
    ok = file:delete(Tar),
    ok.

rm_files([F | Fs]) ->
    case file:read_file_info(F) of
	{ok,#file_info{type=directory}} ->
	    rm_dir(F);
	{ok,_Regular} ->
	    ok = file:delete(F)
    end,
    rm_files(Fs);
rm_files([]) ->
    ok.

rm_dir(Dir) ->
    {ok,Files} = file:list_dir(Dir),
    rm_files([filename:join(Dir, F) || F <- Files]),
    ok = file:del_dir(Dir).




%%%%%%%%%%%%%%%%%%%%%%%%%%%%%%%%%%%%%%%%%%%%%%%%%%%%%%%%%%%%%%%%%%%%%%
%% SUITE specification

suite() -> [{ct_hooks,[ts_install_cth]}].

all() -> 
    [start_server,
     set_config,
     get_config,
     create_release,
     create_release_sort,
     create_script,
     create_script_without_dot_erlang,
     create_script_sort,
     create_target,
     create_target_unicode,
     create_embedded,
     create_standalone,
     create_standalone_beam,
     create_standalone_app,
     create_standalone_app_clash,
     create_multiple_standalone,
     create_old_target,
     create_slim,
     eval_target_spec,
     otp_9135,
     otp_9229_dupl_mod_exclude_app,
     otp_9229_dupl_mod_exclude_mod,
     dupl_mod_in_app_file,
     include_non_existing_app,
     exclude_non_existing_app,
     get_apps,
     get_mod,
     get_sys,
     set_app_and_undo,
     set_apps_and_undo,
     set_apps_inlined,
     set_sys_and_undo,
     load_config_and_undo,
     load_config_fail,
     load_config_escript_path,
     load_config_same_escript_source,
     load_config_same_escript_beam,
     load_config_add_escript,
     reset_config_and_undo,
     gen_rel_files,
     save_config,
     dependencies,
     mod_incl_cond_derived,
     dep_in_app_not_xref,
     use_selected_vsn,
     use_selected_vsn_relative_path,
     non_standard_vsn_id,
     undefined_regexp,
     windows_erl_libs].

groups() -> 
    [].

init_per_group(_GroupName, Config) ->
    Config.

end_per_group(_GroupName, Config) ->
    Config.


%% The test cases

%%%%%%%%%%%%%%%%%%%%%%%%%%%%%%%%%%%%%%%%%%%%%%%%%%%%%%%%%%%%%%%%%%%%%%
%% A dummy break test case which is NOT in all(), but can be run
%% directly from the command line with ct_run. It just does a
%% test_server:break()...
break(_Config) ->
    test_server:break(""),
    ok.


%%%%%%%%%%%%%%%%%%%%%%%%%%%%%%%%%%%%%%%%%%%%%%%%%%%%%%%%%%%%%%%%%%%%%%
%% Start a server process and check that it does not crash

start_server(_Config) ->
    {ok, Pid} = ?msym({ok, _}, reltool:start_server([])),
    Libs = reltool_test_lib:erl_libs(),
    StrippedDefault =
        case Libs of
            [] -> {sys, []};
            _  -> {sys, [{lib_dirs, Libs}]}
        end,
    ?m({ok, StrippedDefault}, reltool:get_config(Pid)),
    ?m(ok, reltool:stop(Pid)),
    ok.

%%%%%%%%%%%%%%%%%%%%%%%%%%%%%%%%%%%%%%%%%%%%%%%%%%%%%%%%%%%%%%%%%%%%%%
%% Start a server process and check that it does not crash

set_config(_Config) ->
    Libs = reltool_test_lib:erl_libs(),
    Default =
        {sys,
         [
          {mod_cond, all},
          {incl_cond, derived},
          {root_dir, code:root_dir()},
          {lib_dirs, Libs}
         ]},
    {ok, Pid} = ?msym({ok, _}, reltool:start_server([{config, Default}])),
    StrippedDefault =
        case Libs of
            [] -> {sys, []};
            _  -> {sys, [{lib_dirs, Libs}]}
        end,
    ?m({ok, StrippedDefault}, reltool:get_config(Pid)),

    ?m(ok, reltool:stop(Pid)),
    ok.

%%%%%%%%%%%%%%%%%%%%%%%%%%%%%%%%%%%%%%%%%%%%%%%%%%%%%%%%%%%%%%%%%%%%%%
%% Check that get_config returns the expected derivates and defaults
%% as specified
get_config(_Config) ->

    KVsn = latest(kernel),
    StdVsn = latest(stdlib),
    SaslVsn = latest(sasl),

    LibDir = code:lib_dir(),
    KLibDir = filename:join(LibDir,"kernel-"++KVsn),
    StdLibDir = filename:join(LibDir,"stdlib-"++StdVsn),
    SaslLibDir = filename:join(LibDir,"sasl-"++SaslVsn),

    Libs = reltool_test_lib:erl_libs(),
    LibDirs =
        case Libs of
            [] -> [];
            _ -> [{lib_dirs,Libs}]
        end,

    Sys = {sys,LibDirs ++
               [{incl_cond, exclude},
		{app,kernel,[{incl_cond,include}]},
		{app,sasl,[{incl_cond,include},{vsn,SaslVsn}]},
		{app,stdlib,[{incl_cond,include},{lib_dir,StdLibDir}]}]},
    {ok, Pid} = ?msym({ok, _}, reltool:start_server([{config, Sys}])),
    ?m({ok, Sys}, reltool:get_config(Pid)),
    ?m({ok, Sys}, reltool:get_config(Pid,false,false)),

    %% Include derived info
    case Libs of
        [] ->
            ?msym({ok,{sys,[{incl_cond, exclude},
                            {erts,[]},
                            {app,kernel,[{incl_cond,include},{mod,_,[]}|_]},
                            {app,sasl,[{incl_cond,include},{vsn,SaslVsn},
                                       {mod,_,[]}|_]},
                            {app,stdlib,[{incl_cond,include},{lib_dir,StdLibDir},
                                         {mod,_,[]}|_]}]}},
                  reltool:get_config(Pid,false,true));
        _ ->
            ?msym({ok,{sys,[{lib_dirs,Libs},
                            {incl_cond, exclude},
                            {erts,[]},
                            {app,kernel,[{incl_cond,include},{mod,_,[]}|_]},
                            {app,sasl,[{incl_cond,include},{vsn,SaslVsn},
                                       {mod,_,[]}|_]},
                            {app,stdlib,[{incl_cond,include},{lib_dir,StdLibDir},
                                         {mod,_,[]}|_]}]}},
                  reltool:get_config(Pid,false,true))
    end,

    %% Include defaults
    ?msym({ok,{sys,[{root_dir,_},
		    {lib_dirs,_},
		    {mod_cond,all},
		    {incl_cond,exclude},
		    {app,kernel,[{incl_cond,include},{vsn,undefined},
				 {lib_dir,undefined}]},
		    {app,sasl,[{incl_cond,include},{vsn,SaslVsn},
			       {lib_dir,undefined}]},
		    {app,stdlib,[{incl_cond,include},{vsn,undefined},
				 {lib_dir,StdLibDir}]},
		    {boot_rel,"start_clean"},
                    {rel,"no_dot_erlang","1.0",[],[{load_dot_erlang,false}]},
		    {rel,"start_clean","1.0",[],[{load_dot_erlang,true}]},
		    {rel,"start_sasl","1.0",[sasl],[{load_dot_erlang,true}]},
		    {emu_name,"beam"},
		    {relocatable,true},
		    {profile,development},
		    {incl_sys_filters,[".*"]},
		    {excl_sys_filters,[]},
		    {incl_app_filters,[".*"]},
		    {excl_app_filters,[]},
		    {incl_archive_filters,[".*"]},
		    {excl_archive_filters,["^include$","^priv$"]},
		    {archive_opts,[]},
		    {rel_app_type,permanent},
		    {app_file,keep},
		    {debug_info,keep}]}},
	  reltool:get_config(Pid,true,false)),

    %% Include both defaults and derived info
    ?msym({ok,{sys,[{root_dir,_},
		    {lib_dirs,_},
		    {mod_cond,all},
		    {incl_cond,exclude},
		    {erts,[]},
		    {app,kernel,[{incl_cond,include},{vsn,KVsn},
				 {lib_dir,KLibDir},{mod,_,[]}|_]},
		    {app,sasl,[{incl_cond,include},{vsn,SaslVsn},
				 {lib_dir,SaslLibDir},{mod,_,[]}|_]},
		    {app,stdlib,[{incl_cond,include},{vsn,StdVsn},
				 {lib_dir,StdLibDir},{mod,_,[]}|_]},
		    {boot_rel,"start_clean"},
                    {rel,"no_dot_erlang","1.0",[],[{load_dot_erlang,false}]},
		    {rel,"start_clean","1.0",[],[{load_dot_erlang,true}]},
		    {rel,"start_sasl","1.0",[sasl],[{load_dot_erlang,true}]},
		    {emu_name,"beam"},
		    {relocatable,true},
		    {profile,development},
		    {incl_sys_filters,[".*"]},
		    {excl_sys_filters,[]},
		    {incl_app_filters,[".*"]},
		    {excl_app_filters,[]},
		    {incl_archive_filters,[".*"]},
		    {excl_archive_filters,["^include$","^priv$"]},
		    {archive_opts,[]},
		    {rel_app_type,permanent},
		    {app_file,keep},
		    {debug_info,keep}]}},
	  reltool:get_config(Pid,true,true)),

    ?m(ok, reltool:stop(Pid)),
    ok.


%%%%%%%%%%%%%%%%%%%%%%%%%%%%%%%%%%%%%%%%%%%%%%%%%%%%%%%%%%%%%%%%%%%%%%
%% OTP-9135, test that app_file option can be set to all | keep | strip

otp_9135(_Config) ->
    Libs = reltool_test_lib:erl_libs(),
    StrippedDefaultSys = 
        case Libs of
            [] -> [];
            _  -> [{lib_dirs, Libs}]
        end,
    
    Config1 = {sys,[{app_file, keep}]}, % this is the default
    {ok, Pid1} = ?msym({ok, _}, reltool:start_server([{config, Config1}])),
    ?m({ok, {sys,StrippedDefaultSys}}, reltool:get_config(Pid1)),
    ?m(ok, reltool:stop(Pid1)),
       
    Config2 = {sys,[{app_file, strip}]},
    {ok, Pid2} = ?msym({ok, _}, reltool:start_server([{config, Config2}])),
    ExpectedConfig2 = StrippedDefaultSys++[{app_file,strip}],
    ?m({ok, {sys,ExpectedConfig2}}, reltool:get_config(Pid2)),
    ?m(ok, reltool:stop(Pid2)),

    Config3 = {sys,[{app_file, all}]},
    {ok, Pid3} = ?msym({ok, _}, reltool:start_server([{config, Config3}])),
    ExpectedConfig3 = StrippedDefaultSys++[{app_file,all}],
    ?m({ok, {sys,ExpectedConfig3}}, reltool:get_config(Pid3)),
    ?m(ok, reltool:stop(Pid3)),
    ok.

%%%%%%%%%%%%%%%%%%%%%%%%%%%%%%%%%%%%%%%%%%%%%%%%%%%%%%%%%%%%%%%%%%%%%%
%% Generate releases

create_release(_Config) ->
    %% Configure the server
    RelName = "Just testing...",
    RelVsn = "1.0",
    Config =
        {sys,
         [
          {lib_dirs, []},
          {boot_rel, RelName},
          {rel, RelName, RelVsn, [kernel, stdlib]}
         ]},
    %% Generate release 
    ErtsVsn = erlang:system_info(version),
    Apps = application:loaded_applications(),
    {value, {_, _, KernelVsn}} = lists:keysearch(kernel, 1, Apps),
    {value, {_, _, StdlibVsn}} = lists:keysearch(stdlib, 1, Apps),
    Rel = {release, {RelName, RelVsn}, 
           {erts, ErtsVsn}, 
           [{kernel, KernelVsn}, {stdlib, StdlibVsn}]},
    ?m({ok, Rel}, reltool:get_rel([{config, Config}], RelName)),
    ok.

%%%%%%%%%%%%%%%%%%%%%%%%%%%%%%%%%%%%%%%%%%%%%%%%%%%%%%%%%%%%%%%%%%%%%%
%% Generate releases and make sure order of applications specified in
%% 'rel' parameter is preserved and that included applications are
%% started before the including application.
%% Circular dependencies shall also be detected and cause error.

create_release_sort(Config) ->
    DataDir = ?config(data_dir,Config),
    %% Configure the server
    RelName1 = "MnesiaFirst",
    RelName2 = "SaslFirst",
    RelName3 = "Include-both",
    RelName4 = "Include-only-app",
    RelName5 = "Include-only-rel",
    RelName6 = "Auto-add-missing-apps",
    RelName7 = "Circular",
    RelName8 = "Include-rel-alter-order",
    RelName9 = "Include-none-overwrite",
    RelName10= "Uses-order-as-rel",
    RelName11= "Auto-add-dont-overwrite-load",
    RelVsn = "1.0",
    %% Application z (.app file):
    %%     includes [tools, mnesia]
    %%     uses [kernel, stdlib, sasl, inets]
    Sys =
        {sys,
         [
          {lib_dirs, [filename:join(DataDir,"sort_apps")]},
          {boot_rel, RelName1},
          {rel, RelName1, RelVsn, [stdlib, kernel, mnesia, sasl]},
          {rel, RelName2, RelVsn, [stdlib, kernel, sasl, mnesia]},
          {rel, RelName3, RelVsn, [stdlib, kernel, {z,[tools]}, tools, mnesia]},
          {rel, RelName4, RelVsn, [stdlib, kernel, z, mnesia, tools]},
          {rel, RelName5, RelVsn, [stdlib, kernel, {sasl,[tools]}]},
          {rel, RelName6, RelVsn, [z]},
	  {rel, RelName7, RelVsn, [stdlib, kernel, mnesia, y, sasl, x]},
          {rel, RelName8, RelVsn, [stdlib, kernel, {z,[mnesia,tools]}]},
          {rel, RelName9, RelVsn, [stdlib, kernel, {z,[]}]},
          {rel, RelName10, RelVsn, [stdlib, kernel, {z,[]}, inets, sasl]},
          {rel, RelName11, RelVsn, [stdlib, kernel, z, {inets, load}]},
	  {incl_cond,exclude},
	  {mod_cond,app},
	  {app,kernel,[{incl_cond,include}]},
	  {app,stdlib,[{incl_cond,include}]},
	  {app,mnesia,[{incl_cond,include}]},
	  {app,sasl,[{incl_cond,include}]},
	  {app,inets,[{incl_cond,include}]},
	  {app,x,[{incl_cond,include}]},
	  {app,y,[{incl_cond,include}]},
	  {app,z,[{incl_cond,include}]},
	  {app,tools,[{mod_cond,app},{incl_cond,include}]}
         ]},
    %% Generate release
    ?msym({ok, {release, {RelName1, RelVsn},
		{erts, _},
		[{kernel, _},
		 {stdlib, _},
		 {mnesia, _},
		 {sasl, _}]}},
	  reltool:get_rel([{config, Sys}], RelName1)),

    ?msym({ok, {release, {RelName2, RelVsn},
		{erts, _},
		[{kernel, _},
		 {stdlib, _},
		 {sasl, _},
		 {mnesia, _}]}},
	  reltool:get_rel([{config, Sys}], RelName2)),

    ?msym({ok, {release, {RelName3, RelVsn},
		{erts, _},
		[{kernel, _},
		 {stdlib, _},
		 {sasl, _},
		 {inets, _},
		 {tools, _},
		 {z, _, [tools]},
		 {mnesia, _}]}},
	  reltool:get_rel([{config, Sys}], RelName3)),

    ?msym({ok, {release, {RelName4, RelVsn},
		{erts, _},
		[{kernel, _},
		 {stdlib, _},
		 {sasl, _},
		 {inets, _},
		 {mnesia, _},
		 {tools, _},
		 {z, _}]}},
	  reltool:get_rel([{config, Sys}], RelName4)),

    ?m({error,"sasl: These applications are used by release "
	"Include-only-rel but are missing as included_applications "
	"in the app file: [tools]"},
       reltool:get_rel([{config, Sys}], RelName5)),

    ?msym({ok, {release, {RelName6, RelVsn},
		{erts, _},
		[{kernel, _},
		 {stdlib, _},
		 {sasl, _},
		 {inets, _},
		 {tools, _},
		 {mnesia, _},
		 {z, _}]}},
       reltool:get_rel([{config, Sys}], RelName6)),

    ?m({error,"Circular dependencies: [x,y]"},
       reltool:get_rel([{config, Sys}], RelName7)),

    ?msym({ok, {release, {RelName8, RelVsn},
		{erts, _},
		[{kernel, _},
		 {stdlib, _},
		 {sasl, _},
		 {inets, _},
		 {mnesia, _},
		 {tools, _},
		 {z, _, [mnesia,tools]}]}},
       reltool:get_rel([{config, Sys}], RelName8)),

    ?msym({ok,{release,{RelName9,RelVsn},
	       {erts,_},
	       [{kernel,_},
		{stdlib,_},
		{sasl, _},
		{inets, _},
		{z,_,[]}]}},
	  reltool:get_rel([{config, Sys}], RelName9)),

    ?msym({ok,{release,{RelName10,RelVsn},
	       {erts,_},
	       [{kernel,_},
		{stdlib,_},
		{inets, _},
		{sasl, _},
		{z,_,[]}]}},
	  reltool:get_rel([{config, Sys}], RelName10)),

    ?msym({ok,{release,{RelName11,RelVsn},
	       {erts,_},
	       [{kernel,_},
		{stdlib,_},
		{sasl, _},
		{inets, _, load},
		{tools, _},
		{mnesia, _},
		{z,_}]}},
	  reltool:get_rel([{config, Sys}], RelName11)),

    ok.

%%%%%%%%%%%%%%%%%%%%%%%%%%%%%%%%%%%%%%%%%%%%%%%%%%%%%%%%%%%%%%%%%%%%%%
%% Generate boot scripts

create_script(_Config) ->
    %% Configure the server
    RelName = "Just testing",
    RelVsn = "1.0",
    Config =
        {sys,
         [
          {lib_dirs, []},
          {boot_rel, RelName},
          {rel, RelName, RelVsn, [stdlib, kernel]}
         ]},
    {ok, Pid} = ?msym({ok, _}, reltool:start_server([{config, Config}])),

    %% Generate release file
    ErtsVsn = erlang:system_info(version),
    Apps = application:loaded_applications(),
    {value, {_, _, KernelVsn}} = lists:keysearch(kernel, 1, Apps),
    {value, {_, _, StdlibVsn}} = lists:keysearch(stdlib, 1, Apps),
    Rel = {release, 
           {RelName, RelVsn}, 
           {erts, ErtsVsn},
           [{kernel, KernelVsn}, {stdlib, StdlibVsn}]},
    ?m({ok, Rel}, reltool:get_rel(Pid, RelName)),
    ?m(ok, file:write_file(filename:join([?WORK_DIR, RelName ++ ".rel"]),
			   io_lib:format("~p.\n", [Rel]))),

    %% Generate script file
    {ok, Cwd} = file:get_cwd(),
    ?m(ok, file:set_cwd(?WORK_DIR)),
    ?m(ok, systools:make_script(RelName, [])),
    {ok, [OrigScript]} = ?msym({ok, [_]}, file:consult(RelName ++ ".script")),
    ?m(ok, file:set_cwd(Cwd)),
    {ok, Script} = ?msym({ok, _}, reltool:get_script(Pid, RelName)),
    %% OrigScript2 = sort_script(OrigScript),
    %% Script2 = sort_script(Script),
    %% ?m(OrigScript2, Script2),
    
    ?m(equal, diff_script(OrigScript, Script)),

    %% A release defaults to load_dot_erlang == true
    {script, {RelName, RelVsn}, ScriptInstructions} = Script,
    ?m(true, lists:member({apply,{c,erlangrc,[]}}, ScriptInstructions)),

    %% Stop server
    ?m(ok, reltool:stop(Pid)),
    ok.

create_script_without_dot_erlang(_Config) ->
    %% Configure the server
    RelName = "Just testing",
    RelVsn = "1.0",
    Config =
        {sys,
         [
          {lib_dirs, []},
          {boot_rel, RelName},
          {rel, RelName, RelVsn, [stdlib, kernel], [{load_dot_erlang, false}]}
         ]},
    {ok, Pid} = ?msym({ok, _}, reltool:start_server([{config, Config}])),

    %% Confirm that load_dot_erlang == false was used
    {ok, Script} = ?msym({ok, _}, reltool:get_script(Pid, RelName)),
    {script, {RelName, RelVsn}, ScriptInstructions} = Script,
    ?m(false, lists:member({apply,{c,erlangrc,[]}}, ScriptInstructions)),

    %% Stop server
    ?m(ok, reltool:stop(Pid)),
    ok.

%%%%%%%%%%%%%%%%%%%%%%%%%%%%%%%%%%%%%%%%%%%%%%%%%%%%%%%%%%%%%%%%%%%%%%
%% Test creation of .script with different sorting of applications and
%% included applications.
%% Test that result is equal to what systools produces
create_script_sort(Config) ->
    DataDir = ?config(data_dir,Config),
    %% Configure the server
    RelName1 = "MnesiaFirst",
    RelName2 = "SaslFirst",
    RelName3 = "Include-both",
    RelName4 = "Include-only-app",
    RelName5 = "Include-only-rel",
    RelName6 = "Auto-add-missing-apps",
    RelName7 = "Circular",
    RelName8 = "Include-rel-alter-order",
    RelName9 = "Include-none-overwrite",
    RelName10= "Uses-order-as-rel",
    RelVsn = "1.0",
    LibDir = filename:join(DataDir,"sort_apps"),
    %% Application z (.app file):
    %%     includes [tools, mnesia]
    %%     uses [kernel, stdlib, sasl, inets]
    Sys =
        {sys,
         [
          {lib_dirs, [LibDir]},
          {boot_rel, RelName1},
          {rel, RelName1, RelVsn, [stdlib, kernel, mnesia, sasl]},
          {rel, RelName2, RelVsn, [stdlib, kernel, sasl, mnesia]},
          {rel, RelName3, RelVsn, [stdlib, kernel, {z,[tools]}, tools, mnesia]},
          {rel, RelName4, RelVsn, [stdlib, kernel, z, mnesia, tools]},
          {rel, RelName5, RelVsn, [stdlib, kernel, {sasl,[tools]}]},
          {rel, RelName6, RelVsn, [z]},
	  {rel, RelName7, RelVsn, [stdlib, kernel, mnesia, y, sasl, x]},
          {rel, RelName8, RelVsn, [stdlib, kernel, {z,[mnesia,tools]}]},
          {rel, RelName9, RelVsn, [stdlib, kernel, {z,[]}]},
          {rel, RelName10, RelVsn, [stdlib, kernel, {z,[]}, inets, sasl]},
	  {incl_cond,exclude},
	  {mod_cond,app},
	  {app,kernel,[{incl_cond,include}]},
	  {app,stdlib,[{incl_cond,include}]},
	  {app,mnesia,[{incl_cond,include}]},
	  {app,sasl,[{incl_cond,include}]},
	  {app,inets,[{incl_cond,include}]},
	  {app,x,[{incl_cond,include}]},
	  {app,y,[{incl_cond,include}]},
	  {app,z,[{incl_cond,include}]},
	  {app,tools,[{mod_cond,app},{incl_cond,include}]}
         ]},

    {ok, Pid} = ?msym({ok, _}, reltool:start_server([{config, Sys}])),

    %% Generate release files
    application:load(sasl),
    application:load(inets),
    application:load(mnesia),
    application:load(tools),
    {ok,KernelVsn} = application:get_key(kernel,vsn),
    {ok,StdlibVsn} = application:get_key(stdlib,vsn),
    {ok,SaslVsn} = application:get_key(sasl,vsn),
    {ok,InetsVsn} = application:get_key(inets,vsn),
    {ok,MnesiaVsn} = application:get_key(mnesia,vsn),
    {ok,ToolsVsn} = application:get_key(tools,vsn),
    ErtsVsn = erlang:system_info(version),

    Rel1 = {release, {RelName1,RelVsn}, {erts,ErtsVsn},
	    [{kernel,KernelVsn},
	     {stdlib,StdlibVsn},
	     {mnesia,MnesiaVsn},
	     {sasl,SaslVsn}]},
    FullName1 = filename:join(?WORK_DIR,RelName1),
    ?m(ok, file:write_file(FullName1 ++ ".rel", io_lib:format("~p.\n", [Rel1]))),
    Rel2 = {release, {RelName2,RelVsn}, {erts,ErtsVsn},
	    [{kernel,KernelVsn},
	     {stdlib,StdlibVsn},
	     {sasl,SaslVsn},
	     {mnesia,MnesiaVsn}]},
    FullName2 = filename:join(?WORK_DIR,RelName2),
    ?m(ok, file:write_file(FullName2 ++ ".rel", io_lib:format("~p.\n", [Rel2]))),
    Rel3 = {release, {RelName3,RelVsn}, {erts,ErtsVsn},
	     [{kernel,KernelVsn},
	      {stdlib,StdlibVsn},
	      {z,"1.0",[tools]},
	      {tools,ToolsVsn},
	      {mnesia,MnesiaVsn},
	      {sasl,SaslVsn},
	      {inets,InetsVsn}]},
    FullName3 = filename:join(?WORK_DIR,RelName3),
    ?m(ok, file:write_file(FullName3 ++ ".rel", io_lib:format("~p.\n", [Rel3]))),
    Rel4 = {release, {RelName4,RelVsn}, {erts,ErtsVsn},
	     [{kernel,KernelVsn},
	      {stdlib,StdlibVsn},
	      {z,"1.0"},
	      {mnesia,MnesiaVsn},
	      {tools,ToolsVsn},
	      {sasl,SaslVsn},
	      {inets,InetsVsn}]},
    FullName4 = filename:join(?WORK_DIR,RelName4),
    ?m(ok, file:write_file(FullName4 ++ ".rel", io_lib:format("~p.\n", [Rel4]))),
    Rel5 = {release, {RelName5,RelVsn}, {erts,ErtsVsn},
	     [{kernel,KernelVsn},
	      {stdlib,StdlibVsn},
	      {sasl,SaslVsn,[tools]},
	      {tools,ToolsVsn}]},
    FullName5 = filename:join(?WORK_DIR,RelName5),
    ?m(ok, file:write_file(FullName5 ++ ".rel", io_lib:format("~p.\n", [Rel5]))),
    Rel6 = {release, {RelName6,RelVsn}, {erts,ErtsVsn},
	     [{kernel,KernelVsn},
	      {stdlib,StdlibVsn},
	      {sasl,SaslVsn},
	      {inets,InetsVsn},
	      {tools,ToolsVsn},
	      {mnesia,MnesiaVsn},
	      {z,"1.0"}]},
    FullName6 = filename:join(?WORK_DIR,RelName6),
    ?m(ok, file:write_file(FullName6 ++ ".rel", io_lib:format("~p.\n", [Rel6]))),
    Rel7 = {release, {RelName7,RelVsn}, {erts,ErtsVsn},
	     [{kernel,KernelVsn},
	      {stdlib,StdlibVsn},
	      {mnesia,MnesiaVsn},
	      {y,"1.0"},
	      {sasl,SaslVsn},
	      {x,"1.0"}]},
    FullName7 = filename:join(?WORK_DIR,RelName7),
    ?m(ok, file:write_file(FullName7 ++ ".rel", io_lib:format("~p.\n", [Rel7]))),
    Rel8 = {release, {RelName8,RelVsn}, {erts,ErtsVsn},
	     [{kernel,KernelVsn},
	      {stdlib,StdlibVsn},
	      {z,"1.0",[mnesia,tools]},
	      {sasl,SaslVsn},
	      {inets,InetsVsn},
	      {mnesia,MnesiaVsn},
	      {tools,ToolsVsn}]},
    FullName8 = filename:join(?WORK_DIR,RelName8),
    ?m(ok, file:write_file(FullName8 ++ ".rel", io_lib:format("~p.\n", [Rel8]))),
    Rel9 = {release, {RelName9,RelVsn}, {erts,ErtsVsn},
	     [{kernel,KernelVsn},
	      {stdlib,StdlibVsn},
	      {z,"1.0",[]},
	      {sasl,SaslVsn},
	      {inets,InetsVsn}]},
    FullName9 = filename:join(?WORK_DIR,RelName9),
    ?m(ok, file:write_file(FullName9 ++ ".rel", io_lib:format("~p.\n", [Rel9]))),
    Rel10 = {release, {RelName10,RelVsn}, {erts,ErtsVsn},
	     [{kernel,KernelVsn},
	      {stdlib,StdlibVsn},
	      {z,"1.0",[]},
	      {inets,InetsVsn},
	      {sasl,SaslVsn}]},
    FullName10 = filename:join(?WORK_DIR,RelName10),
    ?m(ok, file:write_file(FullName10 ++ ".rel", io_lib:format("~p.\n", [Rel10]))),

    %% Generate script files with systools and reltool and compare
    ZPath = filename:join([LibDir,"*",ebin]),

    ?msym({ok,_,_}, systools_make_script(FullName1,ZPath)),
    {ok, [SystoolsScript1]} = ?msym({ok,[_]}, file:consult(FullName1++".script")),
    {ok, Script1} = ?msym({ok, _}, reltool:get_script(Pid, RelName1)),
    ?m(equal, diff_script(SystoolsScript1, Script1)),

    ?msym({ok,_,_}, systools_make_script(FullName2,ZPath)),
    {ok, [SystoolsScript2]} = ?msym({ok,[_]}, file:consult(FullName2++".script")),
    {ok, Script2} = ?msym({ok, _}, reltool:get_script(Pid, RelName2)),
    ?m(equal, diff_script(SystoolsScript2, Script2)),

    ?msym({ok,_,_}, systools_make_script(FullName3,ZPath)),
    {ok, [SystoolsScript3]} = ?msym({ok,[_]}, file:consult(FullName3++".script")),
    {ok, Script3} = ?msym({ok, _}, reltool:get_script(Pid, RelName3)),
    ?m(equal, diff_script(SystoolsScript3, Script3)),

    ?msym({ok,_,_}, systools_make_script(FullName4,ZPath)),
    {ok, [SystoolsScript4]} = ?msym({ok,[_]}, file:consult(FullName4++".script")),
    {ok, Script4} = ?msym({ok, _}, reltool:get_script(Pid, RelName4)),
    ?m(equal, diff_script(SystoolsScript4, Script4)),

    ?msym({error,_,[{error_reading,{sasl,{override_include,_}}}]},
	  systools_make_script(FullName5,ZPath)),
    ?m({error,"sasl: These applications are used by release "
	"Include-only-rel but are missing as included_applications "
	"in the app file: [tools]"},
       reltool:get_script(Pid, RelName5)),

    ?msym({ok,_,_}, systools_make_script(FullName6,ZPath)),
    {ok, [SystoolsScript6]} = ?msym({ok,[_]}, file:consult(FullName6++".script")),
    {ok, Script6} = ?msym({ok, _}, reltool:get_script(Pid, RelName6)),
    ?m(equal, diff_script(SystoolsScript6, Script6)),

    ?msym({error,_,{circular_dependencies,_}},
	  systools_make_script(FullName7,ZPath)),
    ?m({error,"Circular dependencies: [x,y]"},
       reltool:get_script(Pid, RelName7)),

    ?msym({ok,_,_}, systools_make_script(FullName8,ZPath)),
    {ok, [SystoolsScript8]} = ?msym({ok,[_]}, file:consult(FullName8++".script")),
    {ok, Script8} = ?msym({ok, _}, reltool:get_script(Pid, RelName8)),
    ?m(equal, diff_script(SystoolsScript8, Script8)),

    ?msym({ok,_,_}, systools_make_script(FullName9,ZPath)),
    {ok, [SystoolsScript9]} = ?msym({ok,[_]}, file:consult(FullName9++".script")),
    {ok, Script9} = ?msym({ok, _}, reltool:get_script(Pid, RelName9)),
    ?m(equal, diff_script(SystoolsScript9, Script9)),

    ?msym({ok,_,_}, systools_make_script(FullName10,ZPath)),
    {ok, [SystoolsScript10]} = ?msym({ok,[_]}, file:consult(FullName10++".script")),
    {ok, Script10} = ?msym({ok, _}, reltool:get_script(Pid, RelName10)),
    ?m(equal, diff_script(SystoolsScript10, Script10)),

    %% Stop server
    ?m(ok, reltool:stop(Pid)),
    ok.


systools_make_script(Name,Path) ->
    systools:make_script(Name,[{path,[Path]},{outdir,?WORK_DIR},silent]).

%%%%%%%%%%%%%%%%%%%%%%%%%%%%%%%%%%%%%%%%%%%%%%%%%%%%%%%%%%%%%%%%%%%%%%
%% Generate target system

create_target(_Config) ->
    %% Configure the server
    RelName1 = "Just testing",
    RelName2 = "Just testing with SASL",
    RelVsn = "1.0",
    Config =
        {sys,
         [
          {root_dir, code:root_dir()},
          {lib_dirs, []},
          {boot_rel, RelName2},
          {rel, RelName1, RelVsn, [stdlib, kernel]},
          {rel, RelName2, RelVsn, [sasl, stdlib, kernel]},
          {app, sasl, [{incl_cond, include}]}
         ]},

    %% Generate target file
    TargetDir = filename:join([?WORK_DIR, "target_development"]),
    ?m(ok, reltool_utils:recursive_delete(TargetDir)),
    ?m(ok, file:make_dir(TargetDir)),
    ?log("SPEC: ~p\n", [reltool:get_target_spec([{config, Config}])]),
    ok = ?m(ok, reltool:create_target([{config, Config}], TargetDir)),
    
    Erl = filename:join([TargetDir, "bin", "erl"]),
    {ok, Node} = ?msym({ok, _}, start_node(?NODE_NAME, Erl)),
    ?msym(ok, stop_node(Node)),

    ok.

%%%%%%%%%%%%%%%%%%%%%%%%%%%%%%%%%%%%%%%%%%%%%%%%%%%%%%%%%%%%%%%%%%%%%%
%% Generate target system

create_target_unicode(Config) ->
    DataDir = ?config(data_dir,Config),

    %% If file name translation mode is unicode, then use unicode
    %% characters release name (which will be used as file name for
    %% .rel, .script and .boot), and install the release under a path
    %% which icludes unicode characters.
    {RelNamePrefix,TargetDirName} =
	case file:native_name_encoding() of
	    utf8 ->
		{"Unicode test αβ","target_unicode_αβ"} ;
	    latin1 ->
		{"Unicode test","target_unicode"}
	end,

    %% Configure the server
    RelName1 = RelNamePrefix,
    RelName2 = RelNamePrefix ++ " with SASL",
    RelVsn = "1.0",
    Sys =
        {sys,
         [
          {root_dir, code:root_dir()},
          {lib_dirs, [filename:join(DataDir,"unicode")]},
	  {app_file, all},
	  {incl_cond,exclude},
	  {boot_rel, RelName2},
          {rel, RelName1, RelVsn, [stdlib, kernel, ua]},
          {rel, RelName2, RelVsn, [sasl, stdlib, kernel, ua]},
          {app, kernel, [{incl_cond, include}]},
          {app, stdlib, [{incl_cond, include}]},
          {app, sasl, [{incl_cond, include}]},
          {app, ua, [{incl_cond, include}]}
         ]},

    %% Generate target file
    TargetDir = filename:join([?WORK_DIR, TargetDirName]),
    ?m(ok, reltool_utils:recursive_delete(TargetDir)),
    ?m(ok, file:make_dir(TargetDir)),
    ?log("SPEC: ~p\n", [reltool:get_target_spec([{config, Sys}])]),
    ok = ?m(ok, reltool:create_target([{config, Sys}], TargetDir)),

    %% Start a node
    Erl = filename:join([TargetDir, "bin", "erl"]),
    {ok, Node} = ?msym({ok, _}, start_node(?NODE_NAME, Erl)),


    %% The ua application has a unicode string as description - check
    %% that it is translated correctly.
    wait_for_app(Node,ua,50),
    Apps = rpc:call(Node,application,which_applications,[]),
    ?m({ua,"Application for testing unicode in reltool - αβ","1.0"},
       lists:keyfind(ua,1,Apps)),

    %% Check that the release name is correct (really only
    %% insteresting if file name translation mode is utf8)
    [{RelName,_,_,_}] =
	?msym([{_,_,_,_}],rpc:call(Node,release_handler,which_releases,[])),
    ?m(true,lists:prefix(RelNamePrefix,RelName)),

    ?msym(ok, stop_node(Node)),

    ok.

%%%%%%%%%%%%%%%%%%%%%%%%%%%%%%%%%%%%%%%%%%%%%%%%%%%%%%%%%%%%%%%%%%%%%%
%% Generate embedded target system

create_embedded(_Config) ->
    %% Configure the server
    RelName1 = "Just testing",
    RelName2 = "Just testing with SASL",
    RelVsn = "1.0",
    Config =
        {sys,
         [
          {lib_dirs, []},
          {profile, embedded},
          {boot_rel, RelName2},
          {rel, RelName1, RelVsn, [stdlib, kernel]},
          {rel, RelName2, RelVsn, [sasl, stdlib, kernel]},
          {app, sasl, [{incl_cond, include}]}
         ]},

    %% Generate target file
    TargetDir = filename:join([?WORK_DIR, "target_embedded"]),
    ?m(ok, reltool_utils:recursive_delete(TargetDir)),
    ?m(ok, file:make_dir(TargetDir)),
    ok = ?m(ok, reltool:create_target([{config, Config}], TargetDir)),

    Erl = filename:join([TargetDir, "bin", "erl"]),
    {ok, Node} = ?msym({ok, _}, start_node(?NODE_NAME, Erl)),
    ?msym(ok, stop_node(Node)),
        
    ok.

%%%%%%%%%%%%%%%%%%%%%%%%%%%%%%%%%%%%%%%%%%%%%%%%%%%%%%%%%%%%%%%%%%%%%%
%% Generate standalone system

create_standalone(_Config) ->
    %% Configure the server
    ExDir = code:lib_dir(reltool, examples),
    EscriptName = "display_args",
    Escript = filename:join([ExDir, EscriptName]),
    Config =
        {sys,
         [
          {lib_dirs, []},
          {escript, Escript, [{incl_cond, include}]},
          {profile, standalone}
         ]},

    %% Generate target file
    TargetDir = filename:join([?WORK_DIR, "target_standalone"]),
    ?m(ok, reltool_utils:recursive_delete(TargetDir)),
    ?m(ok, file:make_dir(TargetDir)),
    ok = ?m(ok, reltool:create_target([{config, Config}], TargetDir)),

    %% Start the target system and fetch root dir
    BinDir = filename:join([TargetDir, "bin"]),
    Erl = filename:join([BinDir, "erl"]),
    {ok, Node} = ?msym({ok, _}, start_node(?NODE_NAME, Erl)), 
    RootDir = ?ignore(rpc:call(Node, code, root_dir, [])),
    ?msym(ok, stop_node(Node)),
    
    %% Execute escript
    Expected =  s2b(["Root dir: ", RootDir, "\n"
		     "Script args: [\"-arg1\",\"arg2\",\"arg3\"]\n",
		     "Emuarg: [\"emuvalue\"]\n",
		     "ExitCode:0"]),
    io:format("Expected: ~ts\n", [Expected]),
    ?m(Expected, run(BinDir, EscriptName, "-arg1 arg2 arg3")),
    
    ok.

%%%%%%%%%%%%%%%%%%%%%%%%%%%%%%%%%%%%%%%%%%%%%%%%%%%%%%%%%%%%%%%%%%%%%%
%% Generate standalone system with inlined beam file

create_standalone_beam(Config) ->
    %% Read beam file
    DataDir = ?config(data_dir,Config),
    BeamFile = filename:join([DataDir,escript,"someapp-1.0",ebin,"mymod.beam"]),
    {ok,BeamBin} = file:read_file(BeamFile),

    %% Create the escript
    EscriptName = "mymod.escript",
    Escript = filename:join(?WORK_DIR,EscriptName),
    ok = escript:create(Escript,[shebang,{beam,BeamBin}]),
    ok = file:change_mode(Escript,8#00744),

    %% Configure the server
    Sys =
        {sys,
         [
          {lib_dirs, []},
          {escript, Escript, [{incl_cond, include}]},
          {profile, standalone}
         ]},

    %% Generate target file
    TargetDir = filename:join([?WORK_DIR, "target_standalone_beam"]),
    ?m(ok, reltool_utils:recursive_delete(TargetDir)),
    ?m(ok, file:make_dir(TargetDir)),
    ok = ?m(ok, reltool:create_target([{config, Sys}], TargetDir)),

    %% Start the target system and fetch root dir
    BinDir = filename:join([TargetDir, "bin"]),
    Erl = filename:join([BinDir, "erl"]),
    {ok, Node} = ?msym({ok, _}, start_node(?NODE_NAME, Erl)),
    RootDir = ?ignore(rpc:call(Node, code, root_dir, [])),
    ?msym(ok, stop_node(Node)),

    %% Execute escript
    Expected =  s2b(["Module: mymod\n"
		     "Root dir: ", RootDir, "\n"
		     "Script args: [\"-arg1\",\"arg2\",\"arg3\"]\n",
		     "ExitCode:0"]),
    io:format("Expected: ~ts\n", [Expected]),
    ?m(Expected, run(BinDir, EscriptName, "-arg1 arg2 arg3")),

    ok.

%%%%%%%%%%%%%%%%%%%%%%%%%%%%%%%%%%%%%%%%%%%%%%%%%%%%%%%%%%%%%%%%%%%%%%
%% Generate standalone system with inlined archived application

create_standalone_app(Config) ->
    %% Create archive
    DataDir = ?config(data_dir,Config),
    EscriptDir = filename:join(DataDir,escript),
    {ok,{_Archive,Bin}} = zip:create("someapp-1.0.ez",["someapp-1.0"],
				     [memory,
				      {cwd,EscriptDir},
				      {compress,all},
				      {uncompress,[".beam",".app"]}]),

    %% Create the escript
    EscriptName = "someapp.escript",
    Escript = filename:join(?WORK_DIR,EscriptName),
    ok = escript:create(Escript,[shebang,
				 {emu_args,"-escript main mymod"},
				 {archive,Bin}]),
    ok = file:change_mode(Escript,8#00744),

    %% Configure the server
    Sys =
        {sys,
         [
          {lib_dirs, []},
          {escript, Escript, [{incl_cond, include}]},
          {profile, standalone}
         ]},

    %% Generate target file
    TargetDir = filename:join([?WORK_DIR, "target_standalone_app"]),
    ?m(ok, reltool_utils:recursive_delete(TargetDir)),
    ?m(ok, file:make_dir(TargetDir)),
    ok = ?m(ok, reltool:create_target([{config, Sys}], TargetDir)),

    %% Start the target system and fetch root dir
    BinDir = filename:join([TargetDir, "bin"]),
    Erl = filename:join([BinDir, "erl"]),
    {ok, Node} = ?msym({ok, _}, start_node(?NODE_NAME, Erl)),
    RootDir = ?ignore(rpc:call(Node, code, root_dir, [])),
    ?msym(ok, stop_node(Node)),

    %% Execute escript
    Expected =  s2b(["Module: mymod\n"
		     "Root dir: ", RootDir, "\n"
		     "Script args: [\"-arg1\",\"arg2\",\"arg3\"]\n",
		     "ExitCode:0"]),
    io:format("Expected: ~ts\n", [Expected]),
    ?m(Expected, run(BinDir, EscriptName, "-arg1 arg2 arg3")),

    ok.

%%%%%%%%%%%%%%%%%%%%%%%%%%%%%%%%%%%%%%%%%%%%%%%%%%%%%%%%%%%%%%%%%%%%%%
%% Generate standalone system with inlined archived application
%% Check that the inlined app cannot be explicitly configured

create_standalone_app_clash(Config) ->
    %% Create archive
    DataDir = ?config(data_dir,Config),
    EscriptDir = filename:join(DataDir,escript),
    {ok,{_Archive,Bin}} = zip:create("someapp-1.0.ez",["someapp-1.0"],
				     [memory,
				      {cwd,EscriptDir},
				      {compress,all},
				      {uncompress,[".beam",".app"]}]),

    %% Create the escript
    EscriptName = "someapp.escript",
    Escript = filename:join(?WORK_DIR,EscriptName),
    ok = escript:create(Escript,[shebang,
				 {emu_args,"-escript main mymod"},
				 {archive,Bin}]),
    ok = file:change_mode(Escript,8#00744),

    %% Configure the server
    Sys =
        {sys,
         [
          {lib_dirs, []},
          {escript, Escript, [{incl_cond, include}]},
          {profile, standalone},
	  {app, someapp, [{incl_cond,include}]}
         ]},

    ?msym({error,"someapp: Application name clash. Escript "++_},
	  reltool:start_server([{config,Sys}])),
    ok.

%%%%%%%%%%%%%%%%%%%%%%%%%%%%%%%%%%%%%%%%%%%%%%%%%%%%%%%%%%%%%%%%%%%%%%
%% Generate standalone system with multiple escripts

create_multiple_standalone(Config) ->
    %% First escript
    ExDir = code:lib_dir(reltool, examples),
    EscriptName1 = "display_args",
    Escript1 = filename:join([ExDir, EscriptName1]),

    %% Second escript
    DataDir = ?config(data_dir,Config),
    BeamFile = filename:join([DataDir,escript,"someapp-1.0",ebin,"mymod.beam"]),
    {ok,BeamBin} = file:read_file(BeamFile),
    EscriptName2 = "mymod.escript",
    Escript2 = filename:join(?WORK_DIR,EscriptName2),
    ok = escript:create(Escript2,[shebang,{beam,BeamBin}]),
    ok = file:change_mode(Escript2,8#00744),

    %% Configure server
    Sys =
        {sys,
         [
          {lib_dirs, []},
          {escript, Escript1, [{incl_cond, include}]},
          {escript, Escript2, [{incl_cond, include}]},
          {profile, standalone}
         ]},

    %% Generate target system
    TargetDir = filename:join([?WORK_DIR, "target_multiple_standalone"]),
    ?m(ok, reltool_utils:recursive_delete(TargetDir)),
    ?m(ok, file:make_dir(TargetDir)),
    ok = ?m(ok, reltool:create_target([{config,Sys}], TargetDir)),

    %% Start the target system and fetch root dir
    BinDir = filename:join([TargetDir, "bin"]),
    Erl = filename:join([BinDir, "erl"]),
    {ok, Node} = ?msym({ok, _}, start_node(?NODE_NAME, Erl)),
    RootDir = ?ignore(rpc:call(Node, code, root_dir, [])),
    ?msym(ok, stop_node(Node)),

    %% Execute escript1
    Expected1 =  s2b(["Root dir: ", RootDir, "\n"
		      "Script args: [\"-arg1\",\"arg2\",\"arg3\"]\n",
		      "Emuarg: [\"emuvalue\"]\n",
		      "ExitCode:0"]),
    io:format("Expected1: ~ts\n", [Expected1]),
    ?m(Expected1, run(BinDir, EscriptName1, "-arg1 arg2 arg3")),


    %% Execute escript2
    Expected2 =  s2b(["Module: mymod\n"
		      "Root dir: ", RootDir, "\n"
		      "Script args: [\"-arg1\",\"arg2\",\"arg3\"]\n",
		      "ExitCode:0"]),
    io:format("Expected2: ~ts\n", [Expected2]),
    ?m(Expected2, run(BinDir, EscriptName2, "-arg1 arg2 arg3")),

    ok.

%%%%%%%%%%%%%%%%%%%%%%%%%%%%%%%%%%%%%%%%%%%%%%%%%%%%%%%%%%%%%%%%%%%%%%
%% Generate old type of target system
create_old_target(_Config) ->
    
    %% Configure the server
    RelName1 = "Just testing",
    RelName2 = "Just testing with SASL",
    RelVsn = "1.0",
    Config =
        {sys,
         [
          {lib_dirs, []},
          {boot_rel, RelName2},
          {rel, RelName1, RelVsn, [stdlib, kernel]},
          {rel, RelName2, RelVsn, [sasl, stdlib, kernel]},
          {relocatable, false}, % Implies explicit old style installation
          {app, sasl, [{incl_cond, include}]}
         ]},

    %% Generate target file
    TargetDir = filename:join([?WORK_DIR, "target_old_style"]),
    ?m(ok, reltool_utils:recursive_delete(TargetDir)),
    ?m(ok, file:make_dir(TargetDir)),
    ok = ?m(ok, reltool:create_target([{config, Config}], TargetDir)),

    ok = ?m(ok, reltool:install(RelName2, TargetDir)),

    Erl = filename:join([TargetDir, "bin", "erl"]),
    {ok, Node} = ?msym({ok, _}, start_node(?NODE_NAME, Erl)),
    ?msym(ok, stop_node(Node)),
    
    ok.

%%%%%%%%%%%%%%%%%%%%%%%%%%%%%%%%%%%%%%%%%%%%%%%%%%%%%%%%%%%%%%%%%%%%%%
%% Generate target system

create_slim(Config) ->
    %% Configure the server
    RelName = "slim",
    RelVsn = "1.0",

    DataDir =  ?config(data_dir,Config),
    LibDir = filename:join(DataDir,"slim"),

    Sys =
        {sys,
         [
          {root_dir, code:root_dir()},
          {lib_dirs, []},
          {boot_rel, RelName},
          {rel, RelName, RelVsn, [sasl, stdlib, kernel, a]},
          {app, sasl, [{incl_cond, include}]},
          {app, a, [{incl_cond, include},
		    {lib_dir,filename:join(LibDir,"a-1.0")}]},
	  {excl_lib,otp_root}
         ]},

    %% Generate target file
    TargetDir = filename:absname(filename:join([?WORK_DIR, "target_slim"])),
    ?m(ok, reltool_utils:recursive_delete(TargetDir)),
    ?m(ok, file:make_dir(TargetDir)),
    ?log("SPEC: ~p\n", [reltool:get_target_spec([{config, Sys}])]),
    ok = ?m(ok, reltool:create_target([{config, Sys}], TargetDir)),

    TargetLibDir = filename:join(TargetDir,"lib"),
    TargetRelDir = filename:join(TargetDir,"releases"),
    TargetRelVsnDir = filename:join(TargetRelDir,RelVsn),

    {ok,["a-1.0.ez"]} = file:list_dir(TargetLibDir),

    RootDir = code:root_dir(),
    Erl = filename:join([RootDir, "bin", "erl"]),
    Args = ["-boot_var", "RELTOOL_EXT_LIB", TargetLibDir,
	    "-boot", filename:join(TargetRelVsnDir,RelName),
	    "-sasl", "releases_dir", "\""++TargetRelDir++"\""],
    {ok, Node} = ?msym({ok, _}, start_node(?NODE_NAME, Erl, Args)),
    ?msym(RootDir, rpc:call(Node, code, root_dir, [])),
    wait_for_app(Node,sasl,50),
    ?msym([{RelName,RelVsn,_,permanent}],
	  rpc:call(Node,release_handler,which_releases,[])),
    ?msym(ok, stop_node(Node)),

    ok.

%%%%%%%%%%%%%%%%%%%%%%%%%%%%%%%%%%%%%%%%%%%%%%%%%%%%%%%%%%%%%%%%%%%%%%
%% Generate target system with eval_target_spec/3

eval_target_spec(_Config) ->
    %% Configure the server
    RelName1 = "Just testing",
    RelName2 = "Just testing with SASL",
    RelVsn = "1.0",
    Config =
        {sys,
         [
          {root_dir, code:root_dir()},
          {lib_dirs, []},
          {boot_rel, RelName2},
          {rel, RelName1, RelVsn, [stdlib, kernel]},
          {rel, RelName2, RelVsn, [sasl, stdlib, kernel]},
          {app, sasl, [{incl_cond, include}]}
         ]},

    %% Generate target file
    TargetDir = filename:join([?WORK_DIR, "eval_target_spec"]),
    ?m(ok, reltool_utils:recursive_delete(TargetDir)),
    ?m(ok, file:make_dir(TargetDir)),
    {ok, Spec} = ?msym({ok,_}, reltool:get_target_spec([{config, Config}])),
    ok = ?m(ok, reltool:eval_target_spec(Spec, code:root_dir(), TargetDir)),

    Erl = filename:join([TargetDir, "bin", "erl"]),
    {ok, Node} = ?msym({ok, _}, start_node(?NODE_NAME, Erl)),
    ?msym(ok, stop_node(Node)),

    ok.

%%%%%%%%%%%%%%%%%%%%%%%%%%%%%%%%%%%%%%%%%%%%%%%%%%%%%%%%%%%%%%%%%%%%%%
%% OTP-9229 - handle duplicated module names, i.e. same module name
%% exists in two applications.

%% Include on app, exclude the other
otp_9229_dupl_mod_exclude_app(Config) ->
    DataDir =  ?config(data_dir,Config),
    LibDir = filename:join(DataDir,"otp_9229"),

    %% Configure the server
    ExclApp =
        {sys,
         [
          {root_dir, code:root_dir()},
          {lib_dirs, [LibDir]},
	  {incl_cond,exclude},
	  {app,x,[{incl_cond,include}]},
	  {app,y,[{incl_cond,exclude}]},
	  {app,kernel,[{incl_cond,include}]},
	  {app,stdlib,[{incl_cond,include}]},
	  {app,sasl,[{incl_cond,include}]}
         ]},

    %% Generate target file
    TargetDir = filename:join([?WORK_DIR, "target_dupl_mod_excl_app"]),
    ?m(ok, reltool_utils:recursive_delete(TargetDir)),
    ?m(ok, file:make_dir(TargetDir)),
    ?log("SPEC: ~p\n", [reltool:get_target_spec([{config, ExclApp}])]),
    ?m({ok,["Module mylib exists in applications x and y. Using module from application x."]}, reltool:get_status([{config, ExclApp}])),
    ok = ?m(ok, reltool:create_target([{config, ExclApp}], TargetDir)),

    Erl = filename:join([TargetDir, "bin", "erl"]),
    {ok, Node} = ?msym({ok, _}, start_node(?NODE_NAME, Erl)),

    AbsTargetDir = filename:absname(TargetDir),
    XArchive = "x-1.0.ez",
    AbsXArchive = filename:join([AbsTargetDir,lib,XArchive]),
    XEbin = ["ebin","x-1.0",XArchive],
    YArchive = "y-1.0.ez",
    AbsYArchive = filename:join([AbsTargetDir,lib,YArchive]),

    ?m(true, filelib:is_file(AbsXArchive)),
    ?m(XEbin, mod_path(Node,x)),
    ?m(XEbin, mod_path(Node,mylib)),
    ?m(false, filelib:is_file(AbsYArchive)),
    ?m(non_existing, mod_path(Node,y)),

    ?msym(ok, stop_node(Node)),

    ok.

%% Include both apps, but exclude common module from one app
otp_9229_dupl_mod_exclude_mod(Config) ->
    DataDir =  ?config(data_dir,Config),
    LibDir = filename:join(DataDir,"otp_9229"),

    %% Configure the server
    ExclMod =
        {sys,
         [
          {root_dir, code:root_dir()},
          {lib_dirs, [LibDir]},
	  {incl_cond,exclude},
	  {app,x,[{incl_cond,include}]},
	  {app,y,[{incl_cond,include},{mod, mylib,[{incl_cond,exclude}]}]},
	  {app,kernel,[{incl_cond,include}]},
	  {app,stdlib,[{incl_cond,include}]},
	  {app,sasl,[{incl_cond,include}]}
         ]},

    %% Generate target file
    TargetDir = filename:join([?WORK_DIR, "target_dupl_mod_excl_mod"]),
    ?m(ok, reltool_utils:recursive_delete(TargetDir)),
    ?m(ok, file:make_dir(TargetDir)),
    ?log("SPEC: ~p\n", [reltool:get_target_spec([{config, ExclMod}])]),
    ?m({ok,["Module mylib exists in applications x and y. Using module from application x."]}, reltool:get_status([{config, ExclMod}])),
    ok = ?m(ok, reltool:create_target([{config, ExclMod}], TargetDir)),

    Erl = filename:join([TargetDir, "bin", "erl"]),
    {ok, Node} = ?msym({ok, _}, start_node(?NODE_NAME, Erl)),

    AbsTargetDir = filename:absname(TargetDir),
    XArchive = "x-1.0.ez",
    AbsXArchive = filename:join([AbsTargetDir,lib,XArchive]),
    XEbin = ["ebin","x-1.0",XArchive],
    YArchive = "y-1.0.ez",
    AbsYArchive = filename:join([AbsTargetDir,lib,YArchive]),
    YEbin = ["ebin","y-1.0",YArchive],

    ?m(true, filelib:is_file(AbsXArchive)),
    ?m(XEbin, mod_path(Node,x)),
    ?m(XEbin, mod_path(Node,mylib)),
    ?m(true, filelib:is_file(AbsYArchive)),
    ?m(YEbin, mod_path(Node,y)),

    %% Remove path to XEbin and check that mylib is not located in YEbin
    Mylib = rpc:call(Node,code,which,[mylib]),
    rpc:call(Node,code,del_path,[filename:dirname(Mylib)]),
    ?m(non_existing, mod_path(Node,mylib)),

    ?msym(ok, stop_node(Node)),

    ok.

%%%%%%%%%%%%%%%%%%%%%%%%%%%%%%%%%%%%%%%%%%%%%%%%%%%%%%%%%%%%%%%%%%%%%%
%% Test that if a module is duplicated in a .app file, then a warning
%% is produced, but target can still be created.
dupl_mod_in_app_file(Config) ->
    DataDir =  ?config(data_dir,Config),
    LibDir = filename:join(DataDir,"dupl_mod"),

    %% Configure the server
    Sys =
        {sys,
         [
          {lib_dirs, [LibDir]},
	  {incl_cond,exclude},
	  {app,a,[{incl_cond,include}]},
	  {app,kernel,[{incl_cond,include}]},
	  {app,stdlib,[{incl_cond,include}]},
	  {app,sasl,[{incl_cond,include}]}
         ]},

    %% Generate target file
    TargetDir = filename:join([?WORK_DIR, "target_dupl_mod_in_app_file"]),
    ?m(ok, reltool_utils:recursive_delete(TargetDir)),
    ?m(ok, file:make_dir(TargetDir)),
    ?log("SPEC: ~p\n", [reltool:get_target_spec([{config, Sys}])]),
    ?m({ok,["Module a duplicated in app file for application a."]},
       reltool:get_status([{config, Sys}])),

    %%! test that only one module installed (in spec)

    ok.

%%%%%%%%%%%%%%%%%%%%%%%%%%%%%%%%%%%%%%%%%%%%%%%%%%%%%%%%%%%%%%%%%%%%%%
%% Test that a reasonable error message is returned if an application
%% is missing
include_non_existing_app(_Config) ->
    %% Configure the server
    Sys =
        {sys,
         [
          {incl_cond,exclude},
          {app,foobar,[{incl_cond,include}]},
          {app,kernel,[{incl_cond,include}]},
          {app,stdlib,[{incl_cond,include}]},
          {app,sasl,[{incl_cond,include}]}
         ]},

    %% Generate target file
    TargetDir = filename:join([?WORK_DIR, "target_include_non_existing_app"]),
    ?m(ok, reltool_utils:recursive_delete(TargetDir)),
    ?m(ok, file:make_dir(TargetDir)),
    ?log("SPEC: ~p\n", [reltool:get_target_spec([{config, Sys}])]),
    ?m({error,"foobar: Missing application directory."},
       reltool:get_status([{config, Sys}])),

    ok.

%%%%%%%%%%%%%%%%%%%%%%%%%%%%%%%%%%%%%%%%%%%%%%%%%%%%%%%%%%%%%%%%%%%%%%
%% Test that if a missing application is explicitly excluded a warning
%% should be issued.
exclude_non_existing_app(_Config) ->
    %% Configure the server
    Sys =
        {sys,
         [
          {incl_cond,exclude},
          {app,foobar,[{incl_cond,exclude}]},
          {app,kernel,[{incl_cond,include}]},
          {app,stdlib,[{incl_cond,include}]},
          {app,sasl,[{incl_cond,include}]}
         ]},

    %% Generate target file
    TargetDir = filename:join([?WORK_DIR, "target_exclude_non_existing_app"]),
    ?m(ok, reltool_utils:recursive_delete(TargetDir)),
    ?m(ok, file:make_dir(TargetDir)),
    ?log("SPEC: ~p\n", [reltool:get_target_spec([{config, Sys}])]),
    ?m({ok,["foobar: Missing application directory."]},
       reltool:get_status([{config, Sys}])),

    ok.

%%%%%%%%%%%%%%%%%%%%%%%%%%%%%%%%%%%%%%%%%%%%%%%%%%%%%%%%%%%%%%%%%%%%%%
%% Test the interface used by the GUI:
%%  get_app
%%  get_apps
%%  set_app
%%  set_apps
%%  load_config
%%  reset_config
%%
%% Also, for each operation which manipulates the config, test
%% get_status and undo_config.
%%%%%%%%%%%%%%%%%%%%%%%%%%%%%%%%%%%%%%%%%%%%%%%%%%%%%%%%%%%%%%%%%%%%%%
get_apps(_Config) ->
    Sys = {sys,[{app,kernel,[{incl_cond,include}]},
		{app,sasl,[{incl_cond,include}]},
		{app,stdlib,[{incl_cond,include}]},
		{app,tools,[{incl_cond,derived}]},
		{app,runtime_tools,[{incl_cond,exclude}]}]},
    {ok, Pid} = ?msym({ok, _}, reltool:start_server([{config, Sys}])),

    {ok,Sasl} = ?msym({ok,#app{name=sasl}}, reltool_server:get_app(Pid,sasl)),
    {ok,[#app{name=kernel},
	 #app{name=sasl}=Sasl,
	 #app{name=stdlib}] = White} =
	?msym({ok,_}, reltool_server:get_apps(Pid,whitelist)),
    {ok,[#app{name=runtime_tools}] = Black} =
	?msym({ok,_}, reltool_server:get_apps(Pid,blacklist)),

    {ok,Derived} = ?msym({ok,_}, reltool_server:get_apps(Pid,derived)),
    true = lists:keymember(tools,#app.name,Derived),

    {ok,Source} = ?msym({ok,_}, reltool_server:get_apps(Pid,source)),
    true = lists:keymember(common_test,#app.name,Source),

    %% Check that the four lists are disjoint
    Number = length(White) + length(Black) + length(Derived) + length(Source),
    WN = lists:usort([N || #app{name=N} <- White]),
    BN = lists:usort([N || #app{name=N} <- Black]),
    DN = lists:usort([N || #app{name=N} <- Derived]),
    SN = lists:usort([N || #app{name=N} <- Source]),
    AllN = lists:umerge([WN,BN,DN,SN]),
    ?m(Number,length(AllN)),

    ?m(ok, reltool:stop(Pid)),
    ok.


%%%%%%%%%%%%%%%%%%%%%%%%%%%%%%%%%%%%%%%%%%%%%%%%%%%%%%%%%%%%%%%%%%%%%%
get_mod(_Config) ->
    Sys = {sys,[{app,kernel,[{incl_cond,include}]},
		{app,sasl,[{incl_cond,include}]},
		{app,stdlib,[{incl_cond,include}]},
		{app,tools,[{incl_cond,derived}]},
		{app,runtime_tools,[{incl_cond,exclude}]}]},
    {ok, Pid} = ?msym({ok, _}, reltool:start_server([{config, Sys}])),

    %% Read app and get a module from the #app record
    {ok,Tools} = ?msym({ok,#app{name=tools}}, reltool_server:get_app(Pid,tools)),
    Cover = lists:keyfind(cover,#mod.name,Tools#app.mods),

    %% get_mod - and check that it is equal to the one in #app.mods
    ?m({ok,Cover}, reltool_server:get_mod(Pid,cover)),

    ?m(ok, reltool:stop(Pid)),
    ok.


%%%%%%%%%%%%%%%%%%%%%%%%%%%%%%%%%%%%%%%%%%%%%%%%%%%%%%%%%%%%%%%%%%%%%%
get_sys(_Config) ->
    Sys = {sys,[{app,kernel,[{incl_cond,include}]},
		{app,sasl,[{incl_cond,include}]},
		{app,stdlib,[{incl_cond,include}]},
		{app,tools,[{incl_cond,derived}]},
		{app,runtime_tools,[{incl_cond,exclude}]}]},
    {ok, Pid} = ?msym({ok, _}, reltool:start_server([{config, Sys}])),

    RootDir = code:root_dir(),
    ?msym({ok,#sys{root_dir=RootDir,apps=undefined}},reltool_server:get_sys(Pid)),

    ?m(ok, reltool:stop(Pid)),
    ok.

%%%%%%%%%%%%%%%%%%%%%%%%%%%%%%%%%%%%%%%%%%%%%%%%%%%%%%%%%%%%%%%%%%%%%%
set_app_and_undo(Config) ->
    Sys = {sys,[{lib_dirs,[filename:join(datadir(Config),"faulty_app_file")]},
		{incl_cond, exclude},
		{app,a,[{incl_cond,include}]},
		{app,kernel,[{incl_cond,include}]},
		{app,sasl,[{incl_cond,include}]},
		{app,stdlib,[{incl_cond,include}]},
		{app,tools,[{incl_cond,include}]}]},
    {ok, Pid} = ?msym({ok, _}, reltool:start_server([{config, Sys}])),
    ?m({ok, Sys}, reltool:get_config(Pid)),
    ?msym({ok,["a: Cannot parse app file"++_]},reltool_server:get_status(Pid)),

    %% Get app and mod
    {ok,Tools} = ?msym({ok,_}, reltool_server:get_app(Pid,tools)),
    {ok,Cover} = ?msym({ok,#mod{name=cover, is_included=true}},
		       reltool_server:get_mod(Pid,cover)),

    %% Exclude one module with set_app
    ExclCover = Cover#mod{incl_cond=exclude},
    Mods = Tools#app.mods,
    Tools1 = Tools#app{mods = lists:keyreplace(cover,#mod.name,Mods,ExclCover)},
    {ok,ToolsNoCover,["a: Cannot parse app file"++_|_]} =
	?msym({ok,_,["a: Cannot parse app file"++_|_]},
	      reltool_server:set_app(Pid,Tools1)),
    ?msym({ok,["a: Cannot parse app file"++_]}, reltool_server:get_status(Pid)),

    %% Check that the module is no longer included
    ?m({ok,ToolsNoCover}, reltool_server:get_app(Pid,tools)),
    {ok,NoIncludeCover} = ?msym({ok,#mod{name=cover, is_included=false}},
				reltool_server:get_mod(Pid,cover)),

    %% Undo
    ?m(ok, reltool_server:undo_config(Pid)),
    ?m({ok,Tools}, reltool_server:get_app(Pid,tools)),
    ?m({ok,Cover}, reltool_server:get_mod(Pid,cover)),
    ?msym({ok,["a: Cannot parse app file"++_]}, reltool_server:get_status(Pid)),

    %% Undo again, to check that it toggles
    ?msym(ok, reltool_server:undo_config(Pid)),
    ?m({ok,ToolsNoCover}, reltool_server:get_app(Pid,tools)),
    ?m({ok,NoIncludeCover}, reltool_server:get_mod(Pid,cover)),
    ?msym({ok,["a: Cannot parse app file"++_]}, reltool_server:get_status(Pid)),

    ?m(ok, reltool:stop(Pid)),
    ok.


%%%%%%%%%%%%%%%%%%%%%%%%%%%%%%%%%%%%%%%%%%%%%%%%%%%%%%%%%%%%%%%%%%%%%%
set_apps_and_undo(Config) ->
    Sys = {sys,[{lib_dirs,[filename:join(datadir(Config),"faulty_app_file")]},
		{incl_cond, exclude},
		{app,kernel,[{incl_cond,include}]},
		{app,sasl,[{incl_cond,include}]},
		{app,stdlib,[{incl_cond,include}]},
		{app,tools,[{incl_cond,include}]}]},
    {ok, Pid} = ?msym({ok, _}, reltool:start_server([{config, Sys}])),
    ?m({ok, Sys}, reltool:get_config(Pid)),
    ?msym({ok,["a: Cannot parse app file"++_]},reltool_server:get_status(Pid)),

    %% Get app and mod
    {ok,Tools} = ?msym({ok,_}, reltool_server:get_app(Pid,tools)),
    ?m(true, Tools#app.is_pre_included),
    ?m(true, Tools#app.is_included),
    {ok,Cover} = ?msym({ok,#mod{name=cover, is_included=true}},
		       reltool_server:get_mod(Pid,cover)),

    %% Exclude one application with set_apps
    ExclTools = Tools#app{incl_cond=exclude},
    ?msym({ok,["a: Cannot parse app file"++_]},
       reltool_server:set_apps(Pid,[ExclTools])),
    ?msym({ok,["a: Cannot parse app file"++_]}, reltool_server:get_status(Pid)),

    %% Check that the app and its modules (one of them) are no longer included
    {ok,NoTools} = ?msym({ok,_}, reltool_server:get_app(Pid,tools)),
    ?m(false, NoTools#app.is_pre_included),
    ?m(false, NoTools#app.is_included),
    {ok,NoIncludeCover} = ?msym({ok,#mod{name=cover, is_included=false}},
				reltool_server:get_mod(Pid,cover)),

    %% Undo
    ?m(ok, reltool_server:undo_config(Pid)),
    ?m({ok,Tools}, reltool_server:get_app(Pid,tools)),
    ?m({ok,Cover}, reltool_server:get_mod(Pid,cover)),
    ?msym({ok,["a: Cannot parse app file"++_]},reltool_server:get_status(Pid)),

    %% Undo again, to check that it toggles
    ?m(ok, reltool_server:undo_config(Pid)),
    ?m({ok,NoTools}, reltool_server:get_app(Pid,tools)),
    ?m({ok,NoIncludeCover}, reltool_server:get_mod(Pid,cover)),
    ?msym({ok,["a: Cannot parse app file"++_]}, reltool_server:get_status(Pid)),

    ?m(ok, reltool:stop(Pid)),
    ok.


%%%%%%%%%%%%%%%%%%%%%%%%%%%%%%%%%%%%%%%%%%%%%%%%%%%%%%%%%%%%%%%%%%%%%%
%% Test that escript can be configured, but not its inlined applications
set_apps_inlined(Config) ->
    %% Create archive
    DataDir = ?config(data_dir,Config),
    EscriptDir = filename:join(DataDir,escript),
    {ok,{_Archive,Bin}} = zip:create("someapp-1.0.ez",["someapp-1.0"],
				     [memory,
				      {cwd,EscriptDir},
				      {compress,all},
				      {uncompress,[".beam",".app"]}]),

    %% Create the escript
    EscriptName = "someapp.escript",
    Escript = filename:join(?WORK_DIR,EscriptName),
    ok = escript:create(Escript,[shebang,
				 {emu_args,"-escript main mymod"},
				 {archive,Bin}]),
    ok = file:change_mode(Escript,8#00744),

    %% Configure the server
    Sys = {sys,[{incl_cond, exclude},
		{escript,Escript,[]},
		{app,kernel,[{incl_cond,include}]},
		{app,sasl,[{incl_cond,include}]},
		{app,stdlib,[{incl_cond,include}]}]},
    {ok, Pid} = ?msym({ok, _}, reltool:start_server([{config, Sys}])),
    ?msym({ok,[]},reltool_server:get_status(Pid)),

    %% Get app and mod
    {ok,EApp} = ?msym({ok,_}, reltool_server:get_app(Pid,'*escript* someapp')),
    {ok,Someapp} = ?msym({ok,_}, reltool_server:get_app(Pid,someapp)),
    ?m(undefined, EApp#app.incl_cond),
    ?m(undefined, Someapp#app.incl_cond),
    ?m(false, Someapp#app.is_included),
    ?m(false, Someapp#app.is_pre_included),

    %% Include escript
    EApp1 = EApp#app{incl_cond=include},
    ?m({ok,[]}, reltool_server:set_apps(Pid,[EApp1])),
    ExpectedEApp = EApp1#app{is_included=true,is_pre_included=true},
    ?m({ok,ExpectedEApp}, reltool_server:get_app(Pid,'*escript* someapp')),
    {ok,Someapp1} = ?msym({ok,_}, reltool_server:get_app(Pid,someapp)),
    ?m(include, Someapp1#app.incl_cond),
    ?m(true, Someapp1#app.is_included),
    ?m(true, Someapp1#app.is_pre_included),

    %% Check that inlined app cannot be configured
    Someapp2 = Someapp1#app{incl_cond=exclude},
    ?msym({error,
	   "Application someapp is inlined in '*escript* someapp'. "
	   "Can not change configuration for an inlined application."},
	  reltool_server:set_apps(Pid,[Someapp2])),
    ?m({ok,Someapp1}, reltool_server:get_app(Pid,someapp)),

    %% Exclude escript
    {ok,EApp2} = ?msym({ok,_}, reltool_server:get_app(Pid,'*escript* someapp')),
    EApp3 = EApp2#app{incl_cond=exclude},
    ?m({ok,[]}, reltool_server:set_apps(Pid,[EApp3])),
    ExpectedEApp3 = EApp3#app{is_included=false,is_pre_included=false},
    ?m({ok,ExpectedEApp3}, reltool_server:get_app(Pid,'*escript* someapp')),
    {ok,Someapp3} = ?msym({ok,_}, reltool_server:get_app(Pid,someapp)),
    ?m(exclude, Someapp3#app.incl_cond),
    ?m(false, Someapp3#app.is_included),
    ?m(false, Someapp3#app.is_pre_included),

    ?m(ok, reltool:stop(Pid)),
    ok.


%%%%%%%%%%%%%%%%%%%%%%%%%%%%%%%%%%%%%%%%%%%%%%%%%%%%%%%%%%%%%%%%%%%%%%
set_sys_and_undo(Config) ->
    Sys1 = {sys,[{incl_cond, exclude},
		 {app,kernel,[{incl_cond,include}]},
		 {app,sasl,[{incl_cond,include}]},
		 {app,stdlib,[{incl_cond,include}]},
		 {app,tools,[{incl_cond,include}]}]},
    {ok, Pid} = ?msym({ok, _}, reltool:start_server([{config, Sys1}])),
    ?m({ok,[]}, reltool_server:get_status(Pid)),

    %% Read sys record
    {ok, SysRec} = reltool_server:get_sys(Pid),

    %% Set lib dirs by call to set_sys
    NewLib = filename:join(datadir(Config),"faulty_app_file"),
    NewLibDirs = [NewLib | SysRec#sys.lib_dirs],
    NewSysRec = SysRec#sys{lib_dirs=NewLibDirs},
    ?msym({ok,["a: Cannot parse app file"++_]},
	  reltool_server:set_sys(Pid, NewSysRec)),
    ?m({ok,NewSysRec}, reltool_server:get_sys(Pid)),
    ?msym({ok,["a: Cannot parse app file"++_]},reltool_server:get_status(Pid)),

    %% Undo
    ?m(ok, reltool_server:undo_config(Pid)),
    ?m({ok,SysRec}, reltool_server:get_sys(Pid)),
    ?m({ok,[]}, reltool_server:get_status(Pid)),

    %% Undo again, to check that it toggles
    ?m(ok,reltool_server:undo_config(Pid)),
    ?m({ok,NewSysRec}, reltool_server:get_sys(Pid)),
    ?msym({ok,["a: Cannot parse app file"++_]},reltool_server:get_status(Pid)),

    ?m(ok, reltool:stop(Pid)),
    ok.

%%%%%%%%%%%%%%%%%%%%%%%%%%%%%%%%%%%%%%%%%%%%%%%%%%%%%%%%%%%%%%%%%%%%%%
load_config_and_undo(Config) ->
    Sys1 = {sys,Cfg1=[{incl_cond, exclude},
                      {app,kernel,[{incl_cond,include}]},
                      {app,sasl,[{incl_cond,include}]},
                      {app,stdlib,[{incl_cond,include}]},
                      {app,tools,[{incl_cond,include}]}]},
    {ok, Pid} = ?msym({ok, _}, reltool:start_server([{config, Sys1}])),
    Libs = reltool_test_lib:erl_libs(),
    Sys11 =
        case Libs of
            [] -> Sys1;
            _  -> {sys, [{lib_dirs, Libs}|Cfg1]}
        end,
    ?m({ok, Sys11}, reltool:get_config(Pid)),
    ?m({ok,[]}, reltool_server:get_status(Pid)),

    %% Get app and mod
    {ok,Tools1} = ?msym({ok,_}, reltool_server:get_app(Pid,tools)),
    ?m(true, Tools1#app.is_pre_included),
    ?m(true, Tools1#app.is_included),
    {ok,Cover1} = ?msym({ok,#mod{name=cover,
				 is_included=true,
				 is_pre_included=true}},
			reltool_server:get_mod(Pid,cover)),

    %% Change tools from include to derived by loading new config
    Sys2 = {sys,[{lib_dirs,[filename:join(datadir(Config),"faulty_app_file")]},
		 {app,a,[{incl_cond,include}]},
		 {app,kernel,[{incl_cond,include}]},
		 {app,sasl,[{incl_cond,include}]},
		 {app,stdlib,[{incl_cond,include}]},
		 {app,tools,[{incl_cond,derived}]}]},
    ?msym({ok,["a: Cannot parse app file"++_]},
	  reltool_server:load_config(Pid,Sys2)),
%%% OTP-0702, 15)    ?m({ok, Sys2}, reltool:get_config(Pid)),
%%% Note that {incl_cond,exclude} is removed compared to Sys1 -
%%% config is merged, not overwritten - is this correct???
    ?msym({ok,["a: Cannot parse app file"++_]},reltool_server:get_status(Pid)),

    %% Check that tools is included (since it is used by sasl) but not
    %% pre-included (neither included or excluded => undefined)
    {ok,Tools2} = ?msym({ok,_}, reltool_server:get_app(Pid,tools)),
    ?m(undefined, Tools2#app.is_pre_included),
    ?m(true, Tools2#app.is_included),
    {ok,Cover2} = ?msym({ok,#mod{name=cover,
				 is_included=true,
				 is_pre_included=undefined}},
			reltool_server:get_mod(Pid,cover)),

    %% Undo
    ?m(ok, reltool_server:undo_config(Pid)),
    ?m({ok,Tools1}, reltool_server:get_app(Pid,tools)),
    ?m({ok,Cover1}, reltool_server:get_mod(Pid,cover)),
    ?m({ok,[]}, reltool_server:get_status(Pid)),

    %% Undo again, to check that it toggles
    ?m(ok, reltool_server:undo_config(Pid)),
    ?m({ok,Tools2}, reltool_server:get_app(Pid,tools)),
    ?m({ok,Cover2}, reltool_server:get_mod(Pid,cover)),
    ?msym({ok,["a: Cannot parse app file"++_]},reltool_server:get_status(Pid)),

    ?m(ok, reltool:stop(Pid)),
    ok.


%%%%%%%%%%%%%%%%%%%%%%%%%%%%%%%%%%%%%%%%%%%%%%%%%%%%%%%%%%%%%%%%%%%%%%
%% Test that load_config is properly rolled back if it fails
load_config_fail(_Config) ->
    Sys1 = {sys,Cfg1=[{incl_cond, exclude},
                      {app,kernel,[{incl_cond,include}]},
                      {app,sasl,[{incl_cond,include}]},
                      {app,stdlib,[{incl_cond,include}]},
                      {app,tools,[{incl_cond,include}]}]},
    {ok, Pid} = ?msym({ok, _}, reltool:start_server([{config, Sys1}])),
    Libs = reltool_test_lib:erl_libs(),
    Sys11 =
        case Libs of
            [] -> Sys1;
            _  -> {sys, [{lib_dirs, Libs}|Cfg1]}
        end,
    ?m({ok, Sys11}, reltool:get_config(Pid)),
    ?m({ok,[]}, reltool_server:get_status(Pid)),

    %% Get app and mod
    {ok,Tools} = ?msym({ok,_}, reltool_server:get_app(Pid,tools)),

    %% Try to load a config with a faulty rel statement (includes a
    %% non-existing application)
    Sys2 = {sys,[{incl_cond, exclude},
		 {boot_rel, "faulty_rel"},
		 {rel, "faulty_rel", "1.0", [kernel, sasl, stdlib, xxx]},
		 {app,kernel,[{incl_cond,include}]},
		 {app,sasl,[{incl_cond,include}]},
		 {app,stdlib,[{incl_cond,include}]}]},
    ?msym({error,"Release \"faulty_rel\" uses non existing application xxx"},
	  reltool_server:load_config(Pid,Sys2)),

    %% Check that a rollback is done to the old configuration
    ?m({ok, Sys11}, reltool:get_config(Pid,false,false)),

    %% and that tools is not changed (i.e. that the new configuration
    %% is not applied)
    ?m({ok,Tools}, reltool_server:get_app(Pid,tools)),

    ?m(ok, reltool:stop(Pid)),
    ok.


%%%%%%%%%%%%%%%%%%%%%%%%%%%%%%%%%%%%%%%%%%%%%%%%%%%%%%%%%%%%%%%%%%%%%%
%% Load config with escript

load_config_escript_path(Config) ->
    %% Create escript
    DataDir = ?config(data_dir,Config),
    BeamFile = filename:join([DataDir,escript,"someapp-1.0",ebin,"mymod.beam"]),
    {ok,BeamBin} = file:read_file(BeamFile),
    EscriptName = "mymod.escript",
    Escript = filename:join(?WORK_DIR,EscriptName),
    ok = escript:create(Escript,[shebang,{beam,BeamBin}]),
    ok = file:change_mode(Escript,8#00744),

    %% Start reltool_server with one escript in configuration
    EscriptSys =
        {sys,
         [
          {lib_dirs, []},
          {escript, Escript, [{incl_cond, include}]},
          {profile, standalone}
         ]},

    {ok, Pid1} = ?msym({ok, _}, reltool:start_server([{config, EscriptSys}])),
    {ok,[#app{name='*escript* mymod'}=A]} =
	?msym({ok,[_]}, reltool_server:get_apps(Pid1,whitelist)),
    ?m(ok, reltool:stop(Pid1)),


    %% Do same again, but now start reltool first with simple config,
    %% then add escript by loading new configuration and check that
    %% #app is the same
    SimpleSys =
        {sys,
         [
          {lib_dirs, []}
         ]},

    {ok, Pid2} = ?msym({ok, _}, reltool:start_server([{config, SimpleSys}])),
    ?m({ok,[]}, reltool_server:get_apps(Pid2,whitelist)),
    ?m({ok,[]}, reltool_server:load_config(Pid2,EscriptSys)),
    ?m({ok,[A]}, reltool_server:get_apps(Pid2,whitelist)),

    ?m(ok, reltool:stop(Pid2)),

    ok.

%%%%%%%%%%%%%%%%%%%%%%%%%%%%%%%%%%%%%%%%%%%%%%%%%%%%%%%%%%%%%%%%%%%%%%
%% Load config with same (source) escript twice and check that the
%% application information is not changed.

load_config_same_escript_source(_Config) ->
    %% Create escript
    ExDir = code:lib_dir(reltool, examples),
    EscriptName = "display_args",
    Escript = filename:join([ExDir, EscriptName]),

    %% Start reltool_server with one escript in configuration
    Sys =
        {sys,
         [
          {lib_dirs, []},
          {escript, Escript, [{incl_cond, include}]},
          {profile, standalone}
         ]},

    {ok, Pid} = ?msym({ok, _}, reltool:start_server([{config, Sys}])),
%    {ok,[#app{name='*escript* display_args'}]} =
    ?msym({ok,[#app{name='*escript* display_args',mods=[_]}]},
	  reltool_server:get_apps(Pid,whitelist)),

    %% Load the same config again, then check that app is not changed
    ?m({ok,[]}, reltool_server:load_config(Pid,Sys)),
    ?msym({ok,[#app{name='*escript* display_args',mods=[_]}]},
	  reltool_server:get_apps(Pid,whitelist)),

    ?m(ok, reltool:stop(Pid)),

    ok.

%%%%%%%%%%%%%%%%%%%%%%%%%%%%%%%%%%%%%%%%%%%%%%%%%%%%%%%%%%%%%%%%%%%%%%
%% Load config with same (beam) escript twice and check that the
%% application information is not changed.

load_config_same_escript_beam(Config) ->
    %% Create escript
    DataDir = ?config(data_dir,Config),
    BeamFile = filename:join([DataDir,escript,"someapp-1.0",ebin,"mymod.beam"]),
    {ok,BeamBin} = file:read_file(BeamFile),
    EscriptName = "mymod.escript",
    Escript = filename:join(?WORK_DIR,EscriptName),
    ok = escript:create(Escript,[shebang,{beam,BeamBin}]),
    ok = file:change_mode(Escript,8#00744),

    %% Start reltool_server with one escript in configuration
    Sys =
        {sys,
         [
          {lib_dirs, []},
          {escript, Escript, [{incl_cond, include}]},
          {profile, standalone}
         ]},

    {ok, Pid} = ?msym({ok, _}, reltool:start_server([{config, Sys}])),
    {ok,[#app{name='*escript* mymod'}=A]} =
	?msym({ok,[_]}, reltool_server:get_apps(Pid,whitelist)),

    %% Load the same config again, then check that app is not changed
    ?m({ok,[]}, reltool_server:load_config(Pid,Sys)),
    ?m({ok,[A]}, reltool_server:get_apps(Pid,whitelist)),

    ?m(ok, reltool:stop(Pid)),

    ok.

%%%%%%%%%%%%%%%%%%%%%%%%%%%%%%%%%%%%%%%%%%%%%%%%%%%%%%%%%%%%%%%%%%%%%%
%% Load config with escript

load_config_add_escript(Config) ->
    %% First escript
    ExDir = code:lib_dir(reltool, examples),
    EscriptName1 = "display_args",
    Escript1 = filename:join([ExDir, EscriptName1]),

    %% Second escript
    DataDir = ?config(data_dir,Config),
    BeamFile = filename:join([DataDir,escript,"someapp-1.0",ebin,"mymod.beam"]),
    {ok,BeamBin} = file:read_file(BeamFile),
    EscriptName2 = "mymod.escript",
    Escript2 = filename:join(?WORK_DIR,EscriptName2),
    ok = escript:create(Escript2,[shebang,{beam,BeamBin}]),
    ok = file:change_mode(Escript2,8#00744),

    %% Start reltool_server with one escript in configuration
    Sys1 =
        {sys,
         [
          {lib_dirs, []},
          {escript, Escript2, [{incl_cond, include}]},
          {profile, standalone}
         ]},

    {ok, Pid} = ?msym({ok, _}, reltool:start_server([{config, Sys1}])),

    %% Add second escript by loading new configuration
    Sys2 =
        {sys,
         [
          {lib_dirs, []},
          {escript, Escript1, [{incl_cond, include}]},
          {escript, Escript2, [{incl_cond, include}]},
          {profile, standalone}
         ]},

    {ok,[]} = ?m({ok,[]}, reltool_server:load_config(Pid,Sys2)),
    {ok,[#app{name='*escript* display_args'},
	 #app{name='*escript* mymod'}]} =
	?msym({ok,[_,_]}, reltool_server:get_apps(Pid,whitelist)),

    ?m(ok, reltool:stop(Pid)),

    ok.

%%%%%%%%%%%%%%%%%%%%%%%%%%%%%%%%%%%%%%%%%%%%%%%%%%%%%%%%%%%%%%%%%%%%%%
reset_config_and_undo(Config) ->
    Sys1 = {sys,[{lib_dirs,[filename:join(datadir(Config),"faulty_app_file")]},
		 {incl_cond, exclude},
		 {app,a,[{incl_cond,include}]},
		 {app,kernel,[{incl_cond,include}]},
		 {app,sasl,[{incl_cond,include}]},
		 {app,stdlib,[{incl_cond,include}]},
		 {app,tools,[{incl_cond,include}]}]},
    {ok, Pid} = ?msym({ok, _}, reltool:start_server([{config, Sys1}])),
    ?m({ok, Sys1}, reltool:get_config(Pid)),
    ?msym({ok,["a: Cannot parse app file"++_]},reltool_server:get_status(Pid)),

    %% Get app and mod
    {ok,Tools1} = ?msym({ok,_}, reltool_server:get_app(Pid,tools)),
    ?m(true, Tools1#app.is_pre_included),
    ?m(true, Tools1#app.is_included),
    {ok,Cover1} = ?msym({ok,#mod{name=cover,
				 is_included=true,
				 is_pre_included=true}},
			reltool_server:get_mod(Pid,cover)),

    %% Exclude tools by loading new config
    Sys2 = {sys,[{incl_cond, exclude},
		 {app,kernel,[{incl_cond,include}]},
		 {app,sasl,[{incl_cond,include}]},
		 {app,stdlib,[{incl_cond,include}]},
		 {app,tools,[{incl_cond,exclude}]}]},
    ?m({ok,[]}, reltool_server:load_config(Pid,Sys2)),
    ?m({ok,[]}, reltool_server:get_status(Pid)),

    %% Check that tools is excluded
    {ok,Tools2} = ?msym({ok,_}, reltool_server:get_app(Pid,tools)),
    ?m(false, Tools2#app.is_pre_included),
    ?m(false, Tools2#app.is_included),
    {ok,Cover2} = ?msym({ok,#mod{name=cover,
				 is_included=false,
				 is_pre_included=false}},
			reltool_server:get_mod(Pid,cover)),

    %% Reset
    ?msym({ok,["a: Cannot parse app file"++_]},reltool_server:reset_config(Pid)),
    ?m({ok,Tools1}, reltool_server:get_app(Pid,tools)),
    ?m({ok,Cover1}, reltool_server:get_mod(Pid,cover)),
    ?msym({ok,["a: Cannot parse app file"++_]},reltool_server:get_status(Pid)),

    %% Undo
    ?m(ok, reltool_server:undo_config(Pid)),
    ?m({ok,Tools2}, reltool_server:get_app(Pid,tools)),
    ?m({ok,Cover2}, reltool_server:get_mod(Pid,cover)),
    ?m({ok,[]}, reltool_server:get_status(Pid)),

    %% Undo again, to check that it toggles
    ?m(ok, reltool_server:undo_config(Pid)),
    ?m({ok,Tools1}, reltool_server:get_app(Pid,tools)),
    ?m({ok,Cover1}, reltool_server:get_mod(Pid,cover)),
    ?msym({ok,["a: Cannot parse app file"++_]},reltool_server:get_status(Pid)),

    ?m(ok, reltool:stop(Pid)),
    ok.

%%%%%%%%%%%%%%%%%%%%%%%%%%%%%%%%%%%%%%%%%%%%%%%%%%%%%%%%%%%%%%%%%%%%%%
gen_rel_files(_Config) ->
    %% Configure the server
    RelName = "gen_fel_files_test",
    RelVsn = "1.0",
    Sys =
        {sys,
         [
          {lib_dirs, []},
          {boot_rel, RelName},
          {rel, RelName, RelVsn, [kernel, stdlib]}
         ]},
    {ok, Pid} = ?msym({ok, _}, reltool:start_server([{config, Sys}])),

    %% Generate .rel, .script and .boot
    Dir = filename:join(?WORK_DIR,"gen_rel_files"),
    ok = file:make_dir(Dir),
    ?m({ok,[]}, reltool_server:gen_rel_files(Pid,Dir)),

    Script = RelName ++ ".script",
    Rel = RelName ++ ".rel",
    Boot = RelName ++ ".boot",
    {ok,Files} = ?msym({ok,_}, file:list_dir(Dir)),
    [Boot,Rel,Script] = lists:sort(Files),

    %% Check that contents is reasonable
    {ok,[S]} = ?msym({ok,[{script,_,_}]},file:consult(filename:join(Dir,Script))),
    ?msym({ok,[{release,_,_,_}]}, file:consult(filename:join(Dir,Rel))),
    {ok,Bin} = ?msym({ok,_}, file:read_file(filename:join(Dir,Boot))),
    ?m(S,binary_to_term(Bin)),

    ?m(ok, reltool:stop(Pid)),
    ok.

%%%%%%%%%%%%%%%%%%%%%%%%%%%%%%%%%%%%%%%%%%%%%%%%%%%%%%%%%%%%%%%%%%%%%%
save_config(Config) ->
    PrivDir = ?config(priv_dir,Config),
    Sys = {sys,Cfg=[{incl_cond, exclude},
                    {app,kernel,[{incl_cond,include}]},
                    {app,sasl,[{incl_cond,include}]},
                    {app,stdlib,[{incl_cond,include}]}]},
    {ok, Pid} = ?msym({ok, _}, reltool:start_server([{config, Sys}])),
    Libs = reltool_test_lib:erl_libs(),
    Sys1 =
        case Libs of
            [] -> Sys;
            _  -> {sys, [{lib_dirs, Libs}|Cfg]}
        end,
    ?m({ok, Sys1}, reltool:get_config(Pid)),

    Simple = filename:join(PrivDir,"save_simple.reltool"),
    ?m(ok, reltool_server:save_config(Pid,Simple,false,false)),
    ?m({ok,[Sys1]}, file:consult(Simple)),

    Derivates = filename:join(PrivDir,"save_derivates.reltool"),
    ?m(ok, reltool_server:save_config(Pid,Derivates,false,true)),
    case Libs of
        [] ->
            ?msym({ok,[{sys,[{incl_cond, exclude},
                             {erts,[]},
                             {app,kernel,[{incl_cond,include},{mod,_,[]}|_]},
                             {app,sasl,[{incl_cond,include},{mod,_,[]}|_]},
                             {app,stdlib,[{incl_cond,include},{mod,_,[]}|_]}]}]},
                  file:consult(Derivates));
        _ ->
            ?msym({ok,[{sys,[{lib_dirs,Libs},
                             {incl_cond, exclude},
                             {erts,[]},
                             {app,kernel,[{incl_cond,include},{mod,_,[]}|_]},
                             {app,sasl,[{incl_cond,include},{mod,_,[]}|_]},
                             {app,stdlib,[{incl_cond,include},{mod,_,[]}|_]}]}]},
                  file:consult(Derivates))
    end,

    Defaults = filename:join(PrivDir,"save_defaults.reltool"),
    ?m(ok, reltool_server:save_config(Pid,Defaults,true,false)),
    ?msym({ok,[{sys,[{root_dir,_},
		     {lib_dirs,_},
		     {mod_cond,all},
		     {incl_cond,exclude},
		     {app,kernel,[{incl_cond,include},{vsn,undefined},
				  {lib_dir,undefined}]},
		     {app,sasl,[{incl_cond,include},{vsn,undefined},
				{lib_dir,undefined}]},
		     {app,stdlib,[{incl_cond,include},{vsn,undefined},
				  {lib_dir,undefined}]},
		     {boot_rel,"start_clean"},
                     {rel,"no_dot_erlang","1.0",[],[{load_dot_erlang,false}]},
		     {rel,"start_clean","1.0",[],[{load_dot_erlang,true}]},
		     {rel,"start_sasl","1.0",[sasl],[{load_dot_erlang,true}]},
		     {emu_name,"beam"},
		     {relocatable,true},
		     {profile,development},
		     {incl_sys_filters,[".*"]},
		     {excl_sys_filters,[]},
		     {incl_app_filters,[".*"]},
		     {excl_app_filters,[]},
		     {incl_archive_filters,[".*"]},
		     {excl_archive_filters,["^include$","^priv$"]},
		     {archive_opts,[]},
		     {rel_app_type,permanent},
		     {app_file,keep},
		     {debug_info,keep}]}]},
	  file:consult(Defaults)),

    KVsn = latest(kernel),
    StdVsn = latest(stdlib),
    SaslVsn = latest(sasl),

    LibDir = code:lib_dir(),
    KLibDir = filename:join(LibDir,"kernel-"++KVsn),
    StdLibDir = filename:join(LibDir,"stdlib-"++StdVsn),
    SaslLibDir = filename:join(LibDir,"sasl-"++SaslVsn),

    All = filename:join(PrivDir,"save_all.reltool"),
    ?m(ok, reltool_server:save_config(Pid,All,true,true)),
    ?msym({ok,[{sys,[{root_dir,_},
		     {lib_dirs,_},
		     {mod_cond,all},
		     {incl_cond,exclude},
		     {erts,[]},
		     {app,kernel,[{incl_cond,include},{vsn,KVsn},
				  {lib_dir,KLibDir},{mod,_,[]}|_]},
		     {app,sasl,[{incl_cond,include},{vsn,SaslVsn},
				{lib_dir,SaslLibDir},{mod,_,[]}|_]},
		     {app,stdlib,[{incl_cond,include},{vsn,StdVsn},
				  {lib_dir,StdLibDir},{mod,_,[]}|_]},
		     {boot_rel,"start_clean"},
                     {rel,"no_dot_erlang","1.0",[],[{load_dot_erlang,false}]},
		     {rel,"start_clean","1.0",[],[{load_dot_erlang,true}]},
		     {rel,"start_sasl","1.0",[sasl],[{load_dot_erlang,true}]},
		     {emu_name,"beam"},
		     {relocatable,true},
		     {profile,development},
		     {incl_sys_filters,[".*"]},
		     {excl_sys_filters,[]},
		     {incl_app_filters,[".*"]},
		     {excl_app_filters,[]},
		     {incl_archive_filters,[".*"]},
		     {excl_archive_filters,["^include$","^priv$"]},
		     {archive_opts,[]},
		     {rel_app_type,permanent},
		     {app_file,keep},
		     {debug_info,keep}]}]},
	  file:consult(All)),

    ?m(ok, reltool:stop(Pid)),
    ok.

%%%%%%%%%%%%%%%%%%%%%%%%%%%%%%%%%%%%%%%%%%%%%%%%%%%%%%%%%%%%%%%%%%%%%%
%% Test calculation of dependencies
%% The following test applications are used
%%
%% x-1.0: x1.erl   x2.erl   x3.erl
%%                   \        /         (x2 calls y1, x3 calls y2)
%% y-1.0: y0.erl    y1.erl   y2.erl
%%                    \                 (y1 calls z1)
%% z-1.0            z1.erl
%%
%% Test includes x and derives y and z.
%%
dependencies(Config) ->
    %% Default: all modules included => y and z are included (derived)
    Sys = {sys,[{lib_dirs,[filename:join(datadir(Config),"dependencies")]},
		{incl_cond, exclude},
		{app,kernel,[{incl_cond,include}]},
		{app,sasl,[{incl_cond,include}]},
		{app,stdlib,[{incl_cond,include}]},
		{app,x,[{incl_cond,include}]},
		{app,y,[{incl_cond,derived}]},
		{app,z,[{incl_cond,derived}]}]},
    {ok, Pid} = ?msym({ok, _}, reltool:start_server([{config, Sys}])),

    ?msym({ok,[#app{name=kernel},
	       #app{name=sasl},
	       #app{name=stdlib},
	       #app{name=x,uses_apps=[y]}]},
	  reltool_server:get_apps(Pid,whitelist)),
    {ok, Der} = ?msym({ok,_},
		      reltool_server:get_apps(Pid,derived)),
    ?msym([#app{name=y,uses_apps=[z]},
	   #app{name=z}],
	  rm_missing_app(Der)),
    ?msym({ok,[]},
	  reltool_server:get_apps(Pid,source)),

    %% Excluding x2 => y still included since y2 is used by x3
    %%                 z still included since z1 is used by y1
    Sys2 = {sys,[{lib_dirs,[filename:join(datadir(Config),"dependencies")]},
		 {incl_cond, exclude},
		 {app,kernel,[{incl_cond,include}]},
		 {app,sasl,[{incl_cond,include}]},
		 {app,stdlib,[{incl_cond,include}]},
		 {app,x,[{incl_cond,include},{mod,x2,[{incl_cond,exclude}]}]},
		 {app,y,[{incl_cond,derived}]},
		 {app,z,[{incl_cond,derived}]}]},
    ?m({ok,[]}, reltool_server:load_config(Pid,Sys2)),
    ?msym({ok,[#app{name=kernel},
	       #app{name=sasl},
	       #app{name=stdlib},
	       #app{name=x,uses_apps=[y]}]},
	  reltool_server:get_apps(Pid,whitelist)),
    {ok, Der2} = ?msym({ok,_},
		       reltool_server:get_apps(Pid,derived)),
    ?msym([#app{name=y,uses_apps=[z]},
	   #app{name=z}],
	  rm_missing_app(Der2)),
    ?msym({ok,[]},
	  reltool_server:get_apps(Pid,source)),

    %% Excluding x3 => y still included since y1 is used by x2
    %%                 z still included since z1 is used by y1
    Sys3 = {sys,[{lib_dirs,[filename:join(datadir(Config),"dependencies")]},
		 {incl_cond, exclude},
		 {app,kernel,[{incl_cond,include}]},
		 {app,sasl,[{incl_cond,include}]},
		 {app,stdlib,[{incl_cond,include}]},
		 {app,x,[{incl_cond,include},{mod,x3,[{incl_cond,exclude}]}]},
		 {app,y,[{incl_cond,derived}]},
		 {app,z,[{incl_cond,derived}]}]},
    ?m({ok,[]}, reltool_server:load_config(Pid,Sys3)),
    ?msym({ok,[#app{name=kernel},
	       #app{name=sasl},
	       #app{name=stdlib},
	       #app{name=x,uses_apps=[y]}]},
	  reltool_server:get_apps(Pid,whitelist)),
    {ok, Der3} = ?msym({ok,_},
		       reltool_server:get_apps(Pid,derived)),
    ?msym([#app{name=y,uses_apps=[z]},
	   #app{name=z}],
	  rm_missing_app(Der3)),
    ?msym({ok,[]},
	  reltool_server:get_apps(Pid,source)),

    %% Excluding x2 and x3 => y and z excluded
    Sys4 = {sys,[{lib_dirs,[filename:join(datadir(Config),"dependencies")]},
		 {incl_cond, exclude},
		 {app,kernel,[{incl_cond,include}]},
		 {app,sasl,[{incl_cond,include}]},
		 {app,stdlib,[{incl_cond,include}]},
		 {app,x,[{incl_cond,include},
			 {mod,x2,[{incl_cond,exclude}]},
			 {mod,x3,[{incl_cond,exclude}]}]},
		 {app,y,[{incl_cond,derived}]},
		 {app,z,[{incl_cond,derived}]}]},
    ?m({ok,[]}, reltool_server:load_config(Pid,Sys4)),
    ?msym({ok,[#app{name=kernel},
	       #app{name=sasl},
	       #app{name=stdlib},
	       #app{name=x,uses_apps=[]}]},
	  reltool_server:get_apps(Pid,whitelist)),
    {ok, Der4} = ?msym({ok,_},
		       reltool_server:get_apps(Pid,derived)),
    ?msym([], rm_missing_app(Der4)),
    ?msym({ok,[#app{name=y},
	       #app{name=z}]},
	  reltool_server:get_apps(Pid,source)),

    %% Excluding y1 => y still included since y2 is used by x3
    %%                 z excluded since not used by any other than y1
    Sys5 = {sys,[{lib_dirs,[filename:join(datadir(Config),"dependencies")]},
		 {incl_cond, exclude},
		 {app,kernel,[{incl_cond,include}]},
		 {app,sasl,[{incl_cond,include}]},
		 {app,stdlib,[{incl_cond,include}]},
		 {app,x,[{incl_cond,include}]},
		 {app,y,[{incl_cond,derived},
			 {mod,y1,[{incl_cond,exclude}]}]},
		 {app,z,[{incl_cond,derived}]}]},
    ?m({ok,[]}, reltool_server:load_config(Pid,Sys5)),
    ?msym({ok,[#app{name=kernel},
	       #app{name=sasl},
	       #app{name=stdlib},
	       #app{name=x,uses_apps=[y]}]},
	  reltool_server:get_apps(Pid,whitelist)),
    {ok, Der5} = ?msym({ok,_},
		       reltool_server:get_apps(Pid,derived)),
    ?msym([#app{name=y,uses_apps=[]}], rm_missing_app(Der5)),
    ?msym({ok,[#app{name=z}]},
	  reltool_server:get_apps(Pid,source)),

    ?m(ok, reltool:stop(Pid)),
    ok.


%%%%%%%%%%%%%%%%%%%%%%%%%%%%%%%%%%%%%%%%%%%%%%%%%%%%%%%%%%%%%%%%%%%%%%
%% Test that incl_cond on mod level overwrites mod_cond on app level
%% Uses same test applications as dependencies/1 above
mod_incl_cond_derived(Config) ->
    %% In app y: mod_cond=none means no module shall be included
    %% but mod_cond is overwritten by incl_cond on mod level
    Sys = {sys,[{lib_dirs,[filename:join(datadir(Config),"dependencies")]},
		{incl_cond, exclude},
		{app,kernel,[{incl_cond,include}]},
		{app,sasl,[{incl_cond,include}]},
		{app,stdlib,[{incl_cond,include}]},
		{app,x,[{incl_cond,include}]},
		{app,y,[{incl_cond,include},
			{mod_cond,none},
			{mod,y0,[{incl_cond,derived}]},
			{mod,y2,[{incl_cond,derived}]}]}]},
    {ok, Pid} = ?msym({ok, _}, reltool:start_server([{config, Sys}])),

    ?msym({ok,[#app{name=kernel},
	       #app{name=sasl},
	       #app{name=stdlib},
	       #app{name=x,uses_apps=[y]},
	       #app{name=y,uses_apps=[]}]},
	  reltool_server:get_apps(Pid,whitelist)),
    {ok, Der} = ?msym({ok,_},reltool_server:get_apps(Pid,derived)),
    ?msym([], rm_missing_app(Der)),
    ?msym({ok,[]}, reltool_server:get_apps(Pid,source)),

    %% 1. check that y0 is not included since it has
    %% incl_cond=derived, but is not used by any other module.
    ?msym({ok,#mod{is_included=undefined}}, reltool_server:get_mod(Pid,y0)),

    %% 2. check that y1 is excluded since it has undefined incl_cond
    %% on mod level, so mod_cond on app level shall be used.
    ?msym({ok,#mod{is_included=false}}, reltool_server:get_mod(Pid,y1)),

    %% 3. check that y2 is included since it has incl_cond=derived and
    %% is used by x3.
    ?msym({ok,#mod{is_included=true}}, reltool_server:get_mod(Pid,y2)),

    ok.

%%%%%%%%%%%%%%%%%%%%%%%%%%%%%%%%%%%%%%%%%%%%%%%%%%%%%%%%%%%%%%%%%%%%%%
%% ERL-167, OTP-11993: For applications that are not included in a
%% release spec ('rel'), dependencies in the .app files are not
%% considered - only those found with xref.
dep_in_app_not_xref(Config) ->
    RelName = "Just testing...",
    RelVsn = "1.0",
    Sys =
        {sys,
         [
	  {lib_dirs,[filename:join(datadir(Config),"dep_in_app_not_xref")]},
	  {incl_cond,exclude},
	  {incl_archive_filters,[]},
	  {erts,[{incl_cond,exclude}]},
          {boot_rel, RelName},
          {rel, RelName, RelVsn, [kernel, stdlib]},
	  {app,kernel,[{incl_cond,include}]},
	  {app,stdlib,[{incl_cond,include}]},
	  {app,x,[{incl_cond,include}]},
	  {app,y,[{incl_cond,derived}]},
	  {app,z,[{incl_cond,derived}]}
         ]},

    TargetDir = filename:join([?WORK_DIR, "target_dep_in_app_not_xref"]),
    ?m(ok, reltool_utils:recursive_delete(TargetDir)),
    ?m(ok, file:make_dir(TargetDir)),
    ?log("SPEC: ~p\n", [reltool:get_target_spec([{config, Sys}])]),
    ok = ?m(ok, reltool:create_target([{config, Sys}], TargetDir)),
    ?log("~p~n",[file:list_dir(filename:join([TargetDir,"lib"]))]),

    ?m(true, filelib:is_dir(filename:join([TargetDir,"lib","y-1.0"]))),
    ?m(true, filelib:is_dir(filename:join([TargetDir,"lib","z-1.0"]))),
    ok.

%%%%%%%%%%%%%%%%%%%%%%%%%%%%%%%%%%%%%%%%%%%%%%%%%%%%%%%%%%%%%%%%%%%%%%
use_selected_vsn(Config) ->
    LibDir1 = filename:join(datadir(Config),"use_selected_vsn"),
    B1Dir = filename:join(LibDir1,"b-1.0"),
    B3Dir = filename:join(LibDir1,"b-3.0"),

    LibDir2 = filename:join(LibDir1,"lib2"),
    B2Dir = filename:join(LibDir2,"b-2.0"),

    %%-----------------------------------------------------------------
    %% Pre-selected vsn of app b
    Sys1 = {sys,[{lib_dirs,[LibDir1]},
		 {incl_cond, exclude},
		 {app,kernel,[{incl_cond,include}]},
		 {app,sasl,[{incl_cond,include}]},
		 {app,stdlib,[{incl_cond,include}]},
		 {app,b,[{incl_cond,include},{vsn,"1.0"}]}]},
    {ok, Pid1} = ?msym({ok, _}, reltool:start_server([{config, Sys1}])),
    {ok,B11} = ?msym({ok,#app{vsn="1.0",active_dir=B1Dir}},
		     reltool_server:get_app(Pid1,b)),

    %% Change from a pre-selected vsn to use a specific dir
    ?msym({ok, #app{vsn ="3.0", active_dir = B3Dir}, []},
	  reltool_server:set_app(Pid1,
				 B11#app{active_dir = B3Dir,
					 use_selected_vsn = dir,
					 label = undefined,
					 vsn = undefined,
					 info = undefined})),
    ?m(ok, reltool:stop(Pid1)),


    %%-----------------------------------------------------------------
    %% Pre-selected vsn of app b
    Sys2 = {sys,[{lib_dirs,[LibDir1]},
		 {incl_cond, exclude},
		 {app,kernel,[{incl_cond,include}]},
		 {app,sasl,[{incl_cond,include}]},
		 {app,stdlib,[{incl_cond,include}]},
		 {app,b,[{incl_cond,include},{vsn,"1.0"}]}]},
    {ok, Pid2} = ?msym({ok, _}, reltool:start_server([{config, Sys2}])),
    {ok,B21} = ?msym({ok,#app{vsn="1.0",active_dir=B1Dir}},
		     reltool_server:get_app(Pid2,b)),

    %% Change from a pre-selected vsn to use latest
    ?msym({ok, #app{vsn ="3.0", active_dir = B3Dir}, []},
	  reltool_server:set_app(Pid2,
				 B21#app{use_selected_vsn=undefined,
					 label = undefined,
					 vsn = undefined,
					 info = undefined})),
    ?m(ok, reltool:stop(Pid2)),


    %%-----------------------------------------------------------------
    %% Pre-selected directory for app b
    Sys3 = {sys,[{lib_dirs,[LibDir1]},
		 {incl_cond, exclude},
		 {app,kernel,[{incl_cond,include}]},
		 {app,sasl,[{incl_cond,include}]},
		 {app,stdlib,[{incl_cond,include}]},
		 {app,b,[{incl_cond,include},{lib_dir,B2Dir}]}]},
    {ok, Pid3} = ?msym({ok, _}, reltool:start_server([{config, Sys3}])),
%    test_server:break("Pid3 = list_to_pid(\""++pid_to_list(Pid3)++"\")."),
    {ok,B31} = ?msym({ok,#app{vsn="2.0",active_dir=B2Dir}},
		     reltool_server:get_app(Pid3,b)),
    %% Change from a pre-selected dir to use latest
    {ok,B32,_} = ?msym({ok, #app{vsn ="3.0", active_dir = B3Dir}, []},
		       reltool_server:set_app(Pid3,
					      B31#app{use_selected_vsn=undefined,
						      label = undefined,
						      vsn = undefined,
						      info = undefined})),
    %% Change back to use selected dir
    {ok,B33,_} = ?msym({ok, #app{vsn ="3.0", active_dir = B3Dir}, []},
		       reltool_server:set_app(Pid3,
					      B32#app{use_selected_vsn = dir})),
    %% use dir 1
    {ok,B34,_} = ?msym({ok, #app{vsn ="1.0", active_dir = B1Dir}, []},
		       reltool_server:set_app(Pid3,
					      B33#app{active_dir = B1Dir,
						      label = undefined,
						      vsn = undefined,
						      info = undefined})),
    %% use dir 2
    {ok,B35,_} = ?msym({ok, #app{vsn ="2.0", active_dir = B2Dir}, []},
		       reltool_server:set_app(Pid3,
					      B34#app{active_dir = B2Dir,
						      label = undefined,
						      vsn = undefined,
						      info = undefined})),
    %% use dir 3
    ?msym({ok, #app{vsn ="3.0", active_dir = B3Dir}, []},
	  reltool_server:set_app(Pid3,
				 B35#app{active_dir = B3Dir,
					 label = undefined,
					 vsn = undefined,
					 info = undefined})),
    ?m(ok, reltool:stop(Pid3)),
    ok.


%%%%%%%%%%%%%%%%%%%%%%%%%%%%%%%%%%%%%%%%%%%%%%%%%%%%%%%%%%%%%%%%%%%%%%
use_selected_vsn_relative_path(Config) ->
    LibDir = filename:join([datadir(Config),"use_selected_vsn","b-1.0"]),
    RelDir = filename:join(LibDir,"rel"),

    {ok,Cwd} = file:get_cwd(),
    ok = file:set_cwd(RelDir),

    Sys = {sys,[{incl_cond, exclude},
		{app,kernel,[{incl_cond,include}]},
		{app,sasl,[{incl_cond,include}]},
		{app,stdlib,[{incl_cond,include}]},
		{app,b,[{incl_cond,include},{lib_dir,".."}]}]},
    {ok, Pid} = ?msym({ok, _}, reltool:start_server([{config, Sys}])),

    ?msym({ok,#app{vsn="1.0",active_dir=LibDir}},reltool_server:get_app(Pid,b)),

    ?m(ok, reltool:stop(Pid)),

    ok = file:set_cwd(Cwd),
    ok.

%%%%%%%%%%%%%%%%%%%%%%%%%%%%%%%%%%%%%%%%%%%%%%%%%%%%%%%%%%%%%%%%%%%%%%
%% Test that reltool recognizes an application with its real name even
%% though it uses non standard format for its version number (in the
%% directory name)
non_standard_vsn_id(Config) ->
    LibDir = filename:join(datadir(Config),"non_standard_vsn_id"),
    B1Dir = filename:join(LibDir,"b-first"),
    B2Dir = filename:join(LibDir,"b-second"),

    %%-----------------------------------------------------------------
    %% Default vsn of app b
    Sys1 = {sys,[{lib_dirs,[LibDir]},
		 {incl_cond, exclude},
		 {app,kernel,[{incl_cond,include}]},
		 {app,sasl,[{incl_cond,include}]},
		 {app,stdlib,[{incl_cond,include}]},
		 {app,b,[{incl_cond,include}]}]},
    {ok, Pid1} = ?msym({ok, _}, reltool:start_server([{config, Sys1}])),
    ?msym({ok,#app{vsn="first",active_dir=B1Dir,sorted_dirs=[B1Dir,B2Dir]}},
	  reltool_server:get_app(Pid1,b)),

    %%-----------------------------------------------------------------
    %% Pre-selected vsn of app b
    Sys2 = {sys,[{lib_dirs,[LibDir]},
		 {incl_cond, exclude},
		 {app,kernel,[{incl_cond,include}]},
		 {app,sasl,[{incl_cond,include}]},
		 {app,stdlib,[{incl_cond,include}]},
		 {app,b,[{incl_cond,include},{vsn,"second"}]}]},
    {ok, Pid2} = ?msym({ok, _}, reltool:start_server([{config, Sys2}])),
    ?msym({ok,#app{vsn="second",active_dir=B2Dir,sorted_dirs=[B1Dir,B2Dir]}},
	  reltool_server:get_app(Pid2,b)),
   ok.

%%%%%%%%%%%%%%%%%%%%%%%%%%%%%%%%%%%%%%%%%%%%%%%%%%%%%%%%%%%%%%%%%%%%%%
undefined_regexp(_Config) ->
    ?msym({ok,_},
          reltool:get_config([{sys,[{app,asn1,[{excl_app_filters,
                                                {add, ["^priv"]}}]}]}])),
    ok.

%%%%%%%%%%%%%%%%%%%%%%%%%%%%%%%%%%%%%%%%%%%%%%%%%%%%%%%%%%%%%%%%%%%%%%
%% Checks that reltool_utils can correctly read Windows ERL_LIBS

windows_erl_libs(_Config) ->
    WinErlLibs =
        "C:\\Program Files\\Erlang Libs;C:\\Program Files\\More Erlang Libs",
    Ret = reltool_utils:erl_libs(WinErlLibs, {win32, nt}),
    ?m(["C:\\Program Files\\Erlang Libs","C:\\Program Files\\More Erlang Libs"],
       Ret),
    ok.

%%%%%%%%%%%%%%%%%%%%%%%%%%%%%%%%%%%%%%%%%%%%%%%%%%%%%%%%%%%%%%%%%%%%%%
%% Library functions

<<<<<<< HEAD
erl_libs() ->
    reltool_utils:erl_libs().

=======
>>>>>>> 21801003
datadir(Config) ->
    %% Removes the trailing slash...
    filename:nativename(?config(data_dir,Config)).

latest(App) ->
    AppStr = atom_to_list(App),
    AppDirs = filelib:wildcard(filename:join(code:lib_dir(),AppStr++"-*")),
    [LatestAppDir|_] = lists:reverse(AppDirs),
    [_,Vsn] = string:lexemes(filename:basename(LatestAppDir),"-"),
    Vsn.

rm_missing_app(Apps) ->
    lists:keydelete(?MISSING_APP_NAME,#app.name,Apps).

%% We will compare the script generated by systools with
%% the script generated by Reltool.
%%
%% The systools script may include additional modules in
%% the first primLoad command (as a pure optimization).
%% Therefore, we cannot compare the primLoad commands
%% directly. Instead we will collect all modules from
%% all primLoad commands in each script. The same
%% modules must be loaded by both scripts. In addition,
%% the error_handler module must be included in the
%% first primLoad in each script.

diff_script(Script, Script) ->
    equal;
diff_script({script, Rel, Commands1}, {script, Rel, Commands2}) ->
    case diff_cmds(Commands1, Commands2) of
	equal ->
	    Loaded = diff_get_prim_load(Commands1),
	    case diff_get_prim_load(Commands2) of
		Loaded ->
		    equal;
		Other ->
		    io:format("Only loaded by systools: ~p",
			      [Loaded--Other]),
		    io:format("Only loaded by reltool: ~p",
			      [Other--Loaded]),
		    ct:fail(different_prim_loads)
	    end;
	Error ->
	    Error
    end;
diff_script({script, Rel1, _}, {script, Rel2, _}) ->
    {error, {Rel1, Rel2}}.

diff_cmds([{primLoad, Ms1}=Cmd1 | Commands1],
	  [{primLoad, Ms2}=Cmd2 | Commands2]) ->
    case lists:member(error_handler, Ms1) xor
	lists:member(error_handler, Ms2) of
	false ->
	    %% error_handler either present in both or
	    %% absent in both.
	    diff_cmds(Commands1, Commands2);
	true ->
	    %% error_handler only present in one primLoad.
	    %% Not OK.
	    {diff, missing_error_handler,
	     {expected, Cmd1}, {actual, Cmd2}}
    end;
diff_cmds([Cmd | Commands1], [Cmd | Commands2]) ->
    diff_cmds(Commands1, Commands2);
diff_cmds([Cmd1 | _Commands1], [Cmd2 | _Commands2]) ->
    {diff, {expected, Cmd1}, {actual, Cmd2}};
diff_cmds([], []) ->
    equal.

diff_get_prim_load(Cmds) ->
    L = [Ms || {primLoad, Ms} <- Cmds],
    lists:sort(lists:flatten(L)).

os_cmd(Cmd) when is_list(Cmd) ->
    %% Call the plain os:cmd with an echo command appended to print command status
    %% io:format("os:cmd(~p).\n", [Cmd]),
    case os:cmd(Cmd++";echo \"#$?\"") of
        %% There is (as far as I can tell) only one thing that will match this
        %% and that is too silly to ever be used, but...
        []->
            {99, []};
        Return->
            %% Find the position of the status code wich is last in the string
            %% prepended with #
            case string:split(Return, "$#", trailing) of
                [_] -> %% This happens only if the sh command pipe is somehow interrupted
                    {98, Return};
                [Result, Status0] ->
                    {list_to_integer(string:trim(Status0)), Result}
            end
    end.

%% Returns the location (directory) of the given module. Split,
%% reverted and relative to the lib dir.
mod_path(Node,Mod) ->
    case rpc:call(Node,code,which,[Mod]) of
	Path when is_list(Path) ->
	    lists:takewhile(
	      fun("lib") -> false;
		 (_) -> true
	      end,
	      lists:reverse(filename:split(filename:dirname(Path))));
	Other ->
	    Other
    end.

%%%%%%%%%%%%%%%%%%%%%%%%%%%%%%%%%%%%%%%%%%%%%%%%%%%%%%%%%%%%%%%%%%%%%%
%% Node handling

start_node(Name, ErlPath) ->
    start_node(Name, ErlPath, []).
start_node(Name, ErlPath, Args0) ->
    FullName = full_node_name(Name),
    Args = mk_node_args(Name, Args0),
    io:format("Starting node ~p: ~ts~n",
	      [FullName, lists:flatten([[X," "] || X <- [ErlPath|Args]])]),
    %io:format("open_port({spawn_executable, ~p}, [{args,~p}])~n",[ErlPath,Args]),
    case open_port({spawn_executable, ErlPath}, [{args,Args}]) of
        Port when is_port(Port) ->
	    %% no need to close port since node is detached (see
	    %% mk_node_args) so port will be closed anyway.
            case ping_node(FullName, 50) of
                ok -> {ok, FullName};
                Other -> exit({failed_to_start_node, FullName, Other})
            end;
        Error ->
            exit({failed_to_start_node, FullName, Error})
    end.

stop_node(Node) ->
    rpc:call(Node,erlang,halt,[]),
    wait_for_node_down(Node,50).

wait_for_node_down(Node,0) ->
    test_server:fail({cant_terminate_node,Node});
wait_for_node_down(Node,N) ->
    case net_adm:ping(Node) of
	pong ->
	    timer:sleep(1000),
	    wait_for_node_down(Node,N-1);
	pang ->
	    ok
    end.

mk_node_args(Name, Args) ->
    Pa = filename:dirname(code:which(?MODULE)),
    NameSw = case net_kernel:longnames() of
                 false -> "-sname";
                 true -> "-name";
                 _ -> exit(not_distributed_node)
             end,
    {ok, Pwd} = file:get_cwd(),
    NameStr = atom_to_list(Name),
    ["-detached",
     NameSw, NameStr,
     "-pa", Pa,
     "-env", "ERL_CRASH_DUMP", Pwd ++ "/erl_crash_dump." ++ NameStr,
     "-setcookie", atom_to_list(erlang:get_cookie())
     | Args].

full_node_name(PreName) ->
    HostSuffix = lists:dropwhile(fun ($@) -> false; (_) -> true end,
                                 atom_to_list(node())),
    list_to_atom(atom_to_list(PreName) ++ HostSuffix).

ping_node(_Node, 0) ->
    {error, net_adm};
ping_node(Node, N) when is_integer(N), N > 0 ->
    case catch net_adm:ping(Node) of
        pong -> 
	    wait_for_process(Node, code_server, 50);
        _ ->
	    timer:sleep(1000),
            ping_node(Node, N-1)
    end.

wait_for_process(_Node, Name, 0) ->
    {error, Name};
wait_for_process(Node, Name, N) when is_integer(N), N > 0 ->
    case rpc:call(Node, erlang, whereis, [Name]) of
	undefined ->
	    timer:sleep(1000),
	    wait_for_process(Node, Name, N-1);
	{badrpc, _} = Reason ->
	    erlang:error({Reason, Node});
	Pid when is_pid(Pid) ->
	    ok
    end.

wait_for_app(_Node, Name, 0) ->
    {error, Name};
wait_for_app(Node, Name, N) when is_integer(N), N > 0 ->
    case rpc:call(Node,application,which_applications,[]) of
	{badrpc,Reason} ->
	    test_server:fail({failed_to_get_applications,Reason});
	Apps ->
	    case lists:member(Name,Apps) of
		false ->
		    timer:sleep(1000),
		    wait_for_app(Node, Name, N-1);
		true ->
		    ok
	    end
    end.

%%%%%%%%%%%%%%%%%%%%%%%%%%%%%%%%%%%%%%%%%%%%%%%%%%%%%%%%%%%%%%%%%%%%%%
%% Run escript

run(Dir, Script, Args) ->
    Cmd0 = filename:rootname(Script) ++ " " ++ Args,
    Cmd = case os:type() of
              {win32,_} -> filename:nativename(Dir) ++ "\\" ++ Cmd0;
              _ -> Cmd0
          end,
    do_run(Dir, Cmd).

run(Dir, Opts, Script, Args) ->
    Cmd0 = filename:rootname(Script) ++ " " ++ Args,
    Cmd = case os:type() of
              {win32,_} -> Opts ++ " " ++ filename:nativename(Dir) ++ "\\" ++ Cmd0;
              _ -> Opts ++ " " ++ Dir ++ "/" ++ Cmd0
          end,
    do_run(Dir, Cmd).

do_run(Dir, Cmd) ->
    io:format("Run: ~p\n", [Cmd]),
    Env = [{"PATH",Dir++":"++os:getenv("PATH")},
	   {"ERL_FLAGS",""},   % Make sure no flags are set that can override
	   {"ERL_ZFLAGS",""}], % any of the flags set in the escript.
    Port = open_port({spawn,Cmd}, [exit_status,eof,in,{env,Env}]),
    Res = get_data(Port, []),
    receive
        {Port,{exit_status,ExitCode}} ->
            s2b([Res,"ExitCode:"++integer_to_list(ExitCode)])
    end.

get_data(Port, SoFar) ->
    receive
        {Port,{data,Bytes}} ->
            get_data(Port, [SoFar|Bytes]);
        {Port,eof} ->
            erlang:port_close(Port),
            SoFar
    end.

expected_output([data_dir|T], Data) ->
    Slash = case os:type() of
                {win32,_} -> "\\";
                _ -> "/"
            end,
    [filename:nativename(Data)++Slash|expected_output(T, Data)];
expected_output([H|T], Data) ->
    [H|expected_output(T, Data)];
expected_output([], _) -> 
    [];
expected_output(Bin, _) when is_binary(Bin) -> 
    Bin.

%% Convert the given list to a binary with the same encoding as the
%% file name translation mode
s2b(List) ->
    Enc = file:native_name_encoding(),
    unicode:characters_to_binary(List,Enc,Enc).<|MERGE_RESOLUTION|>--- conflicted
+++ resolved
@@ -2638,12 +2638,6 @@
 %%%%%%%%%%%%%%%%%%%%%%%%%%%%%%%%%%%%%%%%%%%%%%%%%%%%%%%%%%%%%%%%%%%%%%
 %% Library functions
 
-<<<<<<< HEAD
-erl_libs() ->
-    reltool_utils:erl_libs().
-
-=======
->>>>>>> 21801003
 datadir(Config) ->
     %% Removes the trailing slash...
     filename:nativename(?config(data_dir,Config)).
