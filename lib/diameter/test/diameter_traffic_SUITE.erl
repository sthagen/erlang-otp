--- conflicted
+++ resolved
@@ -367,11 +367,7 @@
                        server_decoding = D,
                        server_sender = SS,
                        server_throttle = ST},
-<<<<<<< HEAD
             replace([{group, G}, {runlist, select(T)}], Config);
-=======
-            replace([{group, G}, {runlist, select()}], Config);
->>>>>>> 70b228f5
         _ ->
             Config
     end.
@@ -516,10 +512,7 @@
                                      | ?SERVICE(SN, Grp)]),
     ok = diameter:start_service(CN, [{traffic_counters, bool()},
                                      {sequence, ?CLIENT_MASK},
-<<<<<<< HEAD
-=======
                                      {decode_format, map},
->>>>>>> 70b228f5
                                      {strict_arities, decode}
                                      | ?SERVICE(CN, Grp)]).
 
@@ -713,15 +706,9 @@
     Req = ['ASR', {'Proxy-Info', #{'Proxy-Host'  => H0,
                                    'Proxy-State' => S0}}],
     ['answer-message' | #{'Result-Code' := 3999,
-<<<<<<< HEAD
-                          'Proxy-Info' := [Rec]}]
-        = call(Config, Req),
-    {H, S, []} = proxy_info(Rec, Config),
-=======
                           'Proxy-Info' := [#{'Proxy-Host' := H,
                                              'Proxy-State' := S}]}]
         = call(Config, Req),
->>>>>>> 70b228f5
     [H0, S0] = [?B(X) || X <- [H,S]].
 
 %% Send an unknown AVP (to some client) and check that it comes back.
@@ -813,16 +800,9 @@
                'Result-Code' := ?INVALID_AVP_LENGTH,
                'Failed-AVP' := [#{'AVP' := [Avp]}]}]
         = call(Config, Req),
-<<<<<<< HEAD
-    [[#diameter_avp{name = 'Proxy-Info', value = V}]]
-        = failed_avps(Avps, Config),
-    {Empty, undefined, []} = proxy_info(V, Config),
-    <<0>> = ?B(Empty).
-=======
     #diameter_avp{name = 'Proxy-Info', value = #{'Proxy-Host' := H}}
         = Avp,
     <<0>> = ?B(H).
->>>>>>> 70b228f5
 
 %% Send an STR that the server ignores.
 send_noreply(Config) ->
