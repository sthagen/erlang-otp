# %CopyrightBegin%
#
# SPDX-License-Identifier: Apache-2.0
#
# Copyright Ericsson AB 2010-2025. All Rights Reserved.
#
# Licensed under the Apache License, Version 2.0 (the "License");
# you may not use this file except in compliance with the License.
# You may obtain a copy of the License at
#
#     http://www.apache.org/licenses/LICENSE-2.0
#
# Unless required by applicable law or agreed to in writing, software
# distributed under the License is distributed on an "AS IS" BASIS,
# WITHOUT WARRANTIES OR CONDITIONS OF ANY KIND, either express or implied.
# See the License for the specific language governing permissions and
# limitations under the License.
#
# %CopyrightEnd%

APPLICATION  = diameter
<<<<<<< HEAD
DIAMETER_VSN = 2.5
=======
DIAMETER_VSN = 2.5.1
>>>>>>> 756621ce
APP_VSN      = $(APPLICATION)-$(DIAMETER_VSN)$(PRE_VSN)<|MERGE_RESOLUTION|>--- conflicted
+++ resolved
@@ -19,9 +19,5 @@
 # %CopyrightEnd%
 
 APPLICATION  = diameter
-<<<<<<< HEAD
-DIAMETER_VSN = 2.5
-=======
 DIAMETER_VSN = 2.5.1
->>>>>>> 756621ce
 APP_VSN      = $(APPLICATION)-$(DIAMETER_VSN)$(PRE_VSN)