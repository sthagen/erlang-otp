--- conflicted
+++ resolved
@@ -39,25 +39,18 @@
     thus constitutes one section in this document. The title of each
     section is the version number of Mnesia.</p>
 
-<<<<<<< HEAD
   <section><title>Mnesia 4.23</title>
-=======
-  <section><title>Mnesia 4.21.4.2</title>
->>>>>>> c08f5acf
-
-    <section><title>Fixed Bugs and Malfunctions</title>
-      <list>
-        <item>
-          <p>
-<<<<<<< HEAD
+
+    <section><title>Fixed Bugs and Malfunctions</title>
+      <list>
+        <item>
+          <p>
 	    Document <c>mnesia:foldl/4</c> and <c>mnesia:foldr/4</c>.</p>
           <p>
 	    Own Id: OTP-18798</p>
         </item>
         <item>
           <p>
-=======
->>>>>>> c08f5acf
 	    <c>mnesia:add_table_copy/3</c> no longer fails with
 	    reason system_limit when the node is starting.</p>
           <p>
@@ -66,7 +59,6 @@
       </list>
     </section>
 
-<<<<<<< HEAD
 
     <section><title>Improvements and New Features</title>
       <list>
@@ -121,12 +113,23 @@
 
 </section>
 
+  <section><title>Mnesia 4.21.4.2</title>
+
+    <section><title>Fixed Bugs and Malfunctions</title>
+      <list>
+        <item>
+          <p>
+	    <c>mnesia:add_table_copy/3</c> no longer fails with
+	    reason system_limit when the node is starting.</p>
+          <p>
+	    Own Id: OTP-18850</p>
+        </item>
+      </list>
+    </section>
+
+</section>
+
   <section><title>Mnesia 4.21.4.1</title>
-=======
-</section>
-
-<section><title>Mnesia 4.21.4.1</title>
->>>>>>> c08f5acf
 
     <section><title>Fixed Bugs and Malfunctions</title>
       <list>
