--- conflicted
+++ resolved
@@ -39,25 +39,18 @@
     thus constitutes one section in this document. The title of each
     section is the version number of Mnesia.</p>
 
-<<<<<<< HEAD
   <section><title>Mnesia 4.23</title>
-=======
-  <section><title>Mnesia 4.20.4.4</title>
->>>>>>> 85be379c
-
-    <section><title>Fixed Bugs and Malfunctions</title>
-      <list>
-        <item>
-          <p>
-<<<<<<< HEAD
+
+    <section><title>Fixed Bugs and Malfunctions</title>
+      <list>
+        <item>
+          <p>
 	    Document <c>mnesia:foldl/4</c> and <c>mnesia:foldr/4</c>.</p>
           <p>
 	    Own Id: OTP-18798</p>
         </item>
         <item>
           <p>
-=======
->>>>>>> 85be379c
 	    <c>mnesia:add_table_copy/3</c> no longer fails with
 	    reason system_limit when the node is starting.</p>
           <p>
@@ -66,7 +59,6 @@
       </list>
     </section>
 
-<<<<<<< HEAD
 
     <section><title>Improvements and New Features</title>
       <list>
@@ -266,12 +258,23 @@
 
 </section>
 
+  <section><title>Mnesia 4.20.4.4</title>
+
+    <section><title>Fixed Bugs and Malfunctions</title>
+      <list>
+        <item>
+          <p>
+	    <c>mnesia:add_table_copy/3</c> no longer fails with
+	    reason system_limit when the node is starting.</p>
+          <p>
+	    Own Id: OTP-18850</p>
+        </item>
+      </list>
+    </section>
+
+</section>
+
   <section><title>Mnesia 4.20.4.3</title>
-=======
-</section>
-
-<section><title>Mnesia 4.20.4.3</title>
->>>>>>> 85be379c
 
     <section><title>Fixed Bugs and Malfunctions</title>
       <list>
@@ -286,11 +289,7 @@
 
 </section>
 
-<<<<<<< HEAD
   <section><title>Mnesia 4.20.4.2</title>
-=======
-<section><title>Mnesia 4.20.4.2</title>
->>>>>>> 85be379c
 
     <section><title>Fixed Bugs and Malfunctions</title>
       <list>
@@ -313,11 +312,7 @@
 
 </section>
 
-<<<<<<< HEAD
   <section><title>Mnesia 4.20.4.1</title>
-=======
-<section><title>Mnesia 4.20.4.1</title>
->>>>>>> 85be379c
 
     <section><title>Fixed Bugs and Malfunctions</title>
       <list>
