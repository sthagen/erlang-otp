%%
%% %CopyrightBegin%
%%
%% Copyright Ericsson AB 2004-2025. All Rights Reserved.
%%
%% Licensed under the Apache License, Version 2.0 (the "License");
%% you may not use this file except in compliance with the License.
%% You may obtain a copy of the License at
%%
%%     http://www.apache.org/licenses/LICENSE-2.0
%%
%% Unless required by applicable law or agreed to in writing, software
%% distributed under the License is distributed on an "AS IS" BASIS,
%% WITHOUT WARRANTIES OR CONDITIONS OF ANY KIND, either express or implied.
%% See the License for the specific language governing permissions and
%% limitations under the License.
%%
%% %CopyrightEnd%
%%

%%

-module(ssh).
-moduledoc """
Main API of the ssh application

This is the interface module for the `SSH` application. The Secure Shell (SSH)
Protocol is a protocol for secure remote login and other secure network services
over an insecure network. See [ssh](ssh_app.md#supported) for details of
supported RFCs, versions, algorithms and unicode handling.

With the SSH application it is possible to start _clients_ and to start
_daemons_ (servers).

Clients are started with `connect/2`, `connect/3` or `connect/4`. They open an
encrypted connection on top of TCP/IP. In that encrypted connection one or more
channels could be opened with
[ssh_connection:session_channel/2,4](`ssh_connection:session_channel/2`).

Each channel is an isolated "pipe" between a client-side process and a
server-side process. Those process pairs could handle for example file transfers
(sftp) or remote command execution (shell, exec and/or cli). If a custom shell
is implemented, the user of the client could execute the special commands
remotely. Note that the user is not necessarily a human but probably a system
interfacing the SSH app.

A server-side subssystem (channel) server is requested by the client with
`ssh_connection:subsystem/4`.

A server (daemon) is started with [daemon/1](`daemon/2`), `daemon/2` or
[daemon/3](`daemon/2`). Possible channel handlers (subsystems) are declared with
the [subsystem](`t:subsystem_daemon_option/0`) option when the daemon is
started.

To just run a shell on a remote machine, there are functions that bundles the
needed three steps needed into one: [shell/1,2,3](`shell/1`). Similarly, to just
open an sftp (file transfer) connection to a remote machine, the simplest way is
to use [ssh_sftp:start_channel/1,2,3](`ssh_sftp:start_channel/1`).

To write your own client channel handler, use the behaviour
`m:ssh_client_channel`. For server channel handlers use `m:ssh_server_channel`
behaviour (replaces ssh_daemon_channel).

Both clients and daemons accept options that control the exact behaviour. Some
options are common to both. The three sets are called
[Client Options](`t:client_options/0`), [Daemon Options](`t:daemon_options/0`)
and [Common Options](`t:common_options/0`).

The descriptions of the options uses the
[Erlang Type Language](`e:system:typespec.md`) with explaining text.

> #### Note {: .info }
>
> See also [SSH Application Reference](index.html) and [Examples](using_ssh.md) section.

## Keys and files

A number of objects must be present for the SSH application to work. Those
objects are per default stored in files. The default names, paths and file
formats are the same as for [OpenSSH](http://www.openssh.com). Keys could be
generated with the `ssh-keygen` program from OpenSSH. See the
[User's Guide](using_ssh.md#running-an-erlang-ssh-daemon).

The paths could easily be changed by options:
[`user_dir`](`t:ssh_file:user_dir_common_option/0`) and
[`system_dir`](`t:ssh_file:system_dir_daemon_option/0`).

A completely different storage could be interfaced by writing callback modules
using the behaviours `m:ssh_client_key_api` and/or `m:ssh_server_key_api`. A
callback module is installed with the option
[`key_cb`](`t:key_cb_common_option/0`) to the client and/or the daemon.

### Daemons

The keys are by default stored in files:

- Mandatory: one or more _Host key(s)_, both private and public. Default is to
  store them in the directory `/etc/ssh` in the files

  - `ssh_host_dsa_key` and `ssh_host_dsa_key.pub`
  - `ssh_host_rsa_key` and `ssh_host_rsa_key.pub`
  - `ssh_host_ecdsa_key` and `ssh_host_ecdsa_key.pub`

  The host keys directory could be changed with the option
  [`system_dir`](`t:ssh_file:system_dir_daemon_option/0`).

- Optional: one or more _User's public key_ in case of `publickey`
  authorization. Default is to store them concatenated in the file
  `.ssh/authorized_keys` in the user's home directory.

  The user keys directory could be changed with the option
  [`user_dir`](`t:ssh_file:user_dir_common_option/0`).

### Clients

The keys and some other data are by default stored in files in the directory
`.ssh` in the user's home directory.

The directory could be changed with the option
[`user_dir`](`t:ssh_file:user_dir_common_option/0`).

- Optional: a list of _Host public key(s)_ for previously connected hosts. This
  list is handled by the SSH application without any need of user assistance.
  The default is to store them in the file `known_hosts`.

  The `t:host_accepting_client_options/0` are associated with this list of keys.

- Optional: one or more _User's private key(s)_ in case of `publickey`
  authorization. The default files are
  - `id_dsa` and `id_dsa.pub`
  - `id_rsa` and `id_rsa.pub`
  - `id_ecdsa` and `id_ecdsa.pub`
""".

-include("ssh.hrl").
-include("ssh_connect.hrl").
-include_lib("public_key/include/public_key.hrl").
-include_lib("kernel/include/file.hrl").
-include_lib("kernel/include/inet.hrl").

-export([start/0, start/1, stop/0,
	 connect/2, connect/3, connect/4,
	 close/1, connection_info/2,
         connection_info/1,
	 channel_info/3,
	 daemon/1, daemon/2, daemon/3,
	 daemon_info/1, daemon_info/2,
         daemon_replace_options/2,
         set_sock_opts/2, get_sock_opts/2,
	 default_algorithms/0,
         chk_algos_opts/1,
	 stop_listener/1, stop_listener/2,  stop_listener/3,
	 stop_daemon/1, stop_daemon/2, stop_daemon/3,
	 shell/1, shell/2, shell/3,
         tcpip_tunnel_from_server/5, tcpip_tunnel_from_server/6,
         tcpip_tunnel_to_server/5, tcpip_tunnel_to_server/6
	]).

%% In move from public_key
-export([hostkey_fingerprint/1, hostkey_fingerprint/2
        ]).
         

%%% Internal export
-export([is_host/2, update_lsocket/3]).

-behaviour(ssh_dbg).
-export([ssh_dbg_trace_points/0, ssh_dbg_flags/1, ssh_dbg_on/1, ssh_dbg_off/1,
         ssh_dbg_format/2, ssh_dbg_format/3]).

%%% "Deprecated" types export:
-export_type([ssh_daemon_ref/0, ssh_connection_ref/0, ssh_channel_id/0]).
-opaque ssh_daemon_ref()     :: daemon_ref().
-opaque ssh_connection_ref() :: connection_ref().
-opaque ssh_channel_id()     :: channel_id().


%%% Type exports
-export_type([daemon_ref/0,
              connection_ref/0,
	      channel_id/0,
              client_options/0, client_option/0,
              daemon_options/0, daemon_option/0,
              common_options/0,
              role/0,
              subsystem_spec/0,
              algs_list/0,
              double_algs/1,
              modify_algs_list/0,
              alg_entry/0,
              kex_alg/0,
              pubkey_alg/0,
              cipher_alg/0,
              mac_alg/0,
              compression_alg/0,
              host/0,
              open_socket/0,
              ip_port/0
	     ]).


-doc """
Opaque data type representing a daemon.

Returned by the functions [`daemon/1,2,3`](`daemon/1`).
""".
-doc(#{group => <<"Other data types">>}).
-opaque daemon_ref()         :: pid() .
-doc """
Opaque data type representing a channel inside a connection.

Returned by the functions
[ssh_connection:session_channel/2,4](`ssh_connection:session_channel/2`).
""".
-doc(#{group => <<"Other data types">>}).
-opaque channel_id()     :: non_neg_integer().
-doc """
Opaque data type representing a connection between a client and a server
(daemon).

Returned by the functions [`connect/2,3,4`](`connect/3`) and
[`ssh_sftp:start_channel/2,3`](`ssh_sftp:start_channel/2`).
""".
-doc(#{group => <<"Other data types">>}).
-type connection_ref()       :: pid().  % should be -opaque, but that gives problems

%%--------------------------------------------------------------------
%% Description: Starts the ssh application. Default type
%% is temporary. see application(3)
%%--------------------------------------------------------------------
-doc(#{equiv => start/1}).
-spec start() -> ok | {error, term()}.

start() ->
    start(temporary).

-doc """
Utility function that starts the applications `crypto`, `public_key`, and `ssh`.
Default type is `temporary`. For more information, see the `m:application`
manual page in Kernel.
""".
-spec start(Type) -> ok | {error, term()} when
      Type :: permanent | transient | temporary .

start(Type) ->
    case application:ensure_all_started(ssh, Type) of
        {ok, _} ->
            %% Clear cached default_algorithms (if exists) ...
            ssh_transport:clear_default_algorithms_env(),
            %% ... and rebuild them taking configure options in account
            ssh_transport:default_algorithms(),
            ok;
        Other ->
            Other
    end.

%%--------------------------------------------------------------------
%% Description: Stops the ssh application.
%%--------------------------------------------------------------------
-doc """
Stops the `ssh` application. For more information, see the `m:application`
manual page in Kernel.
""".
-spec stop() -> ok | {error, term()}.

stop() ->
    application:stop(ssh).

%%--------------------------------------------------------------------
%% Description: Starts an ssh connection.
%%--------------------------------------------------------------------
-define(IS_VALID_OPTIONS(Options), is_list(Options)).
-define(IS_VALID_PORT(Port), (is_integer(Port) andalso Port > 0)).
-define(IS_VALID_TIMEOUT(Timeout),
        (Timeout == infinity
         orelse (is_integer(Timeout)
                 andalso Timeout >= 0))).

-doc(#{equiv => connect/4}).
-doc(#{since => <<"OTP 19.0">>}).
-spec connect(OpenTcpSocket, Options)
             -> {ok, connection_ref()}
              | {error, term()} when
      OpenTcpSocket :: open_socket(),
      Options :: client_options().

connect(OpenTcpSocket, Options) when ?IS_VALID_OPTIONS(Options) ->
    connect(OpenTcpSocket, Options, infinity);
connect(_OpenTcpSocket, Options) ->
    bad_arg([{options, Options}]).

-doc(#{equiv => connect/4}).
-spec connect(open_socket(), client_options(), timeout()) ->
                     {ok, connection_ref()} | {error, term()}
           ; (host(), inet:port_number(), client_options()) ->
                     {ok, connection_ref()} | {error, term()}.

connect(Host, Port, Options) when ?IS_VALID_PORT(Port),
                                  ?IS_VALID_OPTIONS(Options) ->
    Timeout = proplists:get_value(connect_timeout, Options, infinity),
    connect(Host, Port, Options, Timeout);
connect(Socket, UserOptions, NegotiationTimeout)
  when ?IS_VALID_OPTIONS(UserOptions),
       ?IS_VALID_TIMEOUT(NegotiationTimeout) ->
    case ssh_options:handle_options(client, UserOptions) of
	{error, Error} ->
	    {error, Error};

	Options = #{} ->
            case valid_socket_to_use(Socket, ?GET_OPT(transport,Options)) of
                ok ->
                    continue_connect(Socket, Options, NegotiationTimeout);
                {error,SockError} ->
                    {error,SockError}
            end
    end;
connect(_HostOrSocket, PortOrOptions, OptionsOrTimeout) ->
    bad_arg(PortOrOptions, OptionsOrTimeout).

-doc """
Connects to an SSH server at the `Host` on `Port`.

As an alternative, an already open TCP socket could be passed to the function in
`TcpSocket`. The SSH initiation and negotiation will be initiated on that one
with the SSH that should be at the other end.

No channel is started. This is done by calling
[ssh_connection:session_channel/2,4](`ssh_connection:session_channel/2`).

The `NegotiationTimeout` is in milli-seconds. The default value is `infinity` or
the value of the [`connect_timeout`](`t:connect_timeout_client_option/0`)
option, if present. For connection timeout, use the option
[`connect_timeout`](`t:connect_timeout_client_option/0`).
""".
-spec connect(Host, Port, Options, NegotiationTimeout)
             -> {ok, connection_ref()}
              | {error, term()} when
      Host :: host(),
      Port :: inet:port_number(),
      Options :: client_options(),
      NegotiationTimeout :: timeout().

connect(Host0, Port, UserOptions, NegotiationTimeout)
  when ?IS_VALID_PORT(Port),
       ?IS_VALID_OPTIONS(UserOptions),
       ?IS_VALID_TIMEOUT(NegotiationTimeout) ->
    case ssh_options:handle_options(client, UserOptions) of
	{error, Reason} ->
            {error, Reason};

        Options ->
            SocketOpts = ?GET_OPT(socket_options,Options) ++ [{active,false}],
            Host = mangle_connect_address(Host0, Options),
            try
                transport_connect(Host, Port, SocketOpts, Options)
            of
                {ok, Socket} ->
                    continue_connect(Socket, Options, NegotiationTimeout);
                {error, Reason} ->
                    {error, Reason}
            catch
                _:badarg -> {error, {options,?GET_OPT(socket_options,Options)}};
                _:{error,Reason} -> {error,Reason};
                error:Error -> {error,Error};
                Class:Error -> {error, {Class,Error}}
            end
    end;
connect(_Host, Port, UserOptions, NegotiationTimeout) ->
    bad_arg([{port, Port},
             {options, UserOptions},
             {timeout, NegotiationTimeout}]).

bad_arg(Args) ->
    hd(bad_args(Args)).

%% Special handling for finding the incorrect args for connect/3,
%% which has two distinctly different signatures.
bad_arg(Arg2, Arg3) ->
    E0 = bad_args([{port, Arg2}, {options, Arg3}]),
    E1 = bad_args([{options, Arg2}, {timeout, Arg3}]),
    %% Select the case with only one error
    case {E0, E1} of
        {[Error], _}    -> Error;
        {_, [Error]}    -> Error;
        {[Error, _], _} -> Error
    end.

%% Return list of errors
-spec bad_args([{'options' | 'port' | 'timeout', any()}]) ->
          [{'error', term()}].
bad_args(Args) ->
    IsErr = fun(true, _) -> false;
               (false, Error) -> {true, {error, Error}}
            end,
    Check =
        fun({options, Arg}) -> IsErr(?IS_VALID_OPTIONS(Arg), invalid_options);
           ({timeout, Arg}) -> IsErr(?IS_VALID_TIMEOUT(Arg), invalid_timeout);
           ({port, Arg})    -> IsErr(?IS_VALID_PORT(Arg), invalid_port)
        end,

    lists:filtermap(Check, Args).

%%%----------------
continue_connect(Socket, Options0, NegTimeout) ->
    {ok, {SockHost,SockPort}} = inet:sockname(Socket),
    Options = ?PUT_INTERNAL_OPT([{negotiation_timeout,NegTimeout}], Options0),
    Address = #address{address = SockHost,
                       port = SockPort,
                       profile = ?GET_OPT(profile,Options)
                      },
    ssh_system_sup:start_connection(client, Address, Socket, Options).

%%--------------------------------------------------------------------
-doc "Closes an SSH connection.".
-spec close(ConnectionRef) -> ok | {error,term()} when
      ConnectionRef :: connection_ref() .
%%
%% Description: Closes an ssh connection.
%%--------------------------------------------------------------------
close(ConnectionRef) ->
    ssh_connection_handler:stop(ConnectionRef).

%%--------------------------------------------------------------------
%% Description: Retrieves information about a connection.
%%---------------------------------------------------------------------
-doc(#{group => <<"Other data types">>}).
-type version() :: {protocol_version(), software_version()}.
-doc(#{group => <<"Other data types">>}).
-type protocol_version() :: {Major::pos_integer(), Minor::non_neg_integer()}.
-doc(#{group => <<"Other data types">>}).
-type software_version() :: string().
-doc(#{group => <<"Other data types">>}).
-type conn_info_algs() :: [{kex, kex_alg()}
                           | {hkey, pubkey_alg()}
                           | {encrypt, cipher_alg()}
                           | {decrypt, cipher_alg()}
                           | {send_mac, mac_alg()}
                           | {recv_mac, mac_alg()}
                           | {compress, compression_alg()}
                           | {decompress, compression_alg()}
                           | {send_ext_info, boolean()}
                           | {recv_ext_info, boolean()}
                          ].
-doc """
Return values from the `connection_info/1` and `connection_info/2` functions.

In the `option` info tuple are only the options included that differs from the
default values.
""".
-doc(#{group => <<"Other data types">>}).
-type conn_info_channels() :: [proplists:proplist()].

-doc(#{group => <<"Other data types">>}).
-type connection_info_tuple() ::
        {client_version, version()}
      | {server_version, version()}
      | {user, string()}
      | {peer, {inet:hostname(), ip_port()}}
      | {sockname, ip_port()}
      | {options, client_options()}
      | {algorithms, conn_info_algs()}
      | {channels, conn_info_channels()}.

-doc(#{equiv => connection_info/2}).
-doc(#{since => <<"OTP 22.1">>}).
-spec connection_info(ConnectionRef) ->
          InfoTupleList | {error, term()} when
      ConnectionRef :: connection_ref(),
      InfoTupleList :: [InfoTuple],
      InfoTuple :: connection_info_tuple().

connection_info(ConnectionRef) ->
    connection_info(ConnectionRef, []).

-doc """
Returns information about a connection intended for e.g debugging or logging.

When the `Key` is a single `Item`, the result is a single `InfoTuple`
""".
-spec connection_info(ConnectionRef, ItemList|Item) ->
          InfoTupleList | InfoTuple | {error, term()} when
      ConnectionRef :: connection_ref(),
      ItemList :: [Item],
      Item :: client_version | server_version | user | peer | sockname | options | algorithms | sockname,
      InfoTupleList :: [InfoTuple],
      InfoTuple :: connection_info_tuple().

connection_info(ConnectionRef, Key) ->
    ssh_connection_handler:connection_info(ConnectionRef, Key).

%%--------------------------------------------------------------------
-doc false.
-spec channel_info(connection_ref(), channel_id(), [atom()]) -> proplists:proplist().
%%
%% Description: Retrieves information about a connection.
%%--------------------------------------------------------------------
channel_info(ConnectionRef, ChannelId, Options) ->
    ssh_connection_handler:channel_info(ConnectionRef, ChannelId, Options).

%%--------------------------------------------------------------------
%% Description: Starts a server listening for SSH connections
%% on the given port.
%%--------------------------------------------------------------------
-doc(#{equiv => daemon/3}).
-spec daemon(inet:port_number()) ->  {ok,daemon_ref()} | {error,term()}.

daemon(Port) ->
    daemon(Port, []).


-doc(#{equiv => daemon/3}).
-spec daemon(inet:port_number()|open_socket(), daemon_options()) -> {ok,daemon_ref()} | {error,term()}.

daemon(Port, UserOptions) when 0 =< Port,Port =< 65535 ->
    daemon(any, Port, UserOptions);

daemon(Socket, UserOptions) ->
    case ssh_options:handle_options(server, UserOptions) of
        #{} = Options0 ->
            case valid_socket_to_use(Socket, ?GET_OPT(transport,Options0)) of
                ok ->
                    try
                        %% throws error:Error if no usable hostkey is found
                        ssh_connection_handler:available_hkey_algorithms(server, Options0),
                        {ok, {SockHost,SockPort}} = inet:sockname(Socket),
                        Address = #address{address = SockHost,
                                           port = SockPort,
                                           profile = ?GET_OPT(profile,Options0)
                                          },
                        Options = ?PUT_INTERNAL_OPT({connected_socket, Socket}, Options0),
                        case ssh_system_sup:start_connection(server, Address, Socket, Options) of
                            {ok,Pid} ->
                                {ok,Pid};
                            {error, {already_started, _}} ->
                                {error, eaddrinuse};
                            {error, Error} ->
                                {error, Error}
                        end
                    catch
                        error:{shutdown,Err} ->
                            {error,Err};
                        exit:{noproc, _} ->
                            {error, ssh_not_started};
                        C:R ->
                            {error,{could_not_start_connection,{C,R}}}
                    end;

                {error,SockError} ->
                    {error,SockError}
            end;
        {error,OptionError} ->
            {error,OptionError}
    end.

-doc """
daemon(HostAddress, Port, Options)

Starts a server listening for SSH connections on the given port. If the `Port`
is 0, a random free port is selected. See `daemon_info/1` about how to find the
selected port number.

As an alternative, an already open TCP socket could be passed to the function in
`TcpSocket`. The SSH initiation and negotiation will be initiated on that one
when an SSH starts at the other end of the TCP socket.

For a description of the options, see [Daemon Options](`t:daemon_options/0`).

Please note that by historical reasons both the `HostAddress` argument and the
[gen_tcp connect_option() `{ip,Address}`](`t:gen_tcp:connect_option/0`) set the
listening address. This is a source of possible inconsistent settings.

The rules for handling the two address passing options are:

- if `HostAddress` is an IP-address, that IP-address is the listening address.
  An 'ip'-option will be discarded if present.
- if `HostAddress` is the atom `loopback`, the listening address is `loopback`
  and an loopback address will be chosen by the underlying layers. An
  'ip'-option will be discarded if present.
- if `HostAddress` is the atom `any` and no 'ip'-option is present, the
  listening address is `any` and the socket will listen to all addresses
- if `HostAddress` is `any` and an 'ip'-option is present, the listening address
  is set to the value of the 'ip'-option
""".
-spec daemon(any | inet:ip_address(), inet:port_number(), daemon_options()) -> {ok,daemon_ref()} | {error,term()}
           ;(socket, open_socket(), daemon_options()) -> {ok,daemon_ref()} | {error,term()}.

daemon(Host0, Port0, UserOptions0)
  when 0 =< Port0, Port0 =< 65535, Host0 == any ;
       Host0 == loopback ; is_tuple(Host0) ->
    {Host1, UserOptions} = handle_daemon_args(Host0, UserOptions0),
    case ssh_options:handle_options(server, UserOptions) of
        #{} = Options0 ->
            case ssh_lsocket:get_lsocket(Host1, Port0, Options0) of
                {ok, {LSocketProvider, LSocket}} ->
                    {Host, Port, Options1} =
                        update_lsocket(LSocket, LSocketProvider, Options0),
                    try
                        %% Host,Port is what to use for the system
                        %% supervisor to register its name (see
                        %% #address record); LSocket is owned by
                        %% LSocketProvider process.  Ownership will be
                        %% transferred once ssh_acceptor_sup is
                        %% started.

                        %% throws error:Error if no usable hostkey is found
                        ssh_connection_handler:available_hkey_algorithms(server, Options1),
                        ssh_system_sup:start_system(#address{address = Host,
                                                             port = Port,
                                                             profile = ?GET_OPT(profile,Options1)},
                                                    Options1)
                    of
                        {ok, DaemonRef} ->
                            {ok, DaemonRef};
                        {error, {already_started, _}} -> % ssh_system_sup with #address already register
                            close_listen_socket(LSocket, Options1),
                            {error, eaddrinuse};
                        {error, Error} ->
                            close_listen_socket(LSocket, Options1),
                            {error, Error}
                    catch
                        error:{shutdown, Err} -> % no suitable host key
                            close_listen_socket(LSocket, Options1),
                            {error, Err};
                        exit:{noproc, _} -> % ssh application not started
                            close_listen_socket(LSocket, Options1),
                            {error, ssh_not_started};
                        error:Error ->
                            close_listen_socket(LSocket, Options1),
                            {error, Error};
                        _C:_E ->
                            {error,{cannot_start_daemon,_C,_E}}
                    end;
                {error, {_, LSocketError}} ->
                    {error, LSocketError}
            end;
        OptionError = {error, _} ->
            OptionError
    end;
daemon(_, _, _) ->
    {error, badarg}.

%%--------------------------------------------------------------------
-doc """
Replaces the options in a running daemon with the options in `NewUserOptions`.
Only connections established after this call are affected, already established
connections are not.

> #### Note {: .info }
>
> In the final phase of this function, the listening process is restarted.
> Therfore a connection attempt to the daemon in this final phase could fail.

The handling of Erlang configurations is described in the User's Guide; see
chapters [Configuration in SSH](configurations.md) and
[Configuring algorithms in SSH](configure_algos.md).
""".
-doc(#{since => <<"OTP 25.1">>}).
-spec daemon_replace_options(DaemonRef, NewUserOptions) -> {ok,daemon_ref()}
                                                         | {error,term()} when
      DaemonRef :: daemon_ref(),
      NewUserOptions :: daemon_options().

daemon_replace_options(DaemonRef, NewUserOptions) ->
<<<<<<< HEAD
    {ok, Options0} = ssh_system_sup:get_acceptor_options(DaemonRef),
    Options = ssh_options:merge_options(server, NewUserOptions, Options0),
    ssh_system_sup:restart_acceptor(DaemonRef, Options).
=======
    case ssh_system_sup:get_acceptor_options(DaemonRef) of
        {ok, Os0} ->
            Os1 = ssh_options:merge_options(server, NewUserOptions, Os0),
            ssh_system_sup:replace_acceptor_options(DaemonRef, Os1);
        {error, _Reason} = Error ->
            Error
    end.
>>>>>>> 55b64d1a

%%--------------------------------------------------------------------
-doc """
Return values from the `daemon_info/1` and `daemon_info/2` functions.

In the `option` info tuple are only the options included that differs from the
default values.
""".
-doc(#{group => <<"Other data types">>}).
-type daemon_info_tuple() ::
        {port, inet:port_number()}
      | {ip, inet:ip_address()}
      | {profile, atom()}
      | {options, daemon_options()}.

-doc(#{equiv => daemon_info/2}).
-doc(#{since => <<"OTP 19.0">>}).
-spec daemon_info(DaemonRef) -> {ok,InfoTupleList} | {error,bad_daemon_ref} when
      DaemonRef :: daemon_ref(),
      InfoTupleList :: [InfoTuple],
      InfoTuple :: daemon_info_tuple().

daemon_info(DaemonRef) ->
    case ssh_system_sup:get_daemon_listen_address(DaemonRef) of
        {ok,A} ->
            Address =
                case inet:parse_strict_address(A#address.address) of
                    {ok,IP} -> A#address{address=IP};
                    _ -> A
                end,
            Opts =
                %% Pick a subset of the Options to present:
                case ssh_system_sup:get_options(DaemonRef, Address) of
                    {ok, OptMap} ->
                        lists:sort(
                          maps:to_list(
                            ssh_options:keep_set_options(
                              server,
                              ssh_options:keep_user_options(server,OptMap))));
                    _ ->
                        []
                end,
            
	    {ok, [{port,    Address#address.port},
                  {ip,      Address#address.address},
                  {profile, Address#address.profile},
                  {options, Opts}
                 ]};
        
	_ ->
	    {error,bad_daemon_ref}
    end.

-doc """
Returns information about a daemon intended for e.g debugging or logging.

When the `Key` is a single `Item`, the result is a single `InfoTuple`

Note that [`daemon_info/1`](`daemon_info/1`) and
[`daemon_info/2`](`daemon_info/2`) returns different types due to compatibility
reasons.
""".
-doc(#{since => <<"OTP 22.1">>}).
-spec daemon_info(DaemonRef, ItemList|Item) ->  InfoTupleList|InfoTuple | {error,bad_daemon_ref} when
      DaemonRef :: daemon_ref(),
      ItemList :: [Item],
      Item :: ip | port | profile | options,
      InfoTupleList :: [InfoTuple],
      InfoTuple :: daemon_info_tuple().

daemon_info(DaemonRef, Key) when is_atom(Key) ->
    case daemon_info(DaemonRef, [Key]) of
        [{Key,Val}] -> {Key,Val};
        Other -> Other
    end;
daemon_info(DaemonRef, Keys) ->
    case daemon_info(DaemonRef) of
        {ok,KVs} ->
            [{Key,proplists:get_value(Key,KVs)} || Key <- Keys,
                                                   lists:keymember(Key,1,KVs)];
        _ ->
            []
    end.

%%--------------------------------------------------------------------
%% Description: Stops the listener, but leaves
%% existing connections started by the listener up and running.
%%--------------------------------------------------------------------
-doc(#{equiv => stop_listener/3}).
-spec stop_listener(daemon_ref()) -> ok.

stop_listener(SysSup) ->
    ssh_system_sup:stop_listener(SysSup).


-doc(#{equiv => stop_listener/3}).
-spec stop_listener(inet:ip_address(), inet:port_number()) -> ok.

stop_listener(Address, Port) ->
    stop_listener(Address, Port, ?DEFAULT_PROFILE).


-doc """
Stops the listener, but leaves existing connections started by the listener
operational.
""".
-doc(#{since => <<"OTP 21.0">>}).
-spec stop_listener(any|inet:ip_address(), inet:port_number(), term()) -> ok.

stop_listener(Address, Port, Profile) ->
    lists:foreach(fun({Sup,_Addr}) ->
                          stop_listener(Sup)
                  end,
                  ssh_system_sup:addresses(#address{address=Address,
                                                    port=Port,
                                                    profile=Profile})).

-doc(#{equiv => stop_daemon/3}).
-spec stop_daemon(DaemonRef::daemon_ref()) -> ok.

stop_daemon(SysSup) ->
    ssh_system_sup:stop_system(SysSup).


-doc(#{equiv => stop_daemon/3}).
-spec stop_daemon(inet:ip_address(), inet:port_number()) -> ok.

stop_daemon(Address, Port) ->
    stop_daemon(Address, Port, ?DEFAULT_PROFILE).


-doc "Stops the listener and all connections started by the listener.".
-doc(#{since => <<"OTP 21.0">>}).
-spec stop_daemon(any|inet:ip_address(), inet:port_number(), atom()) -> ok.

stop_daemon(Address, Port, Profile) ->
    lists:foreach(fun({Sup,_Addr}) ->
                          stop_daemon(Sup)
                  end,
                  ssh_system_sup:addresses(#address{address=Address,
                                                    port=Port,
                                                    profile=Profile})).

%%--------------------------------------------------------------------
%% Description: Starts an interactive shell to an SSH server on the
%% given <Host>. The function waits for user input,
%% and will not return until the remote shell is ended.(e.g. on
%% exit from the shell)
%%--------------------------------------------------------------------
-doc(#{equiv => shell/3}).
-spec shell(open_socket() | host() | connection_ref()) ->  _.

shell(ConnectionRef) when is_pid(ConnectionRef) ->
    case ssh_connection:session_channel(ConnectionRef, infinity) of
	{ok,ChannelId}  ->
	    success = ssh_connection:ptty_alloc(ConnectionRef, ChannelId,
                                                [{pty_opts, [{echo,0}]}
                                                ]),
            success = ssh_connection:send_environment_vars(ConnectionRef, ChannelId,
                                                           ["LANG", "LC_ALL"]),
	    Args = [{channel_cb, ssh_shell},
		    {init_args,[ConnectionRef, ChannelId]},
		    {cm, ConnectionRef}, {channel_id, ChannelId}],
	    {ok, State} = ssh_client_channel:init([Args]),
            try
                ssh_client_channel:enter_loop(State)
            catch
                exit:normal ->
                    ok
            end;
	Error ->
	    Error
    end;

shell(Dest) ->
    case is_host(Dest, []) of
        true ->
            shell(Dest, ?SSH_DEFAULT_PORT, []);
        false ->
            %% Maybe socket
            shell_socket(Dest, [])
    end.



-doc(#{equiv => shell/3}).
-spec shell(open_socket() | host(), client_options()) ->  _.

shell(Dest, Options) ->
    case is_host(Dest, Options) of
        true ->
            shell(Dest, ?SSH_DEFAULT_PORT, Options);
        false ->
            %% Maybe socket
            shell_socket(Dest, Options)
    end.

shell_socket(Socket, Options) ->
    case connect(Socket, Options) of
        {ok,ConnectionRef} ->
            shell(ConnectionRef),
            close(ConnectionRef);
        Error ->
            Error
    end.
    


-doc """
Connects to an SSH server at `Host` and `Port` (defaults to 22) and starts an
interactive shell on that remote host.

As an alternative, an already open TCP socket could be passed to the function in
`TcpSocket`. The SSH initiation and negotiation will be initiated on that one
and finally a shell will be started on the host at the other end of the TCP
socket.

For a description of the options, see [Client Options](`t:client_options/0`).

The function waits for user input, and does not return until the remote shell is
ended (that is, exit from the shell).
""".
-spec shell(Host, Port, Options) -> _ when
      Host :: host(),
      Port :: inet:port_number(),
      Options :: client_options() .

shell(Host, Port, Options) ->
    case connect(Host, Port, Options) of
        {ok,ConnectionRef} ->
            shell(ConnectionRef),
            close(ConnectionRef);
        Error ->
            Error
    end.

%%--------------------------------------------------------------------
-doc """
Returns a key-value list, where the keys are the different types of algorithms
and the values are the algorithms themselves.

See the [User's Guide](configure_algos.md#example_default_algorithms) for an
example.
""".
-doc(#{since => <<"OTP 18.0">>}).
-spec default_algorithms() -> algs_list() .
%%--------------------------------------------------------------------
default_algorithms() ->
    ssh_transport:default_algorithms().

%%--------------------------------------------------------------------
-doc false.
-spec chk_algos_opts(client_options()|daemon_options()) -> internal_options() | {error,term()}.
%%--------------------------------------------------------------------
chk_algos_opts(Opts) ->
    case lists:foldl(
           fun({preferred_algorithms,_}, Acc) -> Acc;
              ({modify_algorithms,_}, Acc) -> Acc;
              (KV, Acc) -> [KV|Acc]
           end, [], Opts)
    of
        [] ->
            case ssh_options:handle_options(client, Opts) of
                M when is_map(M) ->
                    maps:get(preferred_algorithms, M);
                Others ->
                    Others
            end;
        OtherOps ->
            {error, {non_algo_opts_found,OtherOps}}
    end.


%%--------------------------------------------------------------------
-doc """
Sets tcp socket options on the tcp-socket below an ssh connection.

This function calls the `inet:setopts/2`, read that documentation and for
`t:gen_tcp:option/0`.

All gen_tcp socket options except

- `active`
- `deliver`
- `mode` and
- `packet`

are allowed. The excluded options are reserved by the SSH application.

> #### Warning {: .warning }
>
> This is an extremely dangerous function. You use it on your own risk.
>
> Some options are OS and OS version dependent. Do not use it unless you know
> what effect your option values will have on an TCP stream.
>
> Some values may destroy the functionality of the SSH protocol.
""".
-doc(#{since => <<"OTP 22.3">>}).
-spec set_sock_opts(ConnectionRef, SocketOptions) ->
                           ok | {error, inet:posix()}  when
      ConnectionRef :: connection_ref(),
      SocketOptions :: [gen_tcp:option()] .
%%--------------------------------------------------------------------
set_sock_opts(ConnectionRef, SocketOptions) ->
    ssh_connection_handler:set_sock_opts(ConnectionRef, SocketOptions).

%%--------------------------------------------------------------------
-doc """
Get tcp socket option values of the tcp-socket below an ssh connection.

This function calls the `inet:getopts/2`, read that documentation.
""".
-doc(#{since => <<"OTP 22.3">>}).
-spec get_sock_opts(ConnectionRef, SocketGetOptions) ->
                           ok | {error, inet:posix()}  when
      ConnectionRef :: connection_ref(),
      SocketGetOptions :: [gen_tcp:option_name()] .
%%--------------------------------------------------------------------
get_sock_opts(ConnectionRef, SocketGetOptions) ->
    ssh_connection_handler:get_sock_opts(ConnectionRef, SocketGetOptions).

%%--------------------------------------------------------------------
%% Ask local client to listen to ListenHost:ListenPort.  When someone
%% connects that address, connect to ConnectToHost:ConnectToPort from
%% the server.
%%--------------------------------------------------------------------
-doc(#{equiv => tcpip_tunnel_to_server/6}).
-doc(#{since => <<"OTP 23.0">>}).
-spec tcpip_tunnel_to_server(ConnectionRef,
                             ListenHost, ListenPort,
                             ConnectToHost, ConnectToPort
                          ) ->
                                  {ok,TrueListenPort} | {error, term()} when
      ConnectionRef :: connection_ref(),
      ListenHost :: host(),
      ListenPort :: inet:port_number(),
      ConnectToHost :: host(),
      ConnectToPort :: inet:port_number(),
      TrueListenPort :: inet:port_number().

tcpip_tunnel_to_server(ConnectionHandler, ListenHost, ListenPort, ConnectToHost, ConnectToPort) ->
    tcpip_tunnel_to_server(ConnectionHandler, ListenHost, ListenPort, ConnectToHost, ConnectToPort, infinity).


-doc """
Tells the local client to listen to `ListenHost:ListenPort`. When someone
connects to that address, the connection is forwarded in an encrypted channel to
the peer server of `ConnectionRef`. That server then connects to
`ConnectToHost:ConnectToPort`.

The returned `TrueListenPort` is the port that is listened to. It is the same as
`ListenPort`, except when `ListenPort = 0`. In that case a free port is selected
by the underlying OS.

Note that in case of an Erlang/OTP SSH server (daemon) as peer, that server must
have been started with the option
[tcpip_tunnel_in](`t:tcpip_tunnel_in_daemon_option/0`) to allow the connection.
""".
-doc(#{since => <<"OTP 23.0">>}).
-spec tcpip_tunnel_to_server(ConnectionRef,
                             ListenHost, ListenPort,
                             ConnectToHost, ConnectToPort,
                             Timeout) ->
                                  {ok,TrueListenPort} | {error, term()} when
      ConnectionRef :: connection_ref(),
      ListenHost :: host(),
      ListenPort :: inet:port_number(),
      ConnectToHost :: host(),
      ConnectToPort :: inet:port_number(),
      Timeout :: timeout(),
      TrueListenPort :: inet:port_number().

tcpip_tunnel_to_server(ConnectionHandler, ListenHost, ListenPort, ConnectToHost0, ConnectToPort, Timeout) ->
    SockOpts = [],
    try
        list_to_binary(
          case mangle_connect_address(ConnectToHost0,SockOpts) of
              IP when is_tuple(IP) -> inet_parse:ntoa(IP);
              _ when is_list(ConnectToHost0) -> ConnectToHost0
          end)
    of
        ConnectToHost ->
            ssh_connection_handler:handle_direct_tcpip(ConnectionHandler,
                                                       mangle_tunnel_address(ListenHost), ListenPort,
                                                       ConnectToHost, ConnectToPort,
                                                       Timeout)
    catch
        _:_ ->
            {error, bad_connect_to_address}
    end.

%%--------------------------------------------------------------------
%% Ask remote server to listen to ListenHost:ListenPort.  When someone
%% connects that address, connect to ConnectToHost:ConnectToPort from
%% the client.
%%--------------------------------------------------------------------
-doc(#{equiv => tcpip_tunnel_from_server/6}).
-doc(#{since => <<"OTP 23.0">>}).
-spec tcpip_tunnel_from_server(ConnectionRef,
                               ListenHost, ListenPort,
                               ConnectToHost, ConnectToPort
                              ) ->
                                    {ok,TrueListenPort} | {error, term()} when
      ConnectionRef :: connection_ref(),
      ListenHost :: host(),
      ListenPort :: inet:port_number(),
      ConnectToHost :: host(),
      ConnectToPort :: inet:port_number(),
      TrueListenPort :: inet:port_number().

tcpip_tunnel_from_server(ConnectionRef, ListenHost, ListenPort, ConnectToHost, ConnectToPort) ->
    tcpip_tunnel_from_server(ConnectionRef, ListenHost, ListenPort, ConnectToHost, ConnectToPort, infinity).

-doc """
Asks the remote server of `ConnectionRef` to listen to `ListenHost:ListenPort`.
When someone connects that address, the connection is forwarded in an encrypted
channel from the server to the client. The client (that is, at the node that
calls this function) then connects to `ConnectToHost:ConnectToPort`.

The returned `TrueListenPort` is the port that is listened to. It is the same as
`ListenPort`, except when `ListenPort = 0`. In that case a free port is selected
by the underlying OS.

Note that in case of an Erlang/OTP SSH server (daemon) as peer, that server must
have been started with the option
[tcpip_tunnel_out](`t:tcpip_tunnel_out_daemon_option/0`) to allow the
connection.
""".
-doc(#{since => <<"OTP 23.0">>}).
-spec tcpip_tunnel_from_server(ConnectionRef,
                               ListenHost, ListenPort,
                               ConnectToHost, ConnectToPort,
                               Timeout) ->
                                    {ok,TrueListenPort} | {error, term()} when
      ConnectionRef :: connection_ref(),
      ListenHost :: host(),
      ListenPort :: inet:port_number(),
      ConnectToHost :: host(),
      ConnectToPort :: inet:port_number(),
      Timeout :: timeout(),
      TrueListenPort :: inet:port_number().

tcpip_tunnel_from_server(ConnectionRef, ListenHost0, ListenPort, ConnectToHost0, ConnectToPort, Timeout) ->
    SockOpts = [],
    ListenHost = mangle_tunnel_address(ListenHost0),
    ConnectToHost = mangle_connect_address(ConnectToHost0, SockOpts),
    case ssh_connection_handler:global_request(ConnectionRef, "tcpip-forward", true, 
                                               {ListenHost,ListenPort,ConnectToHost,ConnectToPort},
                                               Timeout) of
        {success,<<>>} ->
            {ok, ListenPort};
        {success,<<TruePort:32/unsigned-integer>>} when ListenPort==0 ->
            {ok, TruePort};
        {success,_} = Res ->
            {error, {bad_result,Res}};
        {failure,<<>>} ->
            {error,not_accepted};
        {failure,Error} ->
            {error,Error};
        Other ->
            Other
    end.

%%--------------------------------------------------------------------
%% In move from public_key
%%--------------------------------------------------------------------
-doc(#{equiv => hostkey_fingerprint/2}).
-doc(#{since => <<"OTP 24.0">>}).
-spec hostkey_fingerprint(public_key:public_key()) -> string().

hostkey_fingerprint(Key) ->
    sshfp_string(md5, ssh_message:ssh2_pubkey_encode(Key) ).

-doc """
hostkey_fingerprint([DigestType], HostKey) ->
[string()]hostkey_fingerprint(DigestType, HostKey) -> string()

Calculates a ssh fingerprint from a public host key as openssh does.

The algorithm in [`hostkey_fingerprint/1`](`hostkey_fingerprint/1`) is md5 to be
compatible with older ssh-keygen commands. The string from the second variant is
prepended by the algorithm name in uppercase as in newer ssh-keygen commands.

Examples:

```erlang
 2> ssh:hostkey_fingerprint(Key).
 "f5:64:a6:c1:5a:cb:9f:0a:10:46:a2:5c:3e:2f:57:84"

 3> ssh:hostkey_fingerprint(md5,Key).
 "MD5:f5:64:a6:c1:5a:cb:9f:0a:10:46:a2:5c:3e:2f:57:84"

 4> ssh:hostkey_fingerprint(sha,Key).
 "SHA1:bSLY/C4QXLDL/Iwmhyg0PGW9UbY"

 5> ssh:hostkey_fingerprint(sha256,Key).
 "SHA256:aZGXhabfbf4oxglxltItWeHU7ub3Dc31NcNw2cMJePQ"

 6> ssh:hostkey_fingerprint([sha,sha256],Key).
 ["SHA1:bSLY/C4QXLDL/Iwmhyg0PGW9UbY",
  "SHA256:aZGXhabfbf4oxglxltItWeHU7ub3Dc31NcNw2cMJePQ"]
```
""".
-doc(#{since => <<"OTP 24.0">>}).
-spec hostkey_fingerprint(TypeOrTypes, Key) -> StringOrString
                                                   when
      TypeOrTypes :: public_key:digest_type() | [public_key:digest_type()],
      Key :: public_key:public_key(),
      StringOrString :: string() | [string()] .

hostkey_fingerprint(HashAlgs, Key) when is_list(HashAlgs) ->
    EncKey = ssh_message:ssh2_pubkey_encode(Key),
    [sshfp_full_string(HashAlg,EncKey) || HashAlg <- HashAlgs];
hostkey_fingerprint(HashAlg, Key) when is_atom(HashAlg) ->
    EncKey = ssh_message:ssh2_pubkey_encode(Key),
    sshfp_full_string(HashAlg, EncKey).


sshfp_string(HashAlg, EncodedKey) ->
    %% Other HashAlgs than md5 will be printed with
    %% other formats than hextstr by
    %%    ssh-keygen -E <alg> -lf <file>
    fp_fmt(sshfp_fmt(HashAlg), crypto:hash(HashAlg, EncodedKey)).

sshfp_full_string(HashAlg, EncKey) ->
    lists:concat([sshfp_alg_name(HashAlg),
		  [$: | sshfp_string(HashAlg, EncKey)]
		 ]).

sshfp_alg_name(sha) -> "SHA1";
sshfp_alg_name(Alg) -> string:to_upper(atom_to_list(Alg)).

sshfp_fmt(md5) -> hexstr;
sshfp_fmt(_) -> b64.

fp_fmt(hexstr, Bin) ->
    lists:flatten(string:join([io_lib:format("~2.16.0b",[C1]) || <<C1>> <= Bin], ":"));
fp_fmt(b64, Bin) ->
    %% This function clause *seems* to be
    %%    [C || C<-base64:encode_to_string(Bin), C =/= $=]
    %% but I am not sure. Must be checked.
    B64Chars = "ABCDEFGHIJKLMNOPQRSTUVWXYZabcdefghijklmnopqrstuvwxyz0123456789+/",
    BitsInLast = 8*byte_size(Bin) rem 6,
    Padding = (6-BitsInLast) rem 6, % Want BitsInLast = [1:5] to map to padding [5:1] and 0 -> 0
    [lists:nth(C+1,B64Chars) || <<C:6>> <= <<Bin/binary,0:Padding>> ].

%%--------------------------------------------------------------------
%%% Internal functions
%%--------------------------------------------------------------------
%% The handle_daemon_args/2 function basically only sets the ip-option in Opts
%% so that it is correctly set when opening the listening socket.
handle_daemon_args(any, Opts) ->
    case proplists:get_value(ip, Opts) of
        undefined -> {any, Opts};
        IP -> {IP, Opts}
    end;
handle_daemon_args(IPaddr, Opts) when is_tuple(IPaddr) ; IPaddr == loopback ->
    case proplists:get_value(ip, Opts) of
        undefined -> {IPaddr, [{ip,IPaddr}|Opts]};
        IPaddr -> {IPaddr, Opts};
        IP -> {IPaddr, [{ip,IPaddr}|Opts--[{ip,IP}]]} %% Backward compatibility
    end.

valid_socket_to_use(Socket, {tcp,_,_}) ->
    %% Is this tcp-socket a valid socket?
    try {is_tcp_socket(Socket),
         {ok,[{active,false}]} == inet:getopts(Socket, [active])
        }
    of
        {true,  true} -> ok;
        {true, false} -> {error, not_passive_mode};
        _ ->             {error, not_tcp_socket}
    catch
        _:_ ->           {error, bad_socket}
    end;

valid_socket_to_use(_, {L4,_,_}) ->
    {error, {unsupported,L4}}.


is_tcp_socket(Socket) ->
    case inet:getopts(Socket, [delay_send]) of
        {ok,[_]} -> true;
        _ -> false
    end.

close_listen_socket(ListenSocket, Options) ->
    try
        {_, Callback, _} = ?GET_OPT(transport, Options),
        Callback:close(ListenSocket)
    catch
        _C:_E -> ok
    end.

transport_connect(Host, Port, SocketOpts, Options) ->
    {_, Callback, _} = ?GET_OPT(transport, Options),
    Callback:connect(Host, Port, SocketOpts, ?GET_OPT(connect_timeout,Options)).

-doc false.
is_host(X, Opts) ->
    try is_host1(mangle_connect_address(X, Opts))
    catch
        _:_ -> false
    end.

is_host1(L) when is_list(L) -> true; %% "string()"
is_host1(T) when tuple_size(T)==4 -> lists:all(fun(I) -> 0=<I andalso I=<255 end,
                                               tuple_to_list(T));
is_host1(T) when tuple_size(T)==16 -> lists:all(fun(I) -> 0=<I andalso I=<65535 end,
                                                tuple_to_list(T));
is_host1(loopback) -> true.

mangle_connect_address(A,  #{socket_options := SockOpts}) ->
    mangle_connect_address(A, SockOpts);
mangle_connect_address(A, SockOpts) ->
    mangle_connect_address1(A, proplists:get_value(inet6,SockOpts,false)).

loopback(true) -> {0,0,0,0,0,0,0,1};
loopback(false) ->      {127,0,0,1}.

mangle_connect_address1( loopback,     V6flg) -> loopback(V6flg);
mangle_connect_address1(      any,     V6flg) -> loopback(V6flg);
mangle_connect_address1({0,0,0,0},         _) -> loopback(false);
mangle_connect_address1({0,0,0,0,0,0,0,0}, _) -> loopback(true);
mangle_connect_address1(       IP,     _) when is_tuple(IP) -> IP;
mangle_connect_address1(A, _) ->
    case catch inet:parse_address(A) of
        {ok,         {0,0,0,0}} -> loopback(false);
        {ok, {0,0,0,0,0,0,0,0}} -> loopback(true);
        _ -> A
    end.

mangle_tunnel_address(any) -> <<"">>;
mangle_tunnel_address(loopback) -> <<"localhost">>;
mangle_tunnel_address({0,0,0,0}) -> <<"">>;
mangle_tunnel_address({0,0,0,0,0,0,0,0}) -> <<"">>;
mangle_tunnel_address(IP) when is_tuple(IP) -> list_to_binary(inet_parse:ntoa(IP));
mangle_tunnel_address(A) when is_atom(A) -> mangle_tunnel_address(atom_to_list(A));
mangle_tunnel_address(X) when is_list(X) -> case catch inet:parse_address(X) of
                                     {ok, {0,0,0,0}} -> <<"">>;
                                     {ok, {0,0,0,0,0,0,0,0}} -> <<"">>;
                                     _ -> list_to_binary(X)
                                 end.
-doc false.
update_lsocket(LSocket, LSocketProvider, Options0) ->
    {ok, {LHost, LPort}} = inet:sockname(LSocket),
    Options = ?PUT_INTERNAL_OPT({lsocket,
                                 {LSocket, LHost, LPort, LSocketProvider}}, Options0),
    {LHost, LPort, Options}.

%%%################################################################
%%%#
%%%# Tracing
%%%#

-doc false.
ssh_dbg_trace_points() -> [tcp, connections].

-doc false.
ssh_dbg_flags(tcp) -> [c];
ssh_dbg_flags(connections) -> [c].

-doc false.
ssh_dbg_on(tcp) ->
    dbg:tpl(?MODULE, transport_connect, 4, x),
    dbg:tpl(?MODULE, close_listen_socket, 2, x);
ssh_dbg_on(connections) ->
    dbg:tpl(?MODULE, update_lsocket, 3, x).

-doc false.
ssh_dbg_off(tcp) ->
    dbg:ctpl(?MODULE, transport_connect, 4),
    dbg:ctpl(?MODULE, close_listen_socket, 2);
ssh_dbg_off(connections) ->
    dbg:ctpl(?MODULE, update_lsocket, 3).

-doc false.
ssh_dbg_format(tcp, {call, {?MODULE,close_listen_socket, [ListenSocket, _Opts]}}) ->
    ["TCP socket listening closed\n",
     io_lib:format("Sock: ~p~n", [ListenSocket])
    ];
ssh_dbg_format(tcp, {return_from, {?MODULE,close_listen_socket,2}, _Result}) ->
    skip;
ssh_dbg_format(Tracepoint , Event = {call, {?MODULE, Function, Args}}) ->
    [io_lib:format("~w:~w/~w> ~s", [?MODULE, Function, length(Args)] ++
                       ssh_dbg_comment(Tracepoint, Event))];
ssh_dbg_format(Tracepoint, Event = {return_from, {?MODULE,Function,Arity}, Ret}) ->
    [io_lib:format("~w:~w/~w returned ~W> ~s", [?MODULE, Function, Arity, Ret, 3] ++
                  ssh_dbg_comment(Tracepoint, Event))].

ssh_dbg_comment(connections, {call, {?MODULE, update_lsocket, [LSocket, LSocketProvider, _]}}) ->
    [io_lib:format("LSocket = ~p, LSocketProvider = ~p", [LSocket, LSocketProvider])];
ssh_dbg_comment(connections, {return_from, {?MODULE, update_lsocket,3}, {LHost, LPort, _}}) ->
    [io_lib:format("LHost = ~p, LPort = ~p", [LHost, LPort])];
ssh_dbg_comment(_, _) ->
    [""].

-doc false.
ssh_dbg_format(tcp, {call, {?MODULE,transport_connect, [Host,Port,SockOpts,_Opts]}}, Stack) ->
    {skip, [{transport_connect,Host,Port,SockOpts}|Stack]};
ssh_dbg_format(tcp, {return_from, {?MODULE,transport_connect,4}, {ok,Sock}},
               [{transport_connect,Host,Port,SockOpts}|Stack]) ->
    {["TCP connected to\n",
      io_lib:format("Host: ~p~n"
                    "Port: ~p~n"
                    "SockOpts: ~p~n"
                    "Socket: ~p~n", [Host,Port,SockOpts,Sock])
     ],
     Stack};
ssh_dbg_format(tcp, {return_from, {?MODULE,transport_connect,4}, Result},
               [{transport_connect,Host,Port,SockOpts}|Stack]) ->
    {["TCP connected FAILED to\n",
      io_lib:format("Host: ~p~n"
                    "Port: ~p~n"
                    "SockOpts: ~p~n"
                    "Result: ~p~n", [Host,Port,SockOpts,Result])
     ],
     Stack}.<|MERGE_RESOLUTION|>--- conflicted
+++ resolved
@@ -661,19 +661,13 @@
       NewUserOptions :: daemon_options().
 
 daemon_replace_options(DaemonRef, NewUserOptions) ->
-<<<<<<< HEAD
-    {ok, Options0} = ssh_system_sup:get_acceptor_options(DaemonRef),
-    Options = ssh_options:merge_options(server, NewUserOptions, Options0),
-    ssh_system_sup:restart_acceptor(DaemonRef, Options).
-=======
     case ssh_system_sup:get_acceptor_options(DaemonRef) of
-        {ok, Os0} ->
-            Os1 = ssh_options:merge_options(server, NewUserOptions, Os0),
-            ssh_system_sup:replace_acceptor_options(DaemonRef, Os1);
+        {ok, Options0} ->
+            Options = ssh_options:merge_options(server, NewUserOptions, Options0),
+            ssh_system_sup:restart_acceptor_options(DaemonRef, Options);
         {error, _Reason} = Error ->
             Error
     end.
->>>>>>> 55b64d1a
 
 %%--------------------------------------------------------------------
 -doc """
