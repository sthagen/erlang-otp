%%
%% %CopyrightBegin%
%%
%% Copyright Ericsson AB 2005-2025. All Rights Reserved.
%%
%% Licensed under the Apache License, Version 2.0 (the "License");
%% you may not use this file except in compliance with the License.
%% You may obtain a copy of the License at
%%
%%     http://www.apache.org/licenses/LICENSE-2.0
%%
%% Unless required by applicable law or agreed to in writing, software
%% distributed under the License is distributed on an "AS IS" BASIS,
%% WITHOUT WARRANTIES OR CONDITIONS OF ANY KIND, either express or implied.
%% See the License for the specific language governing permissions and
%% limitations under the License.
%%
%% %CopyrightEnd%
%%

%%

%%% Description: SFTP server daemon

-module(ssh_sftpd).

-behaviour(ssh_server_channel).

-include_lib("kernel/include/file.hrl").
-include_lib("kernel/include/logger.hrl").
-include("ssh.hrl").
-include("ssh_xfer.hrl").
-include("ssh_connect.hrl"). %% For ?DEFAULT_PACKET_SIZE and ?DEFAULT_WINDOW_SIZE


%%--------------------------------------------------------------------
%% External exports
-export([subsystem_spec/1]).

-export([init/1, handle_ssh_msg/2, handle_msg/2, terminate/2]).

-behaviour(ssh_dbg).
-export([ssh_dbg_trace_points/0, ssh_dbg_flags/1, ssh_dbg_on/1, ssh_dbg_off/1, ssh_dbg_format/2]).


-record(state, {
	  xf,   			% [{channel,ssh_xfer states}...]
	  cwd,				% current dir (on first connect)
	  root,				% root dir
	  remote_channel,		% remote channel
	  pending,                      % binary() 
	  file_handler,			% atom() - callback module 
	  file_state,                   % state for the file callback module
	  max_files,                    % integer >= 0 max no files sent during READDIR
<<<<<<< HEAD
	  max_handles,                  % integer > 0  - max number of file handles
=======
	  max_path,                     % integer > 0 - max length of path
>>>>>>> 043ee3c9
	  options,			% from the subsystem declaration
	  handles			% list of open handles
	  %% handle is either {<int>, directory, {Path, unread|eof}} or
	  %% {<int>, file, {Path, IoDevice}}
	 }).

%%====================================================================
%% API
%%====================================================================
-spec subsystem_spec(Options) -> Spec when
      Options :: [ {cwd, string()} |
                   {file_handler, CbMod | {CbMod, FileState}} |
                   {max_files, integer()} |
<<<<<<< HEAD
                   {max_handles, integer()} |
=======
                   {max_path, integer()} |
>>>>>>> 043ee3c9
                   {root, string()} |
                   {sftpd_vsn, integer()}
                 ],
      Spec :: {Name, {CbMod,Options}},
      Name :: string(),
      CbMod :: atom(),
      FileState :: term().


subsystem_spec(Options) ->
    {"sftp", {?MODULE, Options}}.


%%====================================================================
%% subsystem callbacks
%%====================================================================

%%--------------------------------------------------------------------
%% Function: init(Args) -> {ok, State}
%% Description: Initiates the server
%%--------------------------------------------------------------------
init(Options) ->
    {FileMod, FS0} = case proplists:get_value(file_handler, Options, 
					      {ssh_sftpd_file,[]}) of
			 {F, S} ->
			     {F, S};
			 F ->
			     {F, []}
		     end,
    
    {{ok, Default}, FS1} = FileMod:get_cwd(FS0),
    CWD = proplists:get_value(cwd, Options, Default),
    
    Root0 = proplists:get_value(root, Options, ""),
    
    %% Get the root of the file system (symlinks must be followed,
    %% otherwise the realpath call won't work). But since symbolic links
    %% isn't supported on all platforms we have to use the root property
    %% supplied by the user.
    {Root, State} = 
	case resolve_symlinks(Root0, 
			      #state{root = Root0,
				     file_handler = FileMod, 
				     file_state = FS1}) of
	    {{ok, Root1}, State0} ->
		{Root1, State0};
	    {{error, _}, State0} ->
		{Root0, State0}
	end,
    MaxLength = proplists:get_value(max_files, Options, 0),
<<<<<<< HEAD
    MaxHandles = proplists:get_value(max_handles, Options, 1000),
=======
    MaxPath = proplists:get_value(max_path, Options, 4096),
>>>>>>> 043ee3c9
    Vsn = proplists:get_value(sftpd_vsn, Options, 5),
    {ok,  State#state{cwd = CWD,
                      root = Root,
                      max_files = MaxLength,
<<<<<<< HEAD
                      max_handles = MaxHandles,
=======
                      max_path = MaxPath,
>>>>>>> 043ee3c9
		      options = Options,
		      handles = [], pending = <<>>,
		      xf = #ssh_xfer{vsn = Vsn, ext = []}}}.


%%--------------------------------------------------------------------
%% Function: handle_ssh_msg(Args) -> {ok, State} | {stop, ChannelId, State}
%%                        
%% Description: Handles channel messages
%%--------------------------------------------------------------------
handle_ssh_msg({ssh_cm, _ConnectionManager,
		{data, ChannelId, Type, Data}}, State) ->
    handle_data(Type, ChannelId, Data, State);

handle_ssh_msg({ssh_cm, _, {eof, ChannelId}}, State) ->
    {stop, ChannelId, State};

handle_ssh_msg({ssh_cm, _, {signal, _, _}}, State) ->
    %% Ignore signals according to RFC 4254 section 6.9.
    {ok, State};

handle_ssh_msg({ssh_cm, _, {exit_signal, ChannelId, Signal, Error, _}}, State) ->
    Report = io_lib:format("Connection closed by peer signal ~p~n Error ~p~n",
			   [Signal,Error]),
    error_logger:error_report(Report),
    {stop, ChannelId,  State};

handle_ssh_msg({ssh_cm, _, {exit_status, ChannelId, 0}}, State) ->
    {stop, ChannelId, State};

handle_ssh_msg({ssh_cm, _, {exit_status, ChannelId, Status}}, State) ->
    
    Report = io_lib:format("Connection closed by peer ~n Status ~p~n",
			   [Status]),
    error_logger:error_report(Report),
    {stop, ChannelId, State}.

%%--------------------------------------------------------------------
%% Function: handle_msg(Args) -> {ok, State} | {stop, ChannelId, State}
%%                        
%% Description: Handles other messages
%%--------------------------------------------------------------------
handle_msg({ssh_channel_up, ChannelId,  ConnectionManager}, 
	   #state{xf = Xf,
		 options = Options} = State) ->
    maybe_increase_recv_window(ConnectionManager,  ChannelId, Options),
    {ok,  State#state{xf = Xf#ssh_xfer{cm = ConnectionManager,
				       channel = ChannelId}}}.

%%--------------------------------------------------------------------
%% Function: terminate(Reason, State) -> void()
%% Description: This function is called by a gen_server when it is about to
%% terminate. It should be the opposite of Module:init/1 and do any necessary
%% cleaning up. When it returns, the gen_server terminates with Reason.
%% The return value is ignored.
%%--------------------------------------------------------------------
terminate(_, #state{handles=Handles, file_handler=FileMod, file_state=FS}) ->
    CloseFun = fun({_, file, {_, Fd}}, FS0) ->
		       {_Res, FS1} = FileMod:close(Fd, FS0),
		       FS1;
		  (_, FS0) ->
		       FS0
	       end,
    lists:foldl(CloseFun, FS, Handles),
    ok.

%%--------------------------------------------------------------------
%%% Internal functions
%%--------------------------------------------------------------------
handle_data(0, ChannelId, <<?UINT32(Len), Msg:Len/binary, Rest/binary>>,
	    State = #state{pending = <<>>}) ->
    <<Op, ?UINT32(ReqId), Data/binary>> = Msg,
    NewState = handle_op(Op, ReqId, Data, State),
    case Rest of
	<<>> ->
	    {ok, NewState};
	_ ->
	    handle_data(0, ChannelId, Rest, NewState)
    end;
handle_data(0, _ChannelId, Data, State = #state{pending = <<>>}) ->
    {ok, State#state{pending = Data}};
handle_data(Type, ChannelId, Data0, State = #state{pending = Pending}) ->
    Data = <<Pending/binary, Data0/binary>>,
    Size = byte_size(Data),
    case Size > ?SSH_MAX_PACKET_SIZE of
        true ->
            ReportFun =
                fun([S]) ->
                        Report =
                            #{label => {error_logger, error_report},
                              report =>
                                  io_lib:format("SFTP packet size (~B) exceeds the limit!",
                                                [S])},
                        Meta =
                            #{error_logger =>
                                  #{tag => error_report,type => std_error},
                             report_cb => fun(#{report := Msg}) -> {Msg, []} end},
                        {Report, Meta}
                end,
            ?LOG_ERROR(ReportFun, [Size]),
            {stop, ChannelId, State};
        _ ->
            handle_data(Type, ChannelId, Data, State#state{pending = <<>>})
    end.

<<<<<<< HEAD
%% From draft-ietf-secsh-filexfer-02 "The file handle strings MUST NOT be longer than 256 bytes."
handle_op(Request, ReqId, <<?UINT32(HLen), _/binary>>, State = #state{xf = XF})
  when (Request == ?SSH_FXP_CLOSE orelse
        Request == ?SSH_FXP_FSETSTAT orelse
        Request == ?SSH_FXP_FSTAT orelse
        Request == ?SSH_FXP_READ orelse
        Request == ?SSH_FXP_READDIR orelse
        Request == ?SSH_FXP_WRITE),
       HLen > 256 ->
    ssh_xfer:xf_send_status(XF, ReqId, ?SSH_FX_INVALID_HANDLE, "Invalid handle"),
=======
handle_op(Request, ReqId, <<?UINT32(PLen), _/binary>>,
          State = #state{max_path = MaxPath, xf = XF})
  when (Request == ?SSH_FXP_LSTAT orelse
        Request == ?SSH_FXP_MKDIR orelse
        Request == ?SSH_FXP_OPEN orelse
        Request == ?SSH_FXP_OPENDIR orelse
        Request == ?SSH_FXP_READLINK orelse
        Request == ?SSH_FXP_REALPATH orelse
        Request == ?SSH_FXP_REMOVE orelse
        Request == ?SSH_FXP_RMDIR orelse
        Request == ?SSH_FXP_SETSTAT orelse
        Request == ?SSH_FXP_STAT),
       PLen > MaxPath ->
    ssh_xfer:xf_send_status(XF, ReqId, ?SSH_FX_NO_SUCH_PATH,
                            "No such path"),
    State;
handle_op(Request, ReqId, <<?UINT32(PLen), _:PLen/binary, ?UINT32(PLen2), _/binary>>,
          State = #state{max_path = MaxPath, xf = XF})
  when (Request == ?SSH_FXP_RENAME orelse
        Request == ?SSH_FXP_SYMLINK),
       (PLen > MaxPath orelse PLen2 > MaxPath) ->
    ssh_xfer:xf_send_status(XF, ReqId, ?SSH_FX_NO_SUCH_PATH,
                            "No such path"),
>>>>>>> 043ee3c9
    State;
handle_op(?SSH_FXP_INIT, Version, B, State) when is_binary(B) ->
    XF = State#state.xf,
    Vsn = lists:min([XF#ssh_xfer.vsn, Version]),
    XF1 = XF#ssh_xfer{vsn = Vsn},
    ssh_xfer:xf_send_reply(XF1, ?SSH_FXP_VERSION, <<?UINT32(Vsn)>>),
    State#state{xf = XF1};
handle_op(?SSH_FXP_REALPATH, ReqId,
	  <<?UINT32(RLen), RPath:RLen/binary>>,
	  State0) ->
    RelPath = relate_file_name(RPath, State0, _Canonicalize=false),
    {Res, State} = resolve_symlinks(RelPath, State0),
    case Res of
	{ok, AbsPath} ->
	    NewAbsPath = chroot_filename(AbsPath, State),
	    XF = State#state.xf,
	    Attr = #ssh_xfer_attr{type=directory},
	    ssh_xfer:xf_send_name(XF, ReqId, NewAbsPath, Attr),
	    State;
	{error, _} = Error ->
	    send_status(Error, ReqId, State)
    end;
handle_op(?SSH_FXP_OPENDIR, ReqId,
	 <<?UINT32(RLen), RPath:RLen/binary>>,
	  State0 = #state{xf = #ssh_xfer{vsn = Vsn},
			  file_handler = FileMod, file_state = FS0,
                          max_handles = MaxHandles}) ->
    RelPath = unicode:characters_to_list(RPath),
    AbsPath = relate_file_name(RelPath, State0),
    
    XF = State0#state.xf,
    {IsDir, FS1} = FileMod:is_dir(AbsPath, FS0),
    State1 = State0#state{file_state = FS1},
    HandlesCnt = length(State0#state.handles),
    case IsDir of
	false when Vsn > 5 ->
	    ssh_xfer:xf_send_status(XF, ReqId, ?SSH_FX_NOT_A_DIRECTORY,
				    "Not a directory"),
	    State1;
	false ->
	    ssh_xfer:xf_send_status(XF, ReqId, ?SSH_FX_FAILURE,
				    "Not a directory"),
	    State1;
	true when HandlesCnt < MaxHandles ->
	    add_handle(State1, XF, ReqId, directory, {RelPath,unread});
        true ->
	    ssh_xfer:xf_send_status(XF, ReqId, ?SSH_FX_FAILURE,
				    "max_handles limit reached"),
	    State1
    end;
handle_op(?SSH_FXP_READDIR, ReqId,
	  <<?UINT32(HLen), BinHandle:HLen/binary>>,
	  State) ->
    XF = State#state.xf,
    case get_handle(State#state.handles, BinHandle) of
	{_Handle, directory, {_RelPath, eof}} ->
	    ssh_xfer:xf_send_status(XF, ReqId, ?SSH_FX_EOF),
	    State;
	{Handle, directory, {RelPath, Status}} ->
	    read_dir(State, XF, ReqId, Handle, RelPath, Status);
	_ ->
	    ssh_xfer:xf_send_status(XF, ReqId, ?SSH_FX_INVALID_HANDLE),
	    State
    end;
handle_op(?SSH_FXP_CLOSE,  ReqId,
	  <<?UINT32(HLen), BinHandle:HLen/binary>>,
	  State = #state{handles = Handles, xf = XF,
			 file_handler = FileMod, file_state = FS0}) ->
    case get_handle(Handles, BinHandle) of
	{Handle, Type, T} ->
	    FS1 = case Type of
			     file ->
				 close_our_file(T, FileMod, FS0);
			     _ ->
				 FS0
			 end,
	    ssh_xfer:xf_send_status(XF, ReqId, ?SSH_FX_OK),
	    State#state{handles = lists:keydelete(Handle, 1, Handles),
			file_state = FS1};
	_ ->
	    ssh_xfer:xf_send_status(XF, ReqId, ?SSH_FX_INVALID_HANDLE),
	    State
    end;
handle_op(?SSH_FXP_LSTAT, ReqId, Data, State) ->
    stat((State#state.xf)#ssh_xfer.vsn, ReqId, Data, State, read_link_info);
handle_op(?SSH_FXP_STAT, ReqId, Data, State) ->
    stat((State#state.xf)#ssh_xfer.vsn, ReqId, Data, State, read_file_info);
handle_op(?SSH_FXP_FSTAT, ReqId, Data, State) ->
    fstat((State#state.xf)#ssh_xfer.vsn, ReqId, Data, State);
handle_op(?SSH_FXP_OPEN, ReqId, Data, State) ->
    open((State#state.xf)#ssh_xfer.vsn, ReqId, Data, State);
handle_op(?SSH_FXP_READ, ReqId, <<?UINT32(HLen), BinHandle:HLen/binary,
				 ?UINT64(Offset), ?UINT32(Len)>>,
	  State) ->
    case get_handle(State#state.handles, BinHandle) of
	{_Handle, file, {_Path, IoDevice}} ->
	    read_file(ReqId, IoDevice, Offset, Len, State);
	_ ->
	    ssh_xfer:xf_send_status(State#state.xf, ReqId, 
				    ?SSH_FX_INVALID_HANDLE),
	    State
    end;
handle_op(?SSH_FXP_WRITE, ReqId,
	  <<?UINT32(HLen), BinHandle:HLen/binary, ?UINT64(Offset),
	   ?UINT32(Len), Data:Len/binary>>, State) ->
    case get_handle(State#state.handles, BinHandle) of
	{_Handle, file, {_Path, IoDevice}} ->
	    write_file(ReqId, IoDevice, Offset, Data, State);
	_ ->
	    ssh_xfer:xf_send_status(State#state.xf, ReqId,
				    ?SSH_FX_INVALID_HANDLE),
	    State
    end;
handle_op(?SSH_FXP_READLINK, ReqId, <<?UINT32(PLen), RelPath:PLen/binary>>, 
	  State = #state{file_handler = FileMod, file_state = FS0}) ->
    AbsPath = relate_file_name(RelPath, State),
    {Res, FS1} = FileMod:read_link(AbsPath, FS0),
    case Res of
	{ok, NewPath} ->
	    ssh_xfer:xf_send_name(State#state.xf, ReqId, NewPath,
				  #ssh_xfer_attr{type=regular});
	{error, Error} ->
	    ssh_xfer:xf_send_status(State#state.xf, ReqId,
				    ssh_xfer:encode_erlang_status(Error))
    end,
    State#state{file_state = FS1};
handle_op(?SSH_FXP_SETSTAT, ReqId, <<?UINT32(PLen), BPath:PLen/binary,
				    Attr/binary>>, State0) ->
    Path = relate_file_name(BPath, State0),
    {Status, State1} = set_stat(Attr, Path, State0),
    send_status(Status, ReqId, State1);
handle_op(?SSH_FXP_MKDIR, ReqId, <<?UINT32(PLen), BPath:PLen/binary,
				  Attr/binary>>, 
	  State0 = #state{file_handler = FileMod, file_state = FS0}) ->
    Path = relate_file_name(BPath, State0),
    {Res, FS1} = FileMod:make_dir(Path, FS0),
    State1 = State0#state{file_state = FS1},
    case Res of
	ok ->
	    {_, State2} = set_stat(Attr, Path, State1),
	    send_status(ok, ReqId, State2);
	{error, Error} ->
	    send_status({error, Error}, ReqId, State1)
    end;
handle_op(?SSH_FXP_FSETSTAT, ReqId, <<?UINT32(HLen), BinHandle:HLen/binary, 
				     Attr/binary>>, 
	  State0 = #state{handles = Handles}) ->

    case get_handle(Handles, BinHandle) of
	{_Handle, _Type, {Path,_}} ->
	    {Status, State1} = set_stat(Attr, Path, State0),
	    send_status(Status, ReqId, State1);
	_ ->
	    ssh_xfer:xf_send_status(State0#state.xf, ReqId,
				    ?SSH_FX_INVALID_HANDLE),
	    State0
    end;
handle_op(?SSH_FXP_REMOVE, ReqId, <<?UINT32(PLen), BPath:PLen/binary>>, 
	  State0 = #state{file_handler = FileMod, file_state = FS0, xf = #ssh_xfer{vsn = Vsn}}) ->
    Path = relate_file_name(BPath, State0),
    {IsDir, _FS1} = FileMod:is_dir(Path, FS0),
    case IsDir of %% This version 6 we still have ver 5
	true when Vsn > 5 ->
	    ssh_xfer:xf_send_status(State0#state.xf, ReqId,
				    ?SSH_FX_FILE_IS_A_DIRECTORY, "File is a directory"),
            State0;
	true ->
	    ssh_xfer:xf_send_status(State0#state.xf, ReqId,
				    ?SSH_FX_FAILURE, "File is a directory"),
            State0;
	false ->
	    {Status, FS1} = FileMod:delete(Path, FS0),
	    State1 = State0#state{file_state = FS1},
	    send_status(Status, ReqId, State1)
    end;
handle_op(?SSH_FXP_RMDIR, ReqId, <<?UINT32(PLen), BPath:PLen/binary>>, 
	  State0 = #state{file_handler = FileMod, file_state = FS0}) ->
    Path = relate_file_name(BPath, State0),
    {Status, FS1} = FileMod:del_dir(Path, FS0),
    State1 = State0#state{file_state = FS1},
    send_status(Status, ReqId, State1);

handle_op(?SSH_FXP_RENAME, ReqId,
  	  Bin = <<?UINT32(PLen), _:PLen/binary, ?UINT32(PLen2), _:PLen2/binary>>,
  	  State = #state{xf = #ssh_xfer{vsn = Vsn}}) when Vsn==3; Vsn==4  ->
    handle_op(?SSH_FXP_RENAME, ReqId, <<Bin/binary, 0:32>>, State);

handle_op(?SSH_FXP_RENAME, ReqId,
	  <<?UINT32(PLen), BPath:PLen/binary, ?UINT32(PLen2), BPath2:PLen2/binary, ?UINT32(Flags)>>,
	  State0 = #state{file_handler = FileMod, file_state = FS0}) ->
    Path = relate_file_name(BPath, State0),
    Path2 = relate_file_name(BPath2, State0),
    case Flags band ?SSH_FXP_RENAME_ATOMIC of
	0 ->
	    case Flags band ?SSH_FXP_RENAME_OVERWRITE of
		0 ->
		    {Res, FS1} = FileMod:read_link_info(Path2, FS0),
		    State1 = State0#state{file_state = FS1},
		    case Res of
			{ok, _Info} ->
			    ssh_xfer:xf_send_status(
			      State1#state.xf, 
			      ReqId,
			      ?SSH_FX_FILE_ALREADY_EXISTS),
			    State1;
			_ ->
			    rename(Path, Path2, ReqId, State1)
		    end;
		_ ->
		    rename(Path, Path2, ReqId, State0)
	    end;
	_ ->
	    ssh_xfer:xf_send_status(State0#state.xf, ReqId,
				    ?SSH_FX_OP_UNSUPPORTED),
	    State0
    end;
handle_op(?SSH_FXP_SYMLINK, ReqId,
	  <<?UINT32(PLen), Link:PLen/binary, ?UINT32(PLen2),
	    Target:PLen2/binary>>, 
	  State0 = #state{file_handler = FileMod, file_state = FS0}) ->
    LinkPath = relate_file_name(Link, State0),
    TargetPath = relate_file_name(Target, State0),
    {Status, FS1} = FileMod:make_symlink(TargetPath, LinkPath, FS0),
    State1 = State0#state{file_state = FS1},
    send_status(Status, ReqId, State1).

new_handle_id([]) -> 0;
new_handle_id([{_, _, _} | _] = Handles) ->
    {HandleIds, _, _} = lists:unzip3(Handles),
    new_handle_id(lists:sort(HandleIds));
new_handle_id(HandleIds) ->
    find_gap(HandleIds).

find_gap([Id]) -> % no gap found
    Id + 1;
find_gap([Id1, Id2 | _]) when Id2 - Id1 > 1 -> % gap found
    Id1 + 1;
find_gap([_, Id | Rest]) ->
    find_gap([Id | Rest]).

add_handle(State, XF, ReqId, Type, DirFileTuple) ->
    Handles = State#state.handles,
    HandleId = new_handle_id(Handles),
    ssh_xfer:xf_send_handle(XF, ReqId, integer_to_list(HandleId)),
    %% OBS: If you change handles-tuple also change new_handle_id!
    State#state{handles = [{HandleId, Type, DirFileTuple} | Handles]}.
    
get_handle(Handles, BinHandle) ->
    case (catch binary_to_integer(BinHandle)) of
	I when is_integer(I) ->
	    case lists:keysearch(I, 1, Handles) of
		{value, T} -> T;
		false -> error
	    end;
	_ ->
	    error
    end.

%%% read_dir/5: read directory, send names, and return new state
read_dir(State0 = #state{file_handler = FileMod, max_files = MaxLength, file_state = FS0},
	 XF = #ssh_xfer{cm = _CM, channel = _Channel, vsn = Vsn}, ReqId, Handle, RelPath, {cache, Files}) ->
    AbsPath = relate_file_name(RelPath, State0),
    if
	length(Files) > MaxLength ->
	    {ToSend, NewCache} = lists:split(MaxLength, Files),
	    {NamesAndAttrs, FS1} = get_attrs(AbsPath, ToSend, FileMod, FS0, Vsn),
	    ssh_xfer:xf_send_names(XF, ReqId, NamesAndAttrs),
	    Handles = lists:keyreplace(Handle, 1,
				       State0#state.handles,
				       {Handle, directory, {RelPath,{cache, NewCache}}}),
	    State0#state{handles = Handles, file_state = FS1};
	true ->
	    {NamesAndAttrs, FS1} = get_attrs(AbsPath, Files, FileMod, FS0, Vsn),
	    ssh_xfer:xf_send_names(XF, ReqId, NamesAndAttrs),
	    Handles = lists:keyreplace(Handle, 1,
				       State0#state.handles,
				       {Handle, directory, {RelPath,eof}}),
	    State0#state{handles = Handles, file_state = FS1}
    end;
read_dir(State0 = #state{file_handler = FileMod, max_files = MaxLength, file_state = FS0},
	 XF = #ssh_xfer{cm = _CM, channel = _Channel, vsn = Vsn}, ReqId, Handle, RelPath, _Status) ->
    AbsPath = relate_file_name(RelPath, State0),
    {Res, FS1} = FileMod:list_dir(AbsPath, FS0),
    case Res of
	{ok, Files} when MaxLength == 0 orelse MaxLength > length(Files) ->
	    {NamesAndAttrs, FS2} = get_attrs(AbsPath, Files, FileMod, FS1, Vsn),
	    ssh_xfer:xf_send_names(XF, ReqId, NamesAndAttrs),
	    Handles = lists:keyreplace(Handle, 1,
				       State0#state.handles,
				       {Handle, directory, {RelPath,eof}}),
	    State0#state{handles = Handles, file_state = FS2};
	{ok, Files} ->
	    {ToSend, Cache} = lists:split(MaxLength, Files),
	    {NamesAndAttrs, FS2} = get_attrs(AbsPath, ToSend, FileMod, FS1, Vsn),
	    ssh_xfer:xf_send_names(XF, ReqId, NamesAndAttrs),
	    Handles = lists:keyreplace(Handle, 1,
				       State0#state.handles,
				       {Handle, directory, {RelPath,{cache, Cache}}}),
	    State0#state{handles = Handles, file_state = FS2};
	{error, Error} ->
	    State1 = State0#state{file_state = FS1},
	    send_status({error, Error}, ReqId, State1)
    end.

type_to_string(regular)   -> "-";
type_to_string(directory) -> "d";
type_to_string(symlink)   -> "s";
type_to_string(device)   -> "?";
type_to_string(undefined)   -> "?";
type_to_string(other)   -> "?".

%% Converts a numeric mode to its human-readable representation
mode_to_string(Mode) ->
    mode_to_string(Mode, "xwrxwrxwr", []).
mode_to_string(Mode, [C|T], Acc) when Mode band 1 =:= 1 ->
    mode_to_string(Mode bsr 1, T, [C|Acc]);
mode_to_string(Mode, [_|T], Acc) ->
    mode_to_string(Mode bsr 1, T, [$-|Acc]);
mode_to_string(_, [], Acc) ->
    Acc.

%% Converts a POSIX time to a readable string
time_to_string({{Y, Mon, Day}, {H, Min, _}}) ->
    io_lib:format("~s ~2w ~s:~s ~w", [month(Mon), Day, two_d(H), two_d(Min), Y]).

two_d(N) ->
    tl(integer_to_list(N + 100)).

month(1) -> "Jan";
month(2) -> "Feb";
month(3) -> "Mar";
month(4) -> "Apr";
month(5) -> "May";
month(6) -> "Jun";
month(7) -> "Jul";
month(8) -> "Aug";
month(9) -> "Sep";
month(10) -> "Oct";
month(11) -> "Nov";
month(12) -> "Dec".

longame({Name, Type, Size, Mtime, Mode, Uid, Gid}) ->
	io_lib:format("~s~s ~4w/~-4w ~7w ~s ~s\n", 
           [type_to_string(Type), mode_to_string(Mode),
           Uid, Gid, Size, time_to_string(Mtime), Name]).

%%% get_long_name: get file longname (version 3)
%%% format output : -rwxr-xr-x   1 uid/gid    348911 Mar 25 14:29 t-filexfer
get_long_name(FileName, I) when is_record(I, file_info) ->
    longame({FileName, I#file_info.type, I#file_info.size, I#file_info.mtime, 
        I#file_info.mode, I#file_info.uid, I#file_info.gid}).

%%% get_attrs: get stat of each file and return
get_attrs(RelPath, Files, FileMod, FS, Vsn) ->
    get_attrs(RelPath, Files, FileMod, FS, Vsn, []).

get_attrs(_RelPath, [], _FileMod, FS, _Vsn, Acc) ->
    {lists:reverse(Acc), FS};
get_attrs(RelPath, [F | Rest], FileMod, FS0, Vsn, Acc) ->
    Path = filename:absname(F, RelPath),
    case FileMod:read_link_info(Path, FS0) of
	{{ok, Info}, FS1} ->
		Name = if Vsn =< 3 ->
			 LongName = get_long_name(F, Info),
		     {F, LongName};
		 true ->
			 F
	     end,
	    Attrs = ssh_sftp:info_to_attr(Info),
	    get_attrs(RelPath, Rest, FileMod, FS1, Vsn, [{Name, Attrs} | Acc]);
	{{error, Msg}, FS1} when 
              Msg == enoent ;   % The item has disappeared after reading the list of items to check
              Msg == eacces ->  % You are not allowed to read this
            %% Skip this F and check the remaining Rest
	    get_attrs(RelPath, Rest, FileMod, FS1, Vsn, Acc);
	{Error, FS1} ->
	    {Error, FS1}
    end.

close_our_file({_,Fd}, FileMod, FS0) ->
    {_Res, FS1} = FileMod:close(Fd, FS0),
    FS1.

%%% stat: do the stat
stat(_Vsn, ReqId, Data, State, F) ->
    <<?UINT32(BLen), BPath:BLen/binary, _/binary>> = Data,
    stat(ReqId, unicode:characters_to_list(BPath), State, F).

fstat(Vsn, ReqId, Data, State) when Vsn =< 3->
    <<?UINT32(HLen), Handle:HLen/binary>> = Data,
    fstat(ReqId, Handle, State);
fstat(Vsn, ReqId, Data, State) when Vsn >= 4->
    <<?UINT32(HLen), Handle:HLen/binary, ?UINT32(_Flags)>> = Data,
    fstat(ReqId, Handle, State).

fstat(ReqId, BinHandle, State) ->
    case get_handle(State#state.handles, BinHandle) of
	{_Handle, _Type, {Path, _}} ->
	    stat(ReqId, Path, State, read_file_info);
	_ ->
	    ssh_xfer:xf_send_status(State#state.xf, ReqId, 
				    ?SSH_FX_INVALID_HANDLE),
	    State
    end.

stat(ReqId, RelPath, State0=#state{file_handler=FileMod, 
				   file_state=FS0}, F) ->
    AbsPath = relate_file_name(RelPath, State0),
    XF = State0#state.xf,
    {Res, FS1} = FileMod:F(AbsPath, FS0),
    State1 = State0#state{file_state = FS1},
    case Res of
	{ok, FileInfo} ->
	    ssh_xfer:xf_send_attr(XF, ReqId, 
				  ssh_sftp:info_to_attr(FileInfo)),
	    State1;
	{error, E} ->
	    send_status({error, E}, ReqId, State1)
    end.

sftp_to_erlang_flag(read, Vsn) when Vsn == 3;
				    Vsn == 4 ->
    read;
sftp_to_erlang_flag(write, Vsn) when Vsn == 3;
				     Vsn == 4 ->
    write;
sftp_to_erlang_flag(append, Vsn) when Vsn == 3;
				      Vsn == 4 ->
    append;
sftp_to_erlang_flag(creat, Vsn) when Vsn == 3;
				     Vsn == 4 ->
    write;
sftp_to_erlang_flag(trunc, Vsn) when Vsn == 3;
				     Vsn == 4 ->
    write;
sftp_to_erlang_flag(excl, Vsn) when Vsn == 3;
				    Vsn == 4 ->
    read;
sftp_to_erlang_flag(create_new, Vsn)  when Vsn > 4 ->
    write;
sftp_to_erlang_flag(create_truncate, Vsn) when Vsn > 4 ->
    write;
sftp_to_erlang_flag(open_existing, Vsn)  when Vsn > 4 ->
    read;
sftp_to_erlang_flag(open_or_create, Vsn) when Vsn > 4 ->
    write;
sftp_to_erlang_flag(truncate_existing, Vsn) when Vsn > 4 ->
    write;
sftp_to_erlang_flag(append_data, Vsn)  when Vsn > 4 ->
    append;
sftp_to_erlang_flag(append_data_atomic, Vsn) when Vsn > 4  ->
    append;
sftp_to_erlang_flag(_, _) ->
    read.

sftp_to_erlang_flags(Flags, Vsn) ->
    lists:map(fun(Flag) -> 
		      sftp_to_erlang_flag(Flag, Vsn) 
	      end, Flags).

sftp_to_erlang_access_flag(read_data, _) ->
    read;
sftp_to_erlang_access_flag(list_directory, _) ->
    read;
sftp_to_erlang_access_flag(write_data, _) ->
    write;
sftp_to_erlang_access_flag(append_data, _) ->
    append;
sftp_to_erlang_access_flag(add_subdirectory, _) ->
    read;
sftp_to_erlang_access_flag(add_file, _) ->
    write;
sftp_to_erlang_access_flag(write_attributes, _) ->
    write;
sftp_to_erlang_access_flag(_, _) ->
    read.
sftp_to_erlang_access_flags(Flags, Vsn) ->
    lists:map(fun(Flag) -> 
		      sftp_to_erlang_access_flag(Flag, Vsn)
	      end, Flags).

open(Vsn, ReqId, Data, State) when Vsn =< 3 ->
    <<?UINT32(BLen), BPath:BLen/binary, ?UINT32(PFlags),
     _Attrs/binary>> = Data,
    Path = unicode:characters_to_list(BPath),
    FlagBits = ssh_xfer:decode_open_flags(Vsn, PFlags),
    Flags = lists:usort(sftp_to_erlang_flags(FlagBits, Vsn)),
    do_open(ReqId, State, Path, Flags);
open(Vsn, ReqId, Data, State) when Vsn >= 4 ->
    <<?UINT32(BLen), BPath:BLen/binary, ?UINT32(Access),
     ?UINT32(PFlags), _Attrs/binary>> = Data,
    Path = unicode:characters_to_list(BPath),
    FlagBits = ssh_xfer:decode_open_flags(Vsn, PFlags),
    AcessBits = ssh_xfer:decode_ace_mask(Access),
    %% TODO: There are still flags that are not
    %% fully handled as SSH_FXF_ACCESS_TEXT_MODE and
    %% a lot a ACE flags, the later we may not need 
    %% to understand as they are NFS flags
    AcessFlags = sftp_to_erlang_access_flags(AcessBits, Vsn),
    Flags = lists:usort(sftp_to_erlang_flags(FlagBits, Vsn) ++ AcessFlags),
    do_open(ReqId, State, Path, Flags).

do_open(ReqId, State0, Path, Flags) ->
    #state{file_handler = FileMod, file_state = FS0, xf = #ssh_xfer{vsn = Vsn},
           max_handles = MaxHandles} = State0,
    HandlesCnt = length(State0#state.handles),
    AbsPath = relate_file_name(Path, State0),
    {IsDir, _FS1} = FileMod:is_dir(AbsPath, FS0),
    case IsDir of 
	true when Vsn > 5 ->
	    ssh_xfer:xf_send_status(State0#state.xf, ReqId,
				    ?SSH_FX_FILE_IS_A_DIRECTORY, "File is a directory"),
	    State0;
	true ->
	    ssh_xfer:xf_send_status(State0#state.xf, ReqId,
				    ?SSH_FX_FAILURE, "File is a directory"),
	    State0;
	false when HandlesCnt < MaxHandles ->
	    OpenFlags = [binary | Flags],
	    {Res, FS1} = FileMod:open(AbsPath, OpenFlags, FS0),
	    State1 = State0#state{file_state = FS1},
	    case Res of
		{ok, IoDevice} ->
		    add_handle(State1, State0#state.xf, ReqId, file, {Path,IoDevice});
		{error, Error} ->
		    ssh_xfer:xf_send_status(State1#state.xf, ReqId,
					    ssh_xfer:encode_erlang_status(Error)),
		    State1
	    end;
        false ->
	    ssh_xfer:xf_send_status(State0#state.xf, ReqId,
				    ?SSH_FX_FAILURE, "max_handles limit reached"),
	    State0
    end.

%% resolve all symlinks in a path
resolve_symlinks(Path, State) ->
    resolve_symlinks(Path, _LinkCnt=32, State).

resolve_symlinks(Path, LinkCnt, State0) ->
    resolve_symlinks_2(filename:split(Path), State0, LinkCnt, []).

resolve_symlinks_2(_Path, State, LinkCnt, _AccPath) when LinkCnt =:= 0 ->
    %% Too many links (there might be a symlink loop)
    {{error, emlink}, State};
resolve_symlinks_2(["." | RestPath], State0, LinkCnt, AccPath) ->
    resolve_symlinks_2(RestPath, State0, LinkCnt, AccPath);
resolve_symlinks_2([".." | RestPath], State0, LinkCnt, AccPath) ->
    %% Remove the last path component
    AccPathComps0 = filename:split(AccPath),
    Path =  case lists:droplast(AccPathComps0) of
		[] ->
		    "";
		AccPathComps ->
		    filename:join(AccPathComps)
	    end,
    resolve_symlinks_2(RestPath, State0, LinkCnt, Path);
resolve_symlinks_2([PathComp | RestPath], State0, LinkCnt, AccPath0) ->
    #state{file_handler = FileMod, file_state = FS0} = State0,
    AccPath1 = filename:join(AccPath0, PathComp),
    {Res, FS1} = FileMod:read_link(AccPath1, FS0),
    State1 = State0#state{file_state = FS1},
    case Res of
	{ok, Target0} ->     % path is a symlink
	    %% The target may be a relative or an absolute path and
	    %% may contain symlinks
	    Target1 = filename:absname(Target0, AccPath0),
	    {FollowRes, State2} = resolve_symlinks(Target1, LinkCnt-1, State1),
 	    case FollowRes of
 		{ok, Target} ->
 		    resolve_symlinks_2(RestPath, State2, LinkCnt-1, Target);
 		{error, _} = Error ->
 		    {Error, State2}
 	    end;
	{error, einval} ->   % path exists, but is not a symlink
	    resolve_symlinks_2(RestPath, State1, LinkCnt, AccPath1);
	{error, _} = Error ->
	    {Error, State1}
    end;
resolve_symlinks_2([], State, _LinkCnt, AccPath) ->
    {{ok, AccPath}, State}.


%% The File argument is always in a user visible file system, i.e.
%% is under Root and is relative to CWD or Root, if starts with "/".
%% The result of the function is always an absolute path in a
%% "backend" file system.
relate_file_name(File, State) ->
    relate_file_name(File, State, _Canonicalize=true).

relate_file_name(File, State, Canonicalize) when is_binary(File) ->
    relate_file_name(unicode:characters_to_list(File), State, Canonicalize);
relate_file_name(File, #state{cwd = CWD, root = ""}, Canonicalize) ->
    relate_filename_to_path(File, CWD, Canonicalize);
relate_file_name(File, #state{cwd = CWD, root = Root}, Canonicalize) ->
    CWD1 = case is_within_root(Root, CWD) of
	       true  -> CWD;
	       false -> Root
	   end,
    AbsFile = case make_relative_filename(File) of
		  File ->
		       relate_filename_to_path(File, CWD1, Canonicalize);
		  RelFile ->
		       relate_filename_to_path(RelFile, Root, Canonicalize)
	      end,
    case is_within_root(Root, AbsFile) of
	true  -> AbsFile;
	false -> Root
    end.

is_within_root(Root, File) ->
    lists:prefix(Root, File).

%% Remove leading slash (/), if any, in order to make the filename
%% relative (to the root)
make_relative_filename("/")       -> "./"; % Make it relative and preserve /
make_relative_filename("/"++File) -> File;
make_relative_filename(File)      -> File.

relate_filename_to_path(File0, Path, Canonicalize) ->
    File1 = filename:absname(File0, Path),
    File2 = if Canonicalize -> canonicalize_filename(File1);
	       true         -> File1
	    end,
    ensure_trailing_slash_is_preserved(File0, File2).

%% It seems as if the openssh client (observed with the
%% openssh-4.2p1-18.30 package on SLED 10), and possibly other clients
%% as well (Maverick?), rely on the fact that a trailing slash (/) is
%% preserved.  If trailing slashes aren't preserved, symlinks which
%% point at directories won't be properly identified as directories.
%%
%% A failing example: 
%%
%%    1) assume the following directory structure:
%%       $ mkdir /tmp/symlink-target
%%       $ touch /tmp/symlink-target/foo
%%       $ ln -s /tmp/symlink-target /tmp/symlink
%%
%%    2) login using the sftp client in openssh
%%       sftp> cd /tmp/
%%       sftp> ls symlink-target
%%       symlink-target/foo   
%%       sftp> ls symlink
%%       symlink/                 <===== foo should have been visible here
%%       sftp> cd symlink-target
%%       sftp> ls
%%       foo  
%%       sftp> cd ..
%%       sftp> cd symlink
%%       sftp> ls
%%                                <===== foo should have been visible here
%%
%% The symlinks are resolved by file:read_link_info/1 only if the path
%% has a trailing slash, which seems to something that some of the
%% sftp clients utilize:
%%
%%    1> file:read_link_info(".../symlink").
%%    {ok,{file_info,4,symlink,read_write,
%%                   {{2008,10,20},{10,25,26}},
%%                   {{2008,10,17},{16,22,33}},
%%                   {{2008,10,17},{16,22,33}},
%%                   41471,1,2053,0,570447,20996,9935}}
%%    
%%    2> file:read_link_info(".../symlink/").
%%    {ok,{file_info,8192,directory,read_write,
%%                   {{2008,10,20},{10,36,2}},
%%                   {{2008,10,20},{10,44,35}},
%%                   {{2008,10,20},{10,44,35}},
%%                   17407,29,2053,0,521224,0,0}}
ensure_trailing_slash_is_preserved(File0, File1) ->
    case {lists:suffix("/", File0), lists:suffix("/", File1)} of
	{true, false} -> File1 ++ "/";
	_Other        -> File1
    end.
	    
    

%%% fix file just a little: a/b/.. -> a and a/. -> a
canonicalize_filename(File0) ->
    File = filename:join(canonicalize_filename_2(filename:split(File0), [])),
    ensure_trailing_slash_is_preserved(File0, File).

canonicalize_filename_2([".." | Rest], ["/"] = Acc) ->
    canonicalize_filename_2(Rest, Acc);
canonicalize_filename_2([".." | Rest], [_Dir | Paths]) ->
    canonicalize_filename_2(Rest, Paths);
canonicalize_filename_2(["." | Rest], Acc) ->
    canonicalize_filename_2(Rest, Acc);
canonicalize_filename_2([A | Rest], Acc) ->
    canonicalize_filename_2(Rest, [A | Acc]);
canonicalize_filename_2([], Acc) ->
    lists:reverse(Acc).

%% return a filename which is relative to the root directory
%% (any filename that's outside the root directory is forced to the root)
chroot_filename(Filename, #state{root = Root}) ->
    FilenameComps0 = filename:split(Filename),
    RootComps = filename:split(Root),
    filename:join(chroot_filename_2(FilenameComps0, RootComps)).

chroot_filename_2([PathComp | FilenameRest], [PathComp | RootRest]) ->
    chroot_filename_2(FilenameRest, RootRest);
chroot_filename_2(FilenameComps, []) when length(FilenameComps) > 0 ->
    %% Ensure there's a leading / (filename:join above will take care
    %% of any duplicates)
    ["/" | FilenameComps];
chroot_filename_2(_FilenameComps, _RootComps) ->
    %% The filename is either outside the root or at the root.  In
    %% both cases we want to force the filename to the root.
    ["/"].


read_file(ReqId, IoDevice, Offset, Len,	
	  State0 = #state{file_handler = FileMod, file_state = FS0}) ->
    {Res1, FS1} = FileMod:position(IoDevice, {bof, Offset}, FS0),
    case Res1 of
	{ok, _NewPos} ->
	    {Res2, FS2} = FileMod:read(IoDevice, Len, FS1),
	    State1 = State0#state{file_state = FS2},
	    case Res2 of
		{ok, Data} ->
		    ssh_xfer:xf_send_data(State1#state.xf, ReqId, Data),
		    State1;
		{error, Error} ->
		    send_status({error, Error}, ReqId, State1);
		eof ->
		    send_status(eof, ReqId, State1)
	    end;
	{error, Error} ->
    	    State1 = State0#state{file_state = FS1},
	    send_status({error, Error}, ReqId, State1)
    end.

write_file(ReqId, IoDevice, Offset, Data, 
	   State0 = #state{file_handler = FileMod, file_state = FS0}) ->
    {Res, FS1} = FileMod:position(IoDevice, {bof, Offset}, FS0),
    case Res of
	{ok, _NewPos} ->
	    {Status, FS2} = FileMod:write(IoDevice, Data, FS1),
	    State1 = State0#state{file_state = FS2},
	    send_status(Status, ReqId, State1);
	{error, Error} ->
	    State1 = State0#state{file_state = FS1},
	    send_status({error, Error}, ReqId, State1)
    end.

get_status(ok) ->
    ?SSH_FX_OK;
get_status(eof) ->
    ?SSH_FX_EOF;
get_status({error,Error}) ->
    ssh_xfer:encode_erlang_status(Error).

send_status(Status, ReqId, State) ->
    ssh_xfer:xf_send_status(State#state.xf, ReqId, get_status(Status)),
    State.

set_stat(<<>>, _Path, State) ->
    {ok, State};
set_stat(Attr, Path, 
	 State0 = #state{file_handler=FileMod, file_state=FS0}) ->
    {DecodedAttr, _Rest} = 
	ssh_xfer:decode_ATTR((State0#state.xf)#ssh_xfer.vsn, Attr),
    Info = ssh_sftp:attr_to_info(DecodedAttr),
    {Res1, FS1} = FileMod:read_link_info(Path, FS0),
    case Res1 of
	{ok, OldInfo} ->
	    NewInfo = set_file_info(Info, OldInfo),
	    {Res2, FS2} = FileMod:write_file_info(Path, NewInfo, FS1),
	    State1 = State0#state{file_state = FS2},
	    {Res2, State1};
	{error, Error} ->
	    State1 = State0#state{file_state = FS1},
	    {{error, Error}, State1}
    end.


set_file_info_sel(undefined, F) ->
    F;
set_file_info_sel(F, _) ->
    F.

set_file_info(#file_info{atime = Dst_atime, mtime = Dst_mtime, 
			 ctime = Dst_ctime,
			 mode = Dst_mode, uid = Dst_uid, gid = Dst_gid},
	      #file_info{atime = Src_atime, mtime = Src_mtime, 
			 ctime = Src_ctime,
			 mode = Src_mode, uid = Src_uid, gid = Src_gid}) ->  
    #file_info{atime = set_file_info_sel(Dst_atime, Src_atime),
	       mtime = set_file_info_sel(Dst_mtime, Src_mtime),
	       ctime = set_file_info_sel(Dst_ctime, Src_ctime),
	       mode = set_file_info_sel(Dst_mode, Src_mode),
	       uid = set_file_info_sel(Dst_uid, Src_uid),
	       gid = set_file_info_sel(Dst_gid, Src_gid)}.

rename(Path, Path2, ReqId, State0) ->
    #state{file_handler = FileMod, file_state = FS0} = State0,
    {Status, FS1} = FileMod:rename(Path, Path2, FS0),
    State1 = State0#state{file_state = FS1},
    send_status(Status, ReqId, State1).


maybe_increase_recv_window(ConnectionManager, ChannelId, Options) ->
    WantedRecvWindowSize = 
	proplists:get_value(recv_window_size, Options, 1000000),
    NumPkts = WantedRecvWindowSize div ?DEFAULT_PACKET_SIZE,
    Increment = NumPkts*?DEFAULT_PACKET_SIZE - ?DEFAULT_WINDOW_SIZE,

    if
	Increment > 0 ->
	    ssh_connection:adjust_window(ConnectionManager, ChannelId, 
					 Increment);
	Increment =< 0 ->
	    do_nothing
    end.

%%%################################################################
%%%#
%%%# Tracing
%%%#

ssh_dbg_trace_points() -> [terminate].

ssh_dbg_flags(terminate) -> [c].

ssh_dbg_on(terminate) -> dbg:tp(?MODULE,  terminate, 2, x).

ssh_dbg_off(terminate) -> dbg:ctpg(?MODULE, terminate, 2).

ssh_dbg_format(terminate, {call, {?MODULE,terminate, [Reason, State]}}) ->
    ["SftpD Terminating:\n",
     io_lib:format("Reason: ~p,~nState:~n~s", [Reason, wr_record(State)])
    ];
ssh_dbg_format(terminate, {return_from, {?MODULE,terminate,2}, _Ret}) ->
    skip.

?wr_record(state).<|MERGE_RESOLUTION|>--- conflicted
+++ resolved
@@ -52,11 +52,8 @@
 	  file_handler,			% atom() - callback module 
 	  file_state,                   % state for the file callback module
 	  max_files,                    % integer >= 0 max no files sent during READDIR
-<<<<<<< HEAD
 	  max_handles,                  % integer > 0  - max number of file handles
-=======
 	  max_path,                     % integer > 0 - max length of path
->>>>>>> 043ee3c9
 	  options,			% from the subsystem declaration
 	  handles			% list of open handles
 	  %% handle is either {<int>, directory, {Path, unread|eof}} or
@@ -70,11 +67,8 @@
       Options :: [ {cwd, string()} |
                    {file_handler, CbMod | {CbMod, FileState}} |
                    {max_files, integer()} |
-<<<<<<< HEAD
                    {max_handles, integer()} |
-=======
                    {max_path, integer()} |
->>>>>>> 043ee3c9
                    {root, string()} |
                    {sftpd_vsn, integer()}
                  ],
@@ -125,20 +119,14 @@
 		{Root0, State0}
 	end,
     MaxLength = proplists:get_value(max_files, Options, 0),
-<<<<<<< HEAD
     MaxHandles = proplists:get_value(max_handles, Options, 1000),
-=======
     MaxPath = proplists:get_value(max_path, Options, 4096),
->>>>>>> 043ee3c9
     Vsn = proplists:get_value(sftpd_vsn, Options, 5),
     {ok,  State#state{cwd = CWD,
                       root = Root,
                       max_files = MaxLength,
-<<<<<<< HEAD
                       max_handles = MaxHandles,
-=======
                       max_path = MaxPath,
->>>>>>> 043ee3c9
 		      options = Options,
 		      handles = [], pending = <<>>,
 		      xf = #ssh_xfer{vsn = Vsn, ext = []}}}.
@@ -244,7 +232,6 @@
             handle_data(Type, ChannelId, Data, State#state{pending = <<>>})
     end.
 
-<<<<<<< HEAD
 %% From draft-ietf-secsh-filexfer-02 "The file handle strings MUST NOT be longer than 256 bytes."
 handle_op(Request, ReqId, <<?UINT32(HLen), _/binary>>, State = #state{xf = XF})
   when (Request == ?SSH_FXP_CLOSE orelse
@@ -255,7 +242,7 @@
         Request == ?SSH_FXP_WRITE),
        HLen > 256 ->
     ssh_xfer:xf_send_status(XF, ReqId, ?SSH_FX_INVALID_HANDLE, "Invalid handle"),
-=======
+    State;
 handle_op(Request, ReqId, <<?UINT32(PLen), _/binary>>,
           State = #state{max_path = MaxPath, xf = XF})
   when (Request == ?SSH_FXP_LSTAT orelse
@@ -279,7 +266,6 @@
        (PLen > MaxPath orelse PLen2 > MaxPath) ->
     ssh_xfer:xf_send_status(XF, ReqId, ?SSH_FX_NO_SUCH_PATH,
                             "No such path"),
->>>>>>> 043ee3c9
     State;
 handle_op(?SSH_FXP_INIT, Version, B, State) when is_binary(B) ->
     XF = State#state.xf,
