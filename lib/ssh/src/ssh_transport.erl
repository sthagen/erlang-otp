--- conflicted
+++ resolved
@@ -433,11 +433,7 @@
 	    {SshPacket, Ssh} = 
 		ssh_packet(#ssh_msg_kex_dh_gex_group{p = P, g = G}, Ssh0),
 	    {ok, SshPacket, 
-<<<<<<< HEAD
-	     Ssh#ssh{keyex_key = {{Private, Public}, {G, P}},
-=======
              Ssh#ssh{keyex_key = {x, {G, P}},
->>>>>>> 62f9bd09
 		     keyex_info = {Min0, Max0, NBits}
 		    }};
 	{error,_} ->
