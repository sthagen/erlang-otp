<!--
%CopyrightBegin%

SPDX-License-Identifier: Apache-2.0

Copyright Ericsson AB 2023-2025. All Rights Reserved.

Licensed under the Apache License, Version 2.0 (the "License");
you may not use this file except in compliance with the License.
You may obtain a copy of the License at

    http://www.apache.org/licenses/LICENSE-2.0

Unless required by applicable law or agreed to in writing, software
distributed under the License is distributed on an "AS IS" BASIS,
WITHOUT WARRANTIES OR CONDITIONS OF ANY KIND, either express or implied.
See the License for the specific language governing permissions and
limitations under the License.

%CopyrightEnd%
-->
# SSH Release Notes

<<<<<<< HEAD
=======
## Ssh 5.3.3

### Fixed Bugs and Malfunctions

- Option max_handles can be configured for sshd running SFTP. The positive integer value limits amount of file handles opened for a connection (by default 4096 is used).

  *** POTENTIAL INCOMPATIBILITY ***

  Own Id: OTP-19701 Aux Id: [CVE-2025-48041], [PR-10157]

- Avoid decoding KEX messages providing too many algorithms. This change does not introduce new limitation but assures it is enforced earlier in processing chain. Adjustments in error logging during handshake.

  *** POTENTIAL INCOMPATIBILITY ***

  Own Id: OTP-19741 Aux Id: [CVE-2025-48040], [PR-10162]

- A new 'max_path' option is now available in the sshd configuration, allowing administrators to set the maximum allowable path length. By default, this value is set to 4096 characters.

  *** POTENTIAL INCOMPATIBILITY ***

  Own Id: OTP-19742 Aux Id: [CVE-2025-48039], [PR-10155]

- Reject file handles exceeding size specified in RFCs (256 bytes).

  *** POTENTIAL INCOMPATIBILITY ***

  Own Id: OTP-19748 Aux Id: [CVE-2025-48038], [PR-10156]

[CVE-2025-48041]: https://nvd.nist.gov/vuln/detail/2025-48041
[PR-10157]: https://github.com/erlang/otp/pull/10157
[CVE-2025-48040]: https://nvd.nist.gov/vuln/detail/2025-48040
[PR-10162]: https://github.com/erlang/otp/pull/10162
[CVE-2025-48039]: https://nvd.nist.gov/vuln/detail/2025-48039
[PR-10155]: https://github.com/erlang/otp/pull/10155
[CVE-2025-48038]: https://nvd.nist.gov/vuln/detail/2025-48038
[PR-10156]: https://github.com/erlang/otp/pull/10156

>>>>>>> 756621ce
## Ssh 5.3.2

### Fixed Bugs and Malfunctions

- Fix file handle id generation.

  Own Id: OTP-19691 Aux Id: [PR-10003]

- Fixes a badmatch error, when SFTP operation cannot be processed due to channel closed in parallel.

  Own Id: OTP-19707 Aux Id: [GH-9655], [PR-10035], [PR-10036]

[PR-10003]: https://github.com/erlang/otp/pull/10003
[GH-9655]: https://github.com/erlang/otp/issues/9655
[PR-10035]: https://github.com/erlang/otp/pull/10035
[PR-10036]: https://github.com/erlang/otp/pull/10036

## Ssh 5.3.1

### Fixed Bugs and Malfunctions

- Various channel closing robustness improvements. Avoid crashes when channel handling process closes channel and immediately exits. Avoid breaking the protocol by sending duplicated channel-close messages. Cleanup channels which timeout during closing procedure.

  Own Id: OTP-19634 Aux Id: [GH-9102], [PR-9103]

- Improved interoperability with clients acting as Paramiko.

  Own Id: OTP-19637 Aux Id: [GH-6463], [PR-9838]

[GH-9102]: https://github.com/erlang/otp/issues/9102
[PR-9103]: https://github.com/erlang/otp/pull/9103
[GH-6463]: https://github.com/erlang/otp/issues/6463
[PR-9838]: https://github.com/erlang/otp/pull/9838

## Ssh 5.3

### Fixed Bugs and Malfunctions

- The implementation of the ssh server-side supervision tree has been improved.

  Own Id: OTP-19324 Aux Id: [PR-8968], [GH-8223]

- SSH daemon accepts fun as tcpip_tunnel_in option. This provides more control over TCP connection tunnel handle by server.

  Own Id: OTP-19566 Aux Id: [PR-9571]

[PR-8968]: https://github.com/erlang/otp/pull/8968
[GH-8223]: https://github.com/erlang/otp/issues/8223
[PR-9571]: https://github.com/erlang/otp/pull/9571

### Improvements and New Features

- The [`Erlang SSH daemon`](using_ssh.md#running-an-erlang-ssh-daemon) now uses the same backend to handle multiline functionality as the Erlang shell.

  Own Id: OTP-19226 Aux Id: [PR-8805]

- CBC algorithms are not offered by default. See Configuring algorithms in SSH if you wish to enable them.

  *** POTENTIAL INCOMPATIBILITY ***

  Own Id: OTP-19420 Aux Id: [PR-9277]

- Daemon can be configured (bannerfun option) to send banner message at the beginning of user authentication.

  Own Id: OTP-19535 Aux Id: [PR-9149]

- The license and copyright header has changed format to include an `SPDX-License-Identifier`. At the same time, most files have been updated to follow a uniform standard for license headers.

  Own Id: OTP-19575 Aux Id: [PR-9670]

- For interoperability reasons, SSH ignore message with no length specified is treated as message with zero length specified - it will not cause decode error.

  Own Id: OTP-19586 Aux Id: [PR-9214]

- Documentation improvements.

  Own Id: OTP-19596 Aux Id: [PR-9298]

[PR-8805]: https://github.com/erlang/otp/pull/8805
[PR-9277]: https://github.com/erlang/otp/pull/9277
[PR-9149]: https://github.com/erlang/otp/pull/9149
[PR-9670]: https://github.com/erlang/otp/pull/9670
[PR-9214]: https://github.com/erlang/otp/pull/9214
[PR-9298]: https://github.com/erlang/otp/pull/9298

<<<<<<< HEAD
## Ssh 5.2.11.3

### Fixed Bugs and Malfunctions

- Option max_handles can be configured for sshd running SFTP. The positive integer value limits amount of file handles opened for a connection (by default 4096 is used).

  *** POTENTIAL INCOMPATIBILITY ***

  Own Id: OTP-19701 Aux Id: [CVE-2025-48041], [PR-10157]

- Avoid decoding KEX messages providing too many algorithms. This change does not introduce new limitation but assures it is enforced earlier in processing chain. Adjustments in error logging during handshake.

  *** POTENTIAL INCOMPATIBILITY ***

  Own Id: OTP-19741 Aux Id: [CVE-2025-48040], [PR-10162]

- A new 'max_path' option is now available in the sshd configuration, allowing administrators to set the maximum allowable path length. By default, this value is set to 4096 characters.

  *** POTENTIAL INCOMPATIBILITY ***

  Own Id: OTP-19742 Aux Id: [CVE-2025-48039], [PR-10155]

- Reject file handles exceeding size specified in RFCs (256 bytes).

  *** POTENTIAL INCOMPATIBILITY ***

  Own Id: OTP-19748 Aux Id: [CVE-2025-48038], [PR-10156]

[CVE-2025-48041]: https://nvd.nist.gov/vuln/detail/2025-48041
[PR-10157]: https://github.com/erlang/otp/pull/10157
[CVE-2025-48040]: https://nvd.nist.gov/vuln/detail/2025-48040
[PR-10162]: https://github.com/erlang/otp/pull/10162
[CVE-2025-48039]: https://nvd.nist.gov/vuln/detail/2025-48039
[PR-10155]: https://github.com/erlang/otp/pull/10155
[CVE-2025-48038]: https://nvd.nist.gov/vuln/detail/2025-48038
[PR-10156]: https://github.com/erlang/otp/pull/10156

## Ssh 5.2.11.2

### Fixed Bugs and Malfunctions

- Fix file handle id generation.

  Own Id: OTP-19691 Aux Id: [PR-10003]

- Fixes a badmatch error, when SFTP operation cannot be processed due to channel closed in parallel.

  Own Id: OTP-19707 Aux Id: [GH-9655], [PR-10035], [PR-10036]

[PR-10003]: https://github.com/erlang/otp/pull/10003
[GH-9655]: https://github.com/erlang/otp/issues/9655
[PR-10035]: https://github.com/erlang/otp/pull/10035
[PR-10036]: https://github.com/erlang/otp/pull/10036

## Ssh 5.2.11.1

### Fixed Bugs and Malfunctions

- Various channel closing robustness improvements. Avoid crashes when channel handling process closes channel and immediately exits. Avoid breaking the protocol by sending duplicated channel-close messages. Cleanup channels which timeout during closing procedure.

  Own Id: OTP-19634 Aux Id: [GH-9102], [PR-9103]

- Improved interoperability with clients acting as Paramiko.

  Own Id: OTP-19637 Aux Id: [GH-6463], [PR-9838]

[GH-9102]: https://github.com/erlang/otp/issues/9102
[PR-9103]: https://github.com/erlang/otp/pull/9103
[GH-6463]: https://github.com/erlang/otp/issues/6463
[PR-9838]: https://github.com/erlang/otp/pull/9838

=======
>>>>>>> 756621ce
## Ssh 5.2.11

### Fixed Bugs and Malfunctions

- Fix KEX strict implementation according to draft-miller-sshm-strict-kex-01 document.

  Thanks to Fabian Bäumer, Marcel Maehren, Marcus Brinkmann, and Jörg Schwenk from the Ruhr University Bochum for finding and responsibly disclosing this vulnerability to the Erlang/OTP project.

  Own Id: OTP-19625 Aux Id: [CVE-2025-46712](https://nvd.nist.gov/vuln/detail/CVE-2025-46712)

## Ssh 5.2.10

### Fixed Bugs and Malfunctions

- Reception of wrong Unicode does not cause unnecessary processing. US-ASCII fields are not decoded as Unicode.

  Own Id: OTP-19582 Aux Id: [PR-9679]

- SSH daemon disconnects upon receiving connection protocol message for unauthenticated used.
  
  Thanks to Fabian Bäumer, Marcel Maehren, Marcus Brinkmann, Nurullah Erinola, Jörg Schwenk (Ruhr University Bochum).

  Own Id: OTP-19595 Aux Id: [CVE-2025-32433](https://nvd.nist.gov/vuln/detail/CVE-2025-32433)

[PR-9679]: https://github.com/erlang/otp/pull/9679

## Ssh 5.2.9

### Fixed Bugs and Malfunctions

- Reception of malicious KEX init message does not result with ssh daemon excessive memory usage.

  Own Id: OTP-19543 Aux Id: CVE-2025-30211

- Call to ssh:daemon_replace_options does not crash when argument is not a valid daemon ref.

  Own Id: OTP-19559 Aux Id: [GH-9554], [PR-9545]

[GH-9554]: https://github.com/erlang/otp/issues/9554
[PR-9545]: https://github.com/erlang/otp/pull/9545

## Ssh 5.2.8

### Fixed Bugs and Malfunctions

- Minor documentation improvements.

  Own Id: OTP-19410 Aux Id: [PR-9188]

- Function specification for `ssh_sftp:start_channel/2` is fixed.

  Own Id: OTP-19475 Aux Id: [PR-9368], [GH-9359]

[PR-9188]: https://github.com/erlang/otp/pull/9188
[PR-9368]: https://github.com/erlang/otp/pull/9368
[GH-9359]: https://github.com/erlang/otp/issues/9359

## Ssh 5.2.7

### Fixed Bugs and Malfunctions

- SFTP packets exceeding max packet size are not processed and dropped.

  Own Id: OTP-19466 Aux Id: ERIERL-1173, CVE-2025-26618

## Ssh 5.2.6

### Fixed Bugs and Malfunctions

- With this change, type specs for ssh:connection_info/1,2 functions are fixed so they include \{error, term()\} return value.

  Own Id: OTP-19388 Aux Id: ERIERL-1165, [PR-9161]

- With this change, ssh client accepts a banner sent during processing keyboard interactive user authentication.

  Own Id: OTP-19392 Aux Id: [PR-9139], [GH-9065]

- With this change, large sftp transfers does not hang. Redundant window adjustment are not requested.

  Own Id: OTP-19435 Aux Id: [PR-9309]

[PR-9161]: https://github.com/erlang/otp/pull/9161
[PR-9139]: https://github.com/erlang/otp/pull/9139
[GH-9065]: https://github.com/erlang/otp/issues/9065
[PR-9309]: https://github.com/erlang/otp/pull/9309

## Ssh 5.2.5

### Fixed Bugs and Malfunctions

- Documentation is polished after OTP-27 migration to markdown.

  Own Id: OTP-19335 Aux Id: [PR-9021]

[PR-9021]: https://github.com/erlang/otp/pull/9021

## Ssh 5.2.4

### Fixed Bugs and Malfunctions

- With this change, ssh connection does not crash upon receiving exit-signal message for an already terminated channel.

  Own Id: OTP-19326 Aux Id: [PR-8995], [GH-8929]

[PR-8995]: https://github.com/erlang/otp/pull/8995
[GH-8929]: https://github.com/erlang/otp/issues/8929

## Ssh 5.2.3

### Fixed Bugs and Malfunctions

- With this change, a race condition is removed from ssh client connection setup procedure.

  Own Id: OTP-19124 Aux Id: [GH-7550], [PR-8766]

- With this change, ssh:connect is not affected by presence of EXIT message in queue.

  Own Id: OTP-19246 Aux Id: [GH-8223], [PR-8854]

- With this change, ssh appends {active, false} option after socket options received from user - so that false value is always used.

  Own Id: OTP-19247 Aux Id: [PR-8226]

[GH-7550]: https://github.com/erlang/otp/issues/7550
[PR-8766]: https://github.com/erlang/otp/pull/8766
[GH-8223]: https://github.com/erlang/otp/issues/8223
[PR-8854]: https://github.com/erlang/otp/pull/8854
[PR-8226]: https://github.com/erlang/otp/pull/8226

## Ssh 5.2.2

### Fixed Bugs and Malfunctions

- The SSh daemon started with a TCP port number argument will now re-try obtaining a listen socket before returning an error to the user.

  Own Id: OTP-19170 Aux Id: [GH-7746]

- Robustness has been improved by monitoring the connection handler process before casting the socket control notification.

  Own Id: OTP-19173 Aux Id: [PR-8310]

[GH-7746]: https://github.com/erlang/otp/issues/7746
[PR-8310]: https://github.com/erlang/otp/pull/8310

## Ssh 5.2.1

### Fixed Bugs and Malfunctions

- With this change, race condition between connection closing and automatic window adjustment is fixed.

  Own Id: OTP-19109 Aux Id: [PR-8345]

[PR-8345]: https://github.com/erlang/otp/pull/8345

## Ssh 5.2

### Fixed Bugs and Malfunctions

- SSH processes are now assigned labels for troubleshooting purposes.

  Own Id: OTP-19017 Aux Id: [PR-8249]

- With this change, ssh client will automatically adjust transfer window size for commands executed remotely over SSH.

  Own Id: OTP-19057 Aux Id: [PR-8345], [GH-7483]

[PR-8249]: https://github.com/erlang/otp/pull/8249
[PR-8345]: https://github.com/erlang/otp/pull/8345
[GH-7483]: https://github.com/erlang/otp/issues/7483

### Improvements and New Features

- The shell now pages long output from the documentation help command ([`h(Module)`](`c:h/1`)), auto completions and the search command.

  Own Id: OTP-18846 Aux Id: [PR-7845]

- The documentation has been migrated to use Markdown and ExDoc.

  Own Id: OTP-18955 Aux Id: [PR-8026]

- Updated types and specs for all API modules.

  Own Id: OTP-18961

[PR-7845]: https://github.com/erlang/otp/pull/7845
[PR-8026]: https://github.com/erlang/otp/pull/8026

<<<<<<< HEAD
## Ssh 5.1.4.11

### Fixed Bugs and Malfunctions

* Fix file handle id generation.

  Own Id: OTP-19691 Aux Id: PR-10003
* Fixes a badmatch error, when SFTP operation cannot be processed due to channel closed in parallel.

  Own Id: OTP-19707 Aux Id: GH-9655, PR-10035, PR-10036

## Ssh 5.1.4.10

### Fixed Bugs and Malfunctions

* Various channel closing robustness improvements. Avoid crashes when channel handling process closes channel and immediately exits. Avoid breaking the protocol by sending duplicated channel-close messages. Cleanup channels which timeout during closing procedure.

  Own Id: OTP-19634 Aux Id: GH-9102, PR-9103
* Improved interoperability with clients acting as Paramiko.

  Own Id: OTP-19637 Aux Id: GH-6463, PR-9838

=======
>>>>>>> 756621ce
## Ssh 5.1.4.9

### Fixed Bugs and Malfunctions

* Fix KEX strict implementation according to draft-miller-sshm-strict-kex-01 document.

  Thanks to Fabian Bäumer, Marcel Maehren, Marcus Brinkmann, and Jörg Schwenk from the Ruhr University Bochum for finding and responsibly disclosing this vulnerability to the Erlang/OTP project.

  Own Id: OTP-19625 Aux Id: [CVE-2025-46712](https://nvd.nist.gov/vuln/detail/CVE-2025-46712)

## Ssh 5.1.4.8

### Fixed Bugs and Malfunctions

* Reception of wrong Unicode does not cause unnecessary processing. US-ASCII fields are not decoded as Unicode.

  Own Id: OTP-19582 Aux Id: PR-9679
* SSH daemon disconnects upon receiving connection protocol message for unauthenticated used.

  Thanks to Fabian Bäumer, Marcel Maehren, Marcus Brinkmann, Nurullah Erinola, Jörg Schwenk (Ruhr University Bochum).

  Own Id: OTP-19595 Aux Id: [CVE-2025-32433](https://nvd.nist.gov/vuln/detail/CVE-2025-32433)

## Ssh 5.1.4.7

### Fixed Bugs and Malfunctions

* Reception of malicious KEX init message does not result with ssh daemon excessive memory usage.

  Own Id: OTP-19543 Aux Id: CVE-2025-30211
* Call to ssh:daemon_replace_options does not crash when argument is not a valid daemon ref.

  Own Id: OTP-19559 Aux Id: GH-9554, PR-9545

## Ssh 5.1.4.6

### Fixed Bugs and Malfunctions

* SFTP packets exceeding max packet size are not processed and dropped.

  Own Id: OTP-19466 Aux Id: ERIERL-1173, CVE-2025-26618

## Ssh 5.1.4.5

### Fixed Bugs and Malfunctions

* With this change, type specs for ssh:connection_info/1,2 functions are fixed so they include \{error, term()\} return value.

  Own Id: OTP-19388 Aux Id: ERIERL-1165, PR-9161
* With this change, ssh client accepts a banner sent during processing keyboard interactive user authentication.

  Own Id: OTP-19392 Aux Id: PR-9139, GH-9065
* With this change, large sftp transfers does not hang. Redundant window adjustment are not requested.

  Own Id: OTP-19435 Aux Id: PR-9309

## Ssh 5.1.4.4

### Fixed Bugs and Malfunctions

* With this change, ssh connection does not crash upon receiving exit-signal message for an already terminated channel.

  Own Id: OTP-19326 Aux Id: PR-8995, GH-8929

## Ssh 5.1.4.3

### Fixed Bugs and Malfunctions

* With this change, a race condition is removed from ssh client connection setup procedure.

  Own Id: OTP-19124 Aux Id: GH-7550, PR-8766
* With this change, ssh:connect is not affected by presence of EXIT message in queue.

  Own Id: OTP-19246 Aux Id: GH-8223, PR-8854
* With this change, ssh appends \{active, false\} option after socket options received from user - so that false value is always used.

  Own Id: OTP-19247 Aux Id: PR-8226

## Ssh 5.1.4.2

### Fixed Bugs and Malfunctions

* With this change, ssh daemon started with TCP port number argument will re-try to obtain listen socket before returning error to user.

  Own Id: OTP-19170 Aux Id: GH-7746
* With this change, robustness is improved by monitoring connection handler process before casting socket control notification.

  Own Id: OTP-19173 Aux Id: PR-8310

## Ssh 5.1.4.1

### Fixed Bugs and Malfunctions

* With this change, ssh client will automatically adjust transfer window size for commands executed remotely over SSH.

  Own Id: OTP-19057 Aux Id: PR-8345, GH-7483
* With this change, race condition between connection closing and automatic window adjustment is fixed.

  Own Id: OTP-19109 Aux Id: PR-8345

## Ssh 5.1.4

### Fixed Bugs and Malfunctions

* With this change, owner and group file attributes decoding is fixed and results with value of integer type.

  Own Id: OTP-19013 Aux Id: GH-7897, PR-8220

## Ssh 5.1.3

### Fixed Bugs and Malfunctions

* With this change, acceptor_sup is not started for ssh client as it is not needed in that role.

  Own Id: OTP-18974
* With this change, more secure algorithms are preferred by ssh and documentation is updated to reflect that.

  Own Id: OTP-18986
* With this change, KEX strict terminal message is emitted with debug verbosity.

  Own Id: OTP-19002 Aux Id: ERIERL-1041
* Fix reading of password for ssh client when in `user_interactive` mode.

  Own Id: OTP-19007 Aux Id: ERIERL-1049

## Ssh 5.1.2

### Fixed Bugs and Malfunctions

* With this change, Curve25519 and Curve448 KEX methods become most preferred (related to RFC8731).

  Own Id: OTP-18964

## Ssh 5.1.1

### Fixed Bugs and Malfunctions

- With this change (being response to CVE-2023-48795), ssh can negotiate "strict
  KEX" OpenSSH extension with peers supporting it; also
  'chacha20-poly1305@openssh.com' algorithm becomes a less preferred cipher.

  If strict KEX availability cannot be ensured on both connection sides,
  affected encryption modes(CHACHA and CBC) can be disabled with standard ssh
  configuration. This will provide protection against vulnerability, but at a
  cost of affecting interoperability. See
  [Configuring algorithms in SSH](configure_algos.md).

  Thanks to Fabian Bäumer, Marcus Brinkmann and Jörg Schwenk.

  \*** POTENTIAL INCOMPATIBILITY \***

  Own Id: OTP-18897

## Ssh 5.1

### Fixed Bugs and Malfunctions

- Replaced unintentional Erlang Public License 1.1 headers in some files with
  the intended Apache License 2.0 header.

  Own Id: OTP-18815 Aux Id: PR-7780

- Avoid outputting ansi escape sequences to dumb ssh clients.

  Own Id: OTP-18861 Aux Id: PR-7627

- With this change, connection handler does not execute socket operations until
  it becomes socket owner. Previously errors could occur if connection handler
  tried to work with socket whose owner exited.

  Own Id: OTP-18869 Aux Id: PR-7849,GH-7571

### Improvements and New Features

- With this change, reverse search works with ssh shell and non dumb terminals.

  Own Id: OTP-18730 Aux Id: PR-7499

## Ssh 5.0.1

### Fixed Bugs and Malfunctions

- Added multiline editing support to ssh clients connected through OTP ssh
  daemon.

  Own Id: OTP-18653 Aux Id: PR-7242

## Ssh 5.0

### Improvements and New Features

- The ssh_cli has been updated to work with the changes introduced in the new
  Erlang shell implementation.

  Own Id: OTP-18231 Aux Id: OTP-17932 PR-6144

- Typing `Ctrl+L` in a shell now clears the screen and redraws the current line
  instead of only redrawing the current line. To only redraw the current line,
  you must now type `Alt+L`. This brings the behaviour of `Ctrl+L` closer to how
  bash and other shells work.

  \*** POTENTIAL INCOMPATIBILITY \***

  Own Id: OTP-18285 Aux Id: PR-6262

- Deprecates `dbg:stop_clear/0` because it is simply a function alias to
  `dbg:stop/0`

  Own Id: OTP-18478 Aux Id: GH-6903

- The implementation has been fixed to use `proc_lib:init_fail/2,3` where
  appropriate, instead of `proc_lib:init_ack/1,2`.

  \*** POTENTIAL INCOMPATIBILITY \***

  Own Id: OTP-18490 Aux Id: OTP-18471, GH-6339, PR-6843

## Ssh 4.15.3.13

### Fixed Bugs and Malfunctions

* Fix KEX strict implementation according to draft-miller-sshm-strict-kex-01 document.

  Thanks to Fabian Bäumer, Marcel Maehren, Marcus Brinkmann, and Jörg Schwenk from the Ruhr University Bochum for finding and responsibly disclosing this vulnerability to the Erlang/OTP project.

  Own Id: OTP-19625 Aux Id: [CVE-2025-46712](https://nvd.nist.gov/vuln/detail/CVE-2025-46712)

## Ssh 4.15.3.12

### Fixed Bugs and Malfunctions

* Reception of wrong Unicode does not cause unnecessary processing. US-ASCII fields are not decoded as Unicode.

  Own Id: OTP-19582 Aux Id: PR-9679
* SSH daemon disconnects upon receiving connection protocol message for unauthenticated used.

  Thanks to Fabian Bäumer, Marcel Maehren, Marcus Brinkmann, Nurullah Erinola, Jörg Schwenk (Ruhr University Bochum).

  Own Id: OTP-19595 Aux Id: [CVE-2025-32433](https://nvd.nist.gov/vuln/detail/CVE-2025-32433)

## Ssh 4.15.3.11

### Fixed Bugs and Malfunctions

* Reception of malicious KEX init message does not result with ssh daemon excessive memory usage.

  Own Id: OTP-19543 Aux Id: CVE-2025-30211
* Call to ssh:daemon_replace_options does not crash when argument is not a valid daemon ref.

  Own Id: OTP-19559 Aux Id: GH-9554, PR-9545

## Ssh 4.15.3.10

### Fixed Bugs and Malfunctions

* SFTP packets exceeding max packet size are not processed and dropped.

  Own Id: OTP-19466 Aux Id: ERIERL-1173, CVE-2025-26618

## Ssh 4.15.3.9

### Fixed Bugs and Malfunctions

* With this change, type specs for ssh:connection_info/1,2 functions are fixed so they include \{error, term()\} return value.

  Own Id: OTP-19388 Aux Id: ERIERL-1165, PR-9161
* With this change, ssh client accepts a banner sent during processing keyboard interactive user authentication.

  Own Id: OTP-19392 Aux Id: PR-9139, GH-9065
* With this change, large sftp transfers does not hang. Redundant window adjustment are not requested.

  Own Id: OTP-19435 Aux Id: PR-9309

## Ssh 4.15.3.8

### Fixed Bugs and Malfunctions

* With this change, ssh connection does not crash upon receiving exit-signal message for an already terminated channel.

  Own Id: OTP-19326 Aux Id: PR-8995, GH-8929

## Ssh 4.15.3.7

### Fixed Bugs and Malfunctions

* With this change, a race condition is removed from ssh client connection setup procedure.

  Own Id: OTP-19124 Aux Id: GH-7550, PR-8766
* With this change, ssh:connect is not affected by presence of EXIT message in queue.

  Own Id: OTP-19246 Aux Id: GH-8223, PR-8854
* With this change, ssh appends \{active, false\} option after socket options received from user - so that false value is always used.

  Own Id: OTP-19247 Aux Id: PR-8226

## Ssh 4.15.3.6

### Fixed Bugs and Malfunctions

* The SSh daemon started with a TCP port number argument will now re-try obtaining a listen socket before returning an error to the user.

  Own Id: OTP-19170 Aux Id: GH-7746
* Robustness has been improved by monitoring the connection handler process before casting the socket control notification.

  Own Id: OTP-19173 Aux Id: PR-8310

## Ssh 4.15.3.5

### Fixed Bugs and Malfunctions

* With this change, ssh client will automatically adjust transfer window size for commands executed remotely over SSH.

  Own Id: OTP-19057 Aux Id: PR-8345, GH-7483
* With this change, race condition between connection closing and automatic window adjustment is fixed.

  Own Id: OTP-19109 Aux Id: PR-8345

## Ssh 4.15.3.4

### Fixed Bugs and Malfunctions

* With this change, owner and group file attributes decoding is fixed and results with value of integer type.

  Own Id: OTP-19013 Aux Id: GH-7897, PR-8220

## Ssh 4.15.3.3

### Fixed Bugs and Malfunctions

* With this change, more secure algorithms are preferred by ssh and documentation is updated to reflect that.

  Own Id: OTP-18986
* With this change, KEX strict terminal message is emitted with debug verbosity.

  Own Id: OTP-19002 Aux Id: ERIERL-1041

## Ssh 4.15.3.2

### Fixed Bugs and Malfunctions

* With this change, Curve25519 and Curve448 KEX methods become most preferred (related to RFC8731).

  Own Id: OTP-18964

## Ssh 4.15.3.1

### Fixed Bugs and Malfunctions

- With this change, connection handler does not execute socket operations until
  it becomes socket owner. Previously errors could occur if connection handler
  tried to work with socket whose owner exited.

  Own Id: OTP-18869 Aux Id: PR-7849,GH-7571

- With this change (being response to CVE-2023-48795), ssh can negotiate "strict
  KEX" OpenSSH extension with peers supporting it; also
  'chacha20-poly1305@openssh.com' algorithm becomes a less preferred cipher.

  If strict KEX availability cannot be ensured on both connection sides,
  affected encryption modes(CHACHA and CBC) can be disabled with standard ssh
  configuration. This will provide protection against vulnerability, but at a
  cost of affecting interoperability. See
  [Configuring algorithms in SSH](configure_algos.md).

  Thanks to Fabian Bäumer, Marcus Brinkmann and Jörg Schwenk.

  \*** POTENTIAL INCOMPATIBILITY \***

  Own Id: OTP-18897

## Ssh 4.15.3

### Fixed Bugs and Malfunctions

- With this change, PKCS8 formatted private key file is properly decoded and SSH
  daemon with such key can be started.

  Own Id: OTP-18446 Aux Id: GH-6475

### Improvements and New Features

- Replace size/1 with either tuple_size/1 or byte_size/1

  The [`size/1`](`size/1`) BIF is not optimized by the JIT, and its use can
  result in worse types for Dialyzer.

  When one knows that the value being tested must be a tuple,
  [`tuple_size/1`](`tuple_size/1`) should always be preferred.

  When one knows that the value being tested must be a binary,
  [`byte_size/1`](`byte_size/1`) should be preferred. However,
  [`byte_size/1`](`byte_size/1`) also accepts a bitstring (rounding up size to a
  whole number of bytes), so one must make sure that the call to `byte_size/` is
  preceded by a call to [`is_binary/1`](`is_binary/1`) to ensure that bitstrings
  are rejected. Note that the compiler removes redundant calls to
  [`is_binary/1`](`is_binary/1`), so if one is not sure whether previous code
  had made sure that the argument is a binary, it does not harm to add an
  [`is_binary/1`](`is_binary/1`) test immediately before the call to
  [`byte_size/1`](`byte_size/1`).

  Own Id: OTP-18432 Aux Id:
  GH-6672,PR-6793,PR-6784,PR-6787,PR-6785,PR-6682,PR-6800,PR-6797,PR-6798,PR-6799,PR-6796,PR-6813,PR-6671,PR-6673,PR-6684,PR-6694,GH-6677,PR-6696,PR-6670,PR-6674

## Ssh 4.15.2

### Fixed Bugs and Malfunctions

- With this change, ssh application does not crash when formatting some of info
  reports for unsuccessful connections.

  Own Id: OTP-18386 Aux Id: PR-6611

- With this change, ssh does not log extensively long messages.

  Own Id: OTP-18417 Aux Id: DAFH-1349,ERIERL-888,IA18357

## Ssh 4.15.1

### Fixed Bugs and Malfunctions

- graceful shutdown of ssh_conection_handler when connection is closed by peer

  Own Id: OTP-18326 Aux Id: ERIERL-865

## Ssh 4.15

### Fixed Bugs and Malfunctions

- Handling rare race condition at channel close.

  Own Id: OTP-18220 Aux Id: ERIERL-666, ERIERL-661

### Improvements and New Features

- New ssh option `no_auth_needed` to skip the ssh authentication. Use with
  caution\!

  Own Id: OTP-18134 Aux Id: GH-6021

- This change fixes dialyzer warnings generated for inets/httpd examples
  (includes needed adjustment of spec for ssh_sftp module).

  Own Id: OTP-18178 Aux Id: ERIERL-833, ERIERL-834, ERIERL-835

- The new function `ssh:daemon_replace_options/2` makes it possible to change
  the `Options` in a running SSH server.

  Established connections are not affected, only those created after the call to
  this new function.

  Own Id: OTP-18196

- Add a timeout as option `max_initial_idle_time`. It closes a connection that
  does not allocate a channel within the timeout time.

  For more information about timeouts, see the
  [Timeouts section ](hardening.md#timeouts)in the User's Guide
  [Hardening](hardening.md) chapter.

  Own Id: OTP-18207 Aux Id: PR-6231

## Ssh 4.14.1

### Fixed Bugs and Malfunctions

- Binaries can be limited in logs with the parameter `max_log_item_len`. The
  default value is 500 bytes.

  Own Id: OTP-18094

## Ssh 4.14

### Improvements and New Features

- The representation of Edward curves (ed25519 and ed448) inside ssh had a
  temporary representation (ed_pri and ed_pub).

  That is now changed to the public_key form. See the manual for more
  information.

  \*** POTENTIAL INCOMPATIBILITY \***

  Own Id: OTP-17920

- Former internal function `ssh_file:extract_public_key/1` documented publicly.

  Internally it was previously in ssh_transport.

  Own Id: OTP-18079 Aux Id: GH-5767

## Ssh 4.13.2.6

### Fixed Bugs and Malfunctions

* With this change, more secure algorithms are preferred by ssh and documentation is updated to reflect that.

  Own Id: OTP-18986
* With this change, KEX strict terminal message is emitted with debug verbosity.

  Own Id: OTP-19002 Aux Id: ERIERL-1041
* With this change, owner and group file attributes decoding is fixed and results with value of integer type.

  Own Id: OTP-19013 Aux Id: GH-7897, PR-8220

## Ssh 4.13.2.5

### Fixed Bugs and Malfunctions

* With this change, Curve25519 and Curve448 KEX methods become most preferred (related to RFC8731).

  Own Id: OTP-18964

## Ssh 4.13.2.4

### Fixed Bugs and Malfunctions

- With this change, connection handler does not execute socket operations until
  it becomes socket owner. Previously errors could occur if connection handler
  tried to work with socket whose owner exited.

  Own Id: OTP-18869 Aux Id: PR-7849,GH-7571

- With this change (being response to CVE-2023-48795), ssh can negotiate "strict
  KEX" OpenSSH extension with peers supporting it; also
  'chacha20-poly1305@openssh.com' algorithm becomes a less preferred cipher.

  If strict KEX availability cannot be ensured on both connection sides,
  affected encryption modes(CHACHA and CBC) can be disabled with standard ssh
  configuration. This will provide protection against vulnerability, but at a
  cost of affecting interoperability. See
  [Configuring algorithms in SSH](configure_algos.md).

  Thanks to Fabian Bäumer, Marcus Brinkmann and Jörg Schwenk.

  \*** POTENTIAL INCOMPATIBILITY \***

  Own Id: OTP-18897

## Ssh 4.13.2.3

### Fixed Bugs and Malfunctions

- With this change, error logging related crashes in ssh_connection_handler
  module are fixed.

  Own Id: OTP-18620 Aux Id: OTP-18386,PR-6611

## Ssh 4.13.2.2

### Fixed Bugs and Malfunctions

- With this change, ssh application does not crash when formatting some of info
  reports for unsuccessful connections.

  Own Id: OTP-18386 Aux Id: PR-6611

- With this change, ssh does not log extensively long messages.

  Own Id: OTP-18417 Aux Id: DAFH-1349,ERIERL-888,IA18357

## Ssh 4.13.2.1

### Fixed Bugs and Malfunctions

- Binaries can be limited in logs with the parameter `max_log_item_len`. The
  default value is 500 bytes.

  Own Id: OTP-18094

## Ssh 4.13.2

### Fixed Bugs and Malfunctions

- Fix makefile dependency bugs.

  Own Id: OTP-17847 Aux Id: PR-5574 GH-5548

- Fixed faulty OpenSSH decoding of Ed25519/Ed448 keys in the OpenSSH format
  `openssh_key_v1`.

  Own Id: OTP-17868 Aux Id: PR-5520

- Correction of ssh_file typing, specially for the experimental openssh-key-v1
  encoding.

  Own Id: OTP-17912 Aux Id: GH-5680

- Improper tag for private ED keys when encoding with ssh:encode/2.

  The tuple had `ed_priv` as first element, but should have had `ed_pri`. This
  is now corrected.

  \*** POTENTIAL INCOMPATIBILITY \***

  Own Id: OTP-17928 Aux Id: PR-5679

### Improvements and New Features

- Add support for Ed25519/Ed448 SSH host keys in the RFC 4716 format
  ("`-----BEGIN EC PRIVATE KEY-----`") generated by for example openssl or via
  Erlang functions (i.e. `public_key:generate_key({namedCurve, ed25519})`).

  Ed25519 SSH host keys generated by `ssh-keygen` was, and are still, supported.

  Own Id: OTP-17857 Aux Id: PR-5532

## Ssh 4.13.1

### Fixed Bugs and Malfunctions

- The ssh sever `parallel_login` option was missing in OTP-24

  Own Id: OTP-17850 Aux Id: ERIERL-764

## Ssh 4.13

### Fixed Bugs and Malfunctions

- The value of the `connect_timeout` option is now used as default value for the
  negotiation timeout.

  Own Id: OTP-17707 Aux Id: ERIERL-706

### Improvements and New Features

- Add better error handling in connect/2,3,4. Detect incorrect arguments and
  return an informative error tuple instead of throwing a function_clause or
  similar.

  Own Id: OTP-17515 Aux Id: ERIERL-648

- Make ssh algorithm selection better handle dynamic changes changes in crypto
  fips mode.

  Own Id: OTP-17795

## Ssh 4.12.5

### Fixed Bugs and Malfunctions

- Fixed a race condition in the acceptor loop: if a client disconnected
  immediately after the tcp connect, the server could cease handling connection
  on that address:port.

  Own Id: OTP-17764 Aux Id: ERIERL-726

## Ssh 4.12.4

### Fixed Bugs and Malfunctions

- Fixed that a slow start (>30s) of a client subsystem could cause a log entry
  with the password.

  Own Id: OTP-17390 Aux Id: ERIERL-648

- Fixed an error when running as an sftp server and a client requests a
  directory contents listing.

  The fix is to handle the error code `{error, eacces}` as `{error, enoent}` in
  the `ssh_sftpd:get_attrs/5` internal function; that is, just skip it.

  Own Id: OTP-17586 Aux Id: GH-5014

### Improvements and New Features

- The "Key exchange failed" Info Report is now more informative.

  Own Id: OTP-17450 Aux Id: ERIERL-655

## Ssh 4.12.3

### Fixed Bugs and Malfunctions

- Filter out sensitive data (passwords etc) from progress reports and supervisor
  reports.

  Own Id: OTP-17468 Aux Id: ERIERL-656

## Ssh 4.12.2

### Fixed Bugs and Malfunctions

- Avoid an extra blank line in the ssh known_hosts file

  Own Id: OTP-17427

## Ssh 4.12.1

### Improvements and New Features

- Add missing `known_hosts` and `authorized_keys` file types to
  `ssh_file:decode/2` and `ssh_file:encode/2`.

  Own Id: OTP-17397

## Ssh 4.12

### Fixed Bugs and Malfunctions

- Missing runtime dependencies has been added to this application.

  Own Id: OTP-17243 Aux Id: PR-4557

- The send window handling is changed to not initialize a too large window on
  some occasions.

  Own Id: OTP-17353

### Improvements and New Features

- Removed usage of `erlang:is_port/1` from the SSH implementation.

  Own Id: OTP-16750

- Internal connection setup refactoring.

  Own Id: OTP-17051

- Refactor SSH fsm into a (hopefully) more comprehensible set of gen_statem
  callback-files.

  Own Id: OTP-17140

- The RSA SHA1 sign/verify variants are disabled by default. That is, ssh-rsa is
  disabled by default as well as the SHA1 sign/verify with RSA keys from id_rsa
  and ssh_host_rsa_key. All SHA2 sign/verify are enabled by default.

  The reason is that SHA1 is now considered easy to break.

  To enable RSA with SHA1, for example for a very old and unsafe peer, see
  [Example 9](configure_algos.md#example-9) in the User's Guide chapter
  [Configuring algorithms in SSH](configure_algos.md).

  \*** POTENTIAL INCOMPATIBILITY \***

  Own Id: OTP-17259 Aux Id: OTP-16511, ERIERL-619

- Adapt ssh supervisors to the new 'significant' and 'auto_shutdown' flags in
  supervisor.

  Own Id: OTP-17322 Aux Id: PR-4638, EEP-56, OTP-17334

- The functions public_key:ssh_encode/2, public_key:ssh_decode/2,
  public_key:ssh_hostkey_fingerprint/1 and public_key:ssh_hostkey_fingerprint/2
  are deprecated.

  Replacement functions are available in SSH, see the
  [Deprecations](`e:general_info:deprecations.md#otp-24`) chapter in the
  Erlang/OTP documentation.

  Own Id: OTP-17352

## Ssh 4.11.1.7

### Fixed Bugs and Malfunctions

* With this change (being response to CVE-2023-48795), ssh can negotiate "strict KEX" OpenSSH extension with peers supporting it; also 'chacha20-poly1305@openssh.com' algorithm becomes a less preferred cipher.

  If strict KEX availability cannot be ensured on both connection sides, affected encryption modes(CHACHA and CBC) can be disabled with standard ssh configuration. This will provide protection against vulnerability, but at a cost of affecting interoperability. See Configuring algorithms in SSH User's Guide.

  Thanks to Fabian Bäumer, Marcus Brinkmann and Jörg Schwenk.

  \*** POTENTIAL INCOMPATIBILITY ***

  Own Id: OTP-18897
* With this change, KEX strict terminal message is emitted with debug verbosity.

  Own Id: OTP-19002 Aux Id: ERIERL-1041

## Ssh 4.11.1.6

### Fixed Bugs and Malfunctions

- Binaries can be limited in logs with the parameter `max_log_item_len`. The
  default value is 500 bytes.

  Own Id: OTP-18094

## Ssh 4.11.1.5

### Fixed Bugs and Malfunctions

- Fixed problem with blocked server after multiple restarts. Applies to daemons
  with options `{parallel_login,true}` and also `{max_sessions, int()>0}`.

  Own Id: OTP-17835 Aux Id: ERIERL-721

## Ssh 4.11.1.4

### Fixed Bugs and Malfunctions

- The value of the `connect_timeout` option is now used as default value for the
  negotiation timeout.

  Own Id: OTP-17707 Aux Id: ERIERL-706

## Ssh 4.11.1.3

### Fixed Bugs and Malfunctions

- Filter out sensitive data (passwords etc) from progress reports and supervisor
  reports.

  Own Id: OTP-17468 Aux Id: ERIERL-656

### Improvements and New Features

- The "Key exchange failed" Info Report is now more informative.

  Own Id: OTP-17450 Aux Id: ERIERL-655

## Ssh 4.11.1.2

### Fixed Bugs and Malfunctions

- Avoid an extra blank line in the ssh known_hosts file

  Own Id: OTP-17427

## Ssh 4.11.1.1

### Fixed Bugs and Malfunctions

- Fixed that a slow start (>30s) of a client subsystem could cause a log entry
  with the password.

  Own Id: OTP-17390 Aux Id: ERIERL-648

## Ssh 4.11.1

### Fixed Bugs and Malfunctions

- The idle_time timer was not cancelled when a channel was opened within the
  timeout time on an empty connection that have had channels previously.

  Own Id: OTP-17279

## Ssh 4.11

### Improvements and New Features

- The long name field in SSH_FXP_NAME responses to display file information in
  sftp version 3 now contains the expanded format defined in the sftp draft. It
  is similar to what is returned by "ls -l" on Unix systems.

  Own Id: OTP-17197 Aux Id: PR- 3049

## Ssh 4.10.8

### Fixed Bugs and Malfunctions

- Don't timeout slow connection setups and tear-downs. A rare crash risk for the
  controller is also removed.

  Own Id: OTP-17173 Aux Id: ERIERL-581

## Ssh 4.10.7

### Fixed Bugs and Malfunctions

- The SSH daemon erroneously replaced LF with CRLF also when there was no pty
  requested from the server.

  Own Id: OTP-17108 Aux Id: ERL-1442

## Ssh 4.10.6

### Fixed Bugs and Malfunctions

- Fixed problems in the ssh cli/shell handling. Most important are:

  1. the ssh:shell function did sometimes cause the input to be echoed twice,

  2. the ssh:shell function didn't transfer the LANG and LC_ALL shell variables
     to the connected server which sometimes made Unicode handling erroneous,

  3. Unicode was not always transferred correctly to and from the peer.

  Own Id: OTP-16799

- The SSH protocol message SSH_MSG_DISCONNECT was sometimes sent instead of
  SSH_MSG_CHANNEL_FAILURE

  Own Id: OTP-16900

- The ssh_cli module now always sends the exit-status to connected clients so
  they can use that to check for successful command execution.

  Own Id: OTP-16908 Aux Id: PR-2753

### Improvements and New Features

- A new option [`pk_check_user`](`m:ssh#option-pk_check_user`) enables checking
  of the client's user name in the server when doing public key authentication.

  Own Id: OTP-16889

## Ssh 4.10.5

### Fixed Bugs and Malfunctions

- An ssh-client can take an accepted socket from a listening socket and do an
  ssh:connect/2 on it.

  Multiple clients on sockets accepted from the same listening socket had
  stopped working. This is corrected now.

  Own Id: OTP-17021 Aux Id: ERIERL-567

## Ssh 4.10.4.1

### Fixed Bugs and Malfunctions

- Filter out sensitive data (passwords etc) from progress reports and supervisor
  reports.

  Own Id: OTP-17468 Aux Id: ERIERL-656

## Ssh 4.10.4

### Fixed Bugs and Malfunctions

- The inet option raw was not passed on from the ssh option list to inet.

  Own Id: OTP-17016 Aux Id: ERIERL-562

## Ssh 4.10.3

### Fixed Bugs and Malfunctions

- A supervisor sub-tree could be left if the connection handler process is
  brutally killed. This will make the max_sessions checking option to count the
  existing sessions erroneously and could finally block further sessions.

  Own Id: OTP-17006 Aux Id: ERIERL-556

## Ssh 4.10.2

### Fixed Bugs and Malfunctions

- Fix decoder bug.

  Own Id: OTP-16904

## Ssh 4.10.1

### Fixed Bugs and Malfunctions

- Fixed a bug when a message to ssh-agent was divided into separate packets.

  Own Id: OTP-16761 Aux Id: PR-2679

- Fix a bug that could crash the cli server if a too large cli-window was
  requested from the client.

  Own Id: OTP-16791 Aux Id: ERIERL-520

### Improvements and New Features

- Increased test coverage.

  Own Id: OTP-14106

- A chapter about [hardening the OTP SSH](hardening.md) is added to the User's
  Guide.

  Own Id: OTP-16411

- The internal Diffie-Hellman high level API for key generation was slow in old
  and by OpenSSL now unsupported cryptolib versions (1.0.1 and earlier).

  If such a cryptolib is used anyhow, the low-level API is used internally in
  the crypto application.

  Own Id: OTP-16774

- A new timeout is defined for daemons:
  [hello_timeout](`t:ssh:hello_timeout_daemon_option/0`).

  The timeout is supposed to be used as a simple
  [DoS attack protection](hardening.md#resilience-to-dos-attacks). It closes an
  incoming TCP-connection if no valid first SSH message is received from the
  client within the timeout limit after the TCP initial connection setup.

  The initial value is 30s by compatibility reasons, but could be lowered if
  needed, for example in the code or in a [config file](configurations.md).

  Own Id: OTP-16803

## Ssh 4.10

### Fixed Bugs and Malfunctions

- Fix error in ssh_sftpd typespec.

  Own Id: OTP-16363

### Improvements and New Features

- The plug-in file ssh_file.erl, that is responsible for default file handling,
  is re-factored, optimized and re-written.

  Own Id: OTP-11688 Aux Id: OTP-12699

- OpenSSH 6.5 introduced a new file representation of keys called
  [openssh-key-v1](https://cvsweb.openbsd.org/src/usr.bin/ssh/PROTOCOL.key?annotate=1.1).

  OTP/SSH had an experimental implementation of this format. That implementation
  is now improved and supported with the exception of handling encrypted keys.

  Own Id: OTP-15434

- TCP/IP port forwarding, a.k.a tunneling a.k.a tcp-forward/direct-tcp is
  implemented. In the OpenSSH client, this corresponds to the options -L and -R.

  The client or server listens to a specified socket, and when something
  connects to it with TCP/IP, that connection is forwarded in an encrypted
  tunnel to the peer. The peer then connects to a predefined IP/port pair and
  then acts as a proxy.

  See the manual, `ssh:tcpip_tunnel_to_server/6` and
  `ssh:tcpip_tunnel_from_server/6`.

  The functionality is disabled per default but can be enabled when starting a
  daemon.

  Own Id: OTP-15998 Aux Id: PR-2376, PR-2368

- The client-side of the supervisor tree (under sshc_sup) was previously not
  complete; the channel handling processes were handled with links but had no
  supervisors.

  This is now corrected with a client-side supervisor tree under `sshc_sup`,
  similar to the server-side supervisor tree under `sshd_sup`.

  Own Id: OTP-16026 Aux Id: PR-2368, (OTP-15998)

- The extension
  [posix-rename@openssh.com](https://cvsweb.openbsd.org/src/usr.bin/ssh/PROTOCOL?annotate=HEAD)
  is added to the [ssh/sftp rename](`ssh_sftp:rename/3`) operation.

  Own Id: OTP-16289 Aux Id: PR-2448

- Calls of deprecated functions in the
  [Old Crypto API](`e:crypto:new_api.md#the-old-api`) are replaced by calls of
  their [substitutions](`e:crypto:new_api.md#the-new-api`).

  Own Id: OTP-16346

- The default known_hosts file handling is improved to include ports.

  The handling of the contents in that file is updated to support the
  [full syntax](https://man.openbsd.org/sshd#SSH_KNOWN_HOSTS_FILE_FORMAT), with
  exception of 1) the wildcard '?', 2) wildcards in canonical names and 3) the
  option '@cert-authority'

  Own Id: OTP-16506

- The MAC (Message Authorization Code) algorithms

  - hmac-sha1-etm@openssh.com
  - hmac-sha2-256-etm@openssh.com
  - hmac-sha2-512-etm@openssh.com

  are implemented.

  Own Id: OTP-16508

- The key-exchange algorithms `'diffie-hellman-group14-sha1'` and
  `'diffie-hellman-group-exchange-sha1'` are disabled per default. The reason is
  that SHA1 now is considered insecure.

  They can be enabled if needed, see [SSH (App)](ssh_app.md#algorithms).

  \*** POTENTIAL INCOMPATIBILITY \***

  Own Id: OTP-16509

- The public key algorithm `'ssh-dss'` is disabled per default. The reason is
  that it is now considered as insecure.

  It can be enabled if needed, see [SSH (App)](ssh_app.md#algorithms).

  \*** POTENTIAL INCOMPATIBILITY \***

  Own Id: OTP-16510

- The public key `'ssh-rsa'` is now considered as insecure because of its usage
  of SHA1.

  It is therefore deprecated and will no longer be enabled per default in
  OTP-24.0.

  \*** POTENTIAL INCOMPATIBILITY \***

  Own Id: OTP-16511

- An option [optimize (optimize_key_lookup)](`t:ssh_file:optimize_key_lookup/0`)
  is introduced for the file interface ssh_file.erl

  The option enables the user to select between the default handling which is
  fast but memory consuming vs memory efficient but not as fast. The effect
  might be observable only for large files.

  See the manual for `ssh_file:is_host_key/5` and `ssh_file:is_auth_key/3`.

  Own Id: OTP-16512

- The ssh agent is now implemented in the ssh_agent key callback module.

  Enable with the the option `{key_cb, {ssh_agent, []}}` in for example
  ssh:connect/3.

  See the [ssh_agent manual](`m:ssh_agent`) for details.

  Own Id: OTP-16513

- Algorithm configuration could now be done in a .config file.

  This is useful for example to enable an algorithm that is disabled by default.
  It could now be enabled in an .config-file without changing the code,

  See the SSH User's Guide chapter ["Configuration in SSH"](configurations.md).

  Own Id: OTP-16540

- Documented which gen_tcp socket options can't be used in calls to ssh:connect
  and ssh:daemon.

  Own Id: OTP-16589

- Added [kb_int_fun_4()](`t:ssh:kb_int_fun_4/0`) to the
  [authentication_daemon_options()](`t:ssh:authentication_daemon_options/0`) to
  enable generating dynamic keyboard-interactive prompts from the user's state
  returned from the authentication fun [pwdfun_4()](`t:ssh:pwdfun_4/0`).

  Own Id: OTP-16622 Aux Id: PR-2604

## Ssh 4.9.1.5

### Fixed Bugs and Malfunctions

* With this change (being response to CVE-2023-48795), ssh can negotiate "strict KEX" OpenSSH extension with peers supporting it; also 'chacha20-poly1305@openssh.com' algorithm becomes a less preferred cipher.

  If strict KEX availability cannot be ensured on both connection sides, affected encryption modes(CHACHA and CBC) can be disabled with standard ssh configuration. This will provide protection against vulnerability, but at a cost of affecting interoperability. See Configuring algorithms in SSH User's Guide.

  Thanks to Fabian Bäumer, Marcus Brinkmann and Jörg Schwenk.

  \*** POTENTIAL INCOMPATIBILITY ***

  Own Id: OTP-18897
* With this change, KEX strict terminal message is emitted with debug verbosity.

  Own Id: OTP-19002 Aux Id: ERIERL-1041

## Ssh 4.9.1.4

### Fixed Bugs and Malfunctions

- The value of the `connect_timeout` option is now used as default value for the
  negotiation timeout.

  Own Id: OTP-17707 Aux Id: ERIERL-706

## Ssh 4.9.1.3

### Fixed Bugs and Malfunctions

- The idle_time timer was not cancelled when a channel was opened within the
  timeout time on an empty connection that have had channels previously.

  Own Id: OTP-17279

## Ssh 4.9.1.2

### Fixed Bugs and Malfunctions

- Fix decoder bug.

  Own Id: OTP-16904

## Ssh 4.9.1.1

### Fixed Bugs and Malfunctions

- Fix a bug that could crash the cli server if a too large cli-window was
  requested from the client.

  Own Id: OTP-16791 Aux Id: ERIERL-520

### Improvements and New Features

- A new timeout is defined for daemons: `hello_timeout`.

  It closes an incoming TCP-connection if no valid 1st message is received from
  the client within the timeout limit.

  Own Id: OTP-16803

## Ssh 4.9.1

### Fixed Bugs and Malfunctions

- Potential hazard between re-keying decision and socket close.

  Own Id: OTP-16462 Aux Id: ERIERL-464

## Ssh 4.9

### Fixed Bugs and Malfunctions

- Unicode problems for ssh_sftp:write fixed.

  Own Id: OTP-16377

### Improvements and New Features

- Changes to the internal api of the experimental ssh_dbg tool.

  Own Id: OTP-16353

- The new functions `ssh:set_sock_opts/2` and `ssh:get_sock_opts/2` sets and
  reads option values for the underlying TCP stream.

  Own Id: OTP-16485

## Ssh 4.8.2

### Fixed Bugs and Malfunctions

- Fixed that `ssh_connection:send` could allocate a large amount of memory if
  given an iolist() as input data.

  Own Id: OTP-16373

- Safe atom conversions.

  Own Id: OTP-16375

- Constant time comparisons added.

  Own Id: OTP-16376

## Ssh 4.8.1

### Fixed Bugs and Malfunctions

- The ssh cli (e.g shell) server behaved strangely when characters were inserted
  in a string such that the last characters tried to wrap the line.

  Own Id: OTP-14849 Aux Id: ERL-545

- If an OTP SSH server was serving an "exec" request and the executed code used
  Erlang `standard_io` for input/output, the I/O was erroneously handled by the
  _server's_ group leader, so the I/O turned up in the the server's Erlang shell
  (if any). The user at the client side did therefore not see that I/O.

  This is corrected now, so the client - for example the ssh OS shell command -
  handles the I/O. The user could send input to the server side exec handling
  code by writing on the terminal, and server side output from for example
  io:format is presented on the terminal - not only the functional result.

  NOTE 1: Servers executing exec requests with the old, undocumented ways of
  specifying the custom exec handler is not changed. Changed are only the two
  cases where the server's 'exec' option either:

  1. is not specified (i.e. using the default shell) or,
  2. it has the `{direct, fun(...) -> ... end}` value format.

  NOTE 2: Previously an end-of-line marker was appended on the result and error
  reports at the client side. They are removed now and the error reports are
  slightly enhanced.

  TECHNICAL DETAILS: The server's device `standard_input` receives data events
  from the exec request's channel, and the device `standard_output` is sending
  its data by data events to the client on that channel. The result is that
  `standard_io` is now performed by the client's group leader.

  Own Id: OTP-15417 Aux Id: OTP-16108

- The functions ssh:shell/1,2,3 left the connection open when they returned.
  That leakage is fixed now.

  Own Id: OTP-16047

- Corrected that an Erlang SSH server could return the status code 4294967295
  instead of 255 on some errors of an exec request.

  Own Id: OTP-16123

### Improvements and New Features

- Internal simplification of ssh_sftp/ssh_xfer

  Own Id: OTP-15972

- The documentation of [One-Time Execution](using_ssh.md#one-time-execution) in
  the User's Guide is updated with more examples.

  Own Id: OTP-16108 Aux Id: OTP-15417

- The new value `'disabled'` is introduced in the SSH daemon options 'exec' and
  'shell'. Previously they lacked a clear way of disabling them.

  Own Id: OTP-16113

- The old algorithms 'aes192_cbc', 'aes256_cbc' and 'hmac-sha1-96' are added for
  compatibility with older peers.

  The mac 'hmac-sha1-96' is nowadays not recommended and must therefore be
  explicitly enabled. Use for example the Option value
  `{modify_algorithms, [{append, [{mac,['hmac-sha1-96']}]}]}`

  Own Id: OTP-16170

## Ssh 4.8

### Fixed Bugs and Malfunctions

- Fixed wrong type definition for the daemon option `subsystems`.

  Own Id: OTP-15820

- Fixed a possible SSH logging crash if there was a problem in an early stage of
  session setup.

  Own Id: OTP-15962 Aux Id: ERL-990

### Improvements and New Features

- The documentation for the modules ssh_connection, ssh_sftp and ssh_sftpd are
  now generated from the -spec:s.

  Own Id: OTP-15395

- Internal cleanup including removal of the internal file `ssh_userauth.hrl`.

  Own Id: OTP-15876 Aux Id: PR-2255, PR-2256

- Removed unused definitions in `ssh.hrl`.

  Own Id: OTP-15929 Aux Id: PR-2297

- Removed unused fields in the internal `#connection{}` record.

  Own Id: OTP-15984

- To get information of a `connection_ref()` from for example `ssh:connect/3`,
  there was previously one function available namely `ssh:connection_info/2`.
  This ticket adds `ssh:connection_info/1` which returns all information.

  For daemons (servers) started with for example `ssh:daemon/2` the function
  `ssh:daemon_info/1` returning all information was available. This ticket adds
  `ssh:daemon_info/2` which returns only the information specified in the second
  argument.

  The info of connections and of daemons now also includes the item '`options`'.
  Only those options that does not have their default values are returned.

  For a connection also the items '`algorithms`' and '`channels`' are added.

  Own Id: OTP-16040

## Ssh 4.7.7

### Improvements and New Features

- SSH uses the new crypto API.

  Own Id: OTP-15673

## Ssh 4.7.6.6

### Fixed Bugs and Malfunctions

- The idle_time timer was not cancelled when a channel was opened within the
  timeout time on an empty connection that have had channels previously.

  Own Id: OTP-17279

## Ssh 4.7.6.5

### Fixed Bugs and Malfunctions

- Fix decoder bug.

  Own Id: OTP-16904

## Ssh 4.7.6.4

### Fixed Bugs and Malfunctions

- Potential hazard between re-keying decision and socket close.

  Own Id: OTP-16462 Aux Id: ERIERL-464

## Ssh 4.7.6.3

### Fixed Bugs and Malfunctions

- Fixed that `ssh_connection:send` could allocate a large amount of memory if
  given an iolist() as input data.

  Own Id: OTP-16373

- Safe atom conversions.

  Own Id: OTP-16375

- Constant time comparisons added.

  Own Id: OTP-16376

## Ssh 4.7.6.2

### Fixed Bugs and Malfunctions

- The ssh cli (e.g shell) server behaved strangely when characters were inserted
  in a string so that the last characters tried to wrap the line.

  Own Id: OTP-14849 Aux Id: ERL-545

## Ssh 4.7.6.1

### Fixed Bugs and Malfunctions

- Fixed a possible SSH logging crash if there was a problem in an early stage of
  session setup.

  Own Id: OTP-15962 Aux Id: ERL-990

## Ssh 4.7.6

### Improvements and New Features

- When an SSH server receives the very first message on a new TCP connection,
  and that message is not the expected one, the 64 first bytes of the received
  message are now dumped in the INFO REPORT that reports the Protocol Error.

  This facilitates the debugging of who sends the bad message or of detecting a
  possible port scanning.

  Own Id: OTP-15772

## Ssh 4.7.5

### Fixed Bugs and Malfunctions

- The callback `ssh_channel:init/1` was missing in OTP-21

  Own Id: OTP-15762

- If a client was connected to an server on an already open socket, the callback
  `fun(PeerName,FingerPrint)` in the `accept_callback` option passed the local
  name in the argument PeerName instead of the remote name.

  Own Id: OTP-15763

## Ssh 4.7.4

### Fixed Bugs and Malfunctions

- SSH sftp daemon now accepts an SSH_FXP_STAT message encoded according to the
  wrong sftp version. Some clients sends such messages.

  Own Id: OTP-15498 Aux Id: ERL-822, PR-2077

## Ssh 4.7.3

### Fixed Bugs and Malfunctions

- Fixed port leakage if a ssh:daemon call failed.

  Own Id: OTP-15397 Aux Id: ERL-801

## Ssh 4.7.2

### Fixed Bugs and Malfunctions

- Incompatibility with newer OpenSSH fixed. Previously versions 7.8 and later
  could cause Erlang SSH to exit.

  Own Id: OTP-15413

- The '`exec`' option for ssh daemons had wrong format in the documentation.

  Own Id: OTP-15416

### Improvements and New Features

- Added public key methods ssh-ed25519 and ssh-ed448.

  Requires OpenSSL 1.1.1 or higher as cryptolib under the OTP application
  `crypto`.

  Own Id: OTP-15094 Aux Id: OTP-15419

- The SSH property tests are now adapted to the PropEr testing tool.

  Own Id: OTP-15312

- The term "user" was not documented in the SSH app. A new chapter with
  terminology is added to the User's Manual where the term "user" is defined.

  A reference manual page about the module `ssh_file` is also added. This is the
  default callback module for user's keys, host keys etc.

  Own Id: OTP-15314

- Host and user key checking is made more robust.

  Own Id: OTP-15424

## Ssh 4.7.1

### Improvements and New Features

- Extended the undocumented `ssh_dbg` debug module with an api for a circular
  trace buffer. This makes it easy to record the last low-level events before an
  error is detected. It is intended for solving difficult errors.

  Own Id: OTP-15020

- The key exchange methods `'curve25519-sha256@libssh.org'`,
  `'curve25519-sha256'` and `'curve448-sha512'` are implemented. The last two
  are defined in https://tools.ietf.org/html/draft-ietf-curdle-ssh-curves

  They all depends on that OpenSSL 1.1.1 or higher is used as cryptolib.

  Own Id: OTP-15133 Aux Id: OTP-15240

- The cipher '`chacha20-poly1305@openssh.com`' is now supported if OpenSSL 1.1.1
  or higher is used as cryptolib.

  Own Id: OTP-15209 Aux Id: OTP-15164

## Ssh 4.7

### Fixed Bugs and Malfunctions

- If the daemon port listener is restarted, it could potentially fail with
  `eaddrinuse` if the timing is unlucky. It will now retry and exponentially
  back off the listener restart a few times before failing.

  Own Id: OTP-14955

- A channel callback module always got the module name as reason in a call to
  terminate. Now it will get the proper Reason, usually 'normal'.

  Own Id: OTP-15084

### Improvements and New Features

- The option `exec` has new option values defined to make it much more easy to
  implement an own `exec` server.

  An option called `exec` for daemons implementing the handling of 'exec'
  requests has existed a long time but has been undocumented. The old
  undocumented value - as well as its behavior - is kept for compatibility
  EXCEPT that error messages are changed and are sent as "stderror" text.

  \*** POTENTIAL INCOMPATIBILITY \***

  Own Id: OTP-14851

- Updated ssh_connection:shell/2 documentation.

  Own Id: OTP-14880

- The experimental `ssh_dbg` module is completely re-written. Its purpose is to
  make tracing and debugging easier on deployed systems.

  Own Id: OTP-14896

- The SSH supervisor structure has been slightly changed. This makes stopping
  the ssh application considerably faster if there are open connections. This is
  important in for example restarts.

  Own Id: OTP-14988

- The type specifications in SSH are completely reworked and the following types
  are renamed:

  `ssh:ssh_connection_ref()` is changed to
  [`ssh:connection_ref()`](`t:ssh:connection_ref/0`),

  `ssh:ssh_daemon_ref()` is changed to
  [`ssh:daemon_ref()`](`t:ssh:daemon_ref/0`),

  `ssh:ssh_channel_id()` is changed to
  [`ssh:channel_id()`](`t:ssh:channel_id/0`).

  \*** POTENTIAL INCOMPATIBILITY \***

  Own Id: OTP-15002 Aux Id: OTP-15030

- The internal timer handling in SSH is now based on the gen_statem timers.

  Own Id: OTP-15019

- Removed the undocumented and unused modules `ssh_client_key.erl` and
  `ssh_server_key.erl`.

  Own Id: OTP-15028

- The Reference Manual pages are partly updated.

  The ssh page is now generated from specs and types, is restructured and is
  partly rephrased.

  The ssh_channel, ssh_connection, ssh_client_key_api, ssh_server_key_api and
  ssh_sftp pages are updated with links, correct type names and some minor
  changes.

  Own Id: OTP-15030 Aux Id: OTP-15002

- The behaviors `ssh_channel` and `ssh_daemon_channel` are renamed to
  `ssh_client_channel` and `ssh_server_channel` respectively.

  The old modules are kept for compatibility but should preferably be replaced
  when updating callback modules referring them.

  Own Id: OTP-15041

- New test suite for channels.

  Own Id: OTP-15051

- The `rekey_limit` option could now set the max time as well as the previously
  max data amount.

  Own Id: OTP-15069 Aux Id: ERL-617

- Changed process exit supervision from links to monitors.

  Own Id: OTP-15082

- Better handling of misbehaving channel callback modules.

  Own Id: OTP-15083

- A new moduli file is generated. This file is used for the recommended
  `diffie-hellman-group-exchange-sha256` key exchange algorithm in SSH.

  Own Id: OTP-15113

## Ssh 4.6.9.7

### Fixed Bugs and Malfunctions

- Fixed possible hanging in `ssh_sftp:stop_channel/1`.

  Own Id: OTP-16507 Aux Id: ERIERL-470

## Ssh 4.6.9.6

### Fixed Bugs and Malfunctions

- Fixed that `ssh_connection:send` could allocate a large amount of memory if
  given an iolist() as input data.

  Own Id: OTP-16373

- Safe atom conversions.

  Own Id: OTP-16375

- Constant time comparisons added.

  Own Id: OTP-16376

## Ssh 4.6.9.5

### Fixed Bugs and Malfunctions

- The ssh cli (e.g shell) server behaved strangely when characters were inserted
  in a string so that the last characters tried to wrap the line.

  Own Id: OTP-14849 Aux Id: ERL-545

## Ssh 4.6.9.4

### Fixed Bugs and Malfunctions

- If a client was connected to an server on an already open socket, the callback
  `fun(PeerName,FingerPrint)` in the `accept_callback` option passed the local
  name in the argument PeerName instead of the remote name.

  Own Id: OTP-15763

## Ssh 4.6.9.3

### Fixed Bugs and Malfunctions

- Fixed port leakage if a ssh:daemon call failed.

  Own Id: OTP-15397 Aux Id: ERL-801

## Ssh 4.6.9.2

### Fixed Bugs and Malfunctions

- Incompatibility with newer OpenSSH fixed. Previously versions 7.8 and later
  could cause Erlang SSH to exit.

  Own Id: OTP-15413

## Ssh 4.6.9.1

### Fixed Bugs and Malfunctions

- SFTP clients reported the error reason `""` if a non-OTP sftp server was
  killed during a long file transmission.

  Now the signal name (for example `"KILL"`) will be the error reason if the
  server's reason is empty.

  The documentation also lacked type information about this class of errors.

  Own Id: OTP-15148 Aux Id: ERIERL-194

- Fix ssh_sftp decode error for sftp protocol version 4

  Own Id: OTP-15149 Aux Id: ERIERL-199

## Ssh 4.6.9

### Fixed Bugs and Malfunctions

- Host key hash erroneously calculated for clients following draft-00 of RFC
  4419, for example PuTTY

  Own Id: OTP-15064

- Renegotiation could fail in some states

  Own Id: OTP-15066

## Ssh 4.6.8

### Fixed Bugs and Malfunctions

- An ssh_sftp server (running version 6) could fail if it is told to remove a
  file which in fact is a directory.

  Own Id: OTP-15004

- Fix rare spurious shutdowns of ssh servers when receiving `{'EXIT',_,normal}`
  messages.

  Own Id: OTP-15018

## Ssh 4.6.7

### Fixed Bugs and Malfunctions

- Fix bad spec in ssh.hrl: `double_algs()`.

  Own Id: OTP-14990

## Ssh 4.6.6

### Fixed Bugs and Malfunctions

- Remove a blocking risk when a channel is closed and an operation is tried on
  that channel after at least a second's time gap.

  Own Id: OTP-14939

### Improvements and New Features

- Added ssh_compat_SUITE.

  This suite contains a number of interoperability tests mainly with OpenSSH.
  The tests start docker containers with different OpenSSH and
  OpenSSL/LibreSSLcryptolib versions and performs a number of tests of supported
  algorithms.

  All login methods and all user's public key types are tested both for the
  client and the server.

  All algorithms for kex, cipher, host key, mac and compressions are tested with
  a number of exec and sftp tests, both for the client and the server.

  Own Id: OTP-14194 Aux Id: OTP-12487

- Default exec is disabled when a user-defined shell is enabled.

  Own Id: OTP-14881

## Ssh 4.6.5

### Fixed Bugs and Malfunctions

- Adjusted supervisor timeouts

  Own Id: OTP-14907

- Remove ERROR messages for slow process exits

  Own Id: OTP-14930

### Improvements and New Features

- Add option `save_accepted_host` to `ssh:connection`. This option, if set to
  false, inhibits saving host keys to e.g the file `known_hosts`.

  Own Id: OTP-14935

## Ssh 4.6.4

### Fixed Bugs and Malfunctions

- Fix problem with OpenSSH 7.2 (and later) clients that has used sha1 instead of
  sha2 for rsa-sha-256/512 user's public keys.

  Own Id: OTP-14827 Aux Id: ERL-531

## Ssh 4.6.3

### Fixed Bugs and Malfunctions

- Passphrase option for ecdsa public keys was missing.

  Own Id: OTP-14602

### Improvements and New Features

- The host and user public key handling is hardened so that a faulty plugin
  can't deliver a key of wrong type.

  Better checks in the server of the available hostkey's types at start and at
  each accept.

  Better checks in the client of the available user public key types at connect.

  Own Id: OTP-14676 Aux Id: ERIERL-52, OTP-14570

- SSH can now fetch the host key from the private keys stored in an Engine. See
  the crypto application for details about Engines.

  Own Id: OTP-14757

## Ssh 4.6.2

### Fixed Bugs and Malfunctions

- Trailing white space was removed at end of the hello-string. This caused
  interoperability problems with some other ssh-implementations (e.g OpenSSH
  7.3p1 on Solaris 11)

  Own Id: OTP-14763 Aux Id: ERIERL-74

- Fixes that tcp connections that was immediately closed (SYN, SYNACK, ACK, RST)
  by a client could be left in a zombie state.

  Own Id: OTP-14778 Aux Id: ERIERL-104

## Ssh 4.6.1

### Fixed Bugs and Malfunctions

- Fixed broken printout

  Own Id: OTP-14645

### Improvements and New Features

- Disable aes_gcm ciphers if peer is OpenSSH 6.2 which is known to have trouble
  with them in some cases.

  Own Id: OTP-14638

## Ssh 4.6

### Fixed Bugs and Malfunctions

- Enables the `ssh_io module` to also accept binary values when reading
  standard_io instead of getting stuck in the receive clause.

  Own Id: OTP-14506 Aux Id: PR1503

- Previously, the file owner access permission in response to
  ssh_sftp:read_file_info/2 function was always `read_write`. With this fix, the
  actual value of file owner access permission is added to the returning record.
  That value is calculated from file mode value.

  Own Id: OTP-14550 Aux Id: PR1533

### Improvements and New Features

- A new option `modify_algorithms` is implemented. It enables specifying changes
  on the default algorithms list. See the reference manual and the SSH User's
  Guide chapter "Configuring algorithms in SSH".

  Own Id: OTP-14568

## Ssh 4.5.1

### Fixed Bugs and Malfunctions

- All unknown options are sent to the transport handler regardless of type.

  Own Id: OTP-14541 Aux Id: EIRERL-63

## Ssh 4.5

### Improvements and New Features

- The internal handling of SSH options is re-written.

  Previously there were no checks if a client option was given to a daemon or
  vice versa. This is corrected now. If your code has e.g. a client-only option
  in a call to start a daemon, the call will fail.

  \*** POTENTIAL INCOMPATIBILITY \***

  Own Id: OTP-12872

- Modernization of key exchange algorithms. See draft-ietf-curdle-ssh-kex-sha2
  for a discussion.

  Removed an outdated weak algorithm and added stronger replacements to keep
  interoperability with other modern ssh clients and servers. The default
  ordering of the algorithms is also adjusted.

  Retired: The nowadays unsecure key-exchange `diffie-hellman-group1-sha1` is
  not enabled by default, but can be enabled with the option
  `preferred-algorithms`.

  Added: The new stronger key-exchange `diffie-hellman-group16-sha512`,
  `diffie-hellman-group18-sha512` and `diffie-hellman-group14-sha256` are added
  and enabled by default.

  The questionable \[RFC 6194] sha1-based algorithms
  `diffie-hellman-group-exchange-sha1` and `diffie-hellman-group14-sha1` are
  however still kept enabled by default for compatibility with ancient clients
  and servers that lack modern key-exchange alternatives. When the
  draft-ietf-curdle-ssh-kex-sha2 becomes an rfc, those sha1-based algorithms and
  `diffie-hellman-group1-sha1` will be deprecated by IETF. They might then be
  removed from the default list in Erlang/OTP.

  \*** POTENTIAL INCOMPATIBILITY \***

  Own Id: OTP-14110

- Modernized internal representation of sftp by use of maps.

  Own Id: OTP-14117

- The Extension Negotiation Mechanism and the extension `server-sig-algs` in
  draft-ietf-curdle-ssh-ext-info-05 are implemented.

  The related draft-ietf-curdle-rsa-sha2-05 is implemented and introduces the
  signature algorithms `rsa-sha2-256` and `rsa-sha2-512`.

  Own Id: OTP-14193

- The 'timeout' and 'connect_timeout' handling in ssh_sftp:start_channel
  documentation is clarified.

  Own Id: OTP-14216

- The functions `ssh:connect`, `ssh:shell` and `ssh:start_channel` now accept an
  IP-tuple as Host destination argument.

  Own Id: OTP-14243

- The function `ssh:daemon_info/1` now returns Host and Profile as well as the
  Port info in the property list.

  Own Id: OTP-14259

- Removed the option `public_key_alg` which was deprecated in 18.2. Use
  `pref_public_key_algs` instead.

  \*** POTENTIAL INCOMPATIBILITY \***

  Own Id: OTP-14263

- The SSH application is refactored regarding daemon starting. The resolution of
  contradicting `Host` argument and `ip` option were not described. There were
  also strange corner cases when the `'any'` value was used in `Host` argument
  or `ip` option. This is (hopefully) resolved now, but it may cause
  incompatibilities for code using both `Host` and the `ip` option. The value
  'loopback' has been added for a correct way of naming those addresses.

  \*** POTENTIAL INCOMPATIBILITY \***

  Own Id: OTP-14264

- The supervisor code is refactored. The naming of listening IP-Port-Profile
  triples are slightly changed to improve consistency in strange corner cases as
  resolved by OTP-14264

  Own Id: OTP-14267 Aux Id: OTP-14266

- The `idle_time` option can now be used in daemons.

  Own Id: OTP-14312

- Added test cases for IETF-CURDLE Extension Negotiation (ext-info)

  Own Id: OTP-14361

- Testcases for IETF-CURDLE extension `server-sig-algs` including `rsa-sha2-*`

  Own Id: OTP-14362 Aux Id: OTP-14361

- The option `auth_methods` can now also be used in clients to select which
  authentication options that are used and in which order.

  Own Id: OTP-14399

- Checks that a ECDSA public key (`ecdsa-sha2-nistp*`) stored in a file has the
  correct size.

  Own Id: OTP-14410

## Ssh 4.4.2.4

### Fixed Bugs and Malfunctions

- Fix rare spurious shutdowns of ssh servers when receiving `{'EXIT',_,normal}`
  messages.

  Own Id: OTP-15018

- Host key hash erroneously calculated for clients following draft-00 of RFC
  4419, for example PuTTY

  Own Id: OTP-15064

- Renegotiation could fail in some states

  Own Id: OTP-15066

## Ssh 4.4.2.3

### Fixed Bugs and Malfunctions

- An ssh_sftp server (running version 6) could fail if it is told to remove a
  file which in fact is a directory.

  Own Id: OTP-15004

## Ssh 4.4.2.2

### Improvements and New Features

- Default exec is disabled when a user-defined shell is enabled.

  Own Id: OTP-14881

## Ssh 4.4.2.1

### Fixed Bugs and Malfunctions

- Trailing white space was removed at end of the hello-string. This caused
  interoperability problems with some other ssh-implementations (e.g OpenSSH
  7.3p1 on Solaris 11)

  Own Id: OTP-14763 Aux Id: ERIERL-74

## Ssh 4.4.2

### Fixed Bugs and Malfunctions

- ssh:daemon_info/1 crashed if the listening IP was not 'any'

  Own Id: OTP-14298 Aux Id: seq13294

## Ssh 4.4.1

### Fixed Bugs and Malfunctions

- Fix bug when opening connections. If the tcp setup failed, that would in some
  cases not result in an error return value.

  Own Id: OTP-14108

- Reduce information leakage in case of decryption errors.

  Own Id: OTP-14109

- The key exchange algorithm diffie-hellman-group-exchange-sha\* has a
  server-option `{dh_gex_limits,{Min,Max}}`. There was a hostkey signature
  validation error on the client side if the option was used and the `Min` or
  the `Max` differed from the corresponding values obtained from the client.

  This bug is now corrected.

  Own Id: OTP-14166

- The sftpd server now correctly uses `root_dir` and `cwd` when resolving file
  paths if both are provided. The `cwd` handling is also corrected.

  Thanks to kape1395\!

  Own Id: OTP-14225 Aux Id: PR-1331, PR-1335

- Ssh_cli used a function that does not handle non-utf8 unicode correctly.

  Own Id: OTP-14230 Aux Id: ERL-364

### Improvements and New Features

- The implementation of the key exchange algorithms
  diffie-hellman-group-exchange-sha\* are optimized, up to a factor of 11 for
  the slowest ( = biggest and safest) group size.

  Own Id: OTP-14169 Aux Id: seq-13261

- The ssh host key fingerprint generation now also takes a list of algorithms
  and returns a list of corresponding fingerprints. See
  `public_key:ssh_hostkey_fingerprint/2` and the option `silently_accept_hosts`
  in `ssh:connect`.

  Own Id: OTP-14223

## Ssh 4.4

### Fixed Bugs and Malfunctions

- A file read with an sftp client could loose data if the packet_size is set to
  larger than 64k. This is corrected now in such a way that the packet_size is
  silently lowered if there is a risk for data loss.

  Own Id: OTP-13857 Aux Id: ERL-238, OTP-13858

- When user defined SSH shell REPL process exits with reason normal, the SSH
  channel callback module should report successful exit status to the SSH
  client. This provides simple way for SSH clients to check for successful
  completion of executed commands. (Thanks to isvilen)

  Own Id: OTP-13905 Aux Id: PR-1173

### Improvements and New Features

- Extended the option `silently_accept_hosts` for `ssh:connect` to make it
  possible for the client to check the SSH host key fingerprint string. Se the
  reference manual for SSH.

  Own Id: OTP-13887 Aux Id: OTP-13888

## Ssh 4.3.6

### Fixed Bugs and Malfunctions

- Re-negotiation problems with OpenSSH client solved.

  Own Id: OTP-13972

## Ssh 4.3.5

### Fixed Bugs and Malfunctions

- If a client illegaly sends an info-line and then immediately closes the
  TCP-connection, a badmatch exception was raised.

  Own Id: OTP-13966

## Ssh 4.3.4

### Fixed Bugs and Malfunctions

- Intermittent ssh ERROR REPORT mentioning nonblocking_sender

  Own Id: OTP-13953 Aux Id: seq13199

## Ssh 4.3.3

### Fixed Bugs and Malfunctions

- Handle all possible exit values that should be interpreted as \{error,
  closed\}. Failing to do so could lead to unexpected crashes for users of the
  ssh application.

  Own Id: OTP-13932 Aux Id: seq13189

## Ssh 4.3.2

### Fixed Bugs and Malfunctions

- Upgrade of an established client connection could crash because the ssh client
  supervisors children had wrong type. This is fixed now.

  Own Id: OTP-13782 Aux Id: seq13158

- Partly checks the public key early in public key authorization

  Own Id: OTP-13847 Aux Id: defensics-ssh3.1.0-190243,205277,219318

- Corrected handling of SHA for ECDSA (Elliptic curve public keys)

  Own Id: OTP-13850 Aux Id: defensics-ssh3.1.0-214168

- Problems found by test suites as well as by Codenomicon/Defensics fixed: -
  reduce max random padding to 15 bytes (Codenomicon/Defensics) - inclomplete
  pdu handling (Codenomicon/Defensics) - badmatch in test suite - non-blocking
  send fixes deadlock in ssh_connection_SUITE:interrupted_send

  Own Id: OTP-13854

- Caller is now notified when a tcp close is received.

  Own Id: OTP-13859 Aux Id: seq13177

### Improvements and New Features

- Use application:ensure_all_started/2 instead of hard-coding deps

  Own Id: OTP-13843 Aux Id: PR-1147

## Ssh 4.3.1

### Fixed Bugs and Malfunctions

- SSH client does not any longer retry a bad password given as option to
  ssh:connect et al.

  Own Id: OTP-13674 Aux Id: TR-HU92273

- Removed possible hanging risk for a certain timing sequence when communicating
  client and server executes on the same node.

  Own Id: OTP-13715

## Ssh 4.3

### Improvements and New Features

- A socket created and connected by gen_tcp could now be used as input to
  ssh:connect, ssh:shell, ssh_sftp:start_channel and ssh:daemon.

  Own Id: OTP-12860

- Some time optimization mainly in message encoding.

  Own Id: OTP-13131

- Optimized the sftp client time by setting new packet and window sizes.

  Own Id: OTP-13175

- The `ssh_connection_handler` module in SSH is changed and now uses the new
  behaviour `gen_statem`.

  The module can be used as an example of a `gen_statem` callback module but
  with a warning: This commit of ssh is just a straightforward port from gen_fsm
  to gen_statem with some code cleaning. Since the state machine and the state
  callbacks are almost unchanged the ssh module does not demonstrate the full
  potential of the new behaviour.

  The "new" state machine uses compound states. The ssh server and client state
  machines are quite similar but differences exist. With `gen_fsm` there were
  flags in the user data which in fact implemented "substates". Now with
  `gen_statem` those are made explicit in the state names, eg. the state
  `userauth` and the binary `role`\-flag becomes the two state names
  `{userauth, server}` and `{userauth, client}`.

  Own Id: OTP-13267

- The `{error, Reason}` tuples returned from `ssh_sftp` api functions are
  described.

  Own Id: OTP-13347 Aux Id: ERL-86

- Added -spec in ssh

  Own Id: OTP-13479

- It is now possible to call `ssh:daemon/{1,2,3}` with `Port=0`. This makes the
  daemon select a free listening tcp port before opening it. To find this port
  number after the call, use the new function `ssh:daemon_info/1`. See the
  reference manual for details.

  Own Id: OTP-13527

## Ssh 4.2.2.6

### Fixed Bugs and Malfunctions

- Fix rare spurious shutdowns of ssh servers when receiving `{'EXIT',_,normal}`
  messages.

  Own Id: OTP-15018

## Ssh 4.2.2.5

### Improvements and New Features

- Default exec is disabled when a user-defined shell is enabled.

  Own Id: OTP-14881

## Ssh 4.2.2.4

### Fixed Bugs and Malfunctions

- Trailing white space was removed at end of the hello-string. This caused
  interoperability problems with some other ssh-implementations (e.g OpenSSH
  7.3p1 on Solaris 11)

  Own Id: OTP-14763 Aux Id: ERIERL-74

## Ssh 4.2.2.3

### Fixed Bugs and Malfunctions

- The key exchange algorithm diffie-hellman-group-exchange-sha\* has a
  server-option `{dh_gex_limits,{Min,Max}}`. There was a hostkey signature
  validation error on the client side if the option was used and the `Min` or
  the `Max` differed from the corresponding values obtained from the client.

  This bug is now corrected.

  Own Id: OTP-14166

### Improvements and New Features

- Key exchange algorithms diffie-hellman-group-exchange-sha\* optimized, up to a
  factor of 11 for the slowest ( = biggest and safest) one.

  Own Id: OTP-14169 Aux Id: seq-13261

## Ssh 4.2.2.2

### Fixed Bugs and Malfunctions

- Upgrade of an established client connection could crash because the ssh client
  supervisors children had wrong type. This is fixed now.

  Own Id: OTP-13782 Aux Id: seq13158

## Ssh 4.2.2.1

### Fixed Bugs and Malfunctions

- SSH client does not any longer retry a bad password given as option to
  ssh:connect et al.

  Own Id: OTP-13674 Aux Id: TR-HU92273

## Ssh 4.2.2

### Fixed Bugs and Malfunctions

- Documentation correction of `ssh_sftp:position/4`

  Thanks to Rabbe Fogelholm.

  Own Id: OTP-13305 Aux Id: ERL-87

## Ssh 4.2.1

### Fixed Bugs and Malfunctions

- The authentication method 'keyboard-interactive' failed in the Erlang client
  when the server after successful authentication continued by asking for zero
  more passwords.

  Own Id: OTP-13225

## Ssh 4.2

### Fixed Bugs and Malfunctions

- Better error handling in ssh_file. There was some rare errors when a
  NFS-mounted file was opened by ssh_file and then remotely deleted during
  reading. That caused an endless loop.

  That bug is now fixed.

  Own Id: OTP-12699 Aux Id: OTP-11688

- Fixed a bug in the compression algorithm zlib@openssh.com.

  Own Id: OTP-12759

- It is now possible to start more than one daemon with a file descriptor given
  in option fd. Each daemon must of course have a unique file descriptor.

  Own Id: OTP-12966 Aux Id: seq12945

- Fixed a bug that caused the option `dh_gex_limit` to be ignored.

  Own Id: OTP-13029

- A problem is fixed with the `ssh:connect` option `pref_public_key_algs`
  specifying user keys.

  Own Id: OTP-13158

### Improvements and New Features

- Document updates in the ssh reference manual: app doc file and ssh_connection.

  Own Id: OTP-12003

- The authorization phase is made stateful to prevent ssh acting on messages
  sent in wrong order.

  Own Id: OTP-12787

- Testcases for bad message lengths and for bad subfield lengths added.

  Own Id: OTP-12792 Aux Id: Codenomicon #5214, 6166

- The 'ecdsa-sha2-nistp256', 'ecdsa-sha2-nistp384' and 'ecdsa-sha2-nistp521'
  signature algorithms for ssh are implemented. See RFC 5656.

  Own Id: OTP-12936

- The crypto algorithms 'aes192-ctr' and 'aes256-ctr' are implemented. See
  RFC 4344.

  Own Id: OTP-12939

- The ciphers and macs AEAD_AES_128_GCM and AEAD_AES_256_GCM are implemented but
  not enabled per default. See the SSH App Reference Manual and RFC5647 for
  details.

  The ciphers aes128-gcm@openssh.com and aes256-gcm@openssh.com are also
  implemented and available in the default configuration.

  Own Id: OTP-13018

- The ssh:daemon option dh_gex_groups is extended to read a user provided ssh
  moduli file with generator-modulus pairs. The file is in openssh format.

  Own Id: OTP-13052 Aux Id: OTP-13054

- There is now a file (public_key/priv/moduli) which lists
  size-generator-modulus triples. The purpose is to give servers the possibility
  to select the crypto primes randomly among a list of pregenerated triples.
  This reduces the risk for some attacks on diffie-hellman negotiation.

  See the reference manual for public_key:dh_gex_group/4 where the handling of
  this is described.

  The ssh server (ssh:daemon) uses this.

  Own Id: OTP-13054 Aux Id: OTP-13052

- The ssh:daemon option pwdfun now also takes a fun/4. This enables the user
  to 1) check userid-password in another way than the builtin algorithm, 2)
  implement rate limiting per user or source IP or IP+Port, and 3) implement
  blocking of missbehaving peers.

  The old fun/2 still works as previously.

  Own Id: OTP-13055 Aux Id: OTP-13053

- There is now a new option to make the server limit the size range of moduli
  available for the diffie-hellman group exchange negotiation. See option
  `{dh_gex_limits,{Min,Max}}` in ssh:daemon/3.

  Own Id: OTP-13066

- Ecdh key exchange now validates compressed and uncompressed keys as defined in
  rfc5656

  Own Id: OTP-13067

- Search order for the .ssh directory are changed so `$HOME` is tried before
  `init:get_argument(home)`.

  Own Id: OTP-13109

- The sftp receive window handling is optimized so it will not update the remote
  end too often. This makes "sftp mget" considerable faster.

  Own Id: OTP-13130

- The option `key_cb` is extended to take an optional list that is passed to the
  callback module as an option. With this it is possible to have different keys
  depending on which host that is connected. Another possibility is to write a
  callback module that fetches keys etc from a database.

  Thanks to Vipin Nair.

  Own Id: OTP-13156

## Ssh 4.1.3

### Known Bugs and Problems

- SSH_MSG_KEX_DH_GEX_REQUEST_OLD implemented to make PuTTY work with erl server.

  Own Id: OTP-13140

## Ssh 4.1.2

### Fixed Bugs and Malfunctions

- Add a 1024 group to the list of key group-exchange groups

  Own Id: OTP-13046

## Ssh 4.1.1

### Improvements and New Features

- A new option `max_channels` limits the number of channels with active
  server-side subsystems that are accepted.

  Own Id: OTP-13036

## Ssh 4.1

### Fixed Bugs and Malfunctions

- Send an understandable disconnect message when the key exchange phase can't
  find a common algorithm. There are also some test cases added.

  Own Id: OTP-11531

- The third parameter in `ssh_sftp:write_file` is now accepting iolists again.
  Unicode handling adjusted.

  Own Id: OTP-12853 Aux Id: seq12891

### Improvements and New Features

- First part of ssh test suite re-organization and extension.

  Own Id: OTP-12230

- The key exchange algorithms 'ecdh-sha2-nistp256', 'ecdh-sha2-nistp384' and
  'ecdh-sha2-nistp521' are implemented. See RFC 5656.

  This raises the security level considerably.

  Own Id: OTP-12622 Aux Id: OTP-12671, OTP-12672

- The key exchange algorithm 'diffie-hellman-group14-sha1' is implemented. See
  RFC 4253.

  This raises the security level.

  Own Id: OTP-12671 Aux Id: OTP-12672, OTP-12622

- The key exchange algorithms 'diffie-hellman-group-exchange-sha1' and
  'diffie-hellman-group-exchange-sha256' are implemented. See RFC 4419.

  This raises the security level.

  Own Id: OTP-12672 Aux Id: OTP-12671, OTP-12622

- Adding random length extra padding as recommended in RFC 4253 section 6.

  Own Id: OTP-12831

- New test library for low-level protocol testing. There is also a test suite
  using it for some preliminary tests. The intention is to build on that for
  more testing of individual ssh messages. See
  `lib/ssh/test/ssh_trpt_test_lib.erl` and `ssh_protocol_SUITE.erl` in the same
  directory.

  Own Id: OTP-12858

- Increased default values for diffie-hellman-group-exchange-sha\* to Min =
  1024, N = 6144, Max = 8192.

  Added 6144 and 8192 bit default gex groups.

  Own Id: OTP-12937

- The mac algorithm 'hmac-sha2-512' is implemented. See RFC 6668.

  Own Id: OTP-12938

## Ssh 4.0

### Fixed Bugs and Malfunctions

- Ssh crashed if a message was sent on a channel with packet_size = 0.

  A new option for ssh:daemon is also introduced:
  `minimal_remote_max_packet_size`. This option sets the least max packet size
  declaration that the daemon will accept from a client. The default value is 0
  to maintain compatibility with OpenSSH and the rfc:s.

  Own Id: OTP-12645 Aux Id: seq12816

- Included test of the 'e' and 'f' parameters in diffie-hellman key exchange as
  specified in rfc 4253 section 8.

  Own Id: OTP-12649

- Fixes the bug that once the `rekey_limit` bytes (by default, 1GB) had been
  transmitted the connection was rekeyed every minute, not after the next
  transferred 'rekey_limit' chunk.

  Thanks to Simon Cornish for the report and the fix\!

  Own Id: OTP-12692

- Fixes a bug that causes an SFTP connection to always fail when \{timeout,
  Timeout\} option is used with ssh_sftp:start_channel.

  Thanks to Simon Cornish

  Own Id: OTP-12708

- Fix various ssh key exchange problems.

  Thanks to Simon Cornish

  Own Id: OTP-12760 Aux Id:
  [pull req 715](https://github.com/erlang/otp/pull/715)

- The options `system_dir` and `user_dir` assumes that the value is a path to a
  directory which is readable. This is now checked early, so `ssh:daemon` and
  `ssh:connect` will fail with an error message immediately.

  Own Id: OTP-12788

- A daemon now checks that a client doesn't try to authorize with methods not in
  the option auth_methods.

  Own Id: OTP-12790

- Disconnectfun now should trigger on all disconnects.

  Own Id: OTP-12811

### Improvements and New Features

- Better usage of binary matching in ssh_auth.erl and ssh_message.erl

  Own Id: OTP-11697

- A new option 'preferred_algorithms' is available for `ssh:daemon` and
  `ssh:connect`.

  This option defines the algorithms presented to the peer in the algorithm
  negotiation phase of the ssh protocol.

  The default list can be obtained from the new function
  `ssh:default_algorithms/0`.

  \*** INCOMPATIBILITY with removed undocumented options 'role' and
  'compression' \***

  Own Id: OTP-12029

- The internal group to user_drv protocol has been changed to be synchronous in
  order to guarantee that output sent to a process implementing the user_drv
  protocol is printed before replying. This protocol is used by the
  standard_output device and the ssh application when acting as a client.

  This change changes the previous unlimited buffer when printing to standard_io
  and other devices that end up in user_drv to 1KB.

  \*** POTENTIAL INCOMPATIBILITY \***

  Own Id: OTP-12240

- If ssh_connection:subsystem/4 fails we do not want to crash but rather
  terminate gracefully.

  Own Id: OTP-12648 Aux Id: seq12834

- New option `id_string` for `ssh:daemon` and `ssh:connect` for limiting banner
  grabbing attempts.

  The possible values are: `{id_string,string()}` and `{id_string,random}`. The
  latter will make ssh generate a random nonsense id-string for each new
  connection.

  Own Id: OTP-12659

- To enable the ssh daemon to run in a virtualized environment, where there can
  be more that one server that has the same ip-address and port, we add a new
  option profile.

  Own Id: OTP-12675

- Upgrade test suite added.

  Own Id: OTP-12676

- A new option for handling the SSH_MSG_DEBUG message's printouts. A fun could
  be given in the options that will be called whenever the SSH_MSG_DEBUG message
  arrives. This enables the user to format the printout or just discard it.

  Own Id: OTP-12738 Aux Id: seq12860

- Testcase improvements and corrections:

  \* Add testcases for the `disconnectfun` option on both server and client
  sides

  \* Timeout testcases adjusted for slow machines where they sometimes failed

  Own Id: OTP-12786

- The option `disconnectfun` can now be used both on the client and server side.

  Own Id: OTP-12789

- A new option unknown_msgfun/2 for ssh:connect and ssh:daemon for handling
  unknown messages. With the option it is possible to intercept before an INFO
  log message is generated.

  One usage is to filter out messages that are not wanted in the error logger as
  info reports. An example of such a message is the 'etimedout' tcp error
  message that will be received if a connection has keep_alive and the peer is
  restarted.

  Own Id: OTP-12813 Aux Id: seq12881

## Ssh 3.2.4

### Fixed Bugs and Malfunctions

- Gracefully terminate if sockets is unexpectedly closed.

  Own Id: OTP-12782

- Made Codenomicon Defensics test suite pass:

  - limit number of algorithms in kexinit message
  - check 'e' and 'f' parameters in kexdh
  - implement 'keyboard-interactive' user authentication on server side
  - return plain text message to bad version exchange message

  Own Id: OTP-12784

## Ssh 3.2.3

### Fixed Bugs and Malfunctions

- A new option for handling the SSH_MSG_DEBUG message's printouts. A fun could
  be given in the options that will be called whenever the SSH_MSG_DEBUG message
  arrives. This enables the user to format the printout or just discard it.

  Own Id: OTP-12738 Aux Id: seq12860

## Ssh 3.2.2

### Improvements and New Features

- New option `id_string` for `ssh:daemon` and `ssh:connect` for limiting banner
  grabbing attempts.

  The possible values are: `{id_string,string()}` and `{id_string,random}`. The
  latter will make ssh generate a random nonsense id-string for each new
  connection.

  Own Id: OTP-12659

## Ssh 3.2.1

### Fixed Bugs and Malfunctions

- Ssh crashed if a message was sent on a channel with packet_size = 0.

  A new option for ssh:daemon is also introduced:
  `minimal_remote_max_packet_size`. This option sets the least max packet size
  declaration that the daemon will accept from a client. The default value is 0
  to maintain compatibility with OpenSSH and the rfc:s.

  Own Id: OTP-12645 Aux Id: seq12816

## Ssh 3.2

### Fixed Bugs and Malfunctions

- If a channel is closed by the peer while using a function with call semantics
  in ssh_connection.erl return \{error, closed\}. Document that the functions
  can return \{error, timeout | closed\} and not only ssh_request_status()

  Own Id: OTP-12004

- Bug that causes ssh:connect to return `{error,int()}` instead of
  `{error,timeout}` when ssh handshake takes too long time.

  Own Id: OTP-12369

- Documentation corrections. (Thanks to Rabbe Fogelholm)

  Own Id: OTP-12399

### Improvements and New Features

- Example of ssh_connection:exec added.

  Own Id: OTP-12558

## Ssh 3.1

### Fixed Bugs and Malfunctions

- Make sure the clean rule for ssh, ssl, eunit and otp_mibs actually removes
  generated files.

  Own Id: OTP-12200

- Improved Property Tests (Thanks to Thomas, John and Tobias at QuviQ)

  Own Id: OTP-12256

- Correct typo of renegotiate that could cause rekeying to fail

  Own Id: OTP-12277 Aux Id: seq12736

- The \{timeout, Timeout\} option passed to ssh_sftp:start_channel was not
  applied to the early phases of the SSH protocol. This patch passes the Timeout
  through to ssh:connect. In case the timeout occurs during these phases,
  \{error, timeout\} is returned. (Thanks to Simon Cornish)

  Own Id: OTP-12306

### Improvements and New Features

- Added API functions ptty_alloc/3 and ptty_alloc/4, to allocate a pseudo tty.

  Own Id: OTP-11542 Aux Id: seq12493, OTP-11631

- Supports tar file creation on other media than file systems mounted on the
  local machine.

  The `erl_tar` api is extended with `erl_tar:init/3` that enables usage of user
  provided media storage routines. A ssh-specific set of such routines is hidden
  in the new function `ssh_sftp:open_tar/3` to simplify creating a tar archive
  on a remote ssh server.

  A chunked file reading option is added to `erl_tar:add/3,4` to save memory on
  e.g small embedded systems. The size of the slices read from a file in that
  case can be specified.

  Own Id: OTP-12180 Aux Id: seq12715

- Always send SSH_DISCONNECT protocol messages when peer sends corrupt messages.

  Own Id: OTP-12185

- Hooks for funs that can change binaries sent to remote sites from erl_tar for
  renote tar file creation are added. See `ssh_sftp:open_tar/3,4` for details.
  The hooks could also be used to read remote tar files that need transformation
  before file extraction.

  Those hooks are intended for encryption and decryption of tar files. Effort is
  put into memory, disk and network resource economy.

  Own Id: OTP-12312 Aux Id: OTP-12180

## Ssh 3.0.8

### Fixed Bugs and Malfunctions

- Fixes of login blocking after port scanning.

  Own Id: OTP-12247 Aux Id: seq12726

## Ssh 3.0.7

### Fixed Bugs and Malfunctions

- Add option sftp_vsn to SFTP

  Own Id: OTP-12227

### Improvements and New Features

- Fix option user_interaction to work as expected. When password authentication
  is implemented with ssh keyboard-interactive method and the password is
  already supplied, so that we do not need to query user, then connections
  should succeed even though user_interaction option is set to false.

  Own Id: OTP-11329 Aux Id: seq12420, seq12335

## Ssh 3.0.6

### Fixed Bugs and Malfunctions

- Gracefully handle bad data from the client when expecting ssh version
  exchange.

  Own Id: OTP-12157 Aux Id: seq12706

- When restarting an ssh daemon, that was stopped with ssh:stop_listner/ \[1,2]
  new options given shall replace old ones.

  Own Id: OTP-12168 Aux Id: seq12711

### Improvements and New Features

- ssh now has a format_status function to avoid printing sensitive information
  in error loggs.

  Own Id: OTP-12030

### Known Bugs and Problems

- The option `parallel_login` didn't work with the value `true`. All logins were
  serial.

  Own Id: OTP-12194

## Ssh 3.0.5

### Fixed Bugs and Malfunctions

- When starting an ssh-daemon giving the option \{parallel_login, true\}, the
  timeout for authentication negotiation (\{negotiation_timeout, integer()\})
  was never removed.

  This caused the session to always be terminated after the timeout if
  parallel_login was set.

  Own Id: OTP-12057 Aux Id: seq12663

### Improvements and New Features

- Warning: this is experimental and may disappear or change without previous
  warning.

  Experimental support for running Quickcheck and PropEr tests from common_test
  suites is added to common_test. See the reference manual for the new module
  `ct_property_testing`.

  Experimental property tests are added under
  `lib/{inet,ssh}/test/property_test`. They can be run directly or from the
  commont_test suites `inet/ftp_property_test_SUITE.erl` and
  `ssh/test/ssh_property_test_SUITE.erl`.

  See the code in the `test` directories and the man page for details.

  (Thanks to Tuncer Ayaz for a patch adding Triq)

  Own Id: OTP-12119

## Ssh 3.0.4

### Fixed Bugs and Malfunctions

- When starting an ssh-daemon giving the option \{parallel_login, true\}, the
  timeout for authentication negotiation (\{negotiation_timeout, integer()\})
  was never removed.

  This caused the session to always be terminated after the timeout if
  parallel_login was set.

  Own Id: OTP-12057 Aux Id: seq12663

## Ssh 3.0.3

### Fixed Bugs and Malfunctions

- Removed mail address from error reports and corrected spelling error
  (Stacktace -> stacktrace)

  Own Id: OTP-11883 Aux Id: seq12586

- Decode/encode fixes in SSH_MSG_IGNORE and SSH_MSG_UNIMPLEMENTED.

  Own Id: OTP-11983

### Improvements and New Features

- Accepts that some older OpenSSH clients sends incorrect disconnect messages.

  Own Id: OTP-11972

- Handle inet and inet6 option correctly

  Own Id: OTP-11976

## Ssh 3.0.2

### Fixed Bugs and Malfunctions

- Fixed timeout bug in ssh:connect.

  Own Id: OTP-11908

### Improvements and New Features

- Option `max_sessions` added to `ssh:daemon/{2,3}`. This option, if set, limits
  the number of simultaneous connections accepted by the daemon.

  Own Id: OTP-11885

## Ssh 3.0.1

### Fixed Bugs and Malfunctions

- Fixes the problem that ssh_cli in some cases could delay the prompt if a tty
  was not requested by the client.

  Own Id: OTP-10732

- The variable NewCol is now correctly calculated allowing for tab-completion of
  function calls even when preceded with blank space (Thanks to Alexander
  Demidenko)

  Own Id: OTP-11566

- Fix incorrect dialyzer spec and types, also enhance documentation.

  Thanks to Ayaz Tuncer.

  Own Id: OTP-11627

- Fixed a bug when ssh:exec executes a linux command on a linux ssh daemon. If
  the result is sent back from standard error, the length information was not
  stripped off correctly.

  Own Id: OTP-11667

- Fixed a bug with the ssh file 'known_hosts' which made the file grow with many
  equal entries.

  Own Id: OTP-11671

- Some local implementations of removing the last element from a list are
  replaced by `lists:droplast/1`. Note that this requires at least `stdlib-2.0`,
  which is the stdlib version delivered in OTP 17.0. (Thanks to Hans Svensson)

  Own Id: OTP-11678

- Bug fix for `ssh:daemon/2,3` so that the failfun is called when it should.

  Own Id: OTP-11680

- Fixed bug which crashed ssh when SSH_MSG_KEX_DH_GEX_GROUP is received. This
  could cause a vm-crash for eheap_alloc during garbage collect.

  Own Id: OTP-11696 Aux Id: 12547, 12532

- Fixes a bug that breaks keyboard-interactive authentication. Thanks to Simon
  Cornish for reporting and suggesting a fix.

  Own Id: OTP-11698

- dialyzer specs are now correct for `ssh:start/0`, `ssh:start/1`, `ssh:stop/0`
  and `ssh_connection_handler:open_channel/5`. (Thanks to Johannes Weißl )

  Own Id: OTP-11705

- Application upgrade (appup) files are corrected for the following
  applications:

  `asn1, common_test, compiler, crypto, debugger, dialyzer, edoc, eldap, erl_docgen, et, eunit, gs, hipe, inets, observer, odbc, os_mon, otp_mibs, parsetools, percept, public_key, reltool, runtime_tools, ssh, syntax_tools, test_server, tools, typer, webtool, wx, xmerl`

  A new test utility for testing appup files is added to test_server. This is
  now used by most applications in OTP.

  (Thanks to Tobias Schlager)

  Own Id: OTP-11744

- Fixed dialyzer warning for `ssh_connection:send`.

  Own Id: OTP-11821

- `ssh:daemon/2,3` : Added options `negotiation_timeout` and `parallel_login` to
  tune the authentication behaviour.

  Own Id: OTP-11823

### Improvements and New Features

- Ssh now fully supports unicode filenames, filecontents, shell and cli. Please
  note that the underlying os and emulator must also give support for unicode.
  You may want to start the emulator with "`erl +fnu`" on Linux.

  Own Id: OTP-10953

## Ssh 3.0

### Fixed Bugs and Malfunctions

- The ssh cli is now faster at close and before new prompt.

  Own Id: OTP-11339 Aux Id: seq12423

- Ssh process structure was redesigned to better map to what is truly parallel
  this has solved a lot of strange timing issues that sometimes would occur, for
  instance a process leak could happen when a lot of connections where taken up
  and down in parallel in a short period of time. Also backwards compatible
  clauses to "original" but never supported features has been removed.

  Impact: Increases flow efficiency

  \*** POTENTIAL INCOMPATIBILITY \***

  Own Id: OTP-11363

- Fix various typos in erts, kernel and ssh. Thanks to Martin Hässler.

  Own Id: OTP-11414

- Correct private_key type documentation in ssh_server_key_api. Thanks to
  Tristan Sloughter.

  Own Id: OTP-11449

- The functions in ssh_no_io.erl did not mimic the functions in ssh_io.erl
  correctly, the arity was incorrect for some functions which caused ssh to fail
  in the wrong way.

  Own Id: OTP-11490

### Improvements and New Features

- Add option to disallow CLI

  Own Id: OTP-10976

- Add sockname and user to ssh:connection_info/2

  Own Id: OTP-11296

## Ssh 2.1.8

### Improvements and New Features

- Do not chmod ~/.ssh unnecessarily.

  Own Id: OTP-11189

- Make ssh_cli.erl handle CTRL+C. Thanks to Stefan Zegenhagen.

  Own Id: OTP-11199

- Clarified timeout options in documentation.

  Own Id: OTP-11249

- Add openssh_zlib compression type to ssh_transport. Thanks to Louis-Philippe
  Gauthier.

  Own Id: OTP-11256

## Ssh 2.1.7

### Fixed Bugs and Malfunctions

- ssh:daemon will get fed with an argument even if it is not a valid expression.

  Own Id: OTP-10975

### Improvements and New Features

- Properly ignore everything in lib/ssh/doc/html/. Thanks to Anthony Ramine.

  Own Id: OTP-10983

- Integrate elliptic curve contribution from Andreas Schultz

  In order to be able to support elliptic curve cipher suites in SSL/TLS,
  additions to handle elliptic curve infrastructure has been added to public_key
  and crypto.

  This also has resulted in a rewrite of the crypto API to gain consistency and
  remove unnecessary overhead. All OTP applications using crypto has been
  updated to use the new API.

  Impact: Elliptic curve cryptography (ECC) offers equivalent security with
  smaller key sizes than other public key algorithms. Smaller key sizes result
  in savings for power, memory, bandwidth, and computational cost that make ECC
  especially attractive for constrained environments.

  Own Id: OTP-11009

## Ssh 2.1.6

### Fixed Bugs and Malfunctions

- Fixed timing rekeying bug.

  Own Id: OTP-10940

## Ssh 2.1.5

### Fixed Bugs and Malfunctions

- Bug in rekeying for daemon fixed.

  Own Id: OTP-10911

### Improvements and New Features

- Enhanced error message and added test for ssh clients trying to start non
  existing subsystems.

  Own Id: OTP-10714

## Ssh 2.1.4

### Improvements and New Features

- Better quality on the error messages for when key exchange failed.

  Own Id: OTP-10553 Aux Id: seq12152

- Fix link to documentation for ssh:connect/3,4. Thanks to Martin Hässler.

  Own Id: OTP-10862

## Ssh 2.1.3

### Fixed Bugs and Malfunctions

- It is now possible to send an empty binary using ssh_connection:send/3, this
  corner case previously caused ssh_connection:send to hang.

  Own Id: OTP-9478 Aux Id: kunagi-226 \[137]

- Fix typo in keyboard-interactive string. Thanks to Daniel Goertzen

  Own Id: OTP-10456

- ssh_connectino:send/3 will not return until all data has been sent. Previously
  it could return too early, resulting in things such premature close of the
  connection. Also improved error handling of closed SSH channels.

  Own Id: OTP-10467

- Fixed ssh_cli.erl crashes because #state.buf is yet 'undefined'.

  Fixed Client terminateing connections due to channel_request message response
  is sent to the wrong id.

  Affected SSH clients: - all clients based on SSH-2.0-TrileadSSH2Java_213
  (problem #1) - SSH Term Pro (problem #2)

  Thanks to Stefan Zegenhagen

  Own Id: OTP-10475

- Fixed various syntax errors in SSH appup file

  Own Id: OTP-10657

### Improvements and New Features

- SSH_FX_FILE_IS_A_DIRECTORY message for sftp implemented

  Own Id: OTP-6406 Aux Id: kunagi-218 \[129]

- SSH Rekeying fixed

  Own Id: OTP-7785 Aux Id: kunagi-220 \[131]

- Added User Guide for the SSH application

  Own Id: OTP-7786 Aux Id: kunagi-221 \[132]

- Documentation regarding failfun, connectfun and disconnectfun provided

  Own Id: OTP-7792 Aux Id: kunagi-222 \[133]

- SSH connection timer implementation

  New option, \{idle_time, integer()\}, sets a timeout on connection when no
  channels are active, defaults to infinity

  Own Id: OTP-10514 Aux Id: seq12020

- Some examples overflowing the width of PDF pages have been corrected.

  Own Id: OTP-10665

- Fixed internal error on when client and server cannot agree o which authmethod
  to use.

  Own Id: OTP-10731 Aux Id: seq12237

## Ssh 2.1.2.1

### Improvements and New Features

- Removed error report in ssh_connection_handler triggered by badmatch failure.

  Own Id: OTP-11188

## Ssh 2.1.2

### Fixed Bugs and Malfunctions

- SSH quiet mode

  A new option to ssh:connect/3,4, quiet_mode. If true, the client will not
  print out anything on authorization.

  Own Id: OTP-10429 Aux Id: kunagi-273 \[184]

- Restrict which key algorithms to use

  A new option to ssh:connect/3,4 is introduced, public_key_algs, where you can
  restrict which key algorithms to use and in which order to try them.

  Own Id: OTP-10498 Aux Id: kunagi-289 \[200]

- Confidentiality of client password

  Unsets clients password after authentication.

  Own Id: OTP-10511 Aux Id: kunagi-292 \[203]

- Fixed user interaction for SSH

  It's now available to accept hosts and input password

  Own Id: OTP-10513 Aux Id: kunagi-293 \[204]

## Ssh 2.1.1

### Fixed Bugs and Malfunctions

- Ssh now only sends one channel close message under all circumstances, before
  it would sometimes incorrectly send two.

  Own Id: OTP-10060

- The options check mistreated the ip_v6_disable-option, and did not handle
  some, at the moment, undocumented options correctly.

  Own Id: OTP-10061

- The channel id in a channel failure message, sent to the peer, is now in all
  cases the remote channel id

  Own Id: OTP-10062

- Improved handling of multiple closes to avoid occasional crashes when a
  channel is closed more than once.

  Own Id: OTP-10112

- Fix lib/src/test/ssh_basic_SUITE.erl to fix IPv6 option typos

  Fixed incorrect option "ipv6_disable" to "ipv6_disabled" as documented in the
  ssh manual.

  Own Id: OTP-10219

- SSH: Make "auth_methods" server option re-usable

  The 'auth_methods' option is used by the server side of the SSH code to tell a
  connecting SSH client about the authentication methods that are supported by
  the server. The code still extracts and handles the 'auth_methods' option from
  Opts in appropriate places, but the Opts checking code in ssh.erl didn't allow
  that option to be specified.

  Own Id: OTP-10224

- Use the correct channel id when adjusting the channel window

  Own Id: OTP-10232

## Ssh 2.1

### Fixed Bugs and Malfunctions

- All keys in authorized_keys are considered, wrongly only the first one was
  before.

  Own Id: OTP-7235

- ssh daemon now properly handles ras host keys, in previous versions only dsa
  host keys sufficed to set up a connection.

  Own Id: OTP-7677

- ssh:shell/3 and ssh:connect/3 does not hang anymore if connection negotiation
  fails

  Own Id: OTP-8111

- Improve check so that we will not try to read ssh packet length indicator if
  not sure we have enough data.

  Own Id: OTP-8380

- Do not try to use user interaction when it is disabled.

  Own Id: OTP-9466 Aux Id: seq11886

- Improved error handling of internal errors i the ssh connection handling
  process

  Own Id: OTP-9905

- sftp daemon generates file handles correct

  Own Id: OTP-9948

### Improvements and New Features

- Document supported algorithms

  Own Id: OTP-8109

- Graceful handling of premature close from an sftp client.

  Own Id: OTP-9391 Aux Id: seq11838

- Changed ssh implementation to use the public_key application for all public
  key handling. This is also a first step for enabling a callback API for
  supplying public keys and handling keys protected with password phrases.

  Additionally the test suites where improved so that they do not copy the users
  keys to test server directories as this is a security liability. Also ipv6 and
  file access issues found in the process has been fixed.

  This change also solves OTP-7677 and OTP-7235

  This changes also involves some updates to public_keys ssh-functions.

  Own Id: OTP-9911

- Added options for the ssh client to support user keys files that are password
  protected.

  Own Id: OTP-10036 Aux Id: OTP-6400, Seq10595

## Ssh 2.0.9

### Improvements and New Features

- Erlang/OTP can now be built using parallel make if you limit the number of
  jobs, for instance using '`make -j6`' or '`make -j10`'. '`make -j`' does not
  work at the moment because of some missing dependencies.

  Own Id: OTP-9451

- Ssh behaviours now use the new directive "-callback". Parameters will be
  further specified in a later version of ssh.

  Own Id: OTP-9796

## Ssh 2.0.8

### Fixed Bugs and Malfunctions

- Calling ssh_sftp:stop_channel/1 resulted in that the trap_exit flag was set to
  true for the invoking process.

  Own Id: OTP-9386 Aux Id: seq11865

## Ssh 2.0.7

### Fixed Bugs and Malfunctions

- An unexpected message would crash the ssh_connection_handler and close the
  connection. Now an error message is generated instead.

  Own Id: OTP-9273

## Ssh 2.0.6

### Fixed Bugs and Malfunctions

- A memory leak has been fixed. I.e. per terminated connection the size of a pid
  and the length of a user name string was not cleared.

  Own Id: OTP-9232

## Ssh 2.0.5

### Improvements and New Features

- Strengthened random number generation. (Thanks to Geoff Cant)

  Own Id: OTP-9225

## Ssh 2.0.4

### Fixed Bugs and Malfunctions

- In some cases SSH returned \{error, normal\} when a channel was terminated
  unexpectedly. This has now been changed to \{error, channel_closed\}.

  \*** POTENTIAL INCOMPATIBILITY \***

  Own Id: OTP-8987 Aux Id: seq11748

- SSH did not handle the error reason enetunreach when trying to open a IPv6
  connection.

  Own Id: OTP-9031

### Improvements and New Features

- It is now possible to use SSH to sign and verify binary data.

  Own Id: OTP-8986

- SSH now ensures that the .ssh directory exists before trying to access files
  located in that directory.

  Own Id: OTP-9010

## Ssh 2.0.3

### Fixed Bugs and Malfunctions

- The fix regarding OTP-8849 was not included in the previous version as stated.

  Own Id: OTP-8918

## Ssh 2.0.2

### Fixed Bugs and Malfunctions

- The ssh_system_sup did not catch noproc and shutdown messages.

  Own Id: OTP-8863

- In some cases a crash report was generated when a connection was closing down.
  This was caused by a race condition between two processes.

  Own Id: OTP-8881 Aux Id: seq11656, seq11648

### Improvements and New Features

- SSH no longer use deprecated public_key functions.

  Own Id: OTP-8849

## Ssh 2.0.1

### Fixed Bugs and Malfunctions

- SSH in some cases terminated channels with reason normal when it should have
  been shutdown.

  Own Id: OTP-8714

- SSH in some cases generated a crash report when a channel was closed in a
  normal way.

  Own Id: OTP-8735 Aux Id: seq11615

- The processes ssh_subsystem_sup and one ssh_channel_sup was not terminated
  when a connection was closed.

  Own Id: OTP-8807

## Ssh 2.0

### Fixed Bugs and Malfunctions

- The function ssh:connect/4 was not exported.

  Own Id: OTP-8550 Aux Id:

- Aligned error message with used version (SSH_FX_FAILURE vs
  SSH_FX_NOT_A_DIRECTORY, the latter introduced in version 6).

  \*** POTENTIAL INCOMPATIBILITY \***

  Own Id: OTP-8644 Aux Id: seq11574

- Resolved race condition when another connection is started before a channel is
  opened in the first connection.

  Own Id: OTP-8645 Aux Id: seq11577

### Improvements and New Features

- The configuration parameter ip_v6_disabled is now available, which makes it
  possible for the user to alter the IP version SSH shall use.

  \*** POTENTIAL INCOMPATIBILITY \***

  Own Id: OTP-8535 Aux Id:

- The ssh_connection:send operation now accepts infinity as timeout.

  Own Id: OTP-8534 Aux Id:

- The connection handler now include stack traces when a channel message is not
  handled correctly.

  Own Id: OTP-8524 Aux Id:

- Removed deprecated modules (ssh_ssh, ssh_sshd and ssh_cm) and functions
  (ssh_sftp:connect and ssh_sftp:stop).

  \*** POTENTIAL INCOMPATIBILITY \***

  Own Id: OTP-8596 Aux Id:

## Ssh 1.1.8

### Fixed Bugs and Malfunctions

- In some cases SSH ceased to collect more data from the transport layer.

  Own Id: OTP-8401 Aux Id: seq11479

### Improvements and New Features

- Old release notes removed.

  Own Id: OTP-8356 Aux Id:

## Ssh 1.1.7

### Fixed Bugs and Malfunctions

- Now clear all processes when a connection is terminated.

  Own Id: OTP-8121 Aux Id:

- In some rare cases the connection handler could enter an infinite loop.

  Own Id: OTP-8277 Aux Id: seq11428

- If an SFTP server did not respond with EOF, the function ssh_sftp:list_dir/2/3
  would enter an infinite loop.

  Own Id: OTP-8278 Aux Id: seq11450

### Improvements and New Features

- The documentation is now built with open source tools (xsltproc and fop) that
  exists on most platforms. One visible change is that the frames are removed.

  Own Id: OTP-8201 Aux Id:

## Ssh 1.1.6

### Fixed Bugs and Malfunctions

- ssh_sftp:start_channel did not handle all possible return values from
  ssh_channel:start correctly.

  Own Id: OTP-8176 Aux Id:

- SFTPD did not handle rename command (version 4) correctly.

  Own Id: OTP-8175 Aux Id: seq11373

- If a connection manager already had been terminated it could cause a channel
  to generate a crash report when it was about to stop.

  Own Id: OTP-8174 Aux Id: seq11377

- Requests could result in badarg or badmatch EXIT messages in the connection
  manager if the channel no longer existed.

  Own Id: OTP-8173 Aux Id: seq11379

- ssh_transport:unpack/3 could cause a badarg error.

  Own Id: OTP-8162 Aux Id:

### Improvements and New Features

- The encryption algorithm aes128-cbc is now supported. Requires that
  crypto-1.6.1 is available.

  Own Id: OTP-8110 Aux Id:

## Ssh 1.1.5

### Fixed Bugs and Malfunctions

- ssh_sftp:start_channel/3 did not handle timeout correctly.

  Own Id: OTP-8159 Aux Id: seq11386

- If a progress message was not received after invoking ssh:connect/3 the call
  could hang for ever. A timeout option has also been added.

  Own Id: OTP-8160 Aux Id: seq11386

- A comma has been missing in the ssh.appup file since SSH-1.0.2.

  Own Id: OTP-8161 Aux Id:

## Ssh 1.1.4

### Fixed Bugs and Malfunctions

- SSH sometimes caused a crash report at disconnect.

  Own Id: OTP-8071 Aux Id: seq11319

## Ssh 1.1.3

### Fixed Bugs and Malfunctions

- The operation ssh_sftp:stop_channel/1 returned an exception if the connection
  already had been closed.

  Own Id: OTP-7996 Aux Id: seq11281

- SSH did not handle if supervisor:start_child/2 returned \{error,
  already_present\}.

  Own Id: OTP-8034 Aux Id: seq11307

- SSH no longer cause supervisor reports when a connection is terminated in a
  controlled manner.

  Own Id: OTP-8035 Aux Id: seq11308

## Ssh 1.1.2

### Fixed Bugs and Malfunctions

- Ssh confused local and remote channel id's, which in some cases resulted in
  that messages were discarded.

  Own Id: OTP-7914 Aux Id: seq11234

- Ssh could not handle echo values other than 0 and 1.

  Own Id: OTP-7917 Aux Id: seq11238

- A crash occurred if a non-valid channel reference was received.

  Own Id: OTP-7918 Aux Id: seq11238

- Sftpd connections was not closed after receiving eof from a client.

  Own Id: OTP-7921 Aux Id: seq11222

- It was not possible to start a SFTP subsystem on certain platforms, i.e. those
  who do not support symbolic links.

  Own Id: OTP-7930 Aux Id:

- In some cases the message \{ssh_cm, ssh_connection_ref(), \{closed,
  ssh_channel_id()\}\} was not passed to the registered callback module.

  Own Id: OTP-7957 Aux Id:

### Improvements and New Features

- By using the sftpd option \{max_files, Integer\}, the message size for READDIR
  commands can be reduced.

  Own Id: OTP-7919 Aux Id: seq11230

## Ssh 1.1.1

### Fixed Bugs and Malfunctions

- The erlang ssh server has presented itself incorrectly, using the special
  version ssh-1.99, although it never has supported versions below 2.0. Since
  ssh-1.1 client versions below 2.0 are correctly rejected instead of letting
  the server crash later on. Alas the problem with the presentation string was
  not discovered until after ssh.1.1 was released. Now the server will present
  itself as ssh-2.0.

  Own Id: OTP-7795

- An internal function call used an incorrect parameter, which caused problem
  when the old listen API was used. This was introduced in Ssh-1.1.

  Own Id: OTP-7920 Aux Id: seq11211

### Improvements and New Features

- Ssh timeouts will now behave as expected i.e. defaults to infinity only the
  user of the ssh application can know of a reasonable timeout value for their
  application.

  \*** POTENTIAL INCOMPATIBILITY \***

  Own Id: OTP-7807

- The implementation of timeouts added as a patch in ssh-1.0.1 was slightly
  changed and is now documented.

  Own Id: OTP-7808

- To honor the multiplexing of channels over one ssh connection concept
  ssh_sftp:connect/ \[1,2,3] is deprecated and replaced by
  ssh_sftp:start_channel/\[1,2,3] and ssh_sftp:stop/1 is deprecated and replaced
  by ssh_sftp:stop_channel/1 and to stop the ssh connection ssh:close/ 1 should
  be called.

  Own Id: OTP-7809

- Added the message \{ssh_channel_up, ChannelId, ConnectionManager\} that shall
  be handled by the channel callback handle_msg/2. This makes the function
  handle_msg/2 a mandatory function for ssh channels implementations which it
  was not in ssh-1.1.

  \*** POTENTIAL INCOMPATIBILITY \***

  Own Id: OTP-7828

## Ssh 1.1

### Fixed Bugs and Malfunctions

- A flaw in the implementation of the supervision tree caused the ssh daemon to
  close the connections to all currently logged in users if one user logged out.
  Another problem related to the supervision tree caused the closing down of
  clients to leak processes i.e. all processes was not shutdown correctly.

  Own Id: OTP-7676

- Tabs could cause ssh_cli to print things in a surprising way.

  Own Id: OTP-7683 Aux Id: seq11102

- \[sftp, sftpd] - Added patch to make sftp timestamps more correct, in the long
  run it would be nice to have better support in file to be able to make it
  always behave correctly now it will be correct 99 % of time instead of almost
  never correct, at least on unix-based platforms.

  Own Id: OTP-7685 Aux Id: seq11082

- \[sftpd] - Added patch to further improve handling of symbolic links in the
  sftp-server.

  Own Id: OTP-7766 Aux Id: seq11101

- Ssh incorrectly sent the local id instead of the remote id of a channel to the
  peer. For simpler cases these ids often happen to have the same value. One
  case when they do not is when the client sends an exec command two times in a
  raw on the same ssh connection (different channels of course as the channel
  will be closed when the exec command has been evaluated) .

  Own Id: OTP-7767

- Packet data could be lost under high load due to the fact that buffered data
  was sometimes wrongly discarded before it had been sent.

  Own Id: OTP-7768

- Improved ipv6-handling as some assumptions about inet functions where
  incorrect.

  Own Id: OTP-7770

### Improvements and New Features

- Added new API function ssh:connection_info/2.

  Own Id: OTP-7456

- Now starts ssh channel processes later avoiding synchronization problems
  between processes.

  Own Id: OTP-7516

- Ssh now rejects old versions of the ssh protocol for security reasons. (Even
  if they where not correctly rejected before the connection would probably have
  failed anyway due to other reasons.)

  Own Id: OTP-7645 Aux Id: seq11094

- New API module ssh_channel has been added. This is a behaviour to facilitate
  the implementation of ssh clients and plug in subsystems to the ssh daemon.
  Note that this slightly changes the options to the API function
  ssh:daemon/\[1,2,3] deprecating all no longer documented options. Note that
  the new API enforces the "logical way" of using the old API i.e. making the
  subsystem process part of the ssh applications supervisor tree, so missuses of
  the old API are not compatible with the new API.

  \*** POTENTIAL INCOMPATIBILITY \***

  Own Id: OTP-7769

### Known Bugs and Problems

- Public keys protected by a password are currently not handled by the erlang
  ssh application.

  Own Id: OTP-6400 Aux Id: 10595

## Ssh 1.0.2

### Fixed Bugs and Malfunctions

- \[sftpd] - Listing of symbolic link directories should now work as expected.

  Own Id: OTP-7141 Aux Id: seq10856

## Ssh 1.0.1

### Fixed Bugs and Malfunctions

- \[sftp] - When listing a directory with more than 100 files only the first 100
  where listed. This has now been fixed.

  Own Id: OTP-7318 Aux Id: seq10953

- When restarting an ssh-system the expected return value from
  ssh_system_sup:restart_acceptor/2 was incorrect, this is no longer the case.

  Own Id: OTP-7564 Aux Id: seq11055

- A few minor bugs where fixed in ssh_userreg.erl and ssh_connection_manager and
  a a ssh_cli option was added to restore backwards compatibility with the old
  ssh_cm - API.

  Own Id: OTP-7565

- Fixed bug in ipv6 support and added option to disable ipv6 as a workaround for
  badly configured computers.

  Own Id: OTP-7566

### Improvements and New Features

- \[sftp] - Option added to set timeout value in sftp.

  Own Id: OTP-7305 Aux Id: seq10945

## Ssh 1.0

### Fixed Bugs and Malfunctions

- Removed some special handling of prompts that made ssh behave differently than
  openssh.

  Own Id: OTP-7485 Aux Id: seq11025

- Bug in encoding of pty opts has been fixed.

  Own Id: OTP-7504

### Improvements and New Features

- The architecture of the ssh processes has been reconstructed to fit in a
  supervision tree as to become a real OTP application and benefit from this
  when starting and stopping.

  Own Id: OTP-7356 Aux Id: seq10899

- Support for pty option echo off added. Requires kernel from R12B-4.

  \*** POTENTIAL INCOMPATIBILITY \***

  Own Id: OTP-7502 Aux Id: seq10959

- The ssh API has been enhanced a lot of old API functions has become
  deprecated.

  Own Id: OTP-7503<|MERGE_RESOLUTION|>--- conflicted
+++ resolved
@@ -21,8 +21,6 @@
 -->
 # SSH Release Notes
 
-<<<<<<< HEAD
-=======
 ## Ssh 5.3.3
 
 ### Fixed Bugs and Malfunctions
@@ -60,7 +58,6 @@
 [CVE-2025-48038]: https://nvd.nist.gov/vuln/detail/2025-48038
 [PR-10156]: https://github.com/erlang/otp/pull/10156
 
->>>>>>> 756621ce
 ## Ssh 5.3.2
 
 ### Fixed Bugs and Malfunctions
@@ -146,7 +143,6 @@
 [PR-9214]: https://github.com/erlang/otp/pull/9214
 [PR-9298]: https://github.com/erlang/otp/pull/9298
 
-<<<<<<< HEAD
 ## Ssh 5.2.11.3
 
 ### Fixed Bugs and Malfunctions
@@ -218,8 +214,6 @@
 [GH-6463]: https://github.com/erlang/otp/issues/6463
 [PR-9838]: https://github.com/erlang/otp/pull/9838
 
-=======
->>>>>>> 756621ce
 ## Ssh 5.2.11
 
 ### Fixed Bugs and Malfunctions
@@ -407,7 +401,6 @@
 [PR-7845]: https://github.com/erlang/otp/pull/7845
 [PR-8026]: https://github.com/erlang/otp/pull/8026
 
-<<<<<<< HEAD
 ## Ssh 5.1.4.11
 
 ### Fixed Bugs and Malfunctions
@@ -430,8 +423,6 @@
 
   Own Id: OTP-19637 Aux Id: GH-6463, PR-9838
 
-=======
->>>>>>> 756621ce
 ## Ssh 5.1.4.9
 
 ### Fixed Bugs and Malfunctions
