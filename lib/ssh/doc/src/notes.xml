--- conflicted
+++ resolved
@@ -30,7 +30,6 @@
     <file>notes.xml</file>
   </header>
 
-<<<<<<< HEAD
 <section><title>Ssh 4.11</title>
 
     <section><title>Improvements and New Features</title>
@@ -748,15 +747,11 @@
 </section>
 
 <section><title>Ssh 4.8</title>
-=======
-<section><title>Ssh 4.7.6.6</title>
->>>>>>> 70745eaa
-
-    <section><title>Fixed Bugs and Malfunctions</title>
-      <list>
-        <item>
-          <p>
-<<<<<<< HEAD
+
+    <section><title>Fixed Bugs and Malfunctions</title>
+      <list>
+        <item>
+          <p>
 	    Fixed wrong type definition for the daemon option
 	    <c>subsystems</c>.</p>
           <p>
@@ -840,13 +835,23 @@
 	    SSH uses the new crypto API.</p>
           <p>
 	    Own Id: OTP-15673</p>
-=======
+        </item>
+      </list>
+    </section>
+
+</section>
+
+<section><title>Ssh 4.7.6.6</title>
+
+    <section><title>Fixed Bugs and Malfunctions</title>
+      <list>
+        <item>
+          <p>
 	    The idle_time timer was not cancelled when a channel was
 	    opened within the timeout time on an empty connection
 	    that have had channels previously.</p>
           <p>
 	    Own Id: OTP-17279</p>
->>>>>>> 70745eaa
         </item>
       </list>
     </section>
@@ -931,206 +936,7 @@
 </section>
 
 <section><title>Ssh 4.7.6.1</title>
-<<<<<<< HEAD
-
-    <section><title>Fixed Bugs and Malfunctions</title>
-      <list>
-        <item>
-          <p>
-	    Fixed a possible SSH logging crash if there was a problem
-	    in an early stage of session setup.</p>
-          <p>
-	    Own Id: OTP-15962 Aux Id: ERL-990 </p>
-        </item>
-      </list>
-    </section>
-
-</section>
-
-<section><title>Ssh 4.7.6</title>
-
-    <section><title>Improvements and New Features</title>
-      <list>
-        <item>
-          <p>
-	    When an SSH server receives the very first message on a
-	    new TCP connection, and that message is not the expected
-	    one, the 64 first bytes of the received message are now
-	    dumped in the INFO REPORT that reports the Protocol
-	    Error.</p>
-          <p>
-	    This facilitates the debugging of who sends the bad
-	    message or of detecting a possible port scanning.</p>
-          <p>
-	    Own Id: OTP-15772</p>
-        </item>
-      </list>
-    </section>
-
-</section>
-
-<section><title>Ssh 4.7.5</title>
-
-    <section><title>Fixed Bugs and Malfunctions</title>
-      <list>
-        <item>
-          <p>
-	    The callback <c>ssh_channel:init/1</c> was missing in
-	    OTP-21</p>
-          <p>
-	    Own Id: OTP-15762</p>
-        </item>
-        <item>
-          <p>
-	    If a client was connected to an server on an already open
-	    socket, the callback <c>fun(PeerName,FingerPrint)</c> in
-	    the <c>accept_callback</c> option passed the local name
-	    in the argument PeerName instead of the remote name.</p>
-          <p>
-	    Own Id: OTP-15763</p>
-        </item>
-      </list>
-    </section>
-
-</section>
-
-<section><title>Ssh 4.7.4</title>
-
-    <section><title>Fixed Bugs and Malfunctions</title>
-      <list>
-        <item>
-          <p>
-	    SSH sftp daemon now accepts an SSH_FXP_STAT message
-	    encoded according to the wrong sftp version. Some clients
-	    sends such messages.</p>
-          <p>
-	    Own Id: OTP-15498 Aux Id: ERL-822, PR-2077 </p>
-        </item>
-      </list>
-    </section>
-
-</section>
-
-<section><title>Ssh 4.7.3</title>
-
-    <section><title>Fixed Bugs and Malfunctions</title>
-      <list>
-        <item>
-          <p>
-	    Fixed port leakage if a ssh:daemon call failed.</p>
-          <p>
-	    Own Id: OTP-15397 Aux Id: ERL-801 </p>
-        </item>
-      </list>
-    </section>
-
-</section>
-
-<section><title>Ssh 4.7.2</title>
-
-    <section><title>Fixed Bugs and Malfunctions</title>
-      <list>
-        <item>
-          <p>
-	    Incompatibility with newer OpenSSH fixed. Previously
-	    versions 7.8 and later could cause Erlang SSH to exit.</p>
-          <p>
-	    Own Id: OTP-15413</p>
-        </item>
-        <item>
-          <p>
-	    The '<c>exec</c>' option for ssh daemons had wrong format
-	    in the documentation.</p>
-          <p>
-	    Own Id: OTP-15416</p>
-        </item>
-      </list>
-    </section>
-
-
-    <section><title>Improvements and New Features</title>
-      <list>
-        <item>
-          <p>
-	    Added public key methods ssh-ed25519 and ssh-ed448.</p>
-          <p>
-	    Requires OpenSSL 1.1.1 or higher as cryptolib under the
-	    OTP application <c>crypto</c>.</p>
-          <p>
-	    Own Id: OTP-15094 Aux Id: OTP-15419 </p>
-        </item>
-        <item>
-          <p>
-	    The SSH property tests are now adapted to the PropEr
-	    testing tool.</p>
-          <p>
-	    Own Id: OTP-15312</p>
-        </item>
-        <item>
-          <p>
-	    The term "user" was not documented in the SSH app. A new
-	    chapter with terminology is added to the User's Manual
-	    where the term "user" is defined.</p>
-          <p>
-	    A reference manual page about the module <c>ssh_file</c>
-	    is also added. This is the default callback module for
-	    user's keys, host keys etc.</p>
-          <p>
-	    Own Id: OTP-15314</p>
-        </item>
-        <item>
-          <p>
-	    Host and user key checking is made more robust.</p>
-          <p>
-	    Own Id: OTP-15424</p>
-        </item>
-      </list>
-    </section>
-
-</section>
-
-<section><title>Ssh 4.7.1</title>
-
-    <section><title>Improvements and New Features</title>
-      <list>
-        <item>
-          <p>
-	    Extended the undocumented <c>ssh_dbg</c> debug module
-	    with an api for a circular trace buffer. This makes it
-	    easy to record the last low-level events before an error
-	    is detected. It is intended for solving difficult errors.</p>
-          <p>
-	    Own Id: OTP-15020</p>
-        </item>
-        <item>
-          <p>
-	    The key exchange methods
-	    <c>'curve25519-sha256@libssh.org'</c>,
-	    <c>'curve25519-sha256'</c> and <c>'curve448-sha512'</c>
-	    are implemented. The last two are defined in
-	    https://tools.ietf.org/html/draft-ietf-curdle-ssh-curves</p>
-          <p>
-	    They all depends on that OpenSSL 1.1.1 or higher is used
-	    as cryptolib.</p>
-          <p>
-	    Own Id: OTP-15133 Aux Id: OTP-15240 </p>
-        </item>
-        <item>
-          <p>
-	    The cipher '<c>chacha20-poly1305@openssh.com</c>' is now
-	    supported if OpenSSL 1.1.1 or higher is used as
-	    cryptolib.</p>
-          <p>
-	    Own Id: OTP-15209 Aux Id: OTP-15164 </p>
-        </item>
-      </list>
-    </section>
-
-</section>
-=======
->>>>>>> 70745eaa
-
-<section><title>Ssh 4.7</title>
+
     <section><title>Fixed Bugs and Malfunctions</title>
       <list>
         <item>
@@ -1487,7 +1293,6 @@
     </section>
 </section>
 
-<<<<<<< HEAD
 <section><title>Ssh 4.6.9.7</title>
 
     <section><title>Fixed Bugs and Malfunctions</title>
@@ -1567,8 +1372,6 @@
 
 </section>
 
-=======
->>>>>>> 70745eaa
 <section><title>Ssh 4.6.9.3</title>
 
     <section><title>Fixed Bugs and Malfunctions</title>
