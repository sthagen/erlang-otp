--- conflicted
+++ resolved
@@ -30,7 +30,6 @@
     <file>notes.xml</file>
   </header>
 
-<<<<<<< HEAD
 <section><title>Ssh 4.12.1</title>
 
     <section><title>Improvements and New Features</title>
@@ -49,14 +48,10 @@
 </section>
 
 <section><title>Ssh 4.12</title>
-=======
-<section><title>Ssh 4.11.1.2</title>
->>>>>>> a6424394
-
-    <section><title>Fixed Bugs and Malfunctions</title>
-      <list>
-        <item>
-<<<<<<< HEAD
+
+    <section><title>Fixed Bugs and Malfunctions</title>
+      <list>
+        <item>
 	    <p>Missing runtime dependencies has been added to this
 	    application.</p>
           <p>
@@ -136,12 +131,21 @@
 	    chapter in the Erlang/OTP documentation.</p>
           <p>
 	    Own Id: OTP-17352</p>
-=======
+        </item>
+      </list>
+    </section>
+
+</section>
+
+<section><title>Ssh 4.11.1.2</title>
+
+    <section><title>Fixed Bugs and Malfunctions</title>
+      <list>
+        <item>
           <p>
 	    Avoid an extra blank line in the ssh known_hosts file</p>
           <p>
 	    Own Id: OTP-17427</p>
->>>>>>> a6424394
         </item>
       </list>
     </section>
