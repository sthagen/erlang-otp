--- conflicted
+++ resolved
@@ -30,11 +30,7 @@
     <file>notes.xml</file>
   </header>
 
-<<<<<<< HEAD
 <section><title>Ssh 4.15.2</title>
-=======
-<section><title>Ssh 4.13.2.2</title>
->>>>>>> 68522e55
 
     <section><title>Fixed Bugs and Malfunctions</title>
       <list>
@@ -58,7 +54,6 @@
 
 </section>
 
-<<<<<<< HEAD
 <section><title>Ssh 4.15.1</title>
 
     <section><title>Fixed Bugs and Malfunctions</title>
@@ -183,8 +178,30 @@
 
 </section>
 
-=======
->>>>>>> 68522e55
+<section><title>Ssh 4.13.2.2</title>
+
+    <section><title>Fixed Bugs and Malfunctions</title>
+      <list>
+        <item>
+          <p>
+	    With this change, ssh application does not crash when
+	    formatting some of info reports for unsuccessful
+	    connections.</p>
+          <p>
+	    Own Id: OTP-18386 Aux Id: PR-6611 </p>
+        </item>
+        <item>
+          <p>
+	    With this change, ssh does not log extensively long
+	    messages.</p>
+          <p>
+	    Own Id: OTP-18417 Aux Id: DAFH-1349,ERIERL-888,IA18357 </p>
+        </item>
+      </list>
+    </section>
+
+</section>
+
 <section><title>Ssh 4.13.2.1</title>
 
     <section><title>Fixed Bugs and Malfunctions</title>
