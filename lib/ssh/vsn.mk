--- conflicted
+++ resolved
@@ -1,10 +1,6 @@
 #-*-makefile-*-   ; force emacs to enter makefile-mode
 
-<<<<<<< HEAD
-SSH_VSN = 5.3.2
-=======
 SSH_VSN = 5.3.3
->>>>>>> 756621ce
 APP_VSN    = "ssh-$(SSH_VSN)"
 
 # %CopyrightBegin%
