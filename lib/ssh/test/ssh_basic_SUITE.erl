%%
%% %CopyrightBegin%
%%
%% Copyright Ericsson AB 2008-2015. All Rights Reserved.
%%
%% The contents of this file are subject to the Erlang Public License,
%% Version 1.1, (the "License"); you may not use this file except in
%% compliance with the License. You should have received a copy of the
%% Erlang Public License along with this software. If not, it can be
%% retrieved online at http://www.erlang.org/.
%%
%% Software distributed under the License is distributed on an "AS IS"
%% basis, WITHOUT WARRANTY OF ANY KIND, either express or implied. See
%% the License for the specific language governing rights and limitations
%% under the License.
%%
%% %CopyrightEnd%
%%

%%

-module(ssh_basic_SUITE).

-include_lib("common_test/include/ct.hrl").
-include_lib("kernel/include/inet.hrl").

%% Note: This directive should only be used in test suites.
-compile(export_all).
-compile([{nowarn_deprecated_function,{erlang,now,0}}]).

-define(NEWLINE, <<"\r\n">>).

%%--------------------------------------------------------------------
%% Common Test interface functions -----------------------------------
%%--------------------------------------------------------------------

suite() ->
    [{ct_hooks,[ts_install_cth]}].

all() -> 
    [app_test,
     appup_test,
     {group, dsa_key},
     {group, rsa_key},
     {group, dsa_pass_key},
     {group, rsa_pass_key},
     {group, internal_error},
     daemon_already_started,
     server_password_option,
     server_userpassword_option,
     double_close,
     ssh_connect_timeout,
     ssh_connect_arg4_timeout,
     {group, hardening_tests}
    ].

groups() ->
    [{dsa_key, [], basic_tests()},
     {rsa_key, [], basic_tests()},
     {dsa_pass_key, [], [pass_phrase]},
     {rsa_pass_key, [], [pass_phrase]},
     {internal_error, [], [internal_error]},
     {hardening_tests, [], [ssh_connect_nonegtimeout_connected_parallel,
			    ssh_connect_nonegtimeout_connected_sequential,
			    ssh_connect_negtimeout_parallel,
			    ssh_connect_negtimeout_sequential,
			    max_sessions_ssh_connect_parallel,
			    max_sessions_ssh_connect_sequential,
			    max_sessions_sftp_start_channel_parallel,
			    max_sessions_sftp_start_channel_sequential
			   ]}
    ].


basic_tests() ->
    [send, close, peername_sockname,
     exec, exec_compressed, shell, cli, known_hosts, 
     idle_time, rekey, openssh_zlib_basic_test,
     misc_ssh_options, inet_option].


%%--------------------------------------------------------------------
init_per_suite(Config) ->
    case catch crypto:start() of
	ok ->
	    Config;
	_Else ->
	    {skip, "Crypto could not be started!"}
    end.
end_per_suite(_Config) ->
    ssh:stop(),
    crypto:stop().
%%--------------------------------------------------------------------
init_per_group(hardening_tests, Config) ->
    init_per_group(dsa_key, Config);
init_per_group(dsa_key, Config) ->
    DataDir = ?config(data_dir, Config),
    PrivDir = ?config(priv_dir, Config),
    ssh_test_lib:setup_dsa(DataDir, PrivDir),
    Config;
init_per_group(rsa_key, Config) ->
    DataDir = ?config(data_dir, Config),
    PrivDir = ?config(priv_dir, Config),
    ssh_test_lib:setup_rsa(DataDir, PrivDir),
    Config;
init_per_group(rsa_pass_key, Config) ->
    DataDir = ?config(data_dir, Config),
    PrivDir = ?config(priv_dir, Config),
    ssh_test_lib:setup_rsa_pass_pharse(DataDir, PrivDir, "Password"),
    [{pass_phrase, {rsa_pass_phrase, "Password"}}| Config];
init_per_group(dsa_pass_key, Config) ->
    DataDir = ?config(data_dir, Config),
    PrivDir = ?config(priv_dir, Config),
    ssh_test_lib:setup_dsa_pass_pharse(DataDir, PrivDir, "Password"),
    [{pass_phrase, {dsa_pass_phrase, "Password"}}| Config];
init_per_group(internal_error, Config) ->
    DataDir = ?config(data_dir, Config),
    PrivDir = ?config(priv_dir, Config),
    ssh_test_lib:setup_dsa(DataDir, PrivDir),
    file:delete(filename:join(PrivDir, "system/ssh_host_dsa_key")),
    Config;
init_per_group(_, Config) ->
    Config.

end_per_group(hardening_tests, Config) ->
    end_per_group(dsa_key, Config);
end_per_group(dsa_key, Config) ->
    PrivDir = ?config(priv_dir, Config),
    ssh_test_lib:clean_dsa(PrivDir),
    Config;
end_per_group(rsa_key, Config) ->
    PrivDir = ?config(priv_dir, Config),
    ssh_test_lib:clean_rsa(PrivDir),
    Config;
end_per_group(dsa_pass_key, Config) ->
    PrivDir = ?config(priv_dir, Config),
    ssh_test_lib:clean_dsa(PrivDir),
    Config;
end_per_group(rsa_pass_key, Config) ->
    PrivDir = ?config(priv_dir, Config),
    ssh_test_lib:clean_rsa(PrivDir),
    Config;
end_per_group(internal_error, Config) ->
    PrivDir = ?config(priv_dir, Config),
    ssh_test_lib:clean_dsa(PrivDir),
    Config;

end_per_group(_, Config) ->
    Config.
%%--------------------------------------------------------------------
init_per_testcase(_TestCase, Config) ->
    ssh:start(),
    Config.

end_per_testcase(TestCase, Config) when TestCase == server_password_option;
					TestCase == server_userpassword_option ->
    UserDir = filename:join(?config(priv_dir, Config), nopubkey),
    ssh_test_lib:del_dirs(UserDir),
    end_per_testcase(Config);
end_per_testcase(_TestCase, Config) ->
    end_per_testcase(Config).
end_per_testcase(_Config) ->    
    ssh:stop(),
    ok.

%%--------------------------------------------------------------------
%% Test Cases --------------------------------------------------------
%%--------------------------------------------------------------------
app_test() ->
    [{doc, "App lication consistency test."}].
app_test(Config) when is_list(Config) ->
    ?t:app_test(ssh),
    ok.
%%--------------------------------------------------------------------
appup_test() ->
    [{doc, "Appup file consistency test."}].
appup_test(Config) when is_list(Config) ->
    ok = ?t:appup_test(ssh).
%%--------------------------------------------------------------------
misc_ssh_options() ->
    [{doc, "Test that we can set some misc options not tested elsewhere, "
      "some options not yet present are not decided if we should support or "
      "if they need thier own test case."}].
misc_ssh_options(Config) when is_list(Config) ->  
    SystemDir = filename:join(?config(priv_dir, Config), system),
    UserDir = ?config(priv_dir, Config),
    
    CMiscOpt0 = [{connect_timeout, 1000}, {user_dir, UserDir}],
    CMiscOpt1 = [{connect_timeout, infinity}, {user_dir, UserDir}],
    SMiscOpt0 =  [{user_dir, UserDir}, {system_dir, SystemDir}],
    SMiscOpt1 =  [{user_dir, UserDir}, {system_dir, SystemDir}],

    basic_test([{client_opts, CMiscOpt0}, {server_opts, SMiscOpt0}]),
    basic_test([{client_opts, CMiscOpt1}, {server_opts, SMiscOpt1}]).

%%--------------------------------------------------------------------
inet_option() ->
    [{doc, "Test configuring IPv4"}].
inet_option(Config) when is_list(Config) ->   
    SystemDir = filename:join(?config(priv_dir, Config), system),
    UserDir = ?config(priv_dir, Config),
    
    ClientOpts =  [{silently_accept_hosts, true},
		   {user_dir, UserDir},
		   {user_interaction, false}],
    ServerOpts = [{system_dir, SystemDir},
		  {user_dir, UserDir},
		  {failfun, fun ssh_test_lib:failfun/2}], 

    basic_test([{client_opts, [{inet, inet} | ClientOpts]}, 
		{server_opts, [{inet, inet} | ServerOpts]}]).

%%--------------------------------------------------------------------
inet6_option() ->
    [{doc, "Test configuring IPv6"}].
inet6_option(Config) when is_list(Config) ->   
    SystemDir = filename:join(?config(priv_dir, Config), system),
    UserDir = ?config(priv_dir, Config),
    
    ClientOpts =  [{silently_accept_hosts, true},
		   {user_dir, UserDir},
		   {user_interaction, false}],
    ServerOpts = [{system_dir, SystemDir},
		  {user_dir, UserDir},
		  {failfun, fun ssh_test_lib:failfun/2}], 

    basic_test([{client_opts, [{inet, inet6} | ClientOpts]}, 
		{server_opts, [{inet, inet6} | ServerOpts]}]).

%%--------------------------------------------------------------------
exec() ->
    [{doc, "Test api function ssh_connection:exec"}].
exec(Config) when is_list(Config) ->
    process_flag(trap_exit, true),
    SystemDir = filename:join(?config(priv_dir, Config), system),
    UserDir = ?config(priv_dir, Config),
    
    {Pid, Host, Port} = ssh_test_lib:daemon([{system_dir, SystemDir},
					     {user_dir, UserDir},
					     {failfun, fun ssh_test_lib:failfun/2}]),
    ConnectionRef =
	ssh_test_lib:connect(Host, Port, [{silently_accept_hosts, true},
					  {user_dir, UserDir},
					  {user_interaction, false}]),
    {ok, ChannelId0} = ssh_connection:session_channel(ConnectionRef, infinity),
    success = ssh_connection:exec(ConnectionRef, ChannelId0,
				  "1+1.", infinity),
    Data0 = {ssh_cm, ConnectionRef, {data, ChannelId0, 0, <<"2\n">>}},
    case ssh_test_lib:receive_exec_result(Data0) of
	expected ->
	    ok;
	Other0 ->
	    ct:fail(Other0)
    end,
    ssh_test_lib:receive_exec_end(ConnectionRef, ChannelId0),

    %% Test that it is possible to start a new channel and
    %% run an other exec on the same connection.
    {ok, ChannelId1} = ssh_connection:session_channel(ConnectionRef, infinity),
    success = ssh_connection:exec(ConnectionRef, ChannelId1,
				  "2+2.", infinity),
    Data1 = {ssh_cm, ConnectionRef, {data, ChannelId1, 0, <<"4\n">>}},
    case ssh_test_lib:receive_exec_result(Data1) of
	expected ->
	    ok;
	Other1 ->
	    ct:fail(Other1)
    end,
    ssh_test_lib:receive_exec_end(ConnectionRef, ChannelId1),
    ssh:stop_daemon(Pid).

%%--------------------------------------------------------------------
exec_compressed() ->
    [{doc, "Test that compression option works"}].
exec_compressed(Config) when is_list(Config) ->
    process_flag(trap_exit, true),
    SystemDir = filename:join(?config(priv_dir, Config), system),
    UserDir = ?config(priv_dir, Config), 

    {Pid, Host, Port} = ssh_test_lib:daemon([{system_dir, SystemDir},{user_dir, UserDir},
					     {compression, zlib},
					     {failfun, fun ssh_test_lib:failfun/2}]),
    
    ConnectionRef =
	ssh_test_lib:connect(Host, Port, [{silently_accept_hosts, true},
					  {user_dir, UserDir},
					  {user_interaction, false}]),
    {ok, ChannelId} = ssh_connection:session_channel(ConnectionRef, infinity),
    success = ssh_connection:exec(ConnectionRef, ChannelId,
				  "1+1.", infinity),
    Data = {ssh_cm, ConnectionRef, {data, ChannelId, 0, <<"2\n">>}},
    case ssh_test_lib:receive_exec_result(Data) of
	expected ->
	    ok;
	Other ->
	    ct:fail(Other)
    end,
    ssh_test_lib:receive_exec_end(ConnectionRef, ChannelId),
    ssh:stop_daemon(Pid).

%%--------------------------------------------------------------------
idle_time() ->
    [{doc, "Idle timeout test"}].
idle_time(Config) ->
    SystemDir = filename:join(?config(priv_dir, Config), system),
    UserDir = ?config(priv_dir, Config),

    {Pid, Host, Port} = ssh_test_lib:daemon([{system_dir, SystemDir},
					     {user_dir, UserDir},
					     {failfun, fun ssh_test_lib:failfun/2}]),
    ConnectionRef =
	ssh_test_lib:connect(Host, Port, [{silently_accept_hosts, true},
					  {user_dir, UserDir},
					  {user_interaction, false},
					  {idle_time, 2000}]),
    {ok, Id} = ssh_connection:session_channel(ConnectionRef, 1000),
    ssh_connection:close(ConnectionRef, Id),
    receive
    after 10000 ->
	    {error, closed} = ssh_connection:session_channel(ConnectionRef, 1000)
    end,
    ssh:stop_daemon(Pid).
%%--------------------------------------------------------------------
rekey() ->
    [{doc, "Idle timeout test"}].
rekey(Config) ->
    SystemDir = filename:join(?config(priv_dir, Config), system),
    UserDir = ?config(priv_dir, Config),

    {Pid, Host, Port} = ssh_test_lib:daemon([{system_dir, SystemDir},
					     {user_dir, UserDir},
					     {failfun, fun ssh_test_lib:failfun/2},
					     {rekey_limit, 0}]),
    ConnectionRef =
	ssh_test_lib:connect(Host, Port, [{silently_accept_hosts, true},
					  {user_dir, UserDir},
					  {user_interaction, false},
					  {rekey_limit, 0}]),
    receive
    after 200000 ->
	    %%By this time rekeying would have been done
	    ssh:close(ConnectionRef),
	    ssh:stop_daemon(Pid)
    end.
%%--------------------------------------------------------------------
shell() ->
    [{doc, "Test that ssh:shell/2 works"}].
shell(Config) when is_list(Config) ->
    process_flag(trap_exit, true),
    SystemDir = filename:join(?config(priv_dir, Config), system),
    UserDir = ?config(priv_dir, Config),
   
    {_Pid, _Host, Port} = ssh_test_lib:daemon([{system_dir, SystemDir},{user_dir, UserDir},
					       {failfun, fun ssh_test_lib:failfun/2}]),
    ct:sleep(500),

    IO = ssh_test_lib:start_io_server(),
    Shell = ssh_test_lib:start_shell(Port, IO, UserDir),
    receive
	{'EXIT', _, _} ->
	    ct:fail(no_ssh_connection);  
	ErlShellStart ->
	    ct:pal("Erlang shell start: ~p~n", [ErlShellStart]),
	    do_shell(IO, Shell)
    end.
    
%%--------------------------------------------------------------------
cli() ->
    [{doc, ""}].
cli(Config) when is_list(Config) ->
    process_flag(trap_exit, true),
    SystemDir = filename:join(?config(priv_dir, Config), system),
    UserDir = ?config(priv_dir, Config),
   
    {_Pid, Host, Port} = ssh_test_lib:daemon([{system_dir, SystemDir},{user_dir, UserDir},
					       {password, "morot"},
					       {ssh_cli, {ssh_test_cli, [cli]}}, 
					       {subsystems, []},
					       {failfun, fun ssh_test_lib:failfun/2}]),
    ct:sleep(500),
    
    ConnectionRef = ssh_test_lib:connect(Host, Port, [{silently_accept_hosts, true},
						      {user, "foo"},
						      {password, "morot"},
						      {user_interaction, false},
						      {user_dir, UserDir}]),
    
    {ok, ChannelId} = ssh_connection:session_channel(ConnectionRef, infinity),
    ssh_connection:shell(ConnectionRef, ChannelId),
    ok = ssh_connection:send(ConnectionRef, ChannelId, <<"q">>),
    receive 
	{ssh_cm, ConnectionRef,
	 {data,0,0, <<"\r\nYou are accessing a dummy, type \"q\" to exit\r\n\n">>}} ->
	    ok = ssh_connection:send(ConnectionRef, ChannelId, <<"q">>)
    end,
    
    receive 
     	{ssh_cm, ConnectionRef,{closed, ChannelId}} ->
     	    ok
    end.

%%--------------------------------------------------------------------
daemon_already_started() ->
    [{doc, "Test that get correct error message if you try to start a daemon",
      "on an adress that already runs a daemon see also seq10667"}].
daemon_already_started(Config) when is_list(Config) ->
    SystemDir = ?config(data_dir, Config),
    UserDir = ?config(priv_dir, Config),

    {Pid, _Host, Port} = ssh_test_lib:daemon([{system_dir, SystemDir},
					      {user_dir, UserDir},
					      {failfun, fun ssh_test_lib:failfun/2}]),
    {error, eaddrinuse} = ssh_test_lib:daemon(Port, [{system_dir, SystemDir},
						     {user_dir, UserDir},
						     {failfun,
						      fun ssh_test_lib:failfun/2}]),
    ssh:stop_daemon(Pid).

%%--------------------------------------------------------------------
server_password_option() ->
    [{doc, "validate to server that uses the 'password' option"}].
server_password_option(Config) when is_list(Config) ->
    PrivDir = ?config(priv_dir, Config),
    UserDir = filename:join(PrivDir, nopubkey), % to make sure we don't use public-key-auth
    file:make_dir(UserDir),
    SysDir = ?config(data_dir, Config),
    {Pid, Host, Port} = ssh_test_lib:daemon([{system_dir, SysDir},
					     {user_dir, UserDir},
					     {password, "morot"}]),

    ConnectionRef =
	ssh_test_lib:connect(Host, Port, [{silently_accept_hosts, true},
					  {user, "foo"},
					  {password, "morot"},
					  {user_interaction, false},
					  {user_dir, UserDir}]),

    Reason = "Unable to connect using the available authentication methods",
    
    {error, Reason} =
	ssh:connect(Host, Port, [{silently_accept_hosts, true},
				 {user, "vego"},
				 {password, "foo"},
				 {user_interaction, false},
				 {user_dir, UserDir}]),
    
    ct:pal("Test of wrong password: Error msg: ~p ~n", [Reason]),

    ssh:close(ConnectionRef),
    ssh:stop_daemon(Pid).

%%--------------------------------------------------------------------

server_userpassword_option() ->
    [{doc, "validate to server that uses the 'password' option"}].
server_userpassword_option(Config) when is_list(Config) ->
    PrivDir = ?config(priv_dir, Config),
    UserDir = filename:join(PrivDir, nopubkey), % to make sure we don't use public-key-auth
    file:make_dir(UserDir),
    SysDir = ?config(data_dir, Config),	  
    {Pid, Host, Port} = ssh_test_lib:daemon([{system_dir, SysDir},
					     {user_dir, PrivDir},
					     {user_passwords, [{"vego", "morot"}]}]),

    ConnectionRef =
	ssh_test_lib:connect(Host, Port, [{silently_accept_hosts, true},
					  {user, "vego"},
					  {password, "morot"},
					  {user_interaction, false},
					  {user_dir, UserDir}]),
    ssh:close(ConnectionRef),

    Reason = "Unable to connect using the available authentication methods",

    {error, Reason} =
	ssh:connect(Host, Port, [{silently_accept_hosts, true},
				 {user, "foo"},
				 {password, "morot"},
				 {user_interaction, false},
				 {user_dir, UserDir}]),
    {error, Reason} =
	ssh:connect(Host, Port, [{silently_accept_hosts, true},
				 {user, "vego"},
				 {password, "foo"},
				 {user_interaction, false},
				 {user_dir, UserDir}]),
    ssh:stop_daemon(Pid).

%%--------------------------------------------------------------------
known_hosts() ->
    [{doc, "check that known_hosts is updated correctly"}].
known_hosts(Config) when is_list(Config) ->
    SystemDir = ?config(data_dir, Config),
    PrivDir = ?config(priv_dir, Config), 
    
    {Pid, Host, Port} = ssh_test_lib:daemon([{user_dir, PrivDir},{system_dir, SystemDir},
					     {failfun, fun ssh_test_lib:failfun/2}]),

    KnownHosts = filename:join(PrivDir, "known_hosts"),
    file:delete(KnownHosts),
    {error, enoent} = file:read_file(KnownHosts),
    ConnectionRef =
	ssh_test_lib:connect(Host, Port, [{user_dir, PrivDir},
					  {user_interaction, false},
					  silently_accept_hosts]),
    {ok, _Channel} = ssh_connection:session_channel(ConnectionRef, infinity),
    ok = ssh:close(ConnectionRef),
    {ok, Binary} = file:read_file(KnownHosts),
    Lines = string:tokens(binary_to_list(Binary), "\n"),
    [Line] = Lines,
    [HostAndIp, Alg, _KeyData] = string:tokens(Line, " "),
    [Host, _Ip] = string:tokens(HostAndIp, ","),
    "ssh-" ++ _ = Alg,
    ssh:stop_daemon(Pid).
%%--------------------------------------------------------------------

pass_phrase() ->
    [{doc, "Test that we can use keyes protected by pass phrases"}].
pass_phrase(Config) when is_list(Config) ->
    process_flag(trap_exit, true),
    SystemDir = filename:join(?config(priv_dir, Config), system),
    UserDir = ?config(priv_dir, Config),
    PhraseArg = ?config(pass_phrase, Config),

    {Pid, Host, Port} = ssh_test_lib:daemon([{system_dir, SystemDir},
					     {user_dir, UserDir},
					     {failfun, fun ssh_test_lib:failfun/2}]),
    ConnectionRef =
	ssh_test_lib:connect(Host, Port, [{silently_accept_hosts, true},
					  PhraseArg,
					  {user_dir, UserDir},
					  {user_interaction, false}]),
    {ok, _ChannelId} = ssh_connection:session_channel(ConnectionRef, infinity),
    ssh:stop_daemon(Pid).

%%--------------------------------------------------------------------

internal_error() ->
    [{doc,"Test that client does not hang if disconnects due to internal error"}].
internal_error(Config) when is_list(Config) ->
    process_flag(trap_exit, true),
    SystemDir = filename:join(?config(priv_dir, Config), system),
    UserDir = ?config(priv_dir, Config),
    
    {Pid, Host, Port} = ssh_test_lib:daemon([{system_dir, SystemDir},
					     {user_dir, UserDir},
					     {failfun, fun ssh_test_lib:failfun/2}]),
    {error, Error} =
	ssh:connect(Host, Port, [{silently_accept_hosts, true},
				 {user_dir, UserDir},
				 {user_interaction, false}]),
    check_error(Error),
    ssh:stop_daemon(Pid).

%%--------------------------------------------------------------------
send() ->
    [{doc, "Test ssh_connection:send/3"}].
send(Config) when is_list(Config) ->
    process_flag(trap_exit, true),
    SystemDir = filename:join(?config(priv_dir, Config), system),
    UserDir = ?config(priv_dir, Config),

    {Pid, Host, Port} = ssh_test_lib:daemon([{system_dir, SystemDir},
					     {user_dir, UserDir},
					     {failfun, fun ssh_test_lib:failfun/2}]),
    ConnectionRef =
	ssh_test_lib:connect(Host, Port, [{silently_accept_hosts, true},
					  {user_dir, UserDir},
					  {user_interaction, false}]),
    {ok, ChannelId} = ssh_connection:session_channel(ConnectionRef, infinity),
    ok = ssh_connection:send(ConnectionRef, ChannelId, <<"Data">>),
    ok = ssh_connection:send(ConnectionRef, ChannelId, << >>),
    ssh:stop_daemon(Pid).


%%--------------------------------------------------------------------
peername_sockname() ->
    [{doc, "Test ssh:connection_info([peername, sockname])"}].
peername_sockname(Config) when is_list(Config) ->
    process_flag(trap_exit, true),
    SystemDir = filename:join(?config(priv_dir, Config), system),
    UserDir = ?config(priv_dir, Config),

    {_Pid, Host, Port} = ssh_test_lib:daemon([{system_dir, SystemDir},
					     {user_dir, UserDir},
					     {subsystems, [{"peername_sockname",
							    {ssh_peername_sockname_server, []}}
							  ]}
					    ]),
    ConnectionRef =
	ssh_test_lib:connect(Host, Port, [{silently_accept_hosts, true},
					  {user_dir, UserDir},
					  {user_interaction, false}]),
    {ok, ChannelId} = ssh_connection:session_channel(ConnectionRef, infinity),
    success = ssh_connection:subsystem(ConnectionRef, ChannelId, "peername_sockname", infinity),
    [{peer, {_Name, {HostPeerClient,PortPeerClient} = ClientPeer}}] =
	ssh:connection_info(ConnectionRef, [peer]),
    [{sockname, {HostSockClient,PortSockClient} = ClientSock}] =
	ssh:connection_info(ConnectionRef, [sockname]),
    ct:pal("Client: ~p ~p", [ClientPeer, ClientSock]),
    receive
	{ssh_cm, ConnectionRef, {data, ChannelId, _, Response}} ->
	    {PeerNameSrv,SockNameSrv} = binary_to_term(Response),
	    {HostPeerSrv,PortPeerSrv} = PeerNameSrv,
	    {HostSockSrv,PortSockSrv} = SockNameSrv,
	    ct:pal("Server: ~p ~p", [PeerNameSrv, SockNameSrv]),
	    host_equal(HostPeerSrv, HostSockClient),
	    PortPeerSrv = PortSockClient,
	    host_equal(HostSockSrv, HostPeerClient),
	    PortSockSrv = PortPeerClient,
	    host_equal(HostSockSrv, Host),
	    PortSockSrv = Port
    after 10000 ->
	    throw(timeout)
    end.

host_equal(H1, H2) ->
    not ordsets:is_disjoint(ips(H1), ips(H2)).

ips(IP) when is_tuple(IP) -> ordsets:from_list([IP]);
ips(Name) when is_list(Name) ->
    {ok,#hostent{h_addr_list=IPs4}} = inet:gethostbyname(Name,inet),
    {ok,#hostent{h_addr_list=IPs6}} = inet:gethostbyname(Name,inet6),
    ordsets:from_list(IPs4++IPs6).

%%--------------------------------------------------------------------

close() ->
    [{doc, "Client receives close when server closes"}].
close(Config) when is_list(Config) ->
    process_flag(trap_exit, true),
    SystemDir = filename:join(?config(priv_dir, Config), system),
    UserDir = ?config(priv_dir, Config),
    
    {Server, Host, Port} = ssh_test_lib:daemon([{system_dir, SystemDir},
					     {user_dir, UserDir},
					     {failfun, fun ssh_test_lib:failfun/2}]),
    Client =
	ssh_test_lib:connect(Host, Port, [{silently_accept_hosts, true},
					  {user_dir, UserDir},
					  {user_interaction, false}]),
    {ok, ChannelId} = ssh_connection:session_channel(Client, infinity),
    
    ssh:stop_daemon(Server),
    receive 
	{ssh_cm, Client,{closed, ChannelId}} ->  
	    ok
    after 5000 ->
	    ct:fail(timeout)
    end.

%%--------------------------------------------------------------------
double_close() ->
    [{doc, "Simulate that we try to close an already closed connection"}].
double_close(Config) when is_list(Config) ->
    SystemDir = ?config(data_dir, Config),
    PrivDir = ?config(priv_dir, Config), 
    UserDir = filename:join(PrivDir, nopubkey), % to make sure we don't use public-key-auth
    file:make_dir(UserDir),

    {_Pid, Host, Port} = ssh_test_lib:daemon([{system_dir, SystemDir},
					     {user_dir, UserDir},
					     {user_passwords, [{"vego", "morot"}]},
					     {failfun, fun ssh_test_lib:failfun/2}]),
    {ok, CM} = ssh:connect(Host, Port, [{silently_accept_hosts, true},
					   {user_dir, UserDir},
					    {user, "vego"},
					    {password, "morot"},
					    {user_interaction, false}]),
    
    exit(CM, {shutdown, normal}),
    ok = ssh:close(CM).

%%--------------------------------------------------------------------
ssh_connect_timeout() ->
    [{doc, "Test connect_timeout option in ssh:connect/4"}].
ssh_connect_timeout(_Config) ->
    ConnTimeout = 2000,
    {error,{faked_transport,connect,TimeoutToTransport}} = 
	ssh:connect("localhost", 12345, 
		    [{transport,{tcp,?MODULE,tcp_closed}},
		     {connect_timeout,ConnTimeout}],
		    1000),
    case TimeoutToTransport of
	ConnTimeout -> ok;
	Other -> 
	    ct:log("connect_timeout is ~p but transport received ~p",[ConnTimeout,Other]),
	    {fail,"ssh:connect/4 wrong connect_timeout received in transport"}
    end.
    
%% Help for the test above
connect(_Host, _Port, _Opts, Timeout) ->
    {error, {faked_transport,connect,Timeout}}.


%%--------------------------------------------------------------------
ssh_connect_arg4_timeout() ->
    [{doc, "Test fourth argument in ssh:connect/4"}].
ssh_connect_arg4_timeout(_Config) ->
    Timeout = 1000,
    Parent = self(),
    %% start the server
    Server = spawn(fun() ->
			   {ok,Sl} = gen_tcp:listen(0,[]),
			   {ok,{_,Port}} = inet:sockname(Sl),
			   Parent ! {port,self(),Port},
			   Rsa = gen_tcp:accept(Sl),
			   ct:log("Server gen_tcp:accept got ~p",[Rsa]),
			   receive after 2*Timeout -> ok end %% let client timeout first
		   end),

    %% Get listening port
    Port = receive
	       {port,Server,ServerPort} -> ServerPort
	   end,

    %% try to connect with a timeout, but "supervise" it
    Client = spawn(fun() ->
                           %% Adapt to OTP 18 erlang time API and be back-compatible
                           T0 = try
                                    erlang:monotonic_time()
                                catch
                                    error:undef ->
                                        %% Use Erlang system time as monotonic time
                                        erlang:now()
                                end,
			   Rc = ssh:connect("localhost",Port,[],Timeout),
			   ct:log("Client ssh:connect got ~p",[Rc]),
			   Parent ! {done,self(),Rc,T0}
		   end),

    %% Wait for client reaction on the connection try:
    receive
<<<<<<< HEAD
	{done, Client, {error,timeout}, T0} ->
            Msp = ms_passed(T0),
=======
	{done, Client, {error,_E}, T0} ->
	    Msp = ms_passed(T0),
>>>>>>> e7a71316
	    exit(Server,hasta_la_vista___baby),
	    Low = 0.9*Timeout,
	    High =  1.1*Timeout,
	    ct:log("Timeout limits: ~.4f - ~.4f ms, timeout "
                   "was ~.4f ms, expected ~p ms",[Low,High,Msp,Timeout]),
	    if
		Low<Msp, Msp<High -> ok;
		true -> {fail, "timeout not within limits"}
	    end;

	{done, Client, {error,Other}, _T0} ->
	    ct:log("Error message \"~p\" from the client is unexpected.",[{error,Other}]),
	    {fail, "Unexpected error message"};

	{done, Client, {ok,_Ref}, _T0} ->
	    {fail,"ssh-connected ???"}
    after
	5000 ->
	    exit(Server,hasta_la_vista___baby),
	    exit(Client,hasta_la_vista___baby),
	    {fail, "Didn't timeout"}
    end.


<<<<<<< HEAD
%% Help function, elapsed milliseconds since T0
=======
%% Help function, elapsed microseconds since T0
>>>>>>> e7a71316
ms_passed({_,_,_} = T0 ) ->
    %% OTP 17 and earlier
    timer:now_diff(erlang:now(), T0)/1000;

ms_passed(T0) ->
    %% OTP 18
<<<<<<< HEAD
    erlang:convert_time_resolution(erlang:monotonic_time() - T0,
                                   erlang:time_resolution(),
                                   1000000)/1000.
=======
    erlang:convert_time_unit(erlang:monotonic_time() - T0,
			     native,
			     micro_seconds)/1000.
>>>>>>> e7a71316

%%--------------------------------------------------------------------
ssh_connect_negtimeout_parallel(Config) -> ssh_connect_negtimeout(Config,true).
ssh_connect_negtimeout_sequential(Config) -> ssh_connect_negtimeout(Config,false).
    
ssh_connect_negtimeout(Config, Parallel) ->
    process_flag(trap_exit, true),
    SystemDir = filename:join(?config(priv_dir, Config), system),
    UserDir = ?config(priv_dir, Config),
    NegTimeOut = 2000,				% ms
    ct:log("Parallel: ~p",[Parallel]),

    {_Pid, Host, Port} = ssh_test_lib:daemon([{system_dir, SystemDir},{user_dir, UserDir},
					      {parallel_login, Parallel},
					      {negotiation_timeout, NegTimeOut},
					      {failfun, fun ssh_test_lib:failfun/2}]),
    
    {ok,Socket} = gen_tcp:connect(Host, Port, []),
    ct:pal("And now sleeping 1.2*NegTimeOut (~p ms)...", [round(1.2 * NegTimeOut)]),
    receive after round(1.2 * NegTimeOut) -> ok end,
    
    case inet:sockname(Socket) of
	{ok,_} -> ct:fail("Socket not closed");
	{error,_} -> ok
    end.

%%--------------------------------------------------------------------
ssh_connect_nonegtimeout_connected_parallel() ->
    [{doc, "Test that ssh connection does not timeout if the connection is established (parallel)"}].
ssh_connect_nonegtimeout_connected_parallel(Config) ->
    ssh_connect_nonegtimeout_connected(Config, true).

ssh_connect_nonegtimeout_connected_sequential() ->
    [{doc, "Test that ssh connection does not timeout if the connection is established (non-parallel)"}].
ssh_connect_nonegtimeout_connected_sequential(Config) ->
    ssh_connect_nonegtimeout_connected(Config, false).


ssh_connect_nonegtimeout_connected(Config, Parallel) ->
    process_flag(trap_exit, true),
    SystemDir = filename:join(?config(priv_dir, Config), system),
    UserDir = ?config(priv_dir, Config),
    NegTimeOut = 20000,				% ms
    ct:log("Parallel: ~p",[Parallel]),
   
    {_Pid, _Host, Port} = ssh_test_lib:daemon([{system_dir, SystemDir},{user_dir, UserDir},
					       {parallel_login, Parallel},
					       {negotiation_timeout, NegTimeOut},
					       {failfun, fun ssh_test_lib:failfun/2}]),
    ct:pal("~p Listen ~p:~p",[_Pid,_Host,Port]),
    ct:sleep(500),

    IO = ssh_test_lib:start_io_server(),
    Shell = ssh_test_lib:start_shell(Port, IO, UserDir),
    receive
	Error = {'EXIT', _, _} ->
	    ct:pal("~p",[Error]),
	    ct:fail(no_ssh_connection);  
	ErlShellStart ->
	    ct:pal("---Erlang shell start: ~p~n", [ErlShellStart]),
	    one_shell_op(IO, NegTimeOut),
	    one_shell_op(IO, NegTimeOut),
	    ct:pal("And now sleeping 1.2*NegTimeOut (~p ms)...", [round(1.2 * NegTimeOut)]),
	    receive after round(1.2 * NegTimeOut) -> ok end,
	    one_shell_op(IO, NegTimeOut)
    end,
    exit(Shell, kill).


one_shell_op(IO, TimeOut) ->
    ct:pal("One shell op: Waiting for prompter"),
    receive
	ErlPrompt0 -> ct:log("Erlang prompt: ~p~n", [ErlPrompt0])
	after TimeOut -> ct:fail("Timeout waiting for promter")
    end,

    IO ! {input, self(), "2*3*7.\r\n"},
    receive
	Echo0 -> ct:log("Echo: ~p ~n", [Echo0])
	after TimeOut -> ct:fail("Timeout waiting for echo")
    end,

    receive
	?NEWLINE -> ct:log("NEWLINE received", [])
    after TimeOut -> 
	    receive Any1 -> ct:log("Bad NEWLINE: ~p",[Any1])
	    after 0 -> ct:fail("Timeout waiting for NEWLINE")
	    end
    end,

    receive
	Result0 -> ct:log("Result: ~p~n", [Result0])
	after TimeOut ->  ct:fail("Timeout waiting for result")
    end.

%%--------------------------------------------------------------------

openssh_zlib_basic_test() ->
    [{doc, "Test basic connection with openssh_zlib"}].
openssh_zlib_basic_test(Config) ->
    SystemDir = filename:join(?config(priv_dir, Config), system),
    UserDir = ?config(priv_dir, Config),

    {Pid, Host, Port} = ssh_test_lib:daemon([{system_dir, SystemDir},
					     {user_dir, UserDir},
					     {failfun, fun ssh_test_lib:failfun/2}]),
    ConnectionRef =
	ssh_test_lib:connect(Host, Port, [{silently_accept_hosts, true},
					  {user_dir, UserDir},
					  {user_interaction, false},
					  {compression, openssh_zlib}]),
    ok = ssh:close(ConnectionRef),
    ssh:stop_daemon(Pid).

%%--------------------------------------------------------------------

max_sessions_ssh_connect_parallel(Config) -> 
    max_sessions(Config, true, connect_fun(ssh__connect,Config)).
max_sessions_ssh_connect_sequential(Config) -> 
    max_sessions(Config, false, connect_fun(ssh__connect,Config)).

max_sessions_sftp_start_channel_parallel(Config) -> 
    max_sessions(Config, true, connect_fun(ssh_sftp__start_channel, Config)).
max_sessions_sftp_start_channel_sequential(Config) -> 
    max_sessions(Config, false, connect_fun(ssh_sftp__start_channel, Config)).


%%%---- helpers:
connect_fun(ssh__connect, Config) ->
    fun(Host,Port) ->
	    ssh_test_lib:connect(Host, Port, 
				 [{silently_accept_hosts, true},
				  {user_dir, ?config(priv_dir,Config)},
				  {user_interaction, false},
				  {user, "carni"},
				  {password, "meat"}
				 ])
	    %% ssh_test_lib returns R when ssh:connect returns {ok,R}
    end;
connect_fun(ssh_sftp__start_channel, _Config) ->
    fun(Host,Port) ->
	    {ok,_Pid,ConnRef} =
		ssh_sftp:start_channel(Host, Port, 
				       [{silently_accept_hosts, true},
					{user, "carni"},
					{password, "meat"}
				       ]),
	    ConnRef
    end.


max_sessions(Config, ParallelLogin, Connect0) when is_function(Connect0,2) ->
    Connect = fun(Host,Port) ->
		      R = Connect0(Host,Port),
		      ct:pal("Connect(~p,~p) -> ~p",[Host,Port,R]),
		      R
	      end,
    SystemDir = filename:join(?config(priv_dir, Config), system),
    UserDir = ?config(priv_dir, Config),
    MaxSessions = 5,
    {Pid, Host, Port} = ssh_test_lib:daemon([
					     {system_dir, SystemDir},
					     {user_dir, UserDir},
					     {user_passwords, [{"carni", "meat"}]},
					     {parallel_login, ParallelLogin},
					     {max_sessions, MaxSessions}
					    ]),
    ct:pal("~p Listen ~p:~p for max ~p sessions",[Pid,Host,Port,MaxSessions]),
    try [Connect(Host,Port) || _ <- lists:seq(1,MaxSessions)]
    of
	Connections ->
	    %% Step 1 ok: could set up max_sessions connections
	    ct:log("Connections up: ~p",[Connections]),
	    [_|_] = Connections,

	    %% Now try one more than alowed:
	    ct:pal("Info Report might come here...",[]),
	    try Connect(Host,Port)
	    of
		_ConnectionRef1 ->
		    ssh:stop_daemon(Pid),
		    {fail,"Too many connections accepted"}
	    catch
		error:{badmatch,{error,"Connection closed"}} ->
		    %% Step 2 ok: could not set up max_sessions+1 connections
		    %% This is expected
		    %% Now stop one connection and try to open one more
		    ok = ssh:close(hd(Connections)),
		    try Connect(Host,Port)
		    of
			_ConnectionRef1 ->
			    %% Step 3 ok: could set up one more connection after killing one
			    %% Thats good.
			    ssh:stop_daemon(Pid),
			    ok
		    catch
			error:{badmatch,{error,"Connection closed"}} ->
			    %% Bad indeed. Could not set up one more connection even after killing
			    %% one existing. Very bad.
			    ssh:stop_daemon(Pid),
			    {fail,"Does not decrease # active sessions"}
		    end
	    end
    catch
	error:{badmatch,{error,"Connection closed"}} ->
	    ssh:stop_daemon(Pid),
	    {fail,"Too few connections accepted"}
    end.

%%--------------------------------------------------------------------
%% Internal functions ------------------------------------------------
%%--------------------------------------------------------------------
  
%% Due to timing the error message may or may not be delivered to
%% the "tcp-application" before the socket closed message is recived
check_error("Internal error") ->
    ok;
check_error("Connection closed") ->
    ok;
check_error(Error) ->
    ct:fail(Error).

basic_test(Config) ->
    ClientOpts = ?config(client_opts, Config),
    ServerOpts = ?config(server_opts, Config),
    
    {Pid, Host, Port} = ssh_test_lib:daemon(ServerOpts),
    {ok, CM} = ssh:connect(Host, Port, ClientOpts),
    ok = ssh:close(CM),
    ssh:stop_daemon(Pid).

do_shell(IO, Shell) ->
    receive
	ErlPrompt0 ->
	    ct:pal("Erlang prompt: ~p~n", [ErlPrompt0])
    end,
    IO ! {input, self(), "1+1.\r\n"},
     receive
	Echo0 ->
	     ct:pal("Echo: ~p ~n", [Echo0])
    end,
    receive
	?NEWLINE ->
	    ok
    end,
    receive
	Result0 = <<"2">> ->
	    ct:pal("Result: ~p~n", [Result0])
    end,
    receive
	?NEWLINE ->
	    ok
    end,
    receive
	ErlPrompt1 ->
	    ct:pal("Erlang prompt: ~p~n", [ErlPrompt1])
    end,
    exit(Shell, kill).
    %%Does not seem to work in the testserver!
    %% 	IO ! {input, self(), "q().\r\n"},
    %% receive
    %%  	?NEWLINE ->
    %%  	    ok
    %% end,
    %% receive
    %%  	Echo1 ->
    %% 	    ct:pal("Echo: ~p ~n", [Echo1])
    %% end,
    %% receive
    %% 	?NEWLINE ->
    %%  	    ok
    %% end,
    %% receive
    %%  	Result1 ->
    %%  	    ct:pal("Result: ~p~n", [Result1])
    %%      end,
    %% receive
    %% 	{'EXIT', Shell, killed} ->
    %% 	    ok
    %% end.<|MERGE_RESOLUTION|>--- conflicted
+++ resolved
@@ -731,13 +731,8 @@
 
     %% Wait for client reaction on the connection try:
     receive
-<<<<<<< HEAD
 	{done, Client, {error,timeout}, T0} ->
             Msp = ms_passed(T0),
-=======
-	{done, Client, {error,_E}, T0} ->
-	    Msp = ms_passed(T0),
->>>>>>> e7a71316
 	    exit(Server,hasta_la_vista___baby),
 	    Low = 0.9*Timeout,
 	    High =  1.1*Timeout,
@@ -762,26 +757,16 @@
     end.
 
 
-<<<<<<< HEAD
 %% Help function, elapsed milliseconds since T0
-=======
-%% Help function, elapsed microseconds since T0
->>>>>>> e7a71316
 ms_passed({_,_,_} = T0 ) ->
     %% OTP 17 and earlier
     timer:now_diff(erlang:now(), T0)/1000;
 
 ms_passed(T0) ->
     %% OTP 18
-<<<<<<< HEAD
-    erlang:convert_time_resolution(erlang:monotonic_time() - T0,
-                                   erlang:time_resolution(),
-                                   1000000)/1000.
-=======
     erlang:convert_time_unit(erlang:monotonic_time() - T0,
 			     native,
 			     micro_seconds)/1000.
->>>>>>> e7a71316
 
 %%--------------------------------------------------------------------
 ssh_connect_negtimeout_parallel(Config) -> ssh_connect_negtimeout(Config,true).
