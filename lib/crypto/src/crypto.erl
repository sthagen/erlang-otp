%%
%% %CopyrightBegin%
%%
%% Copyright Ericsson AB 1999-2016. All Rights Reserved.
%%
%% Licensed under the Apache License, Version 2.0 (the "License");
%% you may not use this file except in compliance with the License.
%% You may obtain a copy of the License at
%%
%%     http://www.apache.org/licenses/LICENSE-2.0
%%
%% Unless required by applicable law or agreed to in writing, software
%% distributed under the License is distributed on an "AS IS" BASIS,
%% WITHOUT WARRANTIES OR CONDITIONS OF ANY KIND, either express or implied.
%% See the License for the specific language governing permissions and
%% limitations under the License.
%%
%% %CopyrightEnd%
%%

%% Purpose : Main Crypto API module.

-module(crypto).

-export([start/0, stop/0, info_lib/0, info_fips/0, supports/0, enable_fips_mode/1,
         version/0, bytes_to_integer/1]).
-export([hash/2, hash_init/1, hash_update/2, hash_final/1]).
-export([sign/4, verify/5]).
-export([generate_key/2, generate_key/3, compute_key/4]).
-export([hmac/3, hmac/4, hmac_init/2, hmac_update/2, hmac_final/1, hmac_final_n/2]).
-export([cmac/3, cmac/4]).
-export([exor/2, strong_rand_bytes/1, mod_pow/3]).
-export([rand_uniform/2]).
-export([block_encrypt/3, block_decrypt/3, block_encrypt/4, block_decrypt/4]).
-export([next_iv/2, next_iv/3]).
-export([stream_init/2, stream_init/3, stream_encrypt/2, stream_decrypt/2]).
-export([public_encrypt/4, private_decrypt/4]).
-export([private_encrypt/4, public_decrypt/4]).
-export([dh_generate_parameters/2, dh_check/1]). %% Testing see
-export([ec_curve/1, ec_curves/0]).
-export([rand_seed/1]).

%% This should correspond to the similar macro in crypto.c
-define(MAX_BYTES_TO_NIF, 20000). %%  Current value is: erlang:system_info(context_reductions) * 10

%%-type ecdsa_digest_type() :: 'md5' | 'sha' | 'sha256' | 'sha384' | 'sha512'.
-type crypto_integer() :: binary() | integer().
%%-type ec_named_curve() :: atom().
%%-type ec_point() :: crypto_integer().
%%-type ec_basis() :: {tpbasis, K :: non_neg_integer()} | {ppbasis, K1 :: non_neg_integer(), K2 :: non_neg_integer(), K3 :: non_neg_integer()} | onbasis.
%%-type ec_field() :: {prime_field, Prime :: integer()} | {characteristic_two_field, M :: integer(), Basis :: ec_basis()}.
%%-type ec_prime() :: {A :: crypto_integer(), B :: crypto_integer(), Seed :: binary() | none}.
%%-type ec_curve_spec() :: {Field :: ec_field(), Prime :: ec_prime(), Point :: crypto_integer(), Order :: integer(), CoFactor :: none | integer()}.
%%-type ec_curve() :: ec_named_curve() | ec_curve_spec().
%%-type ec_key() :: {Curve :: ec_curve(), PrivKey :: binary() | undefined, PubKey :: ec_point() | undefined}.

-on_load(on_load/0).
-define(CRYPTO_NIF_VSN,302).

-define(nif_stub,nif_stub_error(?LINE)).
nif_stub_error(Line) ->
    erlang:nif_error({nif_not_loaded,module,?MODULE,line,Line}).

%%--------------------------------------------------------------------
%%% API
%%--------------------------------------------------------------------
%% Crypto app version history:
%% (no version): Driver implementation
%% 2.0         : NIF implementation, requires OTP R14
version() -> ?CRYPTO_VSN.

start() ->
    application:start(crypto).

stop() ->
    application:stop(crypto).

supports()->
    {Hashs, PubKeys, Ciphers} = algorithms(),

    [{hashs, Hashs},
     {ciphers, Ciphers},
     {public_keys, PubKeys}
    ].

info_lib() -> ?nif_stub.

-spec info_fips() -> not_supported | not_enabled | enabled.

info_fips() -> ?nif_stub.

-spec enable_fips_mode(boolean()) -> boolean().

enable_fips_mode(_) -> ?nif_stub.

-spec hash(_, iodata()) -> binary().

hash(Hash, Data0) ->
    Data = iolist_to_binary(Data0),
    MaxBytes = max_bytes(),
    hash(Hash, Data, erlang:byte_size(Data), MaxBytes).

-spec hash_init('md5'|'md4'|'ripemd160'|
                'sha'|'sha224'|'sha256'|'sha384'|'sha512') -> any().

hash_init(Hash) ->
    notsup_to_error(hash_init_nif(Hash)).

-spec hash_update(_, iodata()) -> any().

hash_update(State, Data0) ->
    Data = iolist_to_binary(Data0),
    MaxBytes = max_bytes(),
    hash_update(State, Data, erlang:byte_size(Data), MaxBytes).

-spec hash_final(_) -> binary().

hash_final(State) ->
    notsup_to_error(hash_final_nif(State)).


-spec hmac(_, iodata(), iodata()) -> binary().
-spec hmac(_, iodata(), iodata(), integer()) -> binary().
-spec hmac_init(atom(), iodata()) -> binary().
-spec hmac_update(binary(), iodata()) -> binary().
-spec hmac_final(binary()) -> binary().
-spec hmac_final_n(binary(), integer()) -> binary().

hmac(Type, Key, Data0) ->
    Data = iolist_to_binary(Data0),
    hmac(Type, Key, Data, undefined, erlang:byte_size(Data), max_bytes()).
hmac(Type, Key, Data0, MacSize) ->
    Data = iolist_to_binary(Data0),
    hmac(Type, Key, Data, MacSize, erlang:byte_size(Data), max_bytes()).

hmac_init(Type, Key) ->
    notsup_to_error(hmac_init_nif(Type, Key)).

hmac_update(State, Data0) ->
    Data = iolist_to_binary(Data0),
    hmac_update(State, Data, erlang:byte_size(Data), max_bytes()).

hmac_final(Context) ->
    notsup_to_error(hmac_final_nif(Context)).
hmac_final_n(Context, HashLen) ->
    notsup_to_error(hmac_final_nif(Context, HashLen)).

-spec cmac(_, iodata(), iodata()) -> binary().
-spec cmac(_, iodata(), iodata(), integer()) -> binary().

cmac(Type, Key, Data) ->
    notsup_to_error(cmac_nif(Type, Key, Data)).
cmac(Type, Key, Data, MacSize) ->
    erlang:binary_part(cmac(Type, Key, Data), 0, MacSize).

%% Ecrypt/decrypt %%%

-spec block_encrypt(des_cbc | des_cfb |
                    des3_cbc | des3_cbf | des3_cfb | des_ede3 |
                    blowfish_cbc | blowfish_cfb64 | blowfish_ofb64 |
                    aes_cbc128 | aes_cfb8 | aes_cfb128 | aes_cbc256 | aes_ige256 |
                    aes_cbc |
                    rc2_cbc,
                    Key::iodata(), Ivec::binary(), Data::iodata()) -> binary();
                   (aes_gcm | chacha20_poly1305, Key::iodata(), Ivec::binary(), {AAD::binary(), Data::iodata()}) -> {binary(), binary()};
                   (aes_gcm, Key::iodata(), Ivec::binary(), {AAD::binary(), Data::iodata(), TagLength::1..16}) -> {binary(), binary()}.

block_encrypt(Type, Key, Ivec, Data) when Type =:= des_cbc;
                                          Type =:= des_cfb;
                                          Type =:= blowfish_cbc;
                                          Type =:= blowfish_cfb64;
                                          Type =:= blowfish_ofb64;
                                          Type =:= aes_cbc128;
                                          Type =:= aes_cfb8;
                                          Type =:= aes_cfb128;
                                          Type =:= aes_cbc256;
					  Type =:= aes_cbc;
                                          Type =:= rc2_cbc ->
    block_crypt_nif(Type, Key, Ivec, Data, true);
block_encrypt(Type, Key0, Ivec, Data) when Type =:= des3_cbc;
                                           Type =:= des_ede3 ->
    Key = check_des3_key(Key0),
    block_crypt_nif(des_ede3_cbc, Key, Ivec, Data, true);
block_encrypt(des3_cbf, Key0, Ivec, Data) ->
    Key = check_des3_key(Key0),
    block_crypt_nif(des_ede3_cbf, Key, Ivec, Data, true);
block_encrypt(des3_cfb, Key0, Ivec, Data) ->
    Key = check_des3_key(Key0),
    block_crypt_nif(des_ede3_cfb, Key, Ivec, Data, true);
block_encrypt(aes_ige256, Key, Ivec, Data) ->
    notsup_to_error(aes_ige_crypt_nif(Key, Ivec, Data, true));
block_encrypt(aes_gcm, Key, Ivec, {AAD, Data}) ->
    aes_gcm_encrypt(Key, Ivec, AAD, Data);
block_encrypt(aes_gcm, Key, Ivec, {AAD, Data, TagLength}) ->
    aes_gcm_encrypt(Key, Ivec, AAD, Data, TagLength);
block_encrypt(chacha20_poly1305, Key, Ivec, {AAD, Data}) ->
    chacha20_poly1305_encrypt(Key, Ivec, AAD, Data).

-spec block_decrypt(des_cbc | des_cfb |
                    des3_cbc | des3_cbf | des3_cfb | des_ede3 |
                    blowfish_cbc | blowfish_cfb64 | blowfish_ofb64 |
                    aes_cbc128 | aes_cfb8 | aes_cfb128 | aes_cbc256 | aes_ige256 |
		    aes_cbc |
                    rc2_cbc,
		    Key::iodata(), Ivec::binary(), Data::iodata()) -> binary();
		   (aes_gcm | chacha20_poly1305, Key::iodata(), Ivec::binary(),
		    {AAD::binary(), Data::iodata(), Tag::binary()}) -> binary() | error.
block_decrypt(Type, Key, Ivec, Data) when Type =:= des_cbc;
                                          Type =:= des_cfb;
                                          Type =:= blowfish_cbc;
                                          Type =:= blowfish_cfb64;
                                          Type =:= blowfish_ofb64;
					  Type =:= aes_cbc;
                                          Type =:= aes_cbc128;
                                          Type =:= aes_cfb8;
                                          Type =:= aes_cfb128;
                                          Type =:= aes_cbc256;
                                          Type =:= rc2_cbc ->
    block_crypt_nif(Type, Key, Ivec, Data, false);
block_decrypt(Type, Key0, Ivec, Data) when Type =:= des3_cbc;
                                           Type =:= des_ede3 ->
    Key = check_des3_key(Key0),
    block_crypt_nif(des_ede3_cbc, Key, Ivec, Data, false);
block_decrypt(des3_cbf, Key0, Ivec, Data) ->
    Key = check_des3_key(Key0),
    block_crypt_nif(des_ede3_cbf, Key, Ivec, Data, false);
block_decrypt(des3_cfb, Key0, Ivec, Data) ->
    Key = check_des3_key(Key0),
    block_crypt_nif(des_ede3_cfb, Key, Ivec, Data, false);
block_decrypt(aes_ige256, Key, Ivec, Data) ->
    notsup_to_error(aes_ige_crypt_nif(Key, Ivec, Data, false));
block_decrypt(aes_gcm, Key, Ivec, {AAD, Data, Tag}) ->
    aes_gcm_decrypt(Key, Ivec, AAD, Data, Tag);
block_decrypt(chacha20_poly1305, Key, Ivec, {AAD, Data, Tag}) ->
    chacha20_poly1305_decrypt(Key, Ivec, AAD, Data, Tag).

-spec block_encrypt(des_ecb | blowfish_ecb | aes_ecb, Key::iodata(), Data::iodata()) -> binary().

block_encrypt(Type, Key, Data) ->
    block_crypt_nif(Type, Key, Data, true).

-spec block_decrypt(des_ecb | blowfish_ecb | aes_ecb, Key::iodata(), Data::iodata()) -> binary().

block_decrypt(Type, Key, Data) ->
    block_crypt_nif(Type, Key, Data, false).

-spec next_iv(des_cbc | des3_cbc | aes_cbc | aes_ige, Data::iodata()) -> binary().

next_iv(Type, Data) when is_binary(Data) ->
    IVecSize = case Type of
                   des_cbc  -> 8;
                   des3_cbc -> 8;
                   aes_cbc  -> 16;
                   aes_ige  -> 32
               end,
    {_, IVec} = split_binary(Data, size(Data) - IVecSize),
    IVec;
next_iv(Type, Data) when is_list(Data) ->
    next_iv(Type, list_to_binary(Data)).

-spec next_iv(des_cfb, Data::iodata(), Ivec::binary()) -> binary().

next_iv(des_cfb, Data, IVec) ->
    IVecAndData = list_to_binary([IVec, Data]),
    {_, NewIVec} = split_binary(IVecAndData, byte_size(IVecAndData) - 8),
    NewIVec;
next_iv(Type, Data, _Ivec) ->
    next_iv(Type, Data).

stream_init(aes_ctr, Key, Ivec) ->
    {aes_ctr, aes_ctr_stream_init(Key, Ivec)}.
stream_init(rc4, Key) ->
    {rc4, notsup_to_error(rc4_set_key(Key))}.

stream_encrypt(State, Data0) ->
    Data = iolist_to_binary(Data0),
    MaxByts = max_bytes(),
    stream_crypt(fun do_stream_encrypt/2, State, Data, erlang:byte_size(Data), MaxByts, []).

stream_decrypt(State, Data0) ->
    Data = iolist_to_binary(Data0),
    MaxByts = max_bytes(),
    stream_crypt(fun do_stream_decrypt/2, State, Data, erlang:byte_size(Data), MaxByts, []).

%%
%% RAND - pseudo random numbers using RN_ functions in crypto lib
%%
-spec strong_rand_bytes(non_neg_integer()) -> binary().
-spec rand_uniform(crypto_integer(), crypto_integer()) ->
			  crypto_integer().

strong_rand_bytes(Bytes) ->
    case strong_rand_bytes_nif(Bytes) of
        false -> erlang:error(low_entropy);
        Bin -> Bin
    end.
strong_rand_bytes_nif(_Bytes) -> ?nif_stub.


rand_uniform(From,To) when is_binary(From), is_binary(To) ->
    case rand_uniform_nif(From,To) of
	<<Len:32/integer, MSB, Rest/binary>> when MSB > 127 ->
	    <<(Len + 1):32/integer, 0, MSB, Rest/binary>>;
	Whatever ->
	    Whatever
    end;
rand_uniform(From,To) when is_integer(From),is_integer(To) ->
    if From < 0 ->
	    rand_uniform_pos(0, To - From) + From;
       true ->
	    rand_uniform_pos(From, To)
    end.

rand_uniform_pos(From,To) when From < To ->
    BinFrom = mpint(From),
    BinTo = mpint(To),
    case rand_uniform(BinFrom, BinTo) of
        Result when is_binary(Result) ->
            erlint(Result);
        Other ->
            Other
    end;
rand_uniform_pos(_,_) ->
    error(badarg).

rand_uniform_nif(_From,_To) -> ?nif_stub.

-spec rand_seed(binary()) -> ok.
rand_seed(Seed) ->
    rand_seed_nif(Seed).

rand_seed_nif(_Seed) -> ?nif_stub.

-spec mod_pow(binary()|integer(), binary()|integer(), binary()|integer()) -> binary() | error.
mod_pow(Base, Exponent, Prime) ->
    case mod_exp_nif(ensure_int_as_bin(Base), ensure_int_as_bin(Exponent), ensure_int_as_bin(Prime), 0) of
	<<0>> -> error;
	R -> R
    end.
verify(dss, none, Data, Signature, Key) when is_binary(Data) ->
    verify(dss, sha, {digest, Data}, Signature, Key);
verify(Alg, Type, Data, Signature, Key) when is_binary(Data) ->
    verify(Alg, Type,  {digest, hash(Type, Data)}, Signature, Key);
verify(dss, Type, {digest, Digest}, Signature, Key) ->
    dss_verify_nif(Type, Digest, Signature, map_ensure_int_as_bin(Key));
verify(rsa, Type, {digest, Digest}, Signature, Key) ->
    notsup_to_error(
      rsa_verify_nif(Type, Digest, Signature, map_ensure_int_as_bin(Key)));
verify(ecdsa, Type, {digest, Digest}, Signature, [Key, Curve]) ->
    notsup_to_error(
      ecdsa_verify_nif(Type, Digest, Signature, nif_curve_params(Curve), ensure_int_as_bin(Key))).
sign(dss, none, Data, Key) when is_binary(Data) ->
    sign(dss, sha, {digest, Data}, Key);
sign(Alg, Type, Data, Key) when is_binary(Data) ->
    sign(Alg, Type, {digest, hash(Type, Data)}, Key);
sign(rsa, Type, {digest, Digest}, Key) ->
    case rsa_sign_nif(Type, Digest, map_ensure_int_as_bin(Key)) of
	error -> erlang:error(badkey, [rsa, Type, {digest, Digest}, Key]);
	Sign -> Sign
    end;
sign(dss, Type, {digest, Digest}, Key) ->
    case dss_sign_nif(Type, Digest, map_ensure_int_as_bin(Key)) of
	error -> erlang:error(badkey, [dss, Type, {digest, Digest}, Key]);
	Sign -> Sign
    end;
sign(ecdsa, Type, {digest, Digest}, [Key, Curve]) ->
    case ecdsa_sign_nif(Type, Digest, nif_curve_params(Curve), ensure_int_as_bin(Key)) of
	error -> erlang:error(badkey, [ecdsa, Type, {digest, Digest}, [Key, Curve]]);
	Sign -> Sign
    end.

-spec public_encrypt(rsa, binary(), [binary()], rsa_padding()) ->
				binary().
-spec public_decrypt(rsa, binary(), [integer() | binary()], rsa_padding()) ->
				binary().
-spec private_encrypt(rsa, binary(), [integer() | binary()], rsa_padding()) ->
				binary().
-spec private_decrypt(rsa, binary(), [integer() | binary()], rsa_padding()) ->
				binary().

public_encrypt(rsa, BinMesg, Key, Padding) ->
    case rsa_public_crypt(BinMesg,  map_ensure_int_as_bin(Key), Padding, true) of
	error ->
	    erlang:error(encrypt_failed, [rsa, BinMesg,Key, Padding]);
	Sign -> Sign
    end.

%% Binary, Key = [E,N,D]
private_decrypt(rsa, BinMesg, Key, Padding) ->
    case rsa_private_crypt(BinMesg, map_ensure_int_as_bin(Key), Padding, false) of
	error ->
	    erlang:error(decrypt_failed, [rsa, BinMesg,Key, Padding]);
	Sign -> Sign
    end.


%% Binary, Key = [E,N,D]
private_encrypt(rsa, BinMesg, Key, Padding) ->
    case rsa_private_crypt(BinMesg, map_ensure_int_as_bin(Key), Padding, true) of
	error ->
	    erlang:error(encrypt_failed, [rsa, BinMesg,Key, Padding]);
	Sign -> Sign
    end.

%% Binary, Key = [E,N]
public_decrypt(rsa, BinMesg, Key, Padding) ->
    case rsa_public_crypt(BinMesg, map_ensure_int_as_bin(Key), Padding, false) of
	error ->
	    erlang:error(decrypt_failed, [rsa, BinMesg,Key, Padding]);
	Sign -> Sign
    end.

%%
%% XOR - xor to iolists and return a binary
%% NB doesn't check that they are the same size, just concatenates
%% them and sends them to the driver
%%
-spec exor(iodata(), iodata()) -> binary().

exor(Bin1, Bin2) ->
    Data1 = iolist_to_binary(Bin1),
    Data2 = iolist_to_binary(Bin2),
    MaxBytes = max_bytes(),
    exor(Data1, Data2, erlang:byte_size(Data1), MaxBytes, []).

generate_key(Type, Params) ->
    generate_key(Type, Params, undefined).

generate_key(dh, DHParameters0, PrivateKey) ->
    {DHParameters, Len} =
        case DHParameters0 of
            [P,G,L] -> {[P,G], L};
            [P,G] -> {[P,G], 0}
        end,
    dh_generate_key_nif(ensure_int_as_bin(PrivateKey),
			map_ensure_int_as_bin(DHParameters),
                        0, Len);

generate_key(srp, {host, [Verifier, Generator, Prime, Version]}, PrivArg)
  when is_binary(Verifier), is_binary(Generator), is_binary(Prime), is_atom(Version) ->
    Private = case PrivArg of
		  undefined -> strong_rand_bytes(32);
		  _ -> ensure_int_as_bin(PrivArg)
	      end,
    host_srp_gen_key(Private, Verifier, Generator, Prime, Version);

generate_key(srp, {user, [Generator, Prime, Version]}, PrivateArg)
  when is_binary(Generator), is_binary(Prime), is_atom(Version) ->
    Private = case PrivateArg of
		  undefined -> strong_rand_bytes(32);
		  _ -> PrivateArg
	      end,
    user_srp_gen_key(Private, Generator, Prime);

generate_key(ecdh, Curve, PrivKey) ->
    ec_key_generate(nif_curve_params(Curve), ensure_int_as_bin(PrivKey)).

compute_key(dh, OthersPublicKey, MyPrivateKey, DHParameters) ->
    case dh_compute_key_nif(ensure_int_as_bin(OthersPublicKey),
			    ensure_int_as_bin(MyPrivateKey),
			    map_ensure_int_as_bin(DHParameters)) of
	error -> erlang:error(computation_failed,
			      [dh,OthersPublicKey,MyPrivateKey,DHParameters]);
	Ret -> Ret
    end;

compute_key(srp, HostPublic, {UserPublic, UserPrivate},
	    {user, [DerivedKey, Prime, Generator, Version | ScramblerArg]}) when
      is_binary(Prime),
      is_binary(Generator),
      is_atom(Version) ->
    HostPubBin = ensure_int_as_bin(HostPublic),
    Multiplier = srp_multiplier(Version, Generator, Prime),
    Scrambler = case ScramblerArg of
		    [] -> srp_scrambler(Version, ensure_int_as_bin(UserPublic),
					HostPubBin, Prime);
		    [S] -> S
		end,
    notsup_to_error(
    srp_user_secret_nif(ensure_int_as_bin(UserPrivate), Scrambler, HostPubBin,
                          Multiplier, Generator, DerivedKey, Prime));

compute_key(srp, UserPublic, {HostPublic, HostPrivate},
	    {host,[Verifier, Prime, Version | ScramblerArg]}) when
      is_binary(Verifier),
      is_binary(Prime),
      is_atom(Version) ->
    UserPubBin = ensure_int_as_bin(UserPublic),
    Scrambler = case ScramblerArg of
		    [] -> srp_scrambler(Version, UserPubBin, ensure_int_as_bin(HostPublic), Prime);
		    [S] -> S
		end,
    notsup_to_error(
    srp_host_secret_nif(Verifier, ensure_int_as_bin(HostPrivate), Scrambler,
                          UserPubBin, Prime));

compute_key(ecdh, Others, My, Curve) ->
    ecdh_compute_key_nif(ensure_int_as_bin(Others),
			 nif_curve_params(Curve),
			 ensure_int_as_bin(My)).

%%--------------------------------------------------------------------
%%% On load
%%--------------------------------------------------------------------

on_load() ->
    LibBaseName = "crypto",
    PrivDir = code:priv_dir(crypto),
    LibName = case erlang:system_info(build_type) of
		  opt ->
		      LibBaseName;
		  Type ->
		      LibTypeName = LibBaseName ++ "."  ++ atom_to_list(Type),
		      case (filelib:wildcard(
			      filename:join(
				[PrivDir,
				 "lib",
				 LibTypeName ++ "*"])) /= []) orelse
			  (filelib:wildcard(
			     filename:join(
			       [PrivDir,
				"lib",
				erlang:system_info(system_architecture),
				LibTypeName ++ "*"])) /= []) of
			  true -> LibTypeName;
			  false -> LibBaseName
		      end
	      end,
    Lib = filename:join([PrivDir, "lib", LibName]),
    LibBin   = path2bin(Lib),
    FipsMode = application:get_env(crypto, fips_mode, false) == true,
    Status = case erlang:load_nif(Lib, {?CRYPTO_NIF_VSN,LibBin,FipsMode}) of
		 ok -> ok;
		 {error, {load_failed, _}}=Error1 ->
		     ArchLibDir =
			 filename:join([PrivDir, "lib",
					erlang:system_info(system_architecture)]),
		     Candidate =
			 filelib:wildcard(filename:join([ArchLibDir,LibName ++ "*" ])),
		     case Candidate of
			 [] -> Error1;
			 _ ->
			     ArchLib = filename:join([ArchLibDir, LibName]),
                             ArchBin = path2bin(ArchLib),
			     erlang:load_nif(ArchLib, {?CRYPTO_NIF_VSN,ArchBin,FipsMode})
		     end;
		 Error1 -> Error1
	     end,
    case Status of
	ok -> ok;
	{error, {E, Str}} ->
	    error_logger:error_msg("Unable to load crypto library. Failed with error:~n\"~p, ~s\"~n"
				   "OpenSSL might not be installed on this system.~n",[E,Str]),
	    Status
    end.

path2bin(Path) when is_list(Path) ->
    Encoding = file:native_name_encoding(),
    case unicode:characters_to_binary(Path,Encoding,Encoding) of
	Bin when is_binary(Bin) ->
	    Bin
    end.

%%--------------------------------------------------------------------
%%% Internal functions 
%%--------------------------------------------------------------------
max_bytes() ->
    ?MAX_BYTES_TO_NIF.

notsup_to_error(notsup) ->
    erlang:error(notsup);
notsup_to_error(Other) ->
    Other.

%% HASH --------------------------------------------------------------------
hash(Hash, Data, Size, Max) when Size =< Max ->
    notsup_to_error(hash_nif(Hash, Data));
hash(Hash, Data, Size, Max) ->
    State0 = hash_init(Hash),
    State1 = hash_update(State0, Data, Size, Max),
    hash_final(State1).

hash_update(State, Data, Size, MaxBytes)  when Size =< MaxBytes ->
    notsup_to_error(hash_update_nif(State, Data));
hash_update(State0, Data, _, MaxBytes) ->
    <<Increment:MaxBytes/binary, Rest/binary>> = Data,
    State = notsup_to_error(hash_update_nif(State0, Increment)),
    hash_update(State, Rest, erlang:byte_size(Rest), MaxBytes).

hash_nif(_Hash, _Data) -> ?nif_stub.
hash_init_nif(_Hash) -> ?nif_stub.
hash_update_nif(_State, _Data) -> ?nif_stub.
hash_final_nif(_State) -> ?nif_stub.

%% HMAC --------------------------------------------------------------------

hmac(Type, Key, Data, MacSize, Size, MaxBytes) when Size =< MaxBytes ->
    notsup_to_error(
    case MacSize of
          undefined -> hmac_nif(Type, Key, Data);
          _         -> hmac_nif(Type, Key, Data, MacSize)
      end);
hmac(Type, Key, Data, MacSize, Size, MaxBytes) ->
    State0 = hmac_init(Type, Key),
    State1 = hmac_update(State0, Data, Size, MaxBytes),
    case MacSize of
        undefined -> hmac_final(State1);
        _         -> hmac_final_n(State1, MacSize)
    end.

hmac_update(State, Data, Size, MaxBytes)  when Size =< MaxBytes ->
    notsup_to_error(hmac_update_nif(State, Data));
hmac_update(State0, Data, _, MaxBytes) ->
    <<Increment:MaxBytes/binary, Rest/binary>> = Data,
    State = notsup_to_error(hmac_update_nif(State0, Increment)),
    hmac_update(State, Rest, erlang:byte_size(Rest), MaxBytes).

hmac_nif(_Type, _Key, _Data) -> ?nif_stub.
hmac_nif(_Type, _Key, _Data, _MacSize) -> ?nif_stub.
hmac_init_nif(_Type, _Key) -> ?nif_stub.
hmac_update_nif(_Context, _Data) -> ?nif_stub.
hmac_final_nif(_Context) -> ?nif_stub.
hmac_final_nif(_Context, _MacSize) -> ?nif_stub.

%% CMAC

cmac_nif(_Type, _Key, _Data) -> ?nif_stub.

%% CIPHERS --------------------------------------------------------------------

block_crypt_nif(_Type, _Key, _Ivec, _Text, _IsEncrypt) -> ?nif_stub.
block_crypt_nif(_Type, _Key, _Text, _IsEncrypt) -> ?nif_stub.

check_des3_key(Key) ->
    case lists:map(fun erlang:iolist_to_binary/1, Key) of
        ValidKey = [B1, B2, B3] when byte_size(B1) =:= 8,
                                     byte_size(B2) =:= 8,
                                     byte_size(B3) =:= 8 ->
            ValidKey;
        _ ->
            error(badarg)
   end.

%%
%% AES - in Galois/Counter Mode (GCM)
%%
%% The default tag length is EVP_GCM_TLS_TAG_LEN(16),
aes_gcm_encrypt(Key, Ivec, AAD, In) ->
    aes_gcm_encrypt(Key, Ivec, AAD, In, 16).
aes_gcm_encrypt(_Key, _Ivec, _AAD, _In, _TagLength) -> ?nif_stub.
aes_gcm_decrypt(_Key, _Ivec, _AAD, _In, _Tag) -> ?nif_stub.

%%
%% Chacha20/Ppoly1305
%%
chacha20_poly1305_encrypt(_Key, _Ivec, _AAD, _In) -> ?nif_stub.
chacha20_poly1305_decrypt(_Key, _Ivec, _AAD, _In, _Tag) -> ?nif_stub.

%%
%% AES - with 256 bit key in infinite garble extension mode (IGE)
%%

aes_ige_crypt_nif(_Key, _IVec, _Data, _IsEncrypt) -> ?nif_stub.


%% Stream ciphers --------------------------------------------------------------------

stream_crypt(Fun, State, Data, Size, MaxByts, []) when Size =< MaxByts ->
    Fun(State, Data);
stream_crypt(Fun, State0, Data, Size, MaxByts, Acc) when Size =< MaxByts ->
    {State, Cipher} = Fun(State0, Data),
    {State, list_to_binary(lists:reverse([Cipher | Acc]))};
stream_crypt(Fun, State0, Data, _, MaxByts, Acc) ->
    <<Increment:MaxByts/binary, Rest/binary>> = Data,
    {State, CipherText} = Fun(State0, Increment),
    stream_crypt(Fun, State, Rest, erlang:byte_size(Rest), MaxByts, [CipherText | Acc]).

do_stream_encrypt({aes_ctr, State0}, Data) ->
    {State, Cipher} = aes_ctr_stream_encrypt(State0, Data),
    {{aes_ctr, State}, Cipher};
do_stream_encrypt({rc4, State0}, Data) ->
    {State, Cipher} = rc4_encrypt_with_state(State0, Data),
    {{rc4, State}, Cipher}.

do_stream_decrypt({aes_ctr, State0}, Data) ->
    {State, Text} = aes_ctr_stream_decrypt(State0, Data),
    {{aes_ctr, State}, Text};
do_stream_decrypt({rc4, State0}, Data) ->
    {State, Text} = rc4_encrypt_with_state(State0, Data),
    {{rc4, State}, Text}.


%%
%% AES - in counter mode (CTR) with state maintained for multi-call streaming 
%%
-type ctr_state() :: { iodata(), binary(), binary(), integer() } | binary().

-spec aes_ctr_stream_init(iodata(), binary()) -> ctr_state().
-spec aes_ctr_stream_encrypt(ctr_state(), binary()) ->
				 { ctr_state(), binary() }.
-spec aes_ctr_stream_decrypt(ctr_state(), binary()) ->
				 { ctr_state(), binary() }.
 
aes_ctr_stream_init(_Key, _IVec) -> ?nif_stub.
aes_ctr_stream_encrypt(_State, _Data) -> ?nif_stub.
aes_ctr_stream_decrypt(_State, _Cipher) -> ?nif_stub.
     
%%
%% RC4 - symmetric stream cipher
%%
rc4_set_key(_Key) -> ?nif_stub.
rc4_encrypt_with_state(_State, _Data) -> ?nif_stub.

%% Secure remote password  -------------------------------------------------------------------

user_srp_gen_key(Private, Generator, Prime) ->
    %% Ensure the SRP algorithm is disabled in FIPS mode
    case info_fips() of
        enabled -> erlang:error(notsup);
        _       -> ok
    end,
    case mod_pow(Generator, Private, Prime) of
	error ->
	    error;
	Public ->
	    {Public, Private}
    end.

host_srp_gen_key(Private, Verifier, Generator, Prime, Version) ->
 Multiplier = srp_multiplier(Version, Generator, Prime),
   case srp_value_B_nif(Multiplier, Verifier, Generator, Private, Prime) of
   error ->
       error;
   notsup ->
       erlang:error(notsup);
   Public ->
       {Public, Private}
   end.

srp_multiplier('6a', Generator, Prime) ->
    %% k = SHA1(N | PAD(g)) from http://srp.stanford.edu/design.html
    C0 = hash_init(sha),
    C1 = hash_update(C0, Prime),
    C2 = hash_update(C1, srp_pad_to(erlang:byte_size(Prime), Generator)),
    hash_final(C2);
srp_multiplier('6', _, _) ->
    <<3/integer>>;
srp_multiplier('3', _, _) ->
    <<1/integer>>.

srp_scrambler(Version, UserPublic, HostPublic, Prime) when Version == '6'; Version == '6a'->
    %% SHA1(PAD(A) | PAD(B)) from http://srp.stanford.edu/design.html
    PadLength = erlang:byte_size(Prime),
    C0 = hash_init(sha),
    C1 = hash_update(C0, srp_pad_to(PadLength, UserPublic)),
    C2 = hash_update(C1, srp_pad_to(PadLength, HostPublic)),
    hash_final(C2);
srp_scrambler('3', _, HostPublic, _Prime) ->
    %% The parameter u is a 32-bit unsigned integer which takes its value
    %% from the first 32 bits of the SHA1 hash of B, MSB first.
    <<U:32/bits, _/binary>> = hash(sha, HostPublic),
    U.

srp_pad_length(Width, Length) ->
    (Width - Length rem Width) rem Width.

srp_pad_to(Width, Binary) ->
    case srp_pad_length(Width, size(Binary)) of
        0 -> Binary;
        N -> << 0:(N*8), Binary/binary>>
    end.

srp_host_secret_nif(_Verifier, _B, _U, _A, _Prime) -> ?nif_stub.

srp_user_secret_nif(_A, _U, _B, _Multiplier, _Generator, _Exponent, _Prime) -> ?nif_stub.

srp_value_B_nif(_Multiplier, _Verifier, _Generator, _Exponent, _Prime) -> ?nif_stub.


%% Digital signatures  --------------------------------------------------------------------
rsa_sign_nif(_Type,_Digest,_Key) -> ?nif_stub.
dss_sign_nif(_Type,_Digest,_Key) -> ?nif_stub.
ecdsa_sign_nif(_Type, _Digest, _Curve, _Key) -> ?nif_stub.

dss_verify_nif(_Type, _Digest, _Signature, _Key) -> ?nif_stub.
rsa_verify_nif(_Type, _Digest, _Signature, _Key) -> ?nif_stub.
ecdsa_verify_nif(_Type, _Digest, _Signature, _Curve, _Key) -> ?nif_stub.

%% Public Keys  --------------------------------------------------------------------
%% DH Diffie-Hellman functions
%% 

%% Generate (and check) Parameters is not documented because they are implemented
%% for testing (and offline parameter generation) only.
%% From the openssl doc: 
%%  DH_generate_parameters() may run for several hours before finding a suitable prime.
%% Thus dh_generate_parameters may in this implementation block 
%% the emulator for several hours.
%%
%% usage: dh_generate_parameters(1024, 2 or 5) -> 
%%    [Prime=mpint(), SharedGenerator=mpint()]
dh_generate_parameters(PrimeLen, Generator) ->
    case dh_generate_parameters_nif(PrimeLen, Generator) of
	error -> erlang:error(generation_failed, [PrimeLen,Generator]);
	Ret -> Ret
    end.  

dh_generate_parameters_nif(_PrimeLen, _Generator) -> ?nif_stub.

%% Checks that the DHParameters are ok.
%% DHParameters = [P (Prime)= mpint(), G(Generator) = mpint()]
dh_check([_Prime,_Gen]) -> ?nif_stub.

%% DHParameters = [P (Prime)= mpint(), G(Generator) = mpint()]
%% PrivKey = mpint()
<<<<<<< HEAD
dh_generate_key_nif(_PrivateKey, _DHParameters, _Mpint) -> ?nif_stub.
=======
-spec dh_generate_key([binary()]) -> {binary(),binary()}.
-spec dh_generate_key(binary()|undefined, [binary()]) ->
			     {binary(),binary()}.

dh_generate_key(DHParameters) ->
    dh_generate_key_nif(undefined, map_mpint_to_bin(DHParameters), 4, 0).
dh_generate_key(PrivateKey, DHParameters) ->
    dh_generate_key_nif(mpint_to_bin(PrivateKey), map_mpint_to_bin(DHParameters), 4, 0).

dh_generate_key_nif(_PrivateKey, _DHParameters, _Mpint, _Length) -> ?nif_stub.
>>>>>>> 21d21786

%% DHParameters = [P (Prime)= mpint(), G(Generator) = mpint()]
%% MyPrivKey, OthersPublicKey = mpint()
dh_compute_key_nif(_OthersPublicKey, _MyPrivateKey, _DHParameters) -> ?nif_stub.

ec_key_generate(_Curve, _Key) -> ?nif_stub.

ecdh_compute_key_nif(_Others, _Curve, _My) -> ?nif_stub.

ec_curves() ->
    crypto_ec_curves:curves().

ec_curve(X) ->
    crypto_ec_curves:curve(X).

%%
%% EC
%%

term_to_nif_prime({prime_field, Prime}) ->
    {prime_field, ensure_int_as_bin(Prime)};
term_to_nif_prime(PrimeField) ->
    PrimeField.
term_to_nif_curve({A, B, Seed}) ->
    {ensure_int_as_bin(A), ensure_int_as_bin(B), Seed}.
nif_curve_params({PrimeField, Curve, BasePoint, Order, CoFactor}) ->
    {term_to_nif_prime(PrimeField), term_to_nif_curve(Curve), ensure_int_as_bin(BasePoint), ensure_int_as_bin(Order), ensure_int_as_bin(CoFactor)};
nif_curve_params(Curve) when is_atom(Curve) ->
    %% named curve
    crypto_ec_curves:curve(Curve).


%% MISC --------------------------------------------------------------------

exor(Data1, Data2, Size, MaxByts, [])  when Size =< MaxByts ->
    do_exor(Data1, Data2);
exor(Data1, Data2, Size, MaxByts, Acc) when Size =< MaxByts ->
    Result = do_exor(Data1, Data2),
    list_to_binary(lists:reverse([Result | Acc]));
exor(Data1, Data2, _Size, MaxByts, Acc) ->
     <<Increment1:MaxByts/binary, Rest1/binary>> = Data1,
     <<Increment2:MaxByts/binary, Rest2/binary>> = Data2,
    Result = do_exor(Increment1, Increment2),
    exor(Rest1, Rest2, erlang:byte_size(Rest1), MaxByts, [Result | Acc]).

do_exor(_A, _B) -> ?nif_stub.

algorithms() -> ?nif_stub.

int_to_bin(X) when X < 0 -> int_to_bin_neg(X, []);
int_to_bin(X) -> int_to_bin_pos(X, []).

int_to_bin_pos(0,Ds=[_|_]) ->
    list_to_binary(Ds);
int_to_bin_pos(X,Ds) ->
    int_to_bin_pos(X bsr 8, [(X band 255)|Ds]).

int_to_bin_neg(-1, Ds=[MSB|_]) when MSB >= 16#80 ->
    list_to_binary(Ds);
int_to_bin_neg(X,Ds) ->
    int_to_bin_neg(X bsr 8, [(X band 255)|Ds]).

bytes_to_integer(Bin) ->
    bin_to_int(Bin).

bin_to_int(Bin) when is_binary(Bin) ->
    Bits = bit_size(Bin),
    <<Integer:Bits/integer>> = Bin,
    Integer;
bin_to_int(undefined) ->
    undefined.

map_ensure_int_as_bin([H|_]=List) when is_integer(H) ->
    lists:map(fun(E) -> int_to_bin(E) end, List);
map_ensure_int_as_bin(List) ->
    List.

ensure_int_as_bin(Int) when is_integer(Int) ->
    int_to_bin(Int);
ensure_int_as_bin(Bin) ->
    Bin.

%%--------------------------------------------------------------------
%%
-type rsa_padding() :: 'rsa_pkcs1_padding' | 'rsa_pkcs1_oaep_padding' | 'rsa_no_padding'.

rsa_public_crypt(_BinMsg, _Key, _Padding, _IsEncrypt) -> ?nif_stub.

rsa_private_crypt(_BinMsg, _Key, _Padding, _IsEncrypt) -> ?nif_stub.

%% large integer in a binary with 32bit length
%% MP representaion  (SSH2)
mpint(X) when X < 0 -> mpint_neg(X);
mpint(X) -> mpint_pos(X).
 
-define(UINT32(X),   X:32/unsigned-big-integer).


mpint_neg(X) ->
    Bin = int_to_bin_neg(X, []),
    Sz = byte_size(Bin),
    <<?UINT32(Sz), Bin/binary>>.
    
mpint_pos(X) ->
    Bin = int_to_bin_pos(X, []),
    <<MSB,_/binary>> = Bin,
    Sz = byte_size(Bin),
    if MSB band 16#80 == 16#80 ->
	    <<?UINT32((Sz+1)), 0, Bin/binary>>;
       true ->
	    <<?UINT32(Sz), Bin/binary>>
    end.

%% int from integer in a binary with 32bit length
erlint(<<MPIntSize:32/integer,MPIntValue/binary>>) ->
    Bits= MPIntSize * 8,
    <<Integer:Bits/integer>> = MPIntValue,
    Integer.

%%
%% mod_exp - utility for rsa generation and SRP
%%
mod_exp_nif(_Base,_Exp,_Mod,_bin_hdr) -> ?nif_stub.
<|MERGE_RESOLUTION|>--- conflicted
+++ resolved
@@ -813,20 +813,7 @@
 
 %% DHParameters = [P (Prime)= mpint(), G(Generator) = mpint()]
 %% PrivKey = mpint()
-<<<<<<< HEAD
-dh_generate_key_nif(_PrivateKey, _DHParameters, _Mpint) -> ?nif_stub.
-=======
--spec dh_generate_key([binary()]) -> {binary(),binary()}.
--spec dh_generate_key(binary()|undefined, [binary()]) ->
-			     {binary(),binary()}.
-
-dh_generate_key(DHParameters) ->
-    dh_generate_key_nif(undefined, map_mpint_to_bin(DHParameters), 4, 0).
-dh_generate_key(PrivateKey, DHParameters) ->
-    dh_generate_key_nif(mpint_to_bin(PrivateKey), map_mpint_to_bin(DHParameters), 4, 0).
-
 dh_generate_key_nif(_PrivateKey, _DHParameters, _Mpint, _Length) -> ?nif_stub.
->>>>>>> 21d21786
 
 %% DHParameters = [P (Prime)= mpint(), G(Generator) = mpint()]
 %% MyPrivKey, OthersPublicKey = mpint()
