#-*-makefile-*-   ; force emacs to enter makefile-mode

# %CopyrightBegin%
# 
# Copyright Ericsson AB 2001-2017. All Rights Reserved.
# 
# Licensed under the Apache License, Version 2.0 (the "License");
# you may not use this file except in compliance with the License.
# You may obtain a copy of the License at
#
#     http://www.apache.org/licenses/LICENSE-2.0
#
# Unless required by applicable law or agreed to in writing, software
# distributed under the License is distributed on an "AS IS" BASIS,
# WITHOUT WARRANTIES OR CONDITIONS OF ANY KIND, either express or implied.
# See the License for the specific language governing permissions and
# limitations under the License.
# 
# %CopyrightEnd%

APPLICATION = inets
<<<<<<< HEAD
INETS_VSN   = 6.5
=======
INETS_VSN   = 6.5.1
>>>>>>> 0343b68b
PRE_VSN     =
APP_VSN     = "$(APPLICATION)-$(INETS_VSN)$(PRE_VSN)"<|MERGE_RESOLUTION|>--- conflicted
+++ resolved
@@ -19,10 +19,6 @@
 # %CopyrightEnd%
 
 APPLICATION = inets
-<<<<<<< HEAD
-INETS_VSN   = 6.5
-=======
 INETS_VSN   = 6.5.1
->>>>>>> 0343b68b
 PRE_VSN     =
 APP_VSN     = "$(APPLICATION)-$(INETS_VSN)$(PRE_VSN)"