<?xml version="1.0" encoding="utf-8" ?>
<!DOCTYPE chapter SYSTEM "chapter.dtd">

<chapter>
  <header>
    <copyright>
      <year>2002</year><year>2022</year>
      <holder>Ericsson AB. All Rights Reserved.</holder>
    </copyright>
    <legalnotice>
      Licensed under the Apache License, Version 2.0 (the "License");
      you may not use this file except in compliance with the License.
      You may obtain a copy of the License at
 
          http://www.apache.org/licenses/LICENSE-2.0

      Unless required by applicable law or agreed to in writing, software
      distributed under the License is distributed on an "AS IS" BASIS,
      WITHOUT WARRANTIES OR CONDITIONS OF ANY KIND, either express or implied.
      See the License for the specific language governing permissions and
      limitations under the License.
      
    </legalnotice>
    
    <title>Inets Release Notes</title>
    <prepared></prepared>
    <responsible></responsible>
    <docno></docno>
    <approved></approved>
    <checked></checked>
    <date>2002-02-28</date>
    <rev>A</rev>
    <file>notes.xml</file>
  </header>
  
<<<<<<< HEAD
  <section><title>Inets 8.2.2</title>
=======
  <section><title>Inets 7.5.3.2</title>
>>>>>>> 68522e55

    <section><title>Fixed Bugs and Malfunctions</title>
      <list>
        <item>
          <p>
<<<<<<< HEAD
	    Ensure graceful shutdown</p>
          <p>
	    Own Id: OTP-18461 Aux Id: ERIERL-890 </p>
        </item>
        <item>
          <p>
	    Return type of the type specification for function
	    <c>httpc:cookie_header/{1,2,3}</c> has been fixed from
	    <c>-spec cookie_header(url()) -&gt; [{ field(), value()
	    }] | {error, Reason}</c> to <c>-spec cookie_header(url())
	    -&gt; { field(), value() } | {error, Reason}</c></p>
          <p>
	    Own Id: OTP-18462 Aux Id: GH-6846 </p>
        </item>
      </list>
    </section>

</section>

<section><title>Inets 8.2.1</title>

    <section><title>Fixed Bugs and Malfunctions</title>
      <list>
        <item>
          <p>
	    fixes a missing case of the type specification for
	    httpd:info/2/3/4</p>
          <p>
	    Own Id: OTP-18362 Aux Id: GH-6558, ERIERL-895 </p>
        </item>
      </list>
    </section>

</section>

<section><title>Inets 8.2</title>

    <section><title>Improvements and New Features</title>
      <list>
        <item>
          <p>
	    This change allows body requests to
	    <c>httpc:request/5</c> be an <c>iolist()</c></p>
          <p>
	    Own Id: OTP-18250</p>
        </item>
        <item>
          <p>
	    addition of type specs in <c>httpc.erl</c></p>
          <p>
	    Own Id: OTP-18251 Aux Id: GH-6245 </p>
        </item>
        <item>
          <p>
	    httpc: Add support for HTTP 308 status code</p>
          <p>
	    Own Id: OTP-18280 Aux Id: GH-6290, PR-6291 </p>
        </item>
      </list>
    </section>

</section>

<section><title>Inets 8.1</title>

    <section><title>Improvements and New Features</title>
      <list>
        <item>
          <p>
	    Add <c>httpc:ssl_verify_host_options/1</c> to help
	    setting default ssl options for the https client.</p>
          <p>
	    Own Id: OTP-18118</p>
        </item>
        <item>
          <p>
	    This change fixes dialyzer warnings generated for
	    inets/httpd examples (includes needed adjustment of spec
	    for ssh_sftp module).</p>
          <p>
	    Own Id: OTP-18178 Aux Id: ERIERL-833, ERIERL-834,
	    ERIERL-835 </p>
        </item>
        <item>
          <p>
	    Remove documentation of no longer supported callback.</p>
          <p>
	    Own Id: OTP-18193 Aux Id: GH-6122 </p>
        </item>
      </list>
    </section>

</section>

<section><title>Inets 8.0</title>

    <section><title>Fixed Bugs and Malfunctions</title>
      <list>
        <item>
          <p>
	    Adjust uri_string:normalize behavior for URIs with
	    undefined port (URI string with a port colon but no port
	    value or URI map with port => undefined).</p>
          <p>
	    Remove redundant normalization from http_request module.</p>
          <p>
	    Before this change, normalize would not remove port
	    subcomponent in such cases and could for example return
	    "http://localhost:" URI.</p>
          <p>
	    *** POTENTIAL INCOMPATIBILITY ***</p>
          <p>
	    Own Id: OTP-17627</p>
        </item>
        <item>
          <p>
	    Fixed typo in Reason term returned from
	    httpc_handler:handle_http_body.</p>
          <p>
	    After this change, could_not_establish_ssl_tunnel atom is
	    returned within Reason term.</p>
          <p>
	    *** POTENTIAL INCOMPATIBILITY ***</p>
          <p>
	    Own Id: OTP-17889</p>
        </item>
        <item>
          <p>
	    With this change, inet6fb4 option is documented for
	    inets/httpc. Option can be used when IP family needs to
	    be discovered by a connection attempt.</p>
          <p>
	    Own Id: OTP-18063 Aux Id: ERIERL-798 </p>
        </item>
      </list>
    </section>


    <section><title>Improvements and New Features</title>
      <list>
        <item>
          <p>
	    This change removes deprecated functions:
	    http_uri:parse/1, http_uri:parse/2 and
	    http_uri:scheme_defaults/0.</p>
          <p>
	    This change delays until OTP-26 removal of deprecated
	    functions: http_uri:encode/1 and http_uri:decode/1.</p>
          <p>
	    This change marks httpd_util:decode_hex/1 and
	    httpd_util:encode_hex/1 as deprecated.</p>
          <p>
	    *** POTENTIAL INCOMPATIBILITY ***</p>
          <p>
	    Own Id: OTP-17866</p>
        </item>
        <item>
          <p>
	    After this change, connect_timeout value is re-used when
	    upgrading TCP connection to TLS over a proxy.</p>
          <p>
	    Own Id: OTP-17997 Aux Id: GH-5782 </p>
        </item>
        <item>
          <p>
	    Remove reference to unsupported Apache-like config file
	    from httpd manual.</p>
          <p>
	    Own Id: OTP-18088 Aux Id: GH-5276 </p>
=======
	    With this change, handling of URI to a folder, with
	    missing trailing / and a query component present is
	    fixed.</p>
          <p>
	    Own Id: OTP-18472 Aux Id: DAFH-1592 </p>
>>>>>>> 68522e55
        </item>
      </list>
    </section>

</section>

<<<<<<< HEAD
  <section><title>Inets 7.5.3.1</title>
=======
<section><title>Inets 7.5.3.1</title>
>>>>>>> 68522e55

    <section><title>Improvements and New Features</title>
      <list>
        <item>
          <p>
	    Remove documentation of no longer supported callback.</p>
          <p>
	    Own Id: OTP-18193 Aux Id: GH-6122 </p>
        </item>
      </list>
    </section>

</section>

<section><title>Inets 7.5.3</title>

    <section><title>Fixed Bugs and Malfunctions</title>
      <list>
        <item>
          <p>
	    Fix handling of erl_script_script option in httpd when
	    atom 'all' is used as AllowedModule.</p>
          <p>
	    Own Id: OTP-18069 Aux Id: ERIERL-805 </p>
        </item>
      </list>
    </section>

</section>

<section><title>Inets 7.5.2</title>

    <section><title>Fixed Bugs and Malfunctions</title>
      <list>
        <item>
	    <p>The compilation time is no longer recorded in BEAM
	    files. There remained several undocumented functions that
	    attempted to retrieve compilation times. Those have now
	    been removed.</p>
          <p>
	    Own Id: OTP-17962</p>
        </item>
      </list>
    </section>


    <section><title>Improvements and New Features</title>
      <list>
        <item>
          <p>
	    Documentation fix for inets:services_info/0, which now
	    describes that Info might be a Reason term() in case when
	    {error, Reason} is returned as service info.</p>
          <p>
	    Own Id: OTP-17931 Aux Id: ERIERL-761 </p>
        </item>
      </list>
    </section>

</section>

<section><title>Inets 7.5.1</title>

    <section><title>Fixed Bugs and Malfunctions</title>
      <list>
        <item>
          <p>
	    Avoid intermediate ungraceful shutdown of the HTTP
	    server.</p>
          <p>
	    Own Id: OTP-17922 Aux Id: ERIERL-743 </p>
        </item>
      </list>
    </section>

</section>

<section><title>Inets 7.5</title>

    <section><title>Fixed Bugs and Malfunctions</title>
      <list>
        <item>
          <p>
	    Correct HTTP server URI handling to fully rely on
	    uri_string. The server could mistreat some URI paths that
	    in turn could result in incorrect responses being
	    generated.</p>
          <p>
	    Own Id: OTP-17818 Aux Id: ERIERL-731 </p>
        </item>
      </list>
    </section>


    <section><title>Improvements and New Features</title>
      <list>
        <item>
          <p>
	    Extend header values to httpc:request/5 to allow binary()
	    as well. Make error detection of invalid arguments to
	    httpc:request/5 be more precise so an error is returned
	    in more cases instead of causing a hang or
	    function_clause. Be more precise in documentation
	    regarding the types of arguments being accepted.</p>
          <p>
	    Own Id: OTP-17579 Aux Id: GH-5074 </p>
        </item>
      </list>
    </section>

</section>

<section><title>Inets 7.4.2</title>

    <section><title>Fixed Bugs and Malfunctions</title>
      <list>
        <item>
          <p>
	    Before this change hrefs in dir listing page contained
	    percentage encoded forward slashes which did not work
	    properly with httpd.</p>
          <p>
	    Own Id: OTP-17383 Aux Id: GH-4677 </p>
        </item>
        <item>
          <p>
	    Restored HTTP headers handling in inets/mod_esi.</p>
          <p>
	    Own Id: OTP-17600</p>
        </item>
        <item>
          <p>
	    inets/httpd dir listing icons and other improvements</p>
          <p>
	    Own Id: OTP-17624 Aux Id: GH-4855 </p>
        </item>
      </list>
    </section>


    <section><title>Improvements and New Features</title>
      <list>
        <item>
          <p>
	    httpc: Improve performance by removing redundant URI
	    handling</p>
          <p>
	    Own Id: OTP-17460</p>
        </item>
      </list>
    </section>

</section>

<section><title>Inets 7.4.1</title>

    <section><title>Fixed Bugs and Malfunctions</title>
      <list>
        <item>
          <p>
	    Improved user input handling in inets/mod_esi preventing
	    unnecessary atom creation.</p>
          <p>
	    Own Id: OTP-17490</p>
        </item>
      </list>
    </section>

</section>

<section><title>Inets 7.4</title>

    <section><title>Improvements and New Features</title>
      <list>
        <item>
          <p>
	    Drop all support for ftp and tftp in inets code.</p>
          <p>
	    Own Id: OTP-16722</p>
        </item>
        <item>
          <p>
	    Deprecate following functions in <c>httpd_util</c>
	    module: <c>flatlength/1</c>,
	    <c>lhexlist_to_integer/1</c>,
	    <c>integer_to_hexlist/1</c>, <c>strip/1</c>, and
	    <c>suffix/1</c>.</p>
          <p>
	    Own Id: OTP-16723</p>
        </item>
        <item>
          <p>
	    Remove support of HTTP 0.9 in httpd.</p>
          <p>
	    Own Id: OTP-16724</p>
        </item>
        <item>
          <p>
	    Remove support of HTTP 0.9 in httpc.</p>
          <p>
	    Own Id: OTP-16725</p>
        </item>
        <item>
          <p>
	    Fixed warnings in code matching on underscore prefixed
	    variables.</p>
          <p>
	    Own Id: OTP-17385 Aux Id: OTP-17123 </p>
        </item>
      </list>
    </section>

</section>

  <section><title>Inets 7.3.2.3</title>

    <section><title>Improvements and New Features</title>
      <list>
        <item>
          <p>
	    Remove documentation of no longer supported callback.</p>
          <p>
	    Own Id: OTP-18193 Aux Id: GH-6122 </p>
        </item>
      </list>
    </section>

</section>

  <section><title>Inets 7.3.2.2</title>

    <section><title>Fixed Bugs and Malfunctions</title>
      <list>
        <item>
          <p>
	    Restored HTTP headers handling in inets/mod_esi.</p>
          <p>
	    Own Id: OTP-17600</p>
        </item>
      </list>
    </section>

</section>

  <section><title>Inets 7.3.2.1</title>

    <section><title>Fixed Bugs and Malfunctions</title>
      <list>
        <item>
          <p>
	    Improved user input handling in inets/mod_esi preventing
	    unnecessary atom creation.</p>
          <p>
	    Own Id: OTP-17490</p>
        </item>
      </list>
    </section>

</section>

<section><title>Inets 7.3.2</title>

    <section><title>Fixed Bugs and Malfunctions</title>
      <list>
        <item>
          <p>
	    Solves CVE-2021-27563, that is make sure no form of
	    relative path can be used to go outside webservers
	    directory.</p>
          <p>
	    Own Id: OTP-17205 Aux Id: ERIERL-608 </p>
        </item>
        <item>
          <p>
	    Make sure HEAD requests rejects directory links</p>
          <p>
	    Own Id: OTP-17220</p>
        </item>
      </list>
    </section>

</section>

<section><title>Inets 7.3.1</title>

    <section><title>Fixed Bugs and Malfunctions</title>
      <list>
        <item>
          <p>
	    Fix an issue about HTML-escaped filename in inets.</p>
          <p>
	    Own Id: OTP-16873 Aux Id: ERL-330 </p>
        </item>
      </list>
    </section>

</section>

<section><title>Inets 7.3</title>

    <section><title>Fixed Bugs and Malfunctions</title>
      <list>
        <item>
          <p>
	    Clarify the handling of percent encoded characters in
	    http client.</p>
          <p>
	    Own Id: OTP-16650 Aux Id: ERL-1215, PR-2629 </p>
        </item>
        <item>
          <p>
	    fix crash for undefined port in uri.</p>
          <p>
	    Own Id: OTP-16663 Aux Id: ERL-1241 </p>
        </item>
        <item>
          <p>
	    Avoid timing issue when setting active once on a socket
	    that is being closed by the peer.</p>
          <p>
	    Own Id: OTP-16735 Aux Id: OTP-16697, ERIERL-496 </p>
        </item>
        <item>
          <p>
	    Handle message body of response with 1XX status code as
	    next http message.</p>
          <p>
	    Own Id: OTP-16746 Aux Id: ERL-1268 </p>
        </item>
        <item>
          <p>
	    Fix a crash in http server when setopts is called on a
	    socket closed by the peer.</p>
          <p>
	    Own Id: OTP-16775 Aux Id: ERIERL-519 </p>
        </item>
        <item>
          <p>
	    A vulnerability in the httpd module (inets application)
	    regarding directory traversal that was introduced in OTP
	    22.3.1 and corrected in OTP 22.3.4.6. It was also
	    introduced in OTP 23.0 and corrected in OTP 23.1 The
	    vulnerability is registered as CVE-2020-25623</p>
          <p>
	    The vulnerability is only exposed if the http server
	    (httpd) in the inets application is used. The
	    vulnerability makes it possible to read arbitrary files
	    which the Erlang system has read access to with for
	    example a specially prepared http request.</p>
          <p>
	    Own Id: OTP-16790 Aux Id: ERIERL-522 </p>
        </item>
      </list>
    </section>


    <section><title>Improvements and New Features</title>
      <list>
        <item>
          <p>
	    Add support of PATCH method in mod_esi.</p>
          <p>
	    Own Id: OTP-16591 Aux Id: ERIERL-484 </p>
        </item>
      </list>
    </section>

</section>

<section><title>Inets 7.2</title>

    <section><title>Improvements and New Features</title>
      <list>
        <item>
          <p>
	    Remove support for deprecated functionality. Support for
	    mod_esi eval scheme, mod_htacess, mod_browser, apache
	    config files and deprecated httpd_conf functions are
	    dropped. Module http_uri is deprecated.</p>
          <p>
	    Own Id: OTP-16252</p>
        </item>
        <item>
	    <p>Refactored the internal handling of deprecated and
	    removed functions.</p>
          <p>
	    Own Id: OTP-16469</p>
        </item>
      </list>
    </section>

</section>

  <section><title>Inets 7.1.3.3</title>

    <section><title>Fixed Bugs and Malfunctions</title>
      <list>
        <item>
          <p>
	    Corrected an error regarding decode of percent encoded
	    URLs introduced in inets-7.1.3.</p>
          <p>
	    Own Id: OTP-16790 Aux Id: ERIERL-522 </p>
        </item>
      </list>
    </section>

</section>

  <section><title>Inets 7.1.3.2</title>

    <section><title>Fixed Bugs and Malfunctions</title>
      <list>
        <item>
          <p>
	    Fix a crash in http server when setopts is called on a
	    socket closed by the peer.</p>
          <p>
	    Own Id: OTP-16775 Aux Id: ERIERL-519 </p>
        </item>
      </list>
    </section>

</section>

  <section><title>Inets 7.1.3.1</title>

    <section><title>Fixed Bugs and Malfunctions</title>
      <list>
        <item>
          <p>
	    Avoid timing issue when setting active once on a socket
	    that is being closed by the peer.</p>
          <p>
	    Own Id: OTP-16735 Aux Id: OTP-16697, ERIERL-496 </p>
        </item>
      </list>
    </section>

</section>

<section><title>Inets 7.1.3</title>

    <section><title>Fixed Bugs and Malfunctions</title>
      <list>
        <item>
          <p>
	    Remove use of http_uri and mod_esi eval API. </p>
          <p>
	    This is a backport from OTP 23 that improves the check of
	    URIs to ensure that invalid URIs does not cause
	    vulnerabilities. This will render the deprecated mod_esi
	    eval API unusable as it used URI that does not conform to
	    valid URI syntax.</p>
          <p>
	    *** POTENTIAL INCOMPATIBILITY ***</p>
          <p>
	    Own Id: OTP-16556</p>
        </item>
      </list>
    </section>

</section>

<section><title>Inets 7.1.2</title>

    <section><title>Fixed Bugs and Malfunctions</title>
      <list>
        <item>
          <p>
	    Inets will honor that valid HTTP headers can not have
	    white space between field-name and the colon.</p>
          <p>
	    Own Id: OTP-16169 Aux Id: ERL-1053 </p>
        </item>
        <item>
          <p>
	    Changed error propagation in httpc:request/1 to return
	    expected error tuple instead of crashing.</p>
          <p>
	    Own Id: OTP-16290 Aux Id: PR-2437, ERL-1083 </p>
        </item>
        <item>
          <p>
	    Fix handling of HEAD request with chunked
	    transfer-encoding (httpc).</p>
          <p>
	    Own Id: OTP-16300 Aux Id: ERL-1090 </p>
        </item>
      </list>
    </section>

</section>

<section><title>Inets 7.1.1</title>

    <section><title>Improvements and New Features</title>
      <list>
        <item>
          <p>
	    Add HTTP server error logging vi logger</p>
          <p>
	    Own Id: OTP-16019</p>
        </item>
      </list>
    </section>

</section>

<section><title>Inets 7.1</title>

    <section><title>Improvements and New Features</title>
      <list>
        <item>
          <p>
	    httpd - Accept single LF as line terminator</p>
          <p>
	    Own Id: OTP-15893 Aux Id: PR-2206 </p>
        </item>
        <item>
          <p>
	    mod_esi will now always propagate the actual HTTP status
	    code that it answered with, to later mod-modules, and not
	    in some cases hardcode 200.</p>
          <p>
	    Own Id: OTP-16049 Aux Id: ERIERL-395 </p>
        </item>
      </list>
    </section>

</section>

<section><title>Inets 7.0.9</title>

    <section><title>Fixed Bugs and Malfunctions</title>
      <list>
        <item>
          <p>
	    Fix a regression in http client that causes a crash when
	    request URI has no scheme.</p>
          <p>
	    Own Id: OTP-15930 Aux Id: ERL-969 </p>
        </item>
      </list>
    </section>

</section>

<section><title>Inets 7.0.8</title>

    <section><title>Fixed Bugs and Malfunctions</title>
      <list>
        <item>
          <p>
	    All incorrect (that is, all) uses of "can not" has been
	    corrected to "cannot" in source code comments,
	    documentation, examples, and so on.</p>
          <p>
	    Own Id: OTP-14282 Aux Id: PR-1891 </p>
        </item>
      </list>
    </section>

</section>

  <section><title>Inets 7.0.7.2</title>

    <section><title>Improvements and New Features</title>
      <list>
        <item>
          <p>
	    Add HTTP server error logging vi logger</p>
          <p>
	    Own Id: OTP-16019</p>
        </item>
      </list>
    </section>

</section>

  <section><title>Inets 7.0.7.1</title>

    <section><title>Improvements and New Features</title>
      <list>
        <item>
          <p>
	    mod_esi will now always propagate the actual HTTP status
	    code that it answered with, to later mod-modules, and not
	    in some cases hardcode 200.</p>
          <p>
	    Own Id: OTP-16049 Aux Id: ERIERL-395 </p>
        </item>
      </list>
    </section>

</section>

<section><title>Inets 7.0.7</title>

    <section><title>Fixed Bugs and Malfunctions</title>
      <list>
        <item>
          <p>
	    Fix the internal handling of the option
	    erl_script_timeout in httpd. If explicit
	    erl_script_timeout value was supplied in seconds it was
	    not correctly converted to millisecond units for internal
	    usage.</p>
          <p>
	    This change fixes the handling of erl_script_timeout in
	    all possible configuration scenarios.</p>
          <p>
	    Own Id: OTP-15769 Aux Id: ERIERL-345 </p>
        </item>
      </list>
    </section>

</section>

<section><title>Inets 7.0.6</title>

    <section><title>Fixed Bugs and Malfunctions</title>
      <list>
        <item>
          <p>
	    Fix the internal handling of the option
	    erl_script_timeout in httpd. When httpd was started with
	    explicit erl_script_timeout, the value of the option was
	    converted to milliseconds before storage. Subsequent
	    calls to httpd:info/1 returned the input value multiplied
	    by 1000.</p>
          <p>
	    This change fixes the handing of erl_script_timeout by
	    storing the timeout in seconds and converting to
	    milliseconds before usage.</p>
          <p>
	    Own Id: OTP-15669 Aux Id: ERIERL-321 </p>
        </item>
      </list>
    </section>


    <section><title>Improvements and New Features</title>
      <list>
        <item>
          <p>
	    Enhance documentation</p>
          <p>
	    Own Id: OTP-15508 Aux Id: ERL-816 </p>
        </item>
      </list>
    </section>

</section>

<section><title>Inets 7.0.5</title>

    <section><title>Fixed Bugs and Malfunctions</title>
      <list>
        <item>
          <p>
	    Fixed bug that causes a crash in http client when using
	    hostnames (e.g. localhost) with the the option
	    ipv6_host_with_brackets set to true.</p>
          <p>
	    This change also fixes a regression: httpc:request fails
	    with connection error (nxdomain) if option
	    ipv6_host_with_brackets set to true and host component of
	    the URI is an IPv6 address.</p>
          <p>
	    Own Id: OTP-15554 Aux Id: ERIERL-289 </p>
        </item>
      </list>
    </section>

</section>

<section><title>Inets 7.0.4</title>

    <section><title>Fixed Bugs and Malfunctions</title>
      <list>
        <item>
          <p>
	    Make sure ipv6 addresses with brackets in URIs are
	    converted correctly before passing to lower level
	    functions like gen_tcp and ssl functions. Could cause
	    connection to fail.</p>
          <p>
	    Own Id: OTP-15544 Aux Id: ERIERL-289 </p>
        </item>
      </list>
    </section>

</section>

<section><title>Inets 7.0.3</title>

    <section><title>Fixed Bugs and Malfunctions</title>
      <list>
        <item>
          <p>
	    Fixed http client to not send 'content-length' header in
	    chunked encoded requests.</p>
          <p>
	    Own Id: OTP-15338 Aux Id: ERL-733 </p>
        </item>
        <item>
          <p>
	    Fixed http client to not drop explicit 'Content-Type'
	    header in requests without a body such as requests with
	    the 'Content-Type' of application/x-www-form-urlencoded.</p>
          <p>
	    Own Id: OTP-15339 Aux Id: ERL-736 </p>
        </item>
      </list>
    </section>

</section>

<section><title>Inets 7.0.2</title>

    <section><title>Fixed Bugs and Malfunctions</title>
      <list>
        <item>
          <p>
	    Enhance error handling, that is mod_get will return 403
	    if a path is a directory and not a file.</p>
          <p>
	    Own Id: OTP-15192</p>
        </item>
        <item>
          <p>
	    Do not use chunked-encoding with 1xx, 204 and 304
	    responses when using mod_esi. Old behavior was not
	    compliant with HTTP/1.1 RFC and could cause clients to
	    hang when they received 1xx, 204 or 304 responses that
	    included an empty chunked-encoded body.</p>
          <p>
	    Own Id: OTP-15241</p>
        </item>
        <item>
          <p>
	    Add robust handling of chunked-encoded HTTP responses
	    with an empty body (1xx, 204, 304). Old behavior could
	    cause the client to hang when connecting to a faulty
	    server implementation.</p>
          <p>
	    Own Id: OTP-15242</p>
        </item>
      </list>
    </section>

</section>

<section><title>Inets 7.0.1</title>

  <section><title>Fixed Bugs and Malfunctions</title>
  <list>
    <item>
      <p>
	Change status code for no mod found to handle request to
      501</p>
      <p>
      Own Id: OTP-15215</p>
        </item>
  </list>
  </section>

  </section>

  <section><title>Inets 7.0</title>

  <section><title>Fixed Bugs and Malfunctions</title>
      <list>
        <item>
          <p>
	    Fixed HTTP content injection bug in httpc (ERL-456).</p>
          <p>
	    Own Id: OTP-14726</p>
        </item>
        <item>
          <p>
	    Fixed support for URI-references in HTTP 'Location'
	    header (ERL-333).</p>
          <p>
	    Own Id: OTP-14729</p>
        </item>
        <item>
          <p>
	    Fix broken 'Content-Type' handling in httpc (ERL-536).</p>
          <p>
	    Own Id: OTP-15006</p>
        </item>
        <item>
          <p>
	    Fix handling of relative paths in the script_alias
	    property of httpd (ERL-574).</p>
          <p>
	    Own Id: OTP-15021</p>
        </item>
        <item>
          <p>
	    Fix httpd:reload_config/2 with path() as the first
	    argument (ERL-578).</p>
          <p>
	    Own Id: OTP-15025</p>
        </item>
        <item>
          <p>
	    Improved gracefulness.</p>
          <p>
	    Own Id: OTP-15042</p>
        </item>
      </list>
    </section>

    <section><title>Improvements and New Features</title>
      <list>
        <item>
          <p>
	    Split inets and create separate ftp and tftp apps.</p>
          <p>
	    Own Id: OTP-14113</p>
        </item>
      </list>
    </section>

  </section>

  <section><title>Inets 6.5.2.4</title>

    <section><title>Fixed Bugs and Malfunctions</title>
      <list>
        <item>
          <p>
	    Do not use chunked-encoding with 1xx, 204 and 304
	    responses when using mod_esi. Old behavior was not
	    compliant with HTTP/1.1 RFC and could cause clients to
	    hang when they received 1xx, 204 or 304 responses that
	    included an empty chunked-encoded body.</p>
          <p>
	    Own Id: OTP-15241</p>
        </item>
        <item>
          <p>
	    Add robust handling of chunked-encoded HTTP responses
	    with an empty body (1xx, 204, 304). Old behavior could
	    cause the client to hang when connecting to a faulty
	    server implementation.</p>
          <p>
	    Own Id: OTP-15242</p>
        </item>
      </list>
    </section>

  </section>
  
  <section><title>Inets 6.5.2.3</title>

    <section><title>Fixed Bugs and Malfunctions</title>
      <list>
        <item>
          <p>
	    Change status code for no mod found to handle request to
	    501</p>
          <p>
	    Own Id: OTP-15215</p>
        </item>
      </list>
    </section>

</section>

<section><title>Inets 6.5.2.2</title>

    <section><title>Fixed Bugs and Malfunctions</title>
      <list>
        <item>
          <p>
	    Enhance error handling, that is mod_get will return 403
	    if a path is a directory and not a file.</p>
          <p>
	    Own Id: OTP-15192</p>
        </item>
      </list>
    </section>

</section>

  <section><title>Inets 6.5.2.1</title>

    <section><title>Improvements and New Features</title>
      <list>
        <item>
          <p>
	    Options added for setting low-level properties on the
	    underlying TCP connections. The options are:
	    <c>sock_ctrl</c>, <c>sock_data_act</c> and
	    <c>sock_data_pass</c>. See the manual for details.</p>
          <p>
	    Own Id: OTP-15120 Aux Id: ERIERL-192 </p>
        </item>
      </list>
    </section>

  </section>

<section><title>Inets 6.5.2</title>

    <section><title>Fixed Bugs and Malfunctions</title>
      <list>
        <item>
          <p>
	    inets: httpd - Gracefully handle bad headers</p>
          <p>
	    The option max_headers operated on the individual header
	    length instead of the total length of all headers. Also
	    headers with empty keys are now discarded.</p>
          <p>
	    Own Id: OTP-15092</p>
        </item>
      </list>
    </section>

</section>

<section><title>Inets 6.5.1</title>

    <section><title>Fixed Bugs and Malfunctions</title>
      <list>
        <item>
          <p>
	    Fix broken options handling in httpc (ERL-441).</p>
          <p>
	    Own Id: OTP-15007</p>
        </item>
      </list>
    </section>

</section>

<section><title>Inets 6.5</title>

    <section><title>Fixed Bugs and Malfunctions</title>
      <list>
        <item>
          <p>
	    httpc_manager crashes when a long running request is sent
	    on a persistent HTTP connection (keep-alive). Fixed
	    httpc_manager to use proper timeouts on keep-alive
	    connections.</p>
          <p>
	    Own Id: OTP-14908</p>
        </item>
      </list>
    </section>


    <section><title>Improvements and New Features</title>
      <list>
        <item>
          <p>
	    Add support for unix domain sockets in the http client.</p>
          <p>
	    Own Id: OTP-14854</p>
        </item>
      </list>
    </section>

</section>

<section><title>Inets 6.4.5</title>

    <section><title>Fixed Bugs and Malfunctions</title>
      <list>
        <item>
          <p>
	    CGI environment variable CONTENT_LENGTH shall be a string</p>
          <p>
	    Own Id: OTP-14679</p>
        </item>
        <item>
          <p>
	    In relaxed mode disregard Content-Length header if there
	    is also a Transfer-Encoding header.</p>
          <p>
	    Own Id: OTP-14727</p>
        </item>
        <item>
          <p>
	    Eliminated race condition, that could cause http request
	    to sporadically fail to complete successfully, when
	    keep-alive connections are used.</p>
          <p>
	    Own Id: OTP-14783</p>
        </item>
      </list>
    </section>

</section>

<section><title>Inets 6.4.4</title>

    <section><title>Fixed Bugs and Malfunctions</title>
      <list>
        <item>
          <p>
	    Correct the handling of location headers so that the
	    status code is not hard coded. This should have been
	    fixed by commit 2cc5ba70cbbc6b3ace81a2a0324417c3b65265bb
	    but unfortunately was broken during a code refactoring
	    and unnoticed due to a faulty placed test case.</p>
          <p>
	    Own Id: OTP-14761</p>
        </item>
      </list>
    </section>

</section>

<section><title>Inets 6.4.3</title>

    <section><title>Improvements and New Features</title>
      <list>
        <item>
          <p>
	    Fix broken handling of POST requests</p>
          <p>
	    New chunk mechanism of body data in POST requests added
	    in 5d01c70ca399edf28e99dc760506329689fab6ba broke
	    handling of POST body data not using the new mechanism.</p>
          <p>
	    Own Id: OTP-14656</p>
        </item>
        <item>
          <p>
	    Make sure ints:stop/2 of the service httpd is synchronous</p>
          <p>
	    Own Id: OTP-14696</p>
        </item>
        <item>
          <p>
	    Honor status code returned by ESI script and modernize
	    "location" header handling.</p>
          <p>
	    Own Id: OTP-14716</p>
        </item>
      </list>
    </section>

</section>

<section><title>Inets 6.4.2</title>

    <section><title>Fixed Bugs and Malfunctions</title>
      <list>
        <item>
          <p>
	    Make sure mod_log uses the correct status code</p>
          <p>
	    Own Id: OTP-14510</p>
        </item>
        <item>
          <p>
	    Correct behaviour of mod_disk_log to proparly handle
	    repair options</p>
          <p>
	    Own Id: OTP-14530</p>
        </item>
      </list>
    </section>

</section>

<section><title>Inets 6.4.1</title>

    <section><title>Fixed Bugs and Malfunctions</title>
      <list>
        <item>
          <p>
	    http_uri aligned to follow RFC 3986 and not convert "+"
	    to space when decoding URIs.</p>
          <p>
	    Own Id: OTP-14573</p>
        </item>
      </list>
    </section>


    <section><title>Improvements and New Features</title>
      <list>
        <item>
          <p>
	    Added new option max_client_body_chunk to httpd server to
	    allow chunked delivery of PUT and POST data to mod_esi
	    callback. Note, new mod_esi callback implementation is
	    required.</p>
          <p>
	    Also correct value provided by server_name environment
	    variable</p>
          <p>
	    Own Id: OTP-14450</p>
        </item>
      </list>
    </section>

</section>

<section><title>Inets 6.4</title>

    <section><title>Fixed Bugs and Malfunctions</title>
      <list>
        <item>
          <p>
	    httpd_util:rfc1123_date/1 gracefully handle invalid DST
	    dates by returning the original time in the expected
	    rfc1123 format.</p>
          <p>
	    Own Id: OTP-14394</p>
        </item>
      </list>
    </section>


    <section><title>Improvements and New Features</title>
      <list>
        <item>
          <p>
	    Add unicode binary support to http_uri functions</p>
          <p>
	    Own Id: OTP-14404</p>
        </item>
        <item>
          <p>
	    httpc - Change timeout handling so the redirects cause a
	    new timer to be set. This means that a simple redirected
	    request could return after 2*timeout milliseconds.</p>
          <p>
	    Own Id: OTP-14429</p>
        </item>
      </list>
    </section>

</section>

<section><title>Inets 6.3.9</title>

    <section><title>Fixed Bugs and Malfunctions</title>
      <list>
        <item>
          <p>
	    The close of a chunked file reception crashed in a
	    certain timing sequence.</p>
          <p>
	    Own Id: OTP-14391 Aux Id: seq13306 </p>
        </item>
      </list>
    </section>

</section>

<section><title>Inets 6.3.8</title>

    <section><title>Improvements and New Features</title>
      <list>
        <item>
          <p>
	    Added missing release note for inets-6.3.7</p>
          <p>
	    Own Id: OTP-14383</p>
        </item>
      </list>
    </section>

</section>

<section><title>Inets 6.3.7</title>

    <section><title>Fixed Bugs and Malfunctions</title>
      <list>
        <item>
          <p>
	    Fixed a bug in ftp that made further operations after a
	    recv_chunk operation impossible.</p>
          <p>
	    Own Id: OTP-14242</p>
        </item>

        <item>
          <p>Make default port, 80 and 443, implicit in automatic redirection.
	  </p>
          <p> Own Id: OTP-14301
	  </p>
        </item>        
      </list>
    </section>

</section>

<section><title>Inets 6.3.6</title>

    <section><title>Fixed Bugs and Malfunctions</title>
      <list>
        <item>
          <p>
	    Chunk size decoding could fail. The symptom was that
	    chunk decoding sometimes failed depending on timing of
	    the received stream. If chunk size was split into two
	    different packets decoding would fail.</p>
          <p>
	    Own Id: OTP-13571 Aux Id: ERL-116 </p>
        </item>
        <item>
          <p>
	    Prevent httpc user process to hang if httpc_handler
	    process terminates unexpectedly</p>
          <p>
	    Own Id: OTP-14091</p>
        </item>
        <item>
          <p>
	    Correct Host header, to include port number, when
	    redirecting requests.</p>
          <p>
	    Own Id: OTP-14097</p>
        </item>
        <item>
          <p>
	    Shutdown gracefully on connection or TLS handshake errors</p>
          <p>
	    Own Id: OTP-14173 Aux Id: seq13262 </p>
        </item>
      </list>
    </section>

</section>

<section><title>Inets 6.3.5</title>

    <section><title>Fixed Bugs and Malfunctions</title>
      <list>
        <item>
          <p>
	    Correct mistakes in ftp client introduced in inets-6.3.4</p>
          <p>
	    Own Id: OTP-14203 Aux Id: OTP-13982 </p>
        </item>
      </list>
    </section>

</section>

<section><title>Inets 6.3.4</title>

    <section><title>Fixed Bugs and Malfunctions</title>
      <list>
        <item>
          <p>
	    Fixes a bug that makes the ftp client end up in bad state
	    if there is a multi line response from the server and the
	    response number is in the message being sent.</p>
          <p>
	    Own Id: OTP-13960 Aux Id: PR1196 </p>
        </item>
        <item>
          <p>
	    The ftp client could stop consuming messages when the
	    multiline response handling was corrected.</p>
          <p>
	    Own Id: OTP-13967</p>
        </item>
        <item>
          <p>
	    Fix keep-alive https through proxy connections so that
	    all requests, following the first one, will run as
	    expected instead of failing.</p>
          <p>
	    Own Id: OTP-14041</p>
        </item>
        <item>
          <p>
	    Fix bug from commit
	    fdfda2fab0921d409789174556582db28141448e that could make
	    listing of group members in mod_auth callbacks fail.</p>
          <p>
	    Own Id: OTP-14082</p>
        </item>
      </list>
    </section>


    <section><title>Improvements and New Features</title>
      <list>
        <item>
          <p>
	    Update behavior of httpc:request to match RFC-7231</p>
          <p>
	    Own Id: OTP-13902</p>
        </item>
        <item>
          <p>
	    Fixed dialyzer warnings as well as some white-space
	    issues. Thanks to Kostis.</p>
          <p>
	    Own Id: OTP-13982 Aux Id: PR-1207 </p>
        </item>
      </list>
    </section>

</section>

<section><title>Inets 6.3.3</title>

    <section><title>Fixed Bugs and Malfunctions</title>
      <list>
        <item>
          <p>
	    The legacy option 'inet6fb4' for inets had stopped
	    working. This bug has now been corrected. Fix by Edwin
	    Fine in bugs.erlang.org ERL-200 and Github PR#1132.</p>
          <p>
	    Own Id: OTP-13776 Aux Id: ERL-200 PR-1132 </p>
        </item>
      </list>
    </section>

</section>

<section><title>Inets 6.3.2</title>

    <section><title>Improvements and New Features</title>
      <list>
        <item>
          <p>
	    PUT and DELETE support has been added to mod_esi</p>
          <p>
	    Own Id: OTP-13688 Aux Id: seq13149 </p>
        </item>
      </list>
    </section>

</section>

<section><title>Inets 6.3.1</title>

    <section><title>Fixed Bugs and Malfunctions</title>
      <list>
        <item>
          <p>
	    A debug message was accidentally left enabled in the ftp
	    client.</p>
          <p>
	    Own Id: OTP-13712 Aux Id: seq13143 </p>
        </item>
      </list>
    </section>

</section>

<section><title>Inets 6.3</title>

    <section><title>Fixed Bugs and Malfunctions</title>
      <list>
        <item>
          <p>
	    Ftp client fixes: 1) Corrected a bug that the ftp client
	    gen_server crashed if the listening data socket was
	    closed.</p>
          <p>
	    2) Corrections of ftp client error codes so they are as
	    defined in the reference manual</p>
          <p>
	    Own Id: OTP-13644</p>
        </item>
      </list>
    </section>


    <section><title>Improvements and New Features</title>
      <list>
        <item>
	    <p> Remove usage of erlang:now(). </p>
          <p>
	    Own Id: OTP-12441</p>
        </item>
        <item>
	    <p> Add handling of DELETE Body to http client. </p>
          <p>
	    Own Id: OTP-13383 Aux Id: PR-972 </p>
        </item>
        <item>
          <p>
	    Removed references to mod_include and webtool from
	    examples and tests.</p>
          <p>
	    Own Id: OTP-13445 Aux Id: PR-988 </p>
        </item>
        <item>
          <p>
	    Remove module inets_regexp. Module re should be used
	    instead.</p>
          <p>
	    *** POTENTIAL INCOMPATIBILITY ***</p>
          <p>
	    Own Id: OTP-13561</p>
        </item>
      </list>
    </section>

</section>

<section><title>Inets 6.2.4</title>

    <section><title>Improvements and New Features</title>
      <list>
        <item>
          <p>
	    Handle multiple \t in mime types file</p>
          <p>
	    Own Id: OTP-13663 Aux Id: seq13132 </p>
        </item>
      </list>
    </section>

</section>

<section><title>Inets 6.2.3</title>

    <section><title>Improvements and New Features</title>
      <list>
        <item>
          <p>
	    Put back unused module inets_regexp and remove it in OTP
	    19 instead as it is an incompatibility, although it is an
	    undocumented module and should not affect other
	    applications.</p>
          <p>
	    Own Id: OTP-13533</p>
        </item>
      </list>
    </section>

</section>

<section><title>Inets 6.2.2</title>

    <section><title>Improvements and New Features</title>
      <list>
        <item>
          <p>
	    Add environment information item peer_cert to mod_esi</p>
          <p>
	    Own Id: OTP-13510</p>
        </item>
      </list>
    </section>

</section>

<section><title>Inets 6.2.1</title>

    <section><title>Fixed Bugs and Malfunctions</title>
      <list>
        <item>
          <p>
	    Mend ipv6_host_with_brackets option in httpc</p>
          <p>
	    Own Id: OTP-13417</p>
        </item>
      </list>
    </section>

</section>

<section><title>Inets 6.2</title>

    <section><title>Fixed Bugs and Malfunctions</title>
      <list>
        <item>
          <p>
	    The TFTP client/server has been fixed to allow file sizes
	    larger than 32MB block by allowing the 16 bit block
	    counter to wrap. Since this is a commonly accepted
	    behavior we regard it as a bug fix.</p>
          <p>
	    Own Id: OTP-13403</p>
        </item>
      </list>
    </section>


    <section><title>Improvements and New Features</title>
      <list>
        <item>
          <p>
	    Handle HTTP PATCH method in client.</p>
          <p>
	    Own Id: OTP-13286</p>
        </item>
        <item>
          <p>
	    Expected termination should not be logged as an
	    application error.</p>
          <p>
	    Own Id: OTP-13389</p>
        </item>
      </list>
    </section>

</section>

  <section><title>Inets 6.1.1.1</title>
  
   <section><title>Fixed Bugs and Malfunctions</title>
     <list>
       <item>
         <p>
         Mend ipv6_host_with_brackets option in httpc</p>
         <p>
         Own Id: OTP-13417</p>
       </item>
     </list>
   </section>
  
  </section>
  
<section><title>Inets 6.1.1</title>

    <section><title>Fixed Bugs and Malfunctions</title>
      <list>
        <item>
          <p>
	    mod_alias now traverses all aliases picking the longest
	    match and not the first match.</p>
          <p>
	    Own Id: OTP-13248</p>
        </item>
      </list>
    </section>

</section>

<section><title>Inets 6.1</title>

    <section><title>Fixed Bugs and Malfunctions</title>
      <list>
        <item>
          <p>
	    Replace obs-folds with spaces instead of failing</p>
          <p>
	    Own Id: OTP-13069</p>
        </item>
        <item>
          <p>
	    Add validation fun for URI scheme to http_uri API</p>
          <p>
	    Own Id: OTP-13071</p>
        </item>
        <item>
          <p>
	    Handle stream bodies as documented.</p>
          <p>
	    Own Id: OTP-13093</p>
        </item>
        <item>
          <p>
	    Correct error handling of mod_esi generated chunks. Send
	    warning headers in chunk trailers instead of generating
	    an unexpected additional 500 request response, when
	    problems, such as a timeout occurs.</p>
          <p>
	    Own Id: OTP-13110</p>
        </item>
        <item>
          <p>
	    HTTP client terminates gracefully when an invalid chunked
	    length header is encountered.</p>
          <p>
	    Own Id: OTP-13117</p>
        </item>
      </list>
    </section>


    <section><title>Improvements and New Features</title>
      <list>
        <item>
          <p>
	    Add default for SNI (Server Name Indication) when running
	    https using the inets HTTP-client.</p>
          <p>
	    Own Id: OTP-12985</p>
        </item>
        <item>
          <p>
	    Be forgiving to chunked sizes that have trailing
	    whitespaces as prior implementation was. Also some legacy
	    embedded devices does actually have trailing whitespaces
	    even though this in not according to the spec.</p>
          <p>
	    Own Id: OTP-13116</p>
        </item>
      </list>
    </section>

</section>

<section><title>Inets 6.0.3</title>

    <section><title>Fixed Bugs and Malfunctions</title>
      <list>
        <item>
          <p>
	    Improved error handling and gracfully termination when an
	    invalid chunked length header is encountered.</p>
          <p>
	    Own Id: OTP-13061</p>
        </item>
      </list>
    </section>


    <section><title>Improvements and New Features</title>
      <list>
        <item>
          <p>
	    Add possibility to set socket options, such as nodelay,
	    for httpd. Also phase out legacy option value inet6bf4
	    for the ipfamily option. This value will be translated to
	    the value inet.</p>
          <p>
	    *** POTENTIAL INCOMPATIBILITY ***</p>
          <p>
	    Own Id: OTP-13062</p>
        </item>
      </list>
    </section>

</section>

<section><title>Inets 6.0.2</title>

    <section><title>Fixed Bugs and Malfunctions</title>
      <list>
        <item>
          <p>
	    Avoid crash in mod_auth_server and mod_security_server
	    due to using an atom instead of a string when creating a
	    name.</p>
          <p>
	    Own Id: OTP-13022</p>
        </item>
      </list>
    </section>


    <section><title>Improvements and New Features</title>
      <list>
        <item>
          <p>
	    Add function response_default_headers/0 to httpd
	    customize API, to allow user to specify default values
	    for HTTP response headers.</p>
          <p>
	    Own Id: OTP-13013</p>
        </item>
      </list>
    </section>

</section>

<section><title>Inets 6.0.1</title>

    <section><title>Fixed Bugs and Malfunctions</title>
      <list>
        <item>
          <p>
	    Fix broken socket feature, that is on Linux systems a
	    socket may be opened before starting Erlang and then
	    passed to Erlang's httpd daemon. This is useful as the
	    wrap program can open a privileged port and Erlang does
	    not have to be run as root.</p>
          <p>
	    Own Id: OTP-12875 Aux Id: seq12878 </p>
        </item>
        <item>
          <p>
	    Fix broken socket feature, that is on Linux systems a
	    socket may be opened before starting Erlang and then
	    passed to Erlangs tftp daemon. This is useful as the wrap
	    program can open a privileged port and Erlang does not
	    have to be run as root.</p>
          <p>
	    Own Id: OTP-12898 Aux Id: seq12900 </p>
        </item>
        <item>
          <p>
	    httpc_handler should react properly to cancel requests
	    even when the request to be canceled was already finished
	    but httpc_manager did not get notified about that yet.</p>
          <p>
	    Own Id: OTP-12922</p>
        </item>
      </list>
    </section>


    <section><title>Improvements and New Features</title>
      <list>
        <item>
          <p>
	    Added format_status function to httpd process to avoid
	    sensitive information to be printed in supervisor logs.</p>
          <p>
	    Own Id: OTP-12976</p>
        </item>
        <item>
          <p>
	    Return meaningful error reason disregarding whether a
	    http proxy is used or not.</p>
          <p>
	    Own Id: OTP-12984</p>
        </item>
      </list>
    </section>

</section>

<section><title>Inets 6.0</title>

    <section><title>Fixed Bugs and Malfunctions</title>
      <list>
        <item>
          <p>
	    Fix race condition in httpc. If the socket is closed by
	    the peer do not try to close it again.</p>
          <p>
	    Own Id: OTP-11845</p>
        </item>
        <item>
          <p>
	    Avoid process leak by gracefully terminating httpc
	    request handler process when send operation fails.</p>
          <p>
	    Own Id: OTP-12362</p>
        </item>
        <item>
          <p>
	    Reject messages with a Content-Length less than 0</p>
          <p>
	    Own Id: OTP-12739 Aux Id: seq12860 </p>
        </item>
        <item>
          <p>
	    Let gen_tcp:controlling_process/2 and
	    inet_sctp:connect/[45] propagate prim_inet:setopt/3
	    errors instead of having them generate badmatch
	    exceptions.</p>
          <p>
	    Own Id: OTP-12798</p>
        </item>
      </list>
    </section>


    <section><title>Improvements and New Features</title>
      <list>
        <item>
          <p>
	    Remove Server Side Include support from inets, as this is
	    an old technique that has security issues and was not well
	    tested.</p>
          <p>
	    *** POTENTIAL INCOMPATIBILITY ***</p>
          <p>
	    Own Id: OTP-12156</p>
        </item>
        <item>
          <p>
	    New value in <c>server_tokens</c> config for limiting
	    banner grabbing attempts. </p>
          <p>
	    By setting <c>{server_tokens, none}</c> in
	    <c>ServiceConfig</c> for <c>inets:start(httpd,
	    ServiceConfig)</c>, the "Server:" header will not be set
	    in messages from the server.</p>
          <p>
	    Own Id: OTP-12661 Aux Id: seq12840 </p>
        </item>
        <item>
          <p>
	    To enable the HTTP server to run in a virtualized
	    environment, where there can be more that one server that
	    has the same ip-address and port, we add a new option
	    profile.</p>
          <p>
	    Own Id: OTP-12674</p>
        </item>
        <item>
          <p>
	    httpc: Fix implementation of graceful shudown to work as
	    intended for keep alive connections not using pipelining.</p>
          <p>
	    Own Id: OTP-12803</p>
        </item>
        <item>
          <p>
	    Correct handling of proxy options when using persistent
	    connections.</p>
          <p>
	    Own Id: OTP-12822</p>
        </item>
      </list>
    </section>

</section>

<section><title>Inets 5.10.9</title>

    <section><title>Improvements and New Features</title>
      <list>
        <item>
          <p>
	    Add behaviour with optional callbacks to customize the
	    inets HTTP server.</p>
          <p>
	    Own Id: OTP-12776</p>
        </item>
      </list>
    </section>

</section>

<section><title>Inets 5.10.8</title>

    <section><title>Fixed Bugs and Malfunctions</title>
      <list>
        <item>
          <p>
	    Reject messages with a Content-Length less than 0</p>
          <p>
	    Own Id: OTP-12739 Aux Id: seq12860 </p>
        </item>
      </list>
    </section>

</section>

<section><title>Inets 5.10.7</title>

    <section><title>Improvements and New Features</title>
      <list>
        <item>
          <p>
	    New value in <c>server_tokens</c> config for limiting
	    banner grabbing attempts. </p>
          <p>
	    By setting <c>{server_tokens, none}</c> in
	    <c>ServiceConfig</c> for <c>inets:start(httpd,
	    ServiceConfig)</c>, the "Server:" header will not be set
	    in messages from the server.</p>
          <p>
	    Own Id: OTP-12661 Aux Id: seq12840 </p>
        </item>
      </list>
    </section>

</section>

<section><title>Inets 5.10.6</title>

    <section><title>Fixed Bugs and Malfunctions</title>
      <list>
        <item>
          <p>
	    inets: parse correctly 'Set-Cookie' header with empty
	    value</p>
          <p>
	    httpc_cookie should parse cookies with empty values and
	    no attributes set in the 'Set-Cookie' headers.</p>
          <p>
	    Own Id: OTP-12455</p>
        </item>
      </list>
    </section>


    <section><title>Improvements and New Features</title>
      <list>
        <item>
          <p>
	    Add parsing of URI fragments to http_uri:parse</p>
          <p>
	    This fixes a bug in httpc where redirection URIs could
	    lead to bad requests if they contained fragments.</p>
          <p>
	    Own Id: OTP-12398</p>
        </item>
        <item>
          <p>
	    httpc: http client now ignores invalid set-cookie headers</p>
          <p>
	    Own Id: OTP-12430</p>
        </item>
      </list>
    </section>

</section>

<section><title>Inets 5.10.5</title>

    <section><title>Fixed Bugs and Malfunctions</title>
      <list>
        <item>
          <p>
	    mod_alias now handles https-URIs properly</p>
          <p>
	    Consistent view of configuration parameter
	    keep_alive_timeout, should be presented in the
	    httpd:info/[1,2] function in the same unit as it is
	    inputted.</p>
          <p>
	    Own Id: OTP-12436 Aux Id: seq12786 </p>
        </item>
      </list>
    </section>


    <section><title>Improvements and New Features</title>
      <list>
        <item>
          <p>
	    Gracefully handle invalid content-length headers instead
	    of crashing in list_to_integer.</p>
          <p>
	    Own Id: OTP-12429</p>
        </item>
      </list>
    </section>

</section>

<section><title>Inets 5.10.4</title>

    <section><title>Fixed Bugs and Malfunctions</title>
      <list>
        <item>
          <p>
	    Fixed a spelling mistake in httpc documentation.</p>
          <p>
	    Own Id: OTP-12221</p>
        </item>
      </list>
    </section>


    <section><title>Improvements and New Features</title>
      <list>
        <item>
          <p>
	    Add option {ftp_extension, boolean} to enable use of
	    extended commands EPSV and EPRT, as specified in RFC
	    2428, for IPv4 instead of using the legacy commands. Ipv6
	    cannot be supported without the extended commands.</p>
          <p>
	    Own Id: OTP-12255</p>
        </item>
      </list>
    </section>

</section>

<section><title>Inets 5.10.3</title>

    <section><title>Fixed Bugs and Malfunctions</title>
      <list>
        <item>
          <p>
	    Fix some spelling mistakes in documentation</p>
          <p>
	    Own Id: OTP-12152</p>
        </item>
      </list>
    </section>


    <section><title>Improvements and New Features</title>
      <list>
        <item>
          <p>
	    httpd: Separate timeout for TLS/SSL handshake from
	    keepalive timeout</p>
          <p>
	    Own Id: OTP-12013</p>
        </item>
        <item>
          <p>
	    Warning: this is experimental and may disappear or change
	    without previous warning.</p>
          <p>
	    Experimental support for running Quickcheck and PropEr
	    tests from common_test suites is added to common_test.
	    See the reference manual for the new module
	    <c>ct_property_testing</c>.</p>
          <p>
	    Experimental property tests are added under
	    <c>lib/{inet,ssh}/test/property_test</c>. They can be run
	    directly or from the commont_test suites
	    <c>inet/ftp_property_test_SUITE.erl</c> and
	    <c>ssh/test/ssh_property_test_SUITE.erl</c>.</p>
          <p>
	    See the code in the <c>test</c> directories and the man
	    page for details.</p>
          <p>
	    (Thanks to Tuncer Ayaz for a patch adding Triq)</p>
          <p>
	    Own Id: OTP-12119</p>
        </item>
      </list>
    </section>

</section>

<section><title>Inets 5.10.2</title>

    <section><title>Fixed Bugs and Malfunctions</title>
      <list>
        <item>
          <p>
	    httpc: Fix streaming bugs when handling small responses</p>
          <p>
	    Own Id: OTP-11992</p>
        </item>
      </list>
    </section>

</section>

<section><title>Inets 5.10.1</title>

    <section><title>Fixed Bugs and Malfunctions</title>
      <list>
        <item>
          <p>
	    Correct distirbing mode for httpd:reload_config/2</p>
          <p>
	    Own Id: OTP-11914</p>
        </item>
      </list>
    </section>


    <section><title>Improvements and New Features</title>
      <list>
        <item>
          <p>
	    Improved handling of invalid strings in the HTTP request
	    line.</p>
          <p>
	    Impact: May improve memory consumption</p>
          <p>
	    Own Id: OTP-11925 Aux Id: Sequence 12601 </p>
        </item>
      </list>
    </section>

</section>

<section><title>Inets 5.10</title>

    <section><title>Fixed Bugs and Malfunctions</title>
      <list>
        <item>
          <p>
	    Fixed a spelling mistake in httpc doc (Thanks to Wasif
	    Riaz Malik)</p>
          <p>
	    Own Id: OTP-11538</p>
        </item>
        <item>
          <p>
	    Application upgrade (appup) files are corrected for the
	    following applications: </p>
          <p>
	    <c>asn1, common_test, compiler, crypto, debugger,
	    dialyzer, edoc, eldap, erl_docgen, et, eunit, gs, hipe,
	    inets, observer, odbc, os_mon, otp_mibs, parsetools,
	    percept, public_key, reltool, runtime_tools, ssh,
	    syntax_tools, test_server, tools, typer, webtool, wx,
	    xmerl</c></p>
          <p>
	    A new test utility for testing appup files is added to
	    test_server. This is now used by most applications in
	    OTP.</p>
          <p>
	    (Thanks to Tobias Schlager)</p>
          <p>
	    Own Id: OTP-11744</p>
        </item>
        <item>
          <p>
	    ftp now sanitize file name, user name and passwords from
	    &lt;CR&gt; and &lt;LF&gt; tags (Thanks to Sergei Golovan)</p>
          <p>
	    Own Id: OTP-11750</p>
        </item>
        <item>
          <p>
	    Corrected error handling in the HTTP client, making it
	    behave more graceful.</p>
          <p>
	    Thanks to Kirilll Zaborsky</p>
          <p>
	    Own Id: OTP-11794</p>
        </item>
        <item>
          <p>
	    Support identity transfer-encoding in httpc.</p>
          <p>
	    Thanks to Anthony Ramine</p>
          <p>
	    Own Id: OTP-11802</p>
        </item>
        <item>
          <p>
	    Ignore empty Set-Cookie headers to increase
	    interoperability with servers that violate the RFC. </p>
          <p>
	    Thanks to Kirilll Zaborsky</p>
          <p>
	    Own Id: OTP-11803</p>
        </item>
      </list>
    </section>


    <section><title>Improvements and New Features</title>
      <list>
        <item>
          <p>
	    The commit 6189bc07 "inets: httpc improve pipelining" has
	    been reverted, as it turned out to break things rather
	    than improve pipelining utilization. It is instead up to
	    the user to configure httpc and use it wisely to be able
	    to get the most out of pipelining.</p>
          <p>
	    Own Id: OTP-11756</p>
        </item>
        <item>
          <p>
	    Handle all response codes in httpd_util:message/3</p>
          <p>
	    Own Id: OTP-11838</p>
        </item>
      </list>
    </section>

</section>

<section><title>Inets 5.9.8</title>

    <section><title>Improvements and New Features</title>
      <list>
        <item>
          <p>
	    Mend max_clients check that was broken and avoid too
	    extensive logging that could cause memory problems.</p>
          <p>
	    Own Id: OTP-11557 Aux Id: seq12478 </p>
        </item>
      </list>
    </section>

</section>

<section><title>Inets 5.9.7</title>

    <section><title>Fixed Bugs and Malfunctions</title>
      <list>
        <item>
          <p>
	    Fix httpd config option 'script_timeout' and fixed httpd
	    config option 'keep_alive_timeout'. Thanks to Johannes
	    Weissl.</p>
          <p>
	    Own Id: OTP-11276</p>
        </item>
        <item>
          <p>
	    Make httpc:request_cancel/[1,2] asynchronous. Previously
	    these functions tried to guarantee request answer would
	    not reach the client, which only worked for some of the
	    use cases. Now these functions are totally asynchronous
	    which makes it the clients responsibility to disregard
	    possible answers to canceled requests. </p>
          <p>
	    Also pipelining implementation has been changed to
	    improve the utilization factor. Further investigation of
	    possible enhancements in this area are planned for later.</p>
          <p>
	    *** POTENTIAL INCOMPATIBILITY ***</p>
          <p>
	    Own Id: OTP-11312</p>
        </item>
        <item>
          <p>
	    [httpd] Add handling of new response for mod_head
	    (otherwise causing case_clause crash). Also updated
	    logging: Removed logging for keep-alive connections
	    timeout (this is a normal occurrence and not an error)
	    and some access-log body size corrections.</p>
          <p>
	    Own Id: OTP-11328</p>
        </item>
      </list>
    </section>


    <section><title>Improvements and New Features</title>
      <list>
        <item>
          <p>
	    The ftp client now supports ftp over tls (ftps).</p>
          <p>
	    Own Id: OTP-11037</p>
        </item>
      </list>
    </section>

</section>

<section><title>Inets 5.9.6</title>

    <section><title>Improvements and New Features</title>
      <list>
        <item>
          <p>
	    httpc: Allow content body in DELETE requests. Thanks to
	    James Wheare.</p>
          <p>
	    Own Id: OTP-11190</p>
        </item>
        <item>
          <p>
	    Add missing brackets to report formatting on ftp_progress
	    process exit. Thanks to Artur Wilniewczyc.</p>
          <p>
	    Own Id: OTP-11202</p>
        </item>
        <item>
          <p>
	    Fix some errors in the inets documentation. Thanks to
	    Johannes Weissl.</p>
          <p>
	    Own Id: OTP-11210</p>
        </item>
        <item>
          <p>
	    Fix various typos in httpd, inets. Thanks to Tomohiko
	    Aono.</p>
          <p>
	    Own Id: OTP-11226</p>
        </item>
        <item>
          <p>
	    Fix httpd config option 'erl_script_nocache'. Thanks to
	    Johannes Weissl.</p>
          <p>
	    Own Id: OTP-11260</p>
        </item>
      </list>
    </section>

</section>

<section><title>Inets 5.9.5</title>

    <section><title>Fixed Bugs and Malfunctions</title>
      <list>
        <item>
          <p>
	    Reverted incorrect commit that broke cookie handling when
	    using httpc-profiles.</p>
          <p>
	    Own Id: OTP-10956</p>
        </item>
      </list>
    </section>
    <section><title>Improvements and New Features</title>
      <list>
        <item>
          <p>
	    Fix http_request:http_headers/1 to send content-length
	    when length is zero. Thanks to CA Meijer.</p>
          <p>
	    Own Id: OTP-10934</p>
        </item>
        <item>
          <p>
	    Integrate elliptic curve contribution from Andreas
	    Schultz </p>
          <p>
	    In order to be able to support elliptic curve cipher
	    suites in SSL/TLS, additions to handle elliptic curve
	    infrastructure has been added to public_key and crypto.</p>
          <p>
	    This also has resulted in a rewrite of the crypto API to
	    gain consistency and remove unnecessary overhead. All OTP
	    applications using crypto has been updated to use the new
	    API.</p>
          <p>
	    Impact: Elliptic curve cryptography (ECC) offers
	    equivalent security with smaller key sizes than other
	    public key algorithms. Smaller key sizes result in
	    savings for power, memory, bandwidth, and computational
	    cost that make ECC especially attractive for constrained
	    environments.</p>
          <p>
	    Own Id: OTP-11009</p>
        </item>
        <item>
          <p>
	    Fix {stream, {self, once}} in httpc to work as expected.
	    Thanks to Masatake Daimon</p>
          <p>
	    Own Id: OTP-11122</p>
        </item>
      </list>
    </section>

</section>

<section><title>Inets 5.9.4</title>
    <section><title>Improvements and New Features</title>
      <list>
        <item>
          <p>
	    httpd: The modules option now defaults to the documented
	    value.</p>
          <p>
	    Own Id: OTP-10844</p>
        </item>
        <item>
          <p>
	    httpc: Fixed persistent connection implementation that
	    was broken by a patch to R13. The patch made persistent
	    connections behaved the same way as pipelining.</p>
          <p>
	    Own Id: OTP-10845</p>
        </item>
        <item>
          <p>
	    httpd: Simplified configuration of ssl in httpd, this
	    also enables all ssl options to be configured. The old
	    and limited way is no longer documented but will be
	    supported for backwards comatibility for some time.</p>
          <p>
	    Own Id: OTP-10846</p>
        </item>
        <item>
          <p>
	    Handle correctly the "No files found or file unavailable"
	    error code. Thanks to Serge Aleynikov</p>
          <p>
	    Own Id: OTP-10886</p>
        </item>
      </list>
    </section>

</section>

<section><title>Inets 5.9.3</title>

    <section><title>Improvements and New Features</title>
      <list>
        <item>
          <p>
	    httpc: The HTTP client now supports HTTPS through proxies</p>
          <p>
	    Own Id: OTP-10256 Aux Id: kunagi-2
	    [ce2e800e-c99f-4050-a1c4-f47023d9c7aa-1] </p>
        </item>
        <item>
	    <p> Some examples overflowing the width of PDF pages have
	    been corrected. </p>
          <p>
	    Own Id: OTP-10665</p>
        </item>
        <item>
          <p>
	    Fix autoredirect for POST requests responding 303. Thanks
	    to Hans Svensson.</p>
          <p>
	    Own Id: OTP-10765</p>
        </item>
      </list>
    </section>

</section>
<section><title>Inets 5.9.2.2</title>

    <section><title>Improvements and New Features</title>
      <list>
        <item>
          <p>
	    Make log_alert configurable as option in ssl, SSLLogLevel
	    added as option to inets conf file</p>
          <p>
	    Own Id: OTP-11259</p>
	</item>
      </list>
    </section>
</section>
<section><title>Inets 5.9.2.1</title>
    <section><title>Improvements and New Features</title>
      <list>
        <item>
          <p>
	    Fixed obsolete error report in inets.</p>
	  <p>
	    Own Id: OTP-11185 Aux Id: seq12357 </p>
	</item>
      </list>
    </section>
</section>

<section><title>Inets 5.9.2</title>

    <section><title>Improvements and New Features</title>
      <list>
        <item>
          <p>
	    Minimum bytes per second</p>
          <p>
	    New option to http server, {minimum_bytes_per_second,
	    integer()}, for a connection, if it is not reached the
	    socket will close for that specific connection. Can be
	    used to prevent hanging requests from faulty clients.</p>
          <p>
	    Own Id: OTP-10392</p>
        </item>
      </list>
    </section>

</section>

<section>
    <title>Inets 5.9.1</title>
  
    <section>
      <title>Improvements and New Features</title>
      <!--
	  <p>-</p>
      -->
      
      <list>
        <item>
          <p>Better handling of errorI(s) during update of the session 
	  database. </p>
	  <p>Also added and updated some debugging functions 
	  <seemfa marker="httpc#which_sessions/0">which_sessions/[0,1]</seemfa>
	  and 
	  <seemfa marker="httpc#info/0">info/0</seemfa>. </p>
	  <p>Own Id: OTP-10093</p>
          <p>Aux Id: Seq 12062</p>
        </item>

	<item>
	  <p>Removed R14B compatible version of (inets-service and
	  tftp) behaviour definition. </p>
	  <p>Own Id: OTP-10095</p>
	</item>
	
	<item>
	  <p>[httpc] Documentation of KeepAlive and Pipeline timeout 
	  options have been improved. </p>
	  <p>Own Id: OTP-10114</p>
	</item>
      </list>
      
    </section>

    <section>
      <title>Fixed Bugs and Malfunctions</title>
      <!--
      <p>-</p>
      -->
	  
      <list>
        <item>
          <p>[httpc] Cancel request does not work due to incorrect 
	  handler table creation (wrong keypos). </p>
	  <p>Vyacheslav Vorobyov</p>
	  <p>Own Id: OTP-10092</p>
        </item>

      </list>

    </section>
    
    <section>
      <title>Incompatibilities</title>
      <p>-</p>
	
    <!--
	<list>
	<item>
	<p>[httpc|httpd] The old ssl implementation (based on OpenSSL), 
	has been deprecated. The config option that specified usage of 
	this version of the ssl app, <c>ossl</c>, has been removed. </p>
	<p>Own Id: OTP-9522</p>
	</item>
	
	</list>
    -->
	
    </section>
    
  </section> <!-- 5.9.1 -->
  
  
  <section>
    <title>Inets 5.9</title>
    
    <section>
      <title>Improvements and New Features</title>
      <!--
	  <p>-</p>
      -->
      
      <list>
	<item>
          <p>[httpd] Make the server header configurable with new config
	  option 
	  <seeerl marker="httpd#prop_server_tokens">server_tokens</seeerl>.
	  The value of the server header, which was previously hard-coded 
	  (at compile time), is now possible to manipulate through the means 
	  of the 
	  <seeerl marker="httpd#prop_server_tokens">server_tokens</seeerl> 
	  config option. </p>
	  <p>Own Id: OTP-9805</p>
        </item>

        <item>
	  <p>Improve inets support for inets as an included application. </p>
	  <p><c>inets_app</c> calls <c>supervisor:start_link/3</c> directly 
	  rather than calling the root supervisor function 
	  <c>inets_sup:start_link/0</c>. 
	  This precludes using included_applications to start inets without 
	  having a wrapper function. </p>
	  <p>Jay Nelson</p>
	  <p>Own Id: OTP-9960</p>
        </item>

        <item>
          <p>[httpc] Add function for retrieving current options, 
	  <seemfa marker="httpc#get_options/1">get_options/[1,2]</seemfa>. </p>
	  <p>Own Id: OTP-9979</p>
        </item>

        <item>
          <p>Utility module 
	  <seeerl marker="http_uri">http_uri</seeerl>
	  now officially supported. </p>
	  <p>Also, the <c>http_uri:parse</c>
	  function has been extended with more
	  scheme support and a way to provide your own scheme info. </p>
	  <p>Own Id: OTP-9983</p>
          <p>Aux Id: Seq 12022</p>
        </item>

      </list>

    </section>

    <section><title>Fixed Bugs and Malfunctions</title>
    <p>-</p>

<!--
      <list>
        <item>
          <p>[httpd] Fix logging of content length in mod_log. </p>
	  <p>Garrett Smith</p>
	  <p>Own Id: OTP-9715</p>
        </item>

      </list>
-->

    </section>

<!--
    <section>
      <title>Incompatibilities</title>
      <p>-</p>

      <list>
        <item>
          <p>[httpc|httpd] The old ssl implementation (based on OpenSSL), 
	  has been deprecated. The config option that specified usage of 
	  this version of the ssl app, <c>ossl</c>, has been removed. </p>
	  <p>Own Id: OTP-9522</p>
        </item>

      </list>

    </section>
-->

  </section> <!-- 5.9 -->

  
  <section><title>Inets 5.8.1</title>
    <section><title>Improvements and New Features</title>
    <p>-</p>

<!--
      <list>
        <item>
          <p>[httpc|httpd] Added support for IPv6 with ssl. </p>
          <p>Own Id: OTP-5566</p>
        </item>

      </list>
-->

    </section>

    <section><title>Fixed Bugs and Malfunctions</title>
<!--
    <p>-</p>
-->

      <list>
        <item>
          <p>[ftp] Fails to open IPv6 connection due to badly formatted
          IPv6 address in EPRT command. The address part of the command
          incorrectly contained decimal elements instead of hexadecimal. </p>
          <p>Own Id: OTP-9827</p>
          <p>Aux Id: Seq 11970 </p>
        </item>

        <item>
          <p>[httpc] Bad Keep Alive Mode. When selecting a session, 
          the "state" of the session (specifically if the server has 
          responded) was not taken into account. </p>
          <p>Own Id: OTP-9847</p>
        </item>

        <item>
          <p>[httpc] The client incorrectly streams 404 responses. 
          The documentation specifies that only 200 and 206 responses 
          shall be streamed. </p>
          <p>Shane Evens</p>
          <p>Own Id: OTP-9860</p>
        </item>

      </list>
    </section>
  
  </section> <!-- 5.8.1 -->


  <section><title>Inets 5.8</title>

    <section><title>Improvements and New Features</title>
<!--
    <p>-</p>
-->

      <list>
        <item>
          <p>[ftpc] Add a config option to specify a 
	  <seeerl marker="ftp:ftp#dtimeout">data connect timeout</seeerl>.
	  That is how long the ftp client will wait for the server to connect
	  to the data socket. If this timeout occurs, an error will be 
	  returned to the caller and the ftp client process will be 
	  terminated. </p>
	  <p>Own Id: OTP-9545</p>
        </item>

        <item>
          <p>[httpc] Wrong Host header in IPv6 HTTP requests.
	  When a URI with a IPv6 host is parsed, the brackets that encapsulates
	  the address part is removed. This value is then supplied as the host 
	  header. This can cause problems with some servers.
	  A workaround for this is to use headers_as_is and provide the host
	  header with the request call. 
	  To solve this a new option has been added, 
	  <seeerl marker="httpc#ipv6_host_with_brackets">ipv6_host_with_brackets</seeerl>. 
	  This option specifies if the host value of the host header shall 
	  include the brackets or not. By default, it does not (as before). 
	  </p>
	  <p>Own Id: OTP-9628</p>
        </item>

      </list>

    </section>

    <section><title>Fixed Bugs and Malfunctions</title>
<!--
    <p>-</p>
-->

      <list>
        <item>
          <p>[httpd] Fix logging of content length in mod_log. </p>
	  <p>Garrett Smith</p>
	  <p>Own Id: OTP-9715</p>
        </item>

        <item>
          <p>[httpd] Sometimes entries in the transfer log was written 
	  with the message size as list of numbers. This list was actually 
	  the size as a string, e.g. "123", written with the control 
	  sequence ~w. This has now been corrected so that any string is 
	  converted to an integer (if possible). </p>
	  <p>Own Id: OTP-9733</p>
        </item>

        <item>
          <p>Fixed various problems detected by Dialyzer. </p>
	  <p>Own Id: OTP-9736</p>
        </item>

      </list>

    </section>

    <section>
      <title>Incompatibilities</title>
      <list>
        <item>
          <p>[httpc] Deprecated interface module <c>http</c> has been removed. 
	  It has (long) been replaced by http client interface module 
	  <seeerl marker="httpc">httpc</seeerl>. </p>
	  <p>Own Id: OTP-9359</p>
        </item>

        <item>
          <p>[httpc|httpd] The old ssl implementation (based on OpenSSL), 
	  has been deprecated. The config option that specified usage of 
	  this version of the ssl app, <c>ossl</c>, has been removed. </p>
	  <p>Own Id: OTP-9522</p>
        </item>

      </list>

    </section>

  </section> <!-- 5.8 -->

  
  <section><title>Inets 5.7.2</title>
    <section><title>Improvements and New Features</title>
    <p>-</p>

<!--
      <list>
        <item>
          <p>[httpc|httpd] Added support for IPv6 with ssl. </p>
	  <p>Own Id: OTP-5566</p>
        </item>

      </list>
-->

    </section>

    <section><title>Fixed Bugs and Malfunctions</title>
<!--
    <p>-</p>
-->

      <list>
        <item>
          <p>[httpd] XSS prevention did not work for hex-encoded URL's. </p>
          <p>Own Id: OTP-9655</p>
        </item>

        <item>
          <p>[httpd] GET request with malformed header date caused 
	  server crash (non-fatal) with no reply to client. Will
	  now result in a reply with status code 400. </p>
          <p>Own Id: OTP-9674</p>
          <p>Aux Id: seq11936</p>
        </item>

      </list>
    </section>
  
<!--
    <section>
      <title>Incompatibilities</title>
      <p>-</p>

      <list>
        <item>
          <p>[httpc] Deprecated interface module <c>http</c> has been removed. 
	  It has (long) been replaced by http client interface module 
	  <seeerl marker="httpc#">httpc</seeerl>. </p>
	  <p>Own Id: OTP-9359</p>
        </item>

      </list>

    </section>
-->

  </section> <!-- 5.7.2 -->


  <section><title>Inets 5.7.1</title>

    <section><title>Improvements and New Features</title>
    <p>-</p>

<!--
      <list>
        <item>
          <p>[httpc|httpd] Added support for IPv6 with ssl. </p>
          <p>Own Id: OTP-5566</p>
        </item>

      </list>
-->

    </section>

    <section><title>Fixed Bugs and Malfunctions</title>
<!--
    <p>-</p>
-->

      <list>
        <item>
          <p>[httpc] Parsing of a cookie expire date should be more forgiving. 
          That is, if the parsing fails, the date should be ignored.
          Also added support for (yet another) date format: 
          "Tue Jan 01 08:00:01 2036 GMT". </p>
          <p>Own Id: OTP-9433</p>
        </item>

        <item>
          <p>[httpc] Rewrote cookie parsing. Among other things solving 
          cookie processing from www.expedia.com. </p>
          <p>Own Id: OTP-9434</p>
        </item>

        <item>
          <p>[httpd] Fix httpd directory traversal on Windows. 
          Directory traversal was possible on Windows where
          backward slash is used as directory separator. </p>
          <p>András Veres-Szentkirályi.</p>
          <p>Own Id: OTP-9561</p>
        </item>

      </list>
    </section>

  </section> <!-- 5.7.1 -->


  <section><title>Inets 5.7</title>

    <section><title>Improvements and New Features</title>
<!--
    <p>-</p>
-->

      <list>
        <item>
          <p>[httpc|httpd] Added support for IPv6 with ssl. </p>
	  <p>Own Id: OTP-5566</p>
        </item>

      </list>

    </section>

    <section><title>Fixed Bugs and Malfunctions</title>
<!--
    <p>-</p>
-->

      <list>
        <item>
          <p>[httpc] Remove unnecessary usage of iolist_to_binary when 
	  processing body (for PUT and POST). </p>
	  <p>Filipe David Manana</p>
	  <p>Own Id: OTP-9317</p>
        </item>

        <item>
          <p>[ftp] FTP client doesn't work with IPv6 host.</p>
	  <p>Attila Rajmund Nohl</p>
          <p>Own Id: OTP-9342 Aux Id: seq11853</p>
        </item>

        <item>
          <p>[httpd] Peer/sockname resolv doesn't work with IPv6 addrs 
	  in HTTP. </p>
	  <p>Attila Rajmund Nohl.</p>
	  <p>Own Id: OTP-9343</p>
        </item>

        <item>
          <p>[httpc] Clients started stand-alone not properly handled. 
	  Also it was not documented how to use them, that is that 
	  once started, they are represented by a <c>pid()</c> and not by 
	  their <c>profile()</c>. </p>
	  <p>Own Id: OTP-9365</p>
        </item>

      </list>
    </section>

  </section> <!-- 5.7 -->


  <section><title>Inets 5.6</title>

    <section><title>Improvements and New Features</title>

      <list>
        <item>
          <p>[httpc] Add support for upload body streaming (PUT and POST).</p>
	  <p>For more info, 
	  see the definition of the <c>Body</c> argument of the 
	  <seemfa marker="httpc#request/4">request/[4,5]</seemfa> 
	  function. </p>
	  <p>Filipe David Manana</p>
	  <p>Own Id: OTP-9094</p>
        </item>

        <item>
          <p>[ftp] Added (type) spec for all exported functions.</p>
          <p>Own Id: OTP-9114 Aux Id: seq11799</p>
        </item>

        <item>
          <p>[httpd] 
	  <seemfa marker="mod_esi#deliver/2">mod_esi:deliver/2</seemfa> 
	  made to accept binary data. </p>
          <p>Bernard Duggan</p>
          <p>Own Id: OTP-9123</p>
        </item>

        <item>
          <p>[httpd] Prevent XSS in error pages.
	  Prevent user controlled input from being interpreted 
	  as HTML in error pages by encoding the reserved HTML 
	  characters. </p>
	  <p>Michael Santos</p>
          <p>Own Id: OTP-9124</p>
        </item>

        <item>
          <p>[httpd] Improved error messages. </p>
	  <p>Ricardo Catalinas Jiménez</p>
          <p>Own Id: OTP-9157</p>
        </item>

        <item>
          <p>[httpd] Extended support for file descriptors. 
	  In order to be able to bind to a privileged port 
	  without running the erlang VM as root, the support 
	  for using file descriptors has been improved. 
	  It is now possible to add the file descriptor to the config 
	  (option fd) when calling the 
	  <seemfa marker="inets#start/2">inets:start(httpd, ...)</seemfa> 
	  function. </p>
	  <p>Attila Rajmund Nohl</p>
          <p>Own Id: OTP-9202</p>
          <p>Aux Id: seq11819</p>
        </item>

        <item>
          <p>The default ssl kind has now been changed to <c>essl</c>. </p>
	  <p><c>ossl</c> will work for as long as the ssl application 
	  supports it. </p>
	  <p>See the httpd 
	  <seeerl marker="httpd#props_comm">socket_type</seeerl> 
	  communication property or the httpc 
	  <seemfa marker="httpc#request/4">request/[4,5]</seemfa> function
	  for more info. </p>
	  <p>Own Id: OTP-9230</p>
	  <p>*** POTENTIAL INCOMPATIBILITY ***</p>
        </item>

      </list>
    </section>

    <section><title>Fixed Bugs and Malfunctions</title>
<!--
    <p>-</p>
-->

      <list>
        <item>
          <p>[httpd] Wrong 
	  <seeerl marker="httpd#props_sec">security property</seeerl> 
	  names used in documentation. </p>
	  <p><c>security_data_file</c> used instead of <c>data_file</c>. </p>
	  <p><c>security_max_retries</c> used instead of <c>max_retries</c>. </p>
	  <p><c>security_block_time</c> used instead of <c>block_time</c>. </p>
	  <p><c>security_fail_expire_time</c> used instead of <c>fail_expire_time</c>. </p>
	  <p><c>security_auth_timeout</c> used instead of <c>auth_timeout</c>. </p>
	  <p>Garrett Smith</p>
	  <p>Own Id: OTP-9131</p>
        </item>

        <item>
          <p>[httpd] Fix timeout message generated by mod_esi.
	  When a mod_esi request times out, the code to send a 
	  timeout response was incorrect and generated an 
	  internal server error as well as an invalid response 
	  line. </p>
	  <p>Bernard Duggan</p>
	  <p>Own Id: OTP-9158</p>
        </item>

        <item>
          <p>[httpc] httpc manager crashes. 
	  When a request results in a retry, the request id will be "reused" 
	  in the previous implementation a race condition could occur causing 
	  the manager to crash. </p>
	  <p>This is now avoided by using proc_lib:init_ack and 
	  gen_server:enter_loop to allow more advanced initialization of 
	  httpc_handlers without blocking the httpc_manger and eliminating 
	  extra processes that can cause race conditions. </p>
          <p>Own Id: OTP-9246</p>
        </item>

        <item>
          <p>[httpc] Issuing a request (<c>httpc:request</c>) to an 
	  host with the ssl option 
	  <c>{ip, {127,0,0,1}}</c> results in an handler crash. 
	  The reason was that the connect call resulted in an exit with 
	  reason <c>badarg</c> 
	  (this was the same for both <c>ssl</c> and <c>gen_tcp</c>). </p>
	  <p>Exits was not caught. This has now been improved. </p>
          <p>Own Id: OTP-9289</p>
          <p>Aux Id: seq11845</p>
        </item>

      </list>
    </section>

  </section> <!-- 5.6 -->


  <section><title>Inets 5.5.2</title>

    <section><title>Improvements and New Features</title>
    <p>-</p>

<!--
      <list>
        <item>
          <p>
	    Miscellaneous inet6 related problems.</p>
          <p>Own Id: OTP-8927</p>
        </item>
      </list>
-->

    </section>

    <section><title>Fixed Bugs and Malfunctions</title>
      <list>
        <item>
          <p>[httpd] httpd_response:send_chunk handles empty list and 
          empty binary - i.e. no chunk is sent, but it does 
	  not handle a list with an empty binary [&lt;&lt;&gt;&gt;]. 
	  This will be sent as an empty chunk - which in turn 
	  will be encoded by http_chunk to the same as a final 
	  chunk, which will make the http client believe that 
	  the end of the page is reached.</p>
	  <p>Own Id: OTP-8906</p>
        </item>
      </list>
    </section>

  </section> <!-- 5.5.2 -->


  <section><title>Inets 5.5.1</title>

    <section><title>Improvements and New Features</title>
      <list>
        <item>
          <p>Miscellaneous inet6 related problems.</p>
          <p>Own Id: OTP-8927</p>
        </item>
        <item>
          <p>Updated http-server to make sure URLs in error-messages
	  are URL-encoded. Added support in http-client to use
	  URL-encoding. Also added the missing include directory
	  for the inets application.</p>
          <p>Own Id: OTP-8940</p>
          <p>Aux Id: seq11735</p>
        </item>
      </list>
    </section>

    <section><title>Fixed Bugs and Malfunctions</title>
      <list>
        <item>
	  <p>Fix format_man_pages so it handles all man sections
	  and remove warnings/errors in various man pages. </p>
	  <p>Own Id: OTP-8600</p>
        </item>
        <item>
          <p>[httpc] Pipelined and queued requests not processed when
	  connection closed remotelly.</p>
          <p>Own Id: OTP-8906</p>
        </item>
      </list>
    </section>

  </section> <!-- 5.5.1 -->


  <section><title>Inets 5.5</title>

    <section><title>Fixed Bugs and Malfunctions</title>
      <list>
        <item>
          <p>
	    [httpc] If a request times out (not connect timeout), the
	    handler process exited (normal) but neglected to inform
	    the manager process. For this reason, the manager did not
	    clean up the request table., resulting in a memory leak.
	    Also the manager did not create a monitor for the
	    handler, so in an unforeseen handler crash, this could
	    also create a memory leak.</p>
          <p>
	    Own Id: OTP-8739</p>
        </item>
        <item>
          <p>
	    The service tftp was spelled wrong in documentation and
	    in some parts of the code. It should be tftp.</p>
          <p>
	    Own Id: OTP-8741 Aux Id: seq11635 </p>
        </item>
        <item>
          <p>
	    [httpc] Replaced the old http client api module (http)
	    with the new, httpc in the users guide.</p>
          <p>
	    Own Id: OTP-8742</p>
        </item>
      </list>
    </section>


    <section><title>Improvements and New Features</title>
      <list>
        <item>
          <p>
	    Eliminated warnings for auto-imported BIF clashes.</p>
          <p>
	    Own Id: OTP-8840</p>
        </item>
      </list>
    </section>

  </section> <!-- 5.5 -->


  <section><title>Inets 5.4</title>

    <section><title>Improvements and New Features</title>
<!--
      <p>-</p>
-->

      <list>
        <item>
	  <p>[httpc|httpd] - Now allow the use of the "new" ssl, by using
            the <c>essl</c> tag instead. </p> 
          <p>See the <c>http_option</c> option in the 
            <seemfa marker="httpc#request/4">request/[4,5]</seemfa> or 
            the <seeerl marker="httpd#props_comm">socket-type</seeerl>
            section of the Communication properties chapter for more info, </p>
	  <p>Own Id: OTP-7907</p>
        </item>

        <item>
	  <p>Deprecated functions designated to be removed in R14 has been
            removed. Also, some new functions has been marked as deprecated
            (the old http client api module). </p>
	  <p>Own Id: OTP-8564</p>
	  <p>*** POTENTIAL INCOMPATIBILITY ***</p>
        </item>

        <item>
	  <p>[httpd] - Improved mod_alias. 
            Now able to do better URL rewrites. </p> 
          <p>See 
            <seeerl marker="httpd#props_alias">URL aliasing properties</seeerl> 
            and the 
            <seeerl marker="httpd#props_cgi">CGI properties</seeerl>
            section(s) for more info, </p>
	  <p>Own Id: OTP-8573</p>
        </item>

      </list>
    </section>

    <section><title>Fixed Bugs and Malfunctions</title>

      <p>-</p>

<!--
      <list>
        <item>
	  <p>[httpd] The server did not fully support the documented module
            callback api. Specifically, the load function should be able to
            return the atom <c>ok</c>, but this was not accepted. </p>
	  <p>Own Id: OTP-8359</p>
        </item>

      </list>
-->

    </section>

  </section> <!-- 5.4 -->


  <section><title>Inets 5.3.3</title>

    <section><title>Improvements and New Features</title>
      <p>-</p>

<!--
      <list>
        <item>
	  <p>[httpc] - Allow users to pass socket options to the transport 
            module when making requests. </p> 
          <p>See the <c>socket_opts</c> option in the 
            <seeerl marker="httpc#request2">request/4</seeerl> or 
            <seeerl marker="httpc#set_options">set_options/1,2</seeerl>
            for more info, </p>
	  <p>Own Id: OTP-8352</p>
        </item>

      </list>
-->
    </section>

    <section><title>Fixed Bugs and Malfunctions</title>

<!--
      <p>-</p>
-->

      <list>
        <item>
	  <p>[httpc] - Made cookie handling more case insensitive.</p>
	  <p>Own Id: OTP-8609</p>
          <p>Nicolas Thauvin</p>
        </item>

        <item>
	  <p>[httpc|httpd] - Netscape cookie dates can also be given with a 
            2-digit year (e.g. 06 = 2006). </p>
	  <p>Own Id: OTP-8610</p>
          <p>Nicolas Thauvin</p>
        </item>

        <item>
	  <p>[httpd] - Added support (again) for the documented debugging 
            features. See the User's Guide 
            <seeguide marker="http_server#config">Configuration</seeguide> 
            chapter for more info. </p>
	  <p>Own Id: OTP-8624</p>
        </item>

      </list>
    </section>

  </section> <!-- 5.3.3 -->


  <section><title>Inets 5.3.2</title>

    <section><title>Improvements and New Features</title>
      <p>-</p>

<!--
      <list>
        <item>
	  <p>[httpc] - Allow users to pass socket options to the transport 
            module when making requests. </p> 
          <p>See the <c>socket_opts</c> option in the 
            <seeerl marker="httpc#request2">request/4</seeerl> or 
            <seeerl marker="httpc#set_options">set_options/1,2</seeerl>
            for more info, </p>
	  <p>Own Id: OTP-8352</p>
        </item>

      </list>
-->
    </section>

    <section><title>Fixed Bugs and Malfunctions</title>

<!--
      <p>-</p>
-->

      <list>
        <item>
	  <p>[httpc] - Memory leak plugged. 
            The profile manager never cleaned up in its handler database. 
            This meant that with each new request handler, another entry 
            was created that was never deleted. Eventually the request
            id counter (used as a key) would wrap, but the machine would 
            most likely run out of memory before that happened.</p>
	  <p>Own Id: OTP-8542</p>
          <p>Lev Walkin</p>
        </item>

        <item>
	  <p>[httpc] - https requests with default port (443) not handled 
            properly. </p>
	  <p>Own Id: OTP-8607</p>
          <p>jebu ittiachen</p>
        </item>

      </list>
    </section>

  </section> <!-- 5.3.2 -->


  <section><title>Inets 5.3.1</title>

    <section><title>Improvements and New Features</title>
      <p>-</p>

<!--
      <list>
        <item>
	  <p>[httpc] - Allow users to pass socket options to the transport 
            module when making requests. </p> 
          <p>See the <c>socket_opts</c> option in the 
            <seeerl marker="httpc#request2">request/4</seeerl> or 
            <seeerl marker="httpc#set_options">set_options/1,2</seeerl>
            for more info, </p>
	  <p>Own Id: OTP-8352</p>
        </item>

      </list>
-->
    </section>

    <section><title>Fixed Bugs and Malfunctions</title>

<!--
      <p>-</p>
-->

      <list>
        <item>
	  <p>[httpc] - Badly formatted error reason for errors occurring 
            during initial connect to a server. 
            Also, the possible error reasons was 
            not properly documented.</p>
	  <p>Own Id: OTP-8508</p>
	  <p>Aux Id: seq11407</p>
        </item>

        <item>
	  <p>[httpd] - Issues with ESI erl_script_timeout. </p>
          <list type="bulleted">
	    <item>
	      <p>The <c>erl_script_timeout</c> config option is ducumented
              as a number of seconds. But when parsing the config, in the
              new format (not a config file), it was handled as if in
              number of milliseconds. </p>
            </item>
	    <item>
	      <p>When the erl-script-timeout time was exceeded, the server
              incorrectly marked the answer as sent, thereby leaving 
              client hanging (with an incomplete answer).
              This has been changed, so that now the socket will be
              closed. </p>
	    </item>
	  </list>
	  <p>Own Id: OTP-8509</p>
        </item>
      </list>
    </section>

  </section> <!-- 5.3.1 -->


  <section><title>Inets 5.3</title>

    <section><title>Improvements and New Features</title>
<!--
      <p>-</p>
-->

      <list>
        <item>
	  <p>[httpc] - Allow users to pass socket options to the transport 
            module when making requests. </p> 
          <p>See the <c>socket_opts</c> option in the 
            <seemfa marker="httpc#request/4">request/4</seemfa> or 
            <seemfa marker="httpc#set_options/1">set_options/[1,2]</seemfa>
            for more info, </p>
	  <p>Own Id: OTP-8352</p>
        </item>

        <item>
          <p>[httpc] Fix bug crafting Host header when port is not 80. </p>
          <p>The host header should include the port number as well as the 
            host name when making a request to a server listening on a port 
            other than the HTTP default of 80. Currently, only the host 
            name is included. This is important to make the http client 
            more compliant with the HTTP specification. </p>
          <p>Own Id: OTP-8371</p>
          <p>Kelly McLaughlin</p>
        </item>

        <item>
	  <p>[httpc|httpd] http_chunk data handling/passing improvement. </p> 
          <p>This is a modification to the http_chunk module to forward any 
            full chunk received, regardless of whether the size field for the 
            following chunk has been received yet.  This allows http_chunk to 
            be used in situations where a long term HTTP connection is used to 
            send periodic status updates as individual chunks.  Previously a 
            given chunk would not be forwarded to the client process until the 
            size for the next chunk had been read which rendered the module 
            difficult to use for the scenario described. </p>
          <p>Bernard Duggan</p>
	  <p>Own Id: OTP-8351</p>
        </item>

        <item>
	  <p>Include the inets test suite in the release of the 
            application. </p> 
	  <p>Own Id: OTP-8349</p>
        </item>
	
        <item>
	  <p>[httpc] - It is now possible to configure the client to 
            deliver an async reply to more receivers then the calling 
            process. </p> 
          <p>See the 
            <seemfa marker="httpc#request/2">receiver</seemfa>
            option for more info, </p>
	  <p>Own Id: OTP-8106</p>
        </item>
	
	<item>
	  <p>[httpd] - Methods "PUT" and "DELETE" now allowed. </p> 
          <p>huntermorris@gmail.com</p>
	  <p>Own Id: OTP-8103</p>
        </item>

        <item>
          <p>[httpc] Several more or less critical fixes:</p>
          <list type="bulleted">
	    <item>
	      <p>Initial call between the httpc manager and request 
              handler was synchronous. </p>
	      <p>When the manager starts a new request handler, 
              this is no longer a synchronous operation. Previously, 
              the new request handler made the connection to the 
              server and issuing of the first request (the reason 
              for starting it) in the gen_server init function. 
              If the connection for some reason "took some time", 
              the manager hanged, leaving all other activities by 
              that manager also hanging. </p>
            </item>
<!--
	      <item>
	        <p>Copying of data between processes</p>
	        <p>TBD</p>
	      </item>
	      <item>
	        <p>Reading of requests</p>
	        <p>TBD</p>
	      </item>
-->
	  </list>
          <p>As a side-effect of these changes, some modules was also 
            renamed, and a new api module, 
            <seeerl marker="httpc">httpc</seeerl>, has been introduced
            (the old module <c>http</c> is <em>not</em> removed, but is 
            now just wrapper for <c>httpc</c>). </p>
          <p>Own Id: OTP-8016</p>
	  <p>*** POTENTIAL INCOMPATIBILITY ***</p>
        </item>

      </list>
    </section>

    <section><title>Fixed Bugs and Malfunctions</title>

<!--
      <p>-</p>
-->

      <list>
        <item>
	  <p>[httpd] The server did not fully support the documented module
            callback api. Specifically, the load function should be able to
            return the atom <c>ok</c>, but this was not accepted. </p>
	  <p>Own Id: OTP-8359</p>
        </item>

        <item>
          <p>Fixing various documentation-related bugs (bad quotes).</p>
          <p>Own Id: OTP-8327</p>
        </item>

        <item>
	  <p>Fixing minor Dialyzer and copyright problem(s). </p>
	  <p>Own Id: OTP-8315</p>
        </item>

        <item>
	  <p>[httpc] - Added basic sanity check of option value 
            combinations.</p>
          <p>adam.kocoloski@gmail.com</p>
	  <p>Own Id: OTP-8056</p>
        </item>
      </list>
    </section>

  </section> <!-- 5.3 -->


  <section><title>Inets 5.2</title>

    <section><title>Improvements and New Features</title>
<!--
      <p>-</p>
-->
        <list>
          <item>
	    <p>[ftpc] - Start of the FTP client has been changed in 
              the following way: </p>
	      <list type="bulleted">
		<item>
		  <p>It is now also possible to start a standalone FTP client 
		    process using the re-introduced  
                    <seeerl marker="ftp:ftp#open">ftp:open</seeerl> 
                    function. </p>
                  <p>This is an alternative to starting the client using the 
		    <seeerl marker="ftp:ftp#service_start">inets service framework</seeerl>. </p>
		  <p>The old <c>ftp:open/1</c>, undocumented, function, 
                    caused the client to be hooken into the inets service
                    supervision framework. This is <em>no</em> longer the
                    case. </p>
                  <p>*** POTENTIAL INCOMPATIBILITY ***</p>
		</item>
		<item>
                  <p>Previously, the FTP client attempted to use IPv6, 
                    unless otherwise instructed (the <c>ip_v6_disabled</c> 
                    flag), and only used IPv4 if this did not work. 
                    This has now been <em>changed</em>. </p>
                  <p>A new option, 
                    <seeerl marker="ftp:ftp#ipfamily">ipfamily</seeerl>, 
                    has been introduced, with the default value 
                    <c>inet</c> (IPv4). </p>
                  <p>See <seeerl marker="ftp:ftp#open">ftp:open</seeerl> 
                    for more info.</p>
                  <p>*** POTENTIAL INCOMPATIBILITY ***</p>
		</item>
              </list>
	    <p>Own Id: OTP-8258</p>
	    <!-- <p>Aux Id: seq11407</p> -->
	  </item>

          <item>
            <p>The documentation is now built with open source tools 
              (<em>xsltproc</em> and <em>fop</em>) that exists on most 
              platforms. One visible change is that the frames are removed.</p>
            <p>Own Id: OTP-8249</p>
          </item>

        </list>
    </section>

    <section><title>Fixed Bugs and Malfunctions</title>

<!--
      <p>-</p>
-->

      <list>
        <item>
	  <p>[httpc] - Streaming to file did not work.</p>
          <p>dizzyd@gmail.com</p>
	  <p>Own Id: OTP-8204</p>
        </item>

        <item>
	  <p>[ftpc] - The 
            <seeerl marker="ftp:ftp#ls2">ls/2</seeerl> function (LIST command) 
            and the 
            <seeerl marker="ftp:ftp#nlist2">nlist/2</seeerl> function 
            (NLST command) 
            with wildcards did 
            not work properly. </p>
          <p>These functions is documented as working on directories, but 
            this is actually not according the standard. The LIST and NLST
            commands are specified to operate on a directory or other 
            group of files, or a file.</p>
          <p>Previously, an attempt was made to check if the listing
            returned by the server was actually an error message. This
            was done by changing remote directory (cd) into the 
            (assumed) "directory". This may work if Pathname was actually 
            a directory, but as this is not always the case, this test 
            does not work. Instead, we now return the actual server 
            result and leave the interpretation to the caller. </p>
          <p>*** POTENTIAL INCOMPATIBILITY ***</p>
	  <p>Own Id: OTP-8247</p>
	  <p>Aux Id: seq11407</p>
        </item>

        <item>
	  <p>[httpc] - Fixes various bugs in timeout and keep-alive queue 
            handling. </p>
          <list type="bulleted">
            <item>
              <p>When a queued request times, out the error mssage is sent 
                the owner of the active request. </p>
	    </item>

            <item>
              <p>Requests in the keep-alive queue is forgotten when 
                handler terminates. </p>
	    </item>

            <item>
              <p>Timeout out requests are retried. </p>
	    </item>
          </list>
          <p>Jean-S&#233;bastien P&#233;dron</p>
	  <p>Own Id: OTP-8248</p>
        </item>

        <item>
	  <p>[httpd] - Unnecessarily strict matching when handling closing sockets. </p>
	  <p>Own Id: OTP-8280</p>
        </item>

      </list>
    </section>

  </section> <!-- 5.2 -->


  <section><title>Inets 5.1.3</title>

    <section><title>Improvements and New Features</title>
      <p>-</p>
<!--
        <list>
          <item>
            <p>[httpc] Added support for web services using only basic auth,
              with a token as the user part and no password part.</p>
            <p>twoggle@gmail.com</p>
            <p>Own Id: OTP-7998</p>
          </item>

        </list>
-->
    </section>

    <section><title>Fixed Bugs and Malfunctions</title>

<!--
      <p>-</p>
-->

      <list>
        <item>
	  <p>[httpc] - Raise condition. 
            When http:request is called and httpc_manager selects a session 
            where there's already a pending request, then the connection 
            handler for that session effectively resets its parser, readying
            it for the response to the second request. But if there are still 
            some inbound packets for the response to the first request, things 
            get confused.</p>
          <p>tomas.abrahamsson@gmail.com</p>
	  <p>Own Id: OTP-8154</p>
        </item>

      </list>
    </section>

  </section> <!-- 5.1.3 -->


  <section><title>Inets 5.1.2</title>
<!--
        <p>-</p>
-->

      <section><title>Improvements and New Features</title>
<!--
        <p>-</p>
-->

        <list>
	  <item>
	    <p>[httpc] - Added http option <c>connect_timeout</c> for http 
              client request.
              The <c>connect_timeout</c> option is used for the initial 
              request, when the client connects to the server. Default 
              value is that of the <c>timeout</c> option. </p>
            <p>See the 
	      <seemfa marker="httpc#request/4">request/[4,5]</seemfa> 
              function for more info. </p>
	    <p>Own Id: OTP-7298</p>
	    <!-- <p>Aux Id: seq11086</p> -->
          </item>

        </list>
      </section>


      <section><title>Fixed Bugs and Malfunctions</title>
<!--
        <p>-</p>
-->

        <list>
	  <item>
	    <p>[httpd] - Failed to create listen socket with invalid 
              option combo. The http-server failed to create its listen 
              socket when the bind-address was an IPv4-address (a tuple of
              size 4) and the ipfamily option was inet6fb4. </p>
	    <p>Own Id: OTP-8118</p>
	    <p>Aux Id: seq11321</p>
          </item>

	  <item>
	    <p>[httpd] - Removed documentation for non-existing function 
              (httpd_util:header/2,3,4). </p>
	    <p>Own Id: OTP-8101</p>
	    <!-- <p>Aux Id: seq11321</p> -->
          </item>

        </list>
      </section>

  </section> <!-- 5.1.2 -->


  <section><title>Inets 5.1.1</title>
<!--
        <p>-</p>
-->

      <section><title>Improvements and New Features</title>
        <list>
	  <item>
	    <p>[httpd] - When starting inets (the web-server) and supplying 
              a descriptor on the command line 
              (example: erl -httpd_8888 &lt;descriptor&gt;) 
              it is now possible to specify which ip-family to use:
              <c>inet | inet6 | inet6fb4</c>. </p>
            <p>Example: erl -httpd_8888 10|inet6</p>
            <p>When starting the web-server either using a file with 
              property list (the proplist_file) or a an property list,
              using the ipfamily option: 
              <c>{ipfamily, inet | inet6 | inet6fb4}</c>. </p>
            <p>Finally, when starting the web-server using the classical
              apache-style config file, the <c>BindAddress</c> directive
              has been augmented to allow the specification of the 
              IpFamily: <c>BindAddress blirk.ericsson.se|inet</c></p>
            <p>Default is <c>inet6fb4</c> which emulates the 
              behaviour of the previous version. </p>
            <p>See the 
	      <seeerl marker="httpd#props_comm">Communication properties</seeerl> 
              section for more info. </p>
	    <p>Own Id: OTP-8069</p>
	    <p>Aux Id: seq11086</p>
          </item>

        </list>
      </section>


      <section><title>Fixed Bugs and Malfunctions</title>
<!--
        <p>-</p>
-->

        <list>
	  <item>
	    <p>[httpc] - Reception of unexpected data causes handler crash. </p>
	    <p>Own Id: OTP-8052</p>
          </item>

        </list>
      </section>

  </section> <!-- 5.1.1 -->


  <section><title>Inets 5.1</title>

      <section><title>Improvements and New Features</title>
        <list>
          <item>
            <p>[httpc] Added support for web services using only basic auth,
              with a token as the user part and no password part.</p>
            <p>twoggle@gmail.com</p>
            <p>Own Id: OTP-7998</p>
          </item>

	  <item>
	    <p>[httpc] - Bind HTTP client to IP-addr. It is now possible 
              to specify an alternate ip-address and port to be used when 
              the client connects to the server. </p>
	    <p>As a side-effect of this, the option <c>ipv6</c> has been 
              removed and replaced by the <c>ipfamily</c> option. </p>
	    <p>See <seemfa marker="httpc#set_options/1">http:set_options/[1,2]</seemfa> 
              for more info. </p>
            <p>*** POTENTIAL INCOMPATIBILITY ***</p>
	    <p>Own Id: OTP-8004</p>
          </item>

        </list>
      </section>


      <section><title>Fixed Bugs and Malfunctions</title>
<!--
        <p>-</p>
-->

        <list>
          <item>
            <p>Updated guard tests (i.e. is_list(L) instead of
              list(L) and possibly andalso/orelse instead of ","/";"). </p>
            <p>Own Id: OTP-7994</p>
          </item>

          <item>
            <p>[httpc] - Remove use of the deprecated regexp module. </p>
            <p>Own Id: OTP-8001</p>
          </item>

	  <item>
	    <p>[httpc] - The option <c>max_keep_alive_length</c> was 
              not handled properly. </p>
	    <p>Own Id: OTP-8005</p>
          </item>


        </list>
      </section>

  </section> <!-- 5.1 -->

  <!-- 
       <p>For information about older versions see
       <url href="part_notes_history_frame.html">release notes history</url>.</p>
  -->

</chapter><|MERGE_RESOLUTION|>--- conflicted
+++ resolved
@@ -33,17 +33,12 @@
     <file>notes.xml</file>
   </header>
   
-<<<<<<< HEAD
   <section><title>Inets 8.2.2</title>
-=======
-  <section><title>Inets 7.5.3.2</title>
->>>>>>> 68522e55
-
-    <section><title>Fixed Bugs and Malfunctions</title>
-      <list>
-        <item>
-          <p>
-<<<<<<< HEAD
+
+    <section><title>Fixed Bugs and Malfunctions</title>
+      <list>
+        <item>
+          <p>
 	    Ensure graceful shutdown</p>
           <p>
 	    Own Id: OTP-18461 Aux Id: ERIERL-890 </p>
@@ -213,24 +208,30 @@
 	    from httpd manual.</p>
           <p>
 	    Own Id: OTP-18088 Aux Id: GH-5276 </p>
-=======
+        </item>
+      </list>
+    </section>
+
+</section>
+
+  <section><title>Inets 7.5.3.2</title>
+
+    <section><title>Fixed Bugs and Malfunctions</title>
+      <list>
+        <item>
+          <p>
 	    With this change, handling of URI to a folder, with
 	    missing trailing / and a query component present is
 	    fixed.</p>
           <p>
 	    Own Id: OTP-18472 Aux Id: DAFH-1592 </p>
->>>>>>> 68522e55
-        </item>
-      </list>
-    </section>
-
-</section>
-
-<<<<<<< HEAD
+        </item>
+      </list>
+    </section>
+
+</section>
+
   <section><title>Inets 7.5.3.1</title>
-=======
-<section><title>Inets 7.5.3.1</title>
->>>>>>> 68522e55
 
     <section><title>Improvements and New Features</title>
       <list>
