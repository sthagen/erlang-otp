--- conflicted
+++ resolved
@@ -33,7 +33,6 @@
     <file>notes.xml</file>
   </header>
   
-<<<<<<< HEAD
   <section><title>Inets 7.0.1</title>
 
   <section><title>Fixed Bugs and Malfunctions</title>
@@ -103,7 +102,12 @@
 	    Split inets and create separate ftp and tftp apps.</p>
           <p>
 	    Own Id: OTP-14113</p>
-=======
+        </item>
+      </list>
+    </section>
+
+  </section>
+
   <section><title>Inets 6.5.2.4</title>
 
     <section><title>Fixed Bugs and Malfunctions</title>
@@ -126,20 +130,13 @@
 	    server implementation.</p>
           <p>
 	    Own Id: OTP-15242</p>
->>>>>>> 9dc3d174
-        </item>
-      </list>
-    </section>
-
-<<<<<<< HEAD
+        </item>
+      </list>
+    </section>
+
   </section>
-
+  
   <section><title>Inets 6.5.2.3</title>
-=======
-</section>
-
-<section><title>Inets 6.5.2.3</title>
->>>>>>> 9dc3d174
 
     <section><title>Fixed Bugs and Malfunctions</title>
       <list>
