--- conflicted
+++ resolved
@@ -242,19 +242,6 @@
 				is_self_signed(OtpCert), UserState, VerifyFun);
 	_ -> %% Extensions not present in versions 1 & 2
 	    {ValidationState, UserState}
-    end.
-
-validate_ext_key_usage(OtpCert, UserState, VerifyFun, Type) ->
-    TBSCert = OtpCert#'OTPCertificate'.tbsCertificate,
-    Extensions = extensions_list(TBSCert#'OTPTBSCertificate'.extensions),
-    KeyUseExt = pubkey_cert:select_extension(?'id-ce-keyUsage', Extensions),
-    ExtKeyUseExt =  pubkey_cert:select_extension(?'id-ce-extKeyUsage', Extensions),
-    case compatible_ext_key_usage(KeyUseExt, ExtKeyUseExt, Type) of
-        true ->
-            UserState;
-        false ->
-            verify_fun(OtpCert, {bad_cert, {key_usage_mismatch, {KeyUseExt, ExtKeyUseExt}}},
-                       UserState, VerifyFun)
     end.
 
 %%--------------------------------------------------------------------
@@ -983,190 +970,6 @@
         false -> unicode:characters_to_list(DeepList)
     end.
 
-<<<<<<< HEAD
-=======
-%% No extensions present
-validate_extensions(OtpCert, asn1_NOVALUE, ValidationState, ExistBasicCon,
-		    SelfSigned, UserState, VerifyFun) ->
-    validate_extensions(OtpCert, [], ValidationState, ExistBasicCon,
-			SelfSigned, UserState, VerifyFun);
-
-validate_extensions(OtpCert,[], ValidationState, basic_constraint, _SelfSigned,
-		    UserState0, VerifyFun) ->
-    UserState = validate_ext_key_usage(OtpCert, UserState0, VerifyFun, ca),
-    {ValidationState, UserState};
-validate_extensions(OtpCert, [], ValidationState =
-			#path_validation_state{max_path_length = Len,
-					       last_cert = Last},
-		    no_basic_constraint, SelfSigned, UserState0, VerifyFun) ->
-    case Last of
-	true when SelfSigned ->
-	    {ValidationState, UserState0};
-	true  ->
-            UserState = validate_ext_key_usage(OtpCert, UserState0, VerifyFun, endentity),
-	    {ValidationState#path_validation_state{max_path_length = Len - 1},
-	     UserState};
-	false ->
-	    %% basic_constraint must appear in certs used for digital sign
-	    %% see 4.2.1.10 in rfc 3280
-	    case is_digitally_sign_cert(OtpCert) of
-		true ->
-		    missing_basic_constraints(OtpCert, SelfSigned,
-					      ValidationState, VerifyFun,
-					      UserState0, Len);
-		false -> %% Example CRL signer only
-		    {ValidationState, UserState0}
-	    end
-    end;
-
-validate_extensions(OtpCert,
-		    [#'Extension'{extnID = ?'id-ce-basicConstraints',
-				  extnValue = 
-				      #'BasicConstraints'{cA = true,
-							  pathLenConstraint = N}} |
-		     Rest],
-		    ValidationState =
-			#path_validation_state{max_path_length = Len}, _,
-		    SelfSigned, UserState, VerifyFun) ->
-    Length = if SelfSigned -> erlang:min(N, Len);
-		true -> erlang:min(N, Len-1)
-	     end,
-    validate_extensions(OtpCert, Rest,
-			ValidationState#path_validation_state{max_path_length =
-								  Length},
-			basic_constraint, SelfSigned,
-			UserState, VerifyFun);
-%% The pathLenConstraint field is meaningful only if cA is set to
-%% TRUE.
-validate_extensions(OtpCert, [#'Extension'{extnID = ?'id-ce-basicConstraints',
-					   extnValue =
-					       #'BasicConstraints'{cA = false}} |
-			      Rest], ValidationState, ExistBasicCon,
-		    SelfSigned, UserState, VerifyFun) ->
-    validate_extensions(OtpCert, Rest, ValidationState, ExistBasicCon,
-			SelfSigned, UserState, VerifyFun);
-
-validate_extensions(OtpCert, [#'Extension'{extnID = ?'id-ce-keyUsage',
-					   extnValue = KeyUse
-					  } | Rest],
-		    #path_validation_state{last_cert=Last} = ValidationState,
-		    ExistBasicCon, SelfSigned,
-		    UserState0, VerifyFun) ->
-    case Last orelse is_valid_key_usage(KeyUse, keyCertSign) of
-	true ->
-	    validate_extensions(OtpCert, Rest, ValidationState, ExistBasicCon,
-				SelfSigned, UserState0, VerifyFun);
-	false ->
-	    UserState = verify_fun(OtpCert, {bad_cert, invalid_key_usage},
-				   UserState0, VerifyFun),
-	    validate_extensions(OtpCert, Rest, ValidationState, ExistBasicCon,
-				SelfSigned, UserState, VerifyFun)
-    end;
-
-validate_extensions(OtpCert, [#'Extension'{extnID = ?'id-ce-subjectAltName',
-					   extnValue = Names,
-					   critical = true} = Ext | Rest],
-		    ValidationState, ExistBasicCon,
-		    SelfSigned, UserState0, VerifyFun)  ->
-    case validate_subject_alt_names(Names) of
-	true  ->
-	    validate_extensions(OtpCert, Rest, ValidationState, ExistBasicCon,
-				SelfSigned, UserState0, VerifyFun);
-	false ->
-	    UserState = verify_fun(OtpCert, {extension, Ext},
-				   UserState0, VerifyFun),
-	    validate_extensions(OtpCert, Rest, ValidationState, ExistBasicCon,
-				SelfSigned, UserState, VerifyFun)
-    end;
-
-validate_extensions(OtpCert, [#'Extension'{extnID = ?'id-ce-nameConstraints',
-				  extnValue = NameConst} | Rest], 
-		    ValidationState, 
-		    ExistBasicCon, SelfSigned, UserState, VerifyFun) ->
-    Permitted = NameConst#'NameConstraints'.permittedSubtrees, 
-    Excluded = NameConst#'NameConstraints'.excludedSubtrees,
-    
-    NewValidationState = add_name_constraints(Permitted, Excluded, 
-					      ValidationState),
-    
-    validate_extensions(OtpCert, Rest, NewValidationState, ExistBasicCon,
-			SelfSigned, UserState, VerifyFun);
-
-validate_extensions(OtpCert, [#'Extension'{extnID = ?'id-ce-certificatePolicies',
-					   critical = true} = Ext| Rest], ValidationState,
-		    ExistBasicCon, SelfSigned, UserState0, VerifyFun) ->
-    %% TODO: Remove this clause when policy handling is
-    %% fully implemented
-    UserState = verify_fun(OtpCert, {extension, Ext},
-			   UserState0, VerifyFun),
-    validate_extensions(OtpCert,Rest, ValidationState, ExistBasicCon,
-			SelfSigned, UserState, VerifyFun);
-
-validate_extensions(OtpCert, [#'Extension'{extnID = ?'id-ce-certificatePolicies',
-					   extnValue = #'PolicyInformation'{
-					     policyIdentifier = Id,
-					     policyQualifiers = Qualifier}}
-			      | Rest], #path_validation_state{valid_policy_tree = Tree}
-		    = ValidationState,
-		    ExistBasicCon, SelfSigned, UserState, VerifyFun) ->
-
-    %% TODO: Policy imp incomplete
-    NewTree = process_policy_tree(Id, Qualifier, Tree),
-    
-    validate_extensions(OtpCert, Rest,
-			ValidationState#path_validation_state{
-			  valid_policy_tree = NewTree}, 
-			ExistBasicCon, SelfSigned, UserState, VerifyFun);
-
-validate_extensions(OtpCert, [#'Extension'{extnID = ?'id-ce-policyConstraints',
-					   critical = true} = Ext | Rest], ValidationState,
-		    ExistBasicCon, SelfSigned, UserState0, VerifyFun) ->
-    %% TODO: Remove this clause when policy handling is
-    %% fully implemented
-    UserState = verify_fun(OtpCert, {extension, Ext},
-			   UserState0, VerifyFun),
-    validate_extensions(OtpCert, Rest, ValidationState, ExistBasicCon,
-			SelfSigned, UserState, VerifyFun);
-validate_extensions(OtpCert, [#'Extension'{extnID = ?'id-ce-policyConstraints',
-					   extnValue = #'PolicyConstraints'{
-					     requireExplicitPolicy = ExpPolicy,
-					     inhibitPolicyMapping = MapPolicy}}
-			      | Rest], ValidationState, ExistBasicCon,
-		    SelfSigned, UserState, VerifyFun) ->
-    
-    %% TODO: Policy imp incomplete
-    NewValidationState = add_policy_constraints(ExpPolicy, MapPolicy,
-						ValidationState),
-
-    validate_extensions(OtpCert, Rest, NewValidationState, ExistBasicCon,
-			SelfSigned, UserState, VerifyFun);
-validate_extensions(OtpCert, [#'Extension'{extnID = ?'id-ce-extKeyUsage',
-                                           critical = true,
-                                           extnValue = ExtKeyUse} = Extension | Rest],
-		    #path_validation_state{last_cert = false} = ValidationState, ExistBasicCon,
-		    SelfSigned, UserState0, VerifyFun) ->
-    UserState =
-        case ext_keyusage_includes_any(ExtKeyUse) of
-            true -> %% CA cert that specifies ?anyExtendedKeyUsage should not be marked critical
-                verify_fun(OtpCert, {bad_cert, invalid_ext_key_usage}, UserState0, VerifyFun);
-            false ->
-                case ca_known_extend_key_use(ExtKeyUse) of
-                    true ->
-                        UserState0;
-                    false ->
-                        verify_fun(OtpCert, {extension, Extension}, UserState0, VerifyFun)
-                end
-        end,
-    validate_extensions(OtpCert, Rest, ValidationState, ExistBasicCon, SelfSigned,
-			UserState, VerifyFun);
-validate_extensions(OtpCert, [#'Extension'{} = Extension | Rest],
-		    ValidationState, ExistBasicCon,
-		    SelfSigned, UserState0, VerifyFun) ->
-    UserState = verify_fun(OtpCert, {extension, Extension}, UserState0, VerifyFun),
-    validate_extensions(OtpCert, Rest, ValidationState, ExistBasicCon, SelfSigned,
-			UserState, VerifyFun).
->>>>>>> 3cac5b50
-
 is_valid_key_usage(KeyUse, Use) ->
     lists:member(Use, KeyUse).
 
@@ -1444,13 +1247,7 @@
 	    lists:member(keyCertSign, KeyUse)
     end.
 
-<<<<<<< HEAD
-compatible_ext_key_usage(undefined, _, endentity) -> %% keyusage (first arg )is mandantory in CAs
-    true;
-compatible_ext_key_usage(_, undefined, _) ->
-    true;
-compatible_ext_key_usage(#'Extension'{extnValue = KeyUse}, #'Extension'{extnValue = Purposes}, _) ->
-=======
+
 compatible_ext_key_usage(undefined, _, endentity) ->
     true;
 compatible_ext_key_usage(_, undefined, _) ->
@@ -1459,48 +1256,10 @@
                                       extnValue = KeyUses},
                          #'Extension'{extnID = ?'id-ce-extKeyUsage',
                                       extnValue = Purposes}, Type) ->
->>>>>>> 3cac5b50
     case ext_keyusage_includes_any(Purposes) of
         true ->
             true;
         false ->
-<<<<<<< HEAD
-            is_compatible_purposes(KeyUse, Purposes)
-    end.
-
-is_compatible_purposes(_, []) ->
-    true;
-is_compatible_purposes(KeyUse, [?'id-kp-serverAuth'| Rest]) ->
-    (lists:member(digitalSignature, KeyUse) orelse
-     lists:member(keyAgreement, KeyUse)) andalso
-        is_compatible_purposes(KeyUse, Rest);
-is_compatible_purposes(KeyUse, [?'id-kp-clientAuth'| Rest]) ->
-    (lists:member(digitalSignature, KeyUse)
-     orelse
-       (lists:member(keyAgreement, KeyUse) orelse lists:member(keyEncipherment, KeyUse)))
-        andalso is_compatible_purposes(KeyUse, Rest);
-is_compatible_purposes(KeyUse, [?'id-kp-codeSigning'| Rest]) ->
-    lists:member(digitalSignature, KeyUse) andalso
-        is_compatible_purposes(KeyUse, Rest);
-is_compatible_purposes(KeyUse, [?'id-kp-emailProtection'| Rest]) ->
-    ((lists:member(digitalSignature, KeyUse) orelse
-      lists:member(nonRepudiation, KeyUse))
-     orelse
-       (lists:member(keyAgreement, KeyUse) orelse lists:member(keyEncipherment, KeyUse)))
-        andalso is_compatible_purposes(KeyUse, Rest);
-is_compatible_purposes(KeyUse, [Id| Rest]) when Id == ?'id-kp-timeStamping';
-                                                Id == ?'id-kp-OCSPSigning'->
-    (lists:member(digitalSignature, KeyUse) orelse
-     lists:member(nonRepudiation, KeyUse)) andalso
-        is_compatible_purposes(KeyUse, Rest);
-is_compatible_purposes(KeyUse, [_| Rest]) -> %% Unknown purposes are for user verify_fun to care about
-    is_compatible_purposes(KeyUse, Rest).
-
-ca_known_extend_key_use(ExtKeyUse) ->
-    CAExtSet = ca_known_ext_key_usage(),
-    Intersertion = sets:intersection(CAExtSet, sets:from_list(ExtKeyUse)),
-    not sets:is_empty(Intersertion).
-=======
             is_compatible_purposes(KeyUses, Purposes, Type)
     end.
 
@@ -1554,7 +1313,6 @@
     CAExtSet = ca_known_ext_key_usage(),
     Intersection = sets:intersection(CAExtSet, sets:from_list(ExtKeyUses)),
     not sets:is_empty(Intersection).
->>>>>>> 3cac5b50
 
 ca_known_ext_key_usage() ->
     %% Following extended key usages are known
