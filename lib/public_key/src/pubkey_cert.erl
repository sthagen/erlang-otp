%%
%% %CopyrightBegin%
%%
%% Copyright Ericsson AB 2008-2024. All Rights Reserved.
%%
%% Licensed under the Apache License, Version 2.0 (the "License");
%% you may not use this file except in compliance with the License.
%% You may obtain a copy of the License at
%%
%%     http://www.apache.org/licenses/LICENSE-2.0
%%
%% Unless required by applicable law or agreed to in writing, software
%% distributed under the License is distributed on an "AS IS" BASIS,
%% WITHOUT WARRANTIES OR CONDITIONS OF ANY KIND, either express or implied.
%% See the License for the specific language governing permissions and
%% limitations under the License.
%%
%% %CopyrightEnd%
%%

-module(pubkey_cert).
-moduledoc false.

-include("public_key.hrl").

%% path validation
-export([init_validation_state/3,
         validate_extensions/4,
         validate_time/3,
         validate_issuer/4,
         validate_names/6,
         validate_signature/6,
         verify_data/1,
         verify_fun/4,
         prepare_for_next_cert/2,
         apply_fun/5]).

%% Utility functions
-export([normalize_general_name/1,
         is_self_signed/1,
	 is_issuer/2,
         issuer_id/2,
         subject_id/1,
         distribution_points/1,
	 is_fixed_dh_cert/1,
         select_extension/2,
         match_name/3,
	 extensions_list/1,
         cert_auth_key_id/1,
         time_str_2_gregorian_sec/1
        ]).

%% Generate test data
-export([gen_test_certs/1,
         x509_pkix_sign_types/1,
         root_cert/2]).

-define(NULL, 0).

%%====================================================================
%% Internal application APIs
%%====================================================================

%%====================================================================
%% Path validation
%%====================================================================

%%--------------------------------------------------------------------
-spec init_validation_state(#cert{}, integer(), list()) ->
				   #path_validation_state{}.
%%
%% Description: Creates initial version of path_validation_state for
%% basic path validation of x509 certificates.
%%--------------------------------------------------------------------
init_validation_state(Cert, DefaultPathLen,
		      Options) ->
    PolicyTree = pubkey_policy_tree:root(),
    MaxLen =  proplists:get_value(max_path_length, Options, DefaultPathLen),
    UserPolicySet = policy_set(Options, [?anyPolicy]),
    ExplicitPolicyConstraint =
        policy_indicator(MaxLen,
                         proplists:get_value(explicit_policy, Options, false)),
    AnyPolicyConstraint =
        policy_indicator(MaxLen,
                         proplists:get_value(inhibit_any_policy, Options, false)),
    PolicyMappingConstraint =
        policy_indicator(MaxLen,
                         proplists:get_value(inhibit_policy_mapping, Options, false)),
    {VerifyFun, UserState} = proplists:get_value(verify_fun, Options,
                                                 ?DEFAULT_VERIFYFUN),
    State = #path_validation_state{max_path_length         = MaxLen,
                                   user_initial_policy_set = UserPolicySet,
				   valid_policy_tree       = PolicyTree,
				   explicit_policy         = ExplicitPolicyConstraint,
				   inhibit_any_policy      = AnyPolicyConstraint,
				   inhibit_policy_mapping  = PolicyMappingConstraint,
				   verify_fun              = VerifyFun,
				   user_state	           = UserState,
				   cert_num                = 0},
    prepare_for_next_cert(Cert, State).

%%--------------------------------------------------------------------
-spec validate_extensions(#cert{}, #path_validation_state{},
			  term(), fun())->
				 {#path_validation_state{}, UserState :: term()}.
%%
%% Description: Check extensions included in basic path validation.
%%--------------------------------------------------------------------
validate_extensions(Cert, ValidationState0, UserState0, VerifyFun) ->
    OtpCert = otp_cert(Cert),
    TBSCert = OtpCert#'OTPCertificate'.tbsCertificate,
    case TBSCert#'OTPTBSCertificate'.version of
	N when N >= 3 ->
	    Extensions = TBSCert#'OTPTBSCertificate'.extensions,
            validate_extensions(Cert, Extensions,
                                ValidationState0, no_basic_constraint,
                                is_self_signed(OtpCert), UserState0, VerifyFun);
        _ -> %% Extensions not present in versions 1 & 2
	    {ValidationState0, UserState0}
    end.
%%--------------------------------------------------------------------
-spec validate_policy_tree(#cert{}, #path_validation_state{})->
          #path_validation_state{} | no_return().
%%
%% Description: Check policy tree requirements after handling of certificate extensions
%%--------------------------------------------------------------------
validate_policy_tree(Cert,
                     #path_validation_state{explicit_policy = ExplicitPolicyConstraint,
                                            valid_policy_tree = Tree,
                                            user_state = UserState0,
                                            verify_fun = VerifyFun} =
                         ValidationState) ->
    case (ExplicitPolicyConstraint > 0) orelse not pubkey_policy_tree:is_empty(Tree) of
        true ->
            ValidationState;
        false ->
            UserState =
                verify_fun(Cert, {bad_cert,
                                  {policy_requirement_not_met,
                                   {{explicit_policy, ExplicitPolicyConstraint},
                                       {policy_set,
                                        pubkey_policy_tree:constrained_policy_node_set(Tree)}}}},
                           UserState0, VerifyFun),
            ValidationState#path_validation_state{user_state = UserState}
    end.

%%--------------------------------------------------------------------
-spec validate_time(#cert{}, term(), fun()) -> term().
%%
%% Description: Check that the certificate validity period includes the
%% current time.
%%--------------------------------------------------------------------
validate_time(Cert, UserState, VerifyFun) ->
    % Parse and check validity of the certificate dates, and if it fails, invoke `verify_fun` to
    % hand over control to the caller in order to decide what to do.
    OtpCert = otp_cert(Cert),
    case parse_and_check_validity_dates(OtpCert) of
        expired ->
            % Certificate has correctly formatted dates but it's expired
            verify_fun(Cert, {bad_cert, cert_expired}, UserState, VerifyFun);
        error ->
            % Certificate has incorrectly formatted dates, attempt to delegate decision to app function
            verify_fun(Cert, {bad_cert, invalid_validity_dates}, UserState, VerifyFun);
        % Validation succeded and certificate is not expired, no new state needed
        ok ->
            UserState
    end.

-spec parse_and_check_validity_dates(#'OTPCertificate'{}) -> ok | expired | error.
%%
%% Description: Determines if the passed certificate consains correctly
%% formatted dates in the validity field. If so, it checks if the certificate
%% is not expired. Otherwise, it returns error.
%%--------------------------------------------------------------------
parse_and_check_validity_dates(OtpCert) ->
    TBSCert = OtpCert#'OTPCertificate'.tbsCertificate,
    {'Validity', NotBeforeStr, NotAfterStr}
	= TBSCert#'OTPTBSCertificate'.validity,
    Now = calendar:datetime_to_gregorian_seconds(calendar:universal_time()),
    try
        NotBefore = time_str_2_gregorian_sec(notBefore, NotBeforeStr),
        NotAfter = time_str_2_gregorian_sec(notAfter, NotAfterStr),
        
        % Expiration check
        if
            ((NotBefore =< Now) and (Now =< NotAfter)) -> ok;
            true -> expired
        end

        % "error:function_clause" is thrown by time_str_2_gregorian_sec if the date format is not valid
        % verify_fun only throws exceptions        
    catch error:function_clause -> 
        error
    end.

%%--------------------------------------------------------------------
-spec validate_issuer(#cert{}, term(), term(), fun()) -> term() | no_return().
%%
%% Description: Check that the certificate issuer name is the working_issuer_name
%% in path_validation_state.
%%--------------------------------------------------------------------
validate_issuer(Cert, Issuer, UserState, VerifyFun) ->
    OtpCert = otp_cert(Cert),
    TBSCert = OtpCert#'OTPCertificate'.tbsCertificate,
    case is_issuer(Issuer, TBSCert#'OTPTBSCertificate'.issuer) of
	true ->
	    UserState;
	_ ->
	    verify_fun(Cert, {bad_cert, invalid_issuer}, UserState, VerifyFun)
    end.
%%--------------------------------------------------------------------
-spec validate_names(#cert{}, no_constraints | list(), list(),
		     term(), term(), fun())-> term() | no_return().
%%
%% Description: Validate Subject Alternative Name.
%%--------------------------------------------------------------------
validate_names(Cert, Permit, Exclude, Last, UserState, VerifyFun) ->
    OtpCert = otp_cert(Cert),
    case is_self_signed(OtpCert) andalso (not Last) of
	true ->
	    UserState;
	false ->
	    TBSCert = OtpCert#'OTPCertificate'.tbsCertificate,
	    Subject = TBSCert#'OTPTBSCertificate'.subject,
	    Extensions =
		extensions_list(TBSCert#'OTPTBSCertificate'.extensions),
	    AltSubject =
		select_extension(?'id-ce-subjectAltName', Extensions),

	    EmailAddress = extract_email(Subject),
	    Name = [{directoryName, Subject}|EmailAddress],

	    AltNames = case AltSubject of
			   undefined ->
			       [];
			   _ ->
			       AltSubject#'Extension'.extnValue
		       end,

	    case (is_permitted(Name, Permit) andalso
		  is_permitted(AltNames, Permit) andalso
		  (not is_excluded(Name, Exclude)) andalso
		  (not is_excluded(AltNames, Exclude))) of
		true ->
		    UserState;
		false ->
		    verify_fun(Cert, {bad_cert, name_not_permitted},
			      UserState, VerifyFun)
	    end
    end.

%%--------------------------------------------------------------------
-spec validate_signature(#cert{}, DER::binary(),
			 term(),term(), term(), fun()) -> term() | no_return().

%%
%% Description: Check that the signature on the certificate can be verified using
%% working_public_key_algorithm, the working_public_key, and
%% the working_public_key_parameters in path_validation_state.
%%--------------------------------------------------------------------
validate_signature(Cert, DerCert, Key, KeyParams,
		   UserState, VerifyFun) ->
    OtpCert = otp_cert(Cert),
    case verify_signature(OtpCert, DerCert, Key, KeyParams) of
	true ->
	    UserState;
	false ->
	    verify_fun(Cert, {bad_cert, invalid_signature}, UserState, VerifyFun)
    end.

%%--------------------------------------------------------------------
-spec verify_data(DER::binary()) ->
           {DigestType, PlainText, Signature}
               when DigestType :: md5 | crypto:sha1() | crypto:sha2() | none,
                    PlainText  :: binary(),
                    Signature  :: binary().
%%
%% Description: Extracts data from DerCert needed to call public_key:verify/4.
%%--------------------------------------------------------------------
verify_data(DerCert) ->
    {ok, OtpCert} = pubkey_cert_records:decode_cert(DerCert),
    extract_verify_data(OtpCert, DerCert).

%%--------------------------------------------------------------------
-spec verify_fun(#cert{}, {bad_cert, public_key:bad_cert_reason()} |
                 {extension, #'Extension'{}}|
		 valid | valid_peer, term(), fun()) -> term() | no_return().
%%
%% Description: Gives the user application the opportunity handle path
%% validation errors and unknown extensions and optional do other
%% things with a validated certificate.
%% --------------------------------------------------------------------
verify_fun(#cert{der = DerCert, otp = OtpCert}, Result, UserState0, VerifyFun) ->
    case apply_fun(VerifyFun, OtpCert, DerCert, Result, UserState0) of
        {valid, UserState} ->
	    UserState;
	{valid_peer, UserState} ->
	    UserState;
	{fail, Reason} ->
	    case Reason of
		{bad_cert, _} ->
		    throw(Reason);
		_ ->
		    throw({bad_cert, Reason})
	    end;
	{unknown, UserState} ->
	    case Result of
		{extension, #'Extension'{critical = true}} ->
		    throw({bad_cert, unknown_critical_extension});
		_ ->
		    UserState
	    end
    end.

%%--------------------------------------------------------------------
-spec prepare_for_next_cert(#cert{}, #path_validation_state{}) ->
				   #path_validation_state{} | no_return().
%%
%% Description: Update path_validation_state for next iteration.
%%--------------------------------------------------------------------
prepare_for_next_cert(Cert, #path_validation_state{policy_mapping_ext = Ext} =
                          ValidationState0) when Ext =/= undefined ->
    ValidationState1 = handle_policy_mappings(Cert, ValidationState0),
    ValidationState =
        ValidationState1#path_validation_state{policy_mapping_ext =
                                                   undefined,
                                               current_any_policy_qualifiers =
                                                   undefined},
    prepare_for_next_cert(Cert, ValidationState);
prepare_for_next_cert(Cert, #path_validation_state{
                                  working_public_key_algorithm = PrevAlgo,
                                  working_public_key_parameters =
                                      PrevParams,
                                  cert_num = CertNum,
                                  explicit_policy = ExplicitPolicyConstraint,
                                  inhibit_policy_mapping = PolicyMappingConstraint,
                                  inhibit_any_policy = AnyPolicyConstraint
                                 } = ValidationState0) ->
    OtpCert = otp_cert(Cert),
    TBSCert = OtpCert#'OTPCertificate'.tbsCertificate,
    Issuer =  TBSCert#'OTPTBSCertificate'.subject,

    {Algorithm, PublicKey, PublicKeyParams0} =
	public_key_info(TBSCert#'OTPTBSCertificate'.subjectPublicKeyInfo,
			ValidationState0),
    PublicKeyParams =
	case PublicKeyParams0 of
	    'NULL' when Algorithm =:= PrevAlgo ->
		PrevParams;
	    asn1_NOVALUE when Algorithm =:= PrevAlgo ->
		PrevParams;
	    _ -> PublicKeyParams0
	end,

    IsSelfSigned = is_self_signed(OtpCert),
    ValidationState1 =
        ValidationState0#path_validation_state{
          working_public_key_algorithm = Algorithm,
          working_public_key = PublicKey,
          working_public_key_parameters = PublicKeyParams,
          working_issuer_name = Issuer,
          cert_num = CertNum + 1,
          policy_ext_present = false,
          valid_policy_tree =
              assert_valid_policy_tree(ValidationState0#path_validation_state.explicit_policy,
                                       ValidationState0#path_validation_state.policy_ext_present,
                                       ValidationState0#path_validation_state.valid_policy_tree),
          current_any_policy_qualifiers = undefined,
          policy_ext_any = undefined,

          %% 6.1.4 h from RFC
          %% Step 1 or 6.1.5 a (if last cert) from RFC
          explicit_policy = maybe_decrement(ExplicitPolicyConstraint, IsSelfSigned),
          % Step 2 from RFC
          inhibit_policy_mapping = maybe_decrement(PolicyMappingConstraint, IsSelfSigned),
          % Step 3 from RFC
          inhibit_any_policy = maybe_decrement(AnyPolicyConstraint, IsSelfSigned)
         },
    ValidationState2 = handle_policy_constraints(ValidationState1),
    ValidationState = handle_inhibit_anypolicy(ValidationState2),
    handle_last_cert(Cert, ValidationState).

apply_fun(Fun, OtpCert, DerCert, Result, UserState) ->
    if is_function(Fun, 4) ->
            Fun(OtpCert, DerCert, Result, UserState);
       is_function(Fun, 3) ->
            Fun(OtpCert, Result, UserState)
    end.


%%====================================================================
%% Utility functions
%%====================================================================

%%--------------------------------------------------------------------
-spec normalize_general_name({rdnSequence, term()}| binary()) -> {rdnSequence, term()}.
%%
%% Description: Normalizes a general name so that it can be easily
%%              compared to another general name.
%%--------------------------------------------------------------------
normalize_general_name({rdnSequence, Issuer}) ->
    NormIssuer = do_normalize_general_name(Issuer),
    {rdnSequence, NormIssuer}.

%%--------------------------------------------------------------------
-spec is_self_signed(#'OTPCertificate'{}) -> boolean().
%%
%% Description: Checks if the certificate is self signed.
%%--------------------------------------------------------------------
is_self_signed(#'OTPCertificate'{tbsCertificate=
				 #'OTPTBSCertificate'{issuer = Issuer,
						      subject = Subject}}) ->
    is_issuer(Issuer, Subject).
%%--------------------------------------------------------------------
-spec is_issuer({rdnSequence, term()}, {rdnSequence, term()}) -> boolean().
%%
%% Description:  Checks if <Issuer> issued <Candidate>.
%%--------------------------------------------------------------------
is_issuer({rdnSequence, _} = Issuer, {rdnSequence, _} = Candidate) ->
    {rdnSequence, IssuerDirName} = normalize_general_name(Issuer),
    {rdnSequence, CandidateDirName} = normalize_general_name(Candidate),
    is_dir_name(IssuerDirName, CandidateDirName, true).
%%--------------------------------------------------------------------
-spec issuer_id(#'OTPCertificate'{}, self | other) ->
		       {ok, {integer(), term()}}  | {error, issuer_not_found}.
%%
%% Description: Extracts the issuer id from a certificate if possible.
%%--------------------------------------------------------------------
issuer_id(Otpcert, other) ->
    TBSCert = Otpcert#'OTPCertificate'.tbsCertificate,
    Extensions = extensions_list(TBSCert#'OTPTBSCertificate'.extensions),
    case select_extension(?'id-ce-authorityKeyIdentifier', Extensions) of
	undefined ->
	    {error, issuer_not_found};
	AuthKeyExt ->
	    cert_auth_key_id(AuthKeyExt#'Extension'.extnValue)
    end;

issuer_id(Otpcert, self) ->
    TBSCert = Otpcert#'OTPCertificate'.tbsCertificate,
    Issuer = TBSCert#'OTPTBSCertificate'.issuer,
    SerialNr = TBSCert#'OTPTBSCertificate'.serialNumber,
    {ok, {SerialNr, normalize_general_name(Issuer)}}.


%%--------------------------------------------------------------------
-spec subject_id(#'OTPCertificate'{}) ->
		       {integer(), term()}.
%%
%% Description: Extracts the subject and serial number from a certificate.
%%--------------------------------------------------------------------
subject_id(Otpcert) ->
    TBSCert = Otpcert#'OTPCertificate'.tbsCertificate,
    Subject = TBSCert#'OTPTBSCertificate'.subject,
    SerialNr = TBSCert#'OTPTBSCertificate'.serialNumber,
    {SerialNr, normalize_general_name(Subject)}.


distribution_points(Otpcert) ->
    TBSCert = Otpcert#'OTPCertificate'.tbsCertificate,
    Extensions = extensions_list(TBSCert#'OTPTBSCertificate'.extensions),
    case select_extension(?'id-ce-cRLDistributionPoints', Extensions) of
	undefined ->
	    [];
	#'Extension'{extnValue = Value} ->
	    Value
    end.

%%--------------------------------------------------------------------
-spec is_fixed_dh_cert(#'OTPCertificate'{}) -> boolean().
%%
%% Description: Checks if the certificate can be be used
%% for DH key agreement.
%%--------------------------------------------------------------------
is_fixed_dh_cert(#'OTPCertificate'{tbsCertificate =
				   #'OTPTBSCertificate'{subjectPublicKeyInfo =
							SubjectPublicKeyInfo,
							extensions =
							Extensions}}) ->
    is_fixed_dh_cert(SubjectPublicKeyInfo, extensions_list(Extensions)).

%%--------------------------------------------------------------------
-spec select_extension(Oid ::tuple(),[#'Extension'{}]) ->
			      #'Extension'{} | undefined.
%%
%% Description: Extracts a specific extension from a list of extensions.
%%--------------------------------------------------------------------
select_extension(_, asn1_NOVALUE) ->
    undefined;
select_extension(_, []) ->
    undefined;
select_extension(Id, [#'Extension'{extnID = ?'id-ce-cRLDistributionPoints' = Id,
                                   extnValue = Value} = Extension | _]) when is_binary(Value) ->
    Extension#'Extension'{extnValue = public_key:der_decode('CRLDistributionPoints', Value)};
select_extension(Id, [#'Extension'{extnID = Id} = Extension | _]) ->
    Extension;
select_extension(Id, [_ | Extensions]) ->
    select_extension(Id, Extensions).

%%--------------------------------------------------------------------
-spec match_name(Type:: rfc822Name | directoryName | uniformResourceIdentifier |
                 emailAddress | dNSName | x400Address | ipAdress,
                 Name::term(), Names::[term()]) -> boolean().
%%
%% Description: Does <Name> match any of name in Names according to
%% the match rules for the Type.
%%--------------------------------------------------------------------
match_name(rfc822Name, Name, [PermittedName | Rest]) ->
    match_name(fun is_valid_host_or_domain/2, Name, PermittedName, Rest);

match_name(directoryName, DirName,  [PermittedName | Rest]) ->
    match_name(fun is_rdnSeq/2, DirName, PermittedName, Rest);

match_name(uniformResourceIdentifier, URI,  [PermittedName | Rest]) ->
    case uri_string:normalize(URI, [return_map]) of
	#{host := Host} ->
	    PN = case uri_string:normalize(PermittedName, [return_map]) of
		     #{host := PNhost} -> PNhost;
		     _X -> PermittedName
		 end,
	    match_name(fun is_valid_host_or_domain/2, Host, PN, Rest);
        _ ->
            false
    end;

match_name(emailAddress, Name, [PermittedName | Rest]) ->
    Fun = fun(Email, PermittedEmail) ->
                  is_valid_email_address(Email, PermittedEmail,
                                         string:tokens(PermittedEmail,"@"))
          end,
    match_name(Fun, Name, PermittedName, Rest);

match_name(dNSName, Name, [PermittedName | Rest]) ->
    Fun = fun(Domain, [$.|Domain]) -> true;
	     (Name1, [$. | _] = Name2) ->
                  is_suffix(Name2, Name1);
             (Name1, Name2) ->
                  StrLen1 = string:len(Name1),
                  StrLen2 = string:len(Name2),
                  case StrLen1 > StrLen2 of
                      true ->
                          is_suffix([$. | Name2], Name1);
                      false when StrLen1 == StrLen2 ->
                          string:casefold(Name1) == string:casefold(Name2);
                      false ->
                          false
                  end
          end,
    match_name(Fun, Name, PermittedName, Rest);

match_name(x400Address, OrAddress, [PermittedAddr | Rest]) ->
    match_name(fun is_or_address/2, OrAddress, PermittedAddr, Rest);

match_name(ipAdress, IP, [PermittedIP | Rest]) ->
    Fun = fun([IP1, IP2, IP3, IP4],
	      [IP5, IP6, IP7, IP8, M1, M2, M3, M4]) ->
		  is_permitted_ip([IP1, IP2, IP3, IP4],
				  [IP5, IP6, IP7, IP8],
				  [M1, M2, M3, M4]);
	     ([IP1, IP2, IP3, IP4, IP5, IP6, IP7, IP8,
	       IP9, IP10, IP11, IP12, IP13, IP14, IP15, IP16],
	      [IP17, IP18, IP19, IP20, IP21, IP22, IP23, IP24,
	       IP25, IP26, IP27, IP28, IP29, IP30, IP31, IP32,
	       M1, M2, M3, M4, M5, M6, M7, M8,
	       M9, M10, M11, M12, M13, M14, M15, M16]) ->
		  is_permitted_ip([IP1, IP2, IP3, IP4, IP5, IP6, IP7, IP8,
				   IP9, IP10, IP11, IP12, IP13,
				   IP14, IP15, IP16],
				  [IP17, IP18, IP19, IP20, IP21, IP22, IP23,
				   IP24,IP25, IP26, IP27, IP28, IP29, IP30,
				   IP31, IP32],
				    [M1, M2, M3, M4, M5, M6, M7, M8, M9, M10,
				     M11, M12, M13, M14, M15, M16]);
	     (_,_) ->
		  false
	  end,
    match_name(Fun, IP, PermittedIP, Rest).

%%====================================================================
%% Generate test data
%%====================================================================

%%--------------------------------------------------------------------
-spec gen_test_certs(#{server_chain:= public_key:chain_opts(),
                       client_chain:= public_key:chain_opts()} |
                     public_key:chain_opts()) ->
                            public_key:test_config() |
                            [public_key:conf_opt()].
%% Description: Generates server and and client configuration for testing
%% purposes. All certificate options have default values
%%--------------------------------------------------------------------
gen_test_certs(
  #{client_chain :=
        #{root := ClientRoot,
          intermediates := ClientCAs,
          peer := ClientPeer},
    server_chain :=
        #{root := ServerRoot,
          intermediates := ServerCAs,
          peer := ServerPeer}}) ->
    #{cert := ServerRootCert, key := ServerRootKey} =
        case ServerRoot of
            #{} ->
                ServerRoot;
            ServerRootConf when is_list(ServerRootConf) ->
                root_cert("SERVER ROOT CA", ServerRootConf)
        end,
    #{cert := ClientRootCert, key := ClientRootKey} =
        case ClientRoot of
            #{} ->
                ClientRoot;
            ClientRootConf when is_list(ClientRootConf) ->
                root_cert("CLIENT ROOT CA", ClientRootConf)
        end,
    [{ServerDERCert, ServerDERKey} | ServerCAsKeys] =
        config(
          server, ServerRootCert, ServerRootKey,
          lists:reverse([ServerPeer | lists:reverse(ServerCAs)])),
    [{ClientDERCert, ClientDERKey} | ClientCAsKeys] =
        config(
          client, ClientRootCert, ClientRootKey,
          lists:reverse([ClientPeer | lists:reverse(ClientCAs)])),
    ServerDERCA = ca_config(ClientRootCert, ServerCAsKeys),
    ClientDERCA = ca_config(ServerRootCert, ClientCAsKeys),
    #{server_config =>
          [{cert, ServerDERCert}, {key, ServerDERKey},
           {cacerts, ServerDERCA}],
      client_config =>
          [{cert, ClientDERCert}, {key, ClientDERKey},
           {cacerts, ClientDERCA}]};
%%
%% Generates a node configuration for testing purposes,
%% when using the node server cert also for the client.
%% All certificate options have default values
gen_test_certs(
  #{root := Root, intermediates := CAs, peer := Peer}) ->
    #{cert := RootCert, key := RootKey} =
        case Root of
            #{} ->
                Root;
            RootConf when is_list(RootConf) ->
                root_cert("SERVER ROOT CA", RootConf)
        end,
    [{DERCert, DERKey} | CAsKeys] =
        config(
          server, RootCert, RootKey,
          lists:reverse([Peer | lists:reverse(CAs)])),
    DERCAs = ca_config(RootCert, CAsKeys),
    [{cert, DERCert}, {key, DERKey}, {cacerts, DERCAs}].

%%%%--------------------------------------------------------------------
-spec x509_pkix_sign_types(#'SignatureAlgorithm'{}) -> {Hash::atom(), Sign::atom(),
                                                        Options::list()}.
%%
%% Description: Extract signature algorithm options.
%%%%--------------------------------------------------------------------
x509_pkix_sign_types(
  #'SignatureAlgorithm'{algorithm = ?'id-RSASSA-PSS',
                        parameters = #'RSASSA-PSS-params'{
                                        saltLength = SaltLen,
                                        hashAlgorithm = #'HashAlgorithm'{algorithm = Alg}}}) ->
    Hash = public_key:pkix_hash_type(Alg),
    {Hash, rsa_pss_pss, [{rsa_padding, rsa_pkcs1_pss_padding},
                         {rsa_pss_saltlen, SaltLen},
                         {rsa_mgf1_md, Hash}]};
x509_pkix_sign_types(#'SignatureAlgorithm'{algorithm = Alg}) ->
    {Hash, Sign} = public_key:pkix_sign_types(Alg),
    {Hash, Sign, []}.

%%%%--------------------------------------------------------------------
-spec root_cert(string(), [public_key:cert_opt()]) -> public_key:test_root_cert().
%%
%% Description: Generate a self-signed root cert
%%%%--------------------------------------------------------------------
root_cert(Name, Opts) ->
    PrivKey = gen_key(proplists:get_value(key, Opts, default_key_gen())),
    TBS = cert_template(),
    Issuer = subject("root", Name),
    SignatureId =  sign_algorithm(PrivKey, Opts),
    SPI = public_key(PrivKey, SignatureId),

    OTPTBS =
        TBS#'OTPTBSCertificate'{
          signature = SignatureId,
          issuer = Issuer,
          validity = validity(Opts),
          subject = Issuer,
          subjectPublicKeyInfo = SPI,
          extensions = extensions(undefined, ca, Opts)
         },
    #{cert => public_key:pkix_sign(OTPTBS, PrivKey),
      key => PrivKey}.

%%--------------------------------------------------------------------
%%% Internal functions
%%--------------------------------------------------------------------

%% No extensions present
validate_extensions(Cert, asn1_NOVALUE, ValidationState, ExistBasicCon,
		    SelfSigned, UserState, VerifyFun) ->
    validate_extensions(Cert, [], ValidationState, ExistBasicCon,
			SelfSigned, UserState, VerifyFun);

<<<<<<< HEAD
validate_extensions(#cert{otp = OtpCert} = Cert,[], ValidationState, basic_constraint, _SelfSigned,
		    UserState0, VerifyFun) ->
    TBSCert = OtpCert#'OTPCertificate'.tbsCertificate,
    Extensions = extensions_list(TBSCert#'OTPTBSCertificate'.extensions),
    KeyUseExt = pubkey_cert:select_extension(?'id-ce-keyUsage', Extensions),
    ExtKeyUseExt =  pubkey_cert:select_extension(?'id-ce-extKeyUsage', Extensions),
    case compatible_ext_key_usage(KeyUseExt, ExtKeyUseExt) of
        true ->
            {ValidationState, UserState0};
        false ->
            UserState = verify_fun(Cert, {bad_cert, {key_usage_mismatch, {KeyUseExt, ExtKeyUseExt}}},
                                   UserState0, VerifyFun),
            {ValidationState, UserState}
    end;
=======
validate_extensions(Cert,[], ValidationState, basic_constraint, _SelfSigned,
		    UserState0, VerifyFun) ->
    UserState = validate_ext_key_usage(Cert, UserState0, VerifyFun, ca),
    {ValidationState, UserState};
>>>>>>> e1fdb78b
validate_extensions(Cert, [], ValidationState =
			#path_validation_state{max_path_length = Len,
					       last_cert = Last},
		    no_basic_constraint, SelfSigned, UserState0, VerifyFun) ->
    case Last of
	true when SelfSigned ->
	    {ValidationState, UserState0};
	true  ->
            UserState = validate_ext_key_usage(Cert, UserState0, VerifyFun, endentity),
	    {ValidationState#path_validation_state{max_path_length = Len - 1},
	     UserState};
	false ->
	    %% basic_constraint must appear in certs used for digital sign
	    %% see 4.2.1.10 in rfc 3280
	    case is_digitally_sign_cert(Cert) of
		true ->
		    missing_basic_constraints(Cert, SelfSigned,
					      ValidationState, VerifyFun,
					      UserState0, Len);
		false -> %% Example CRL signer only
		    {ValidationState, UserState0}
	    end
    end;
validate_extensions(Cert,
		    [#'Extension'{extnID = ?'id-ce-basicConstraints',
				  extnValue =
				      #'BasicConstraints'{cA = true,
							  pathLenConstraint = N}} |
		     Rest],
		    ValidationState =
			#path_validation_state{max_path_length = Len}, _,
		    SelfSigned, UserState, VerifyFun) ->
    Length = if SelfSigned -> erlang:min(N, Len);
		true -> erlang:min(N, Len-1)
	     end,
    validate_extensions(Cert, Rest,
			ValidationState#path_validation_state{max_path_length =
								  Length},
			basic_constraint, SelfSigned,
			UserState, VerifyFun);
%% The pathLenConstraint field is meaningful only if cA is set to
%% TRUE.
validate_extensions(Cert, [#'Extension'{extnID = ?'id-ce-basicConstraints',
					   extnValue =
					       #'BasicConstraints'{cA = false}} |
			      Rest], ValidationState, ExistBasicCon,
		    SelfSigned, UserState, VerifyFun) ->
    validate_extensions(Cert, Rest, ValidationState, ExistBasicCon,
			SelfSigned, UserState, VerifyFun);

validate_extensions(Cert, [#'Extension'{extnID = ?'id-ce-keyUsage',
					   extnValue = KeyUse
					  } | Rest],
		    #path_validation_state{last_cert=Last} = ValidationState,
		    ExistBasicCon, SelfSigned,
		    UserState0, VerifyFun) ->
    case Last orelse is_valid_key_usage(KeyUse, keyCertSign) of
	true ->
	    validate_extensions(Cert, Rest, ValidationState, ExistBasicCon,
				SelfSigned, UserState0, VerifyFun);
	false ->
	    UserState = verify_fun(Cert, {bad_cert, invalid_key_usage},
				   UserState0, VerifyFun),
	    validate_extensions(Cert, Rest, ValidationState, ExistBasicCon,
				SelfSigned, UserState, VerifyFun)
    end;

validate_extensions(Cert, [#'Extension'{extnID = ?'id-ce-subjectAltName',
					   extnValue = Names,
					   critical = true} = Ext | Rest],
		    ValidationState, ExistBasicCon,
		    SelfSigned, UserState0, VerifyFun)  ->
    case validate_subject_alt_names(Names) of
	true  ->
	    validate_extensions(Cert, Rest, ValidationState, ExistBasicCon,
				SelfSigned, UserState0, VerifyFun);
	false ->
	    UserState = verify_fun(Cert, {extension, Ext},
				   UserState0, VerifyFun),
	    validate_extensions(Cert, Rest, ValidationState, ExistBasicCon,
				SelfSigned, UserState, VerifyFun)
    end;

validate_extensions(Cert, [#'Extension'{extnID = ?'id-ce-nameConstraints',
				  extnValue = NameConst} | Rest],
		    ValidationState,
		    ExistBasicCon, SelfSigned, UserState, VerifyFun) ->
    Permitted = NameConst#'NameConstraints'.permittedSubtrees,
    Excluded = NameConst#'NameConstraints'.excludedSubtrees,

    NewValidationState = add_name_constraints(Permitted, Excluded,
					      ValidationState),

    validate_extensions(Cert, Rest, NewValidationState, ExistBasicCon,
			SelfSigned, UserState, VerifyFun);
validate_extensions(Cert, [#'Extension'{extnID = ?'id-ce-certificatePolicies',
					   extnValue = Info}
			      | Rest],
                    ValidationState,
		    ExistBasicCon, SelfSigned, UserState, VerifyFun) ->
    Tree = process_policy_tree(Info, SelfSigned, ValidationState),
    validate_extensions(Cert, Rest,
			ValidationState#path_validation_state{
                          policy_ext_present = true,
                          current_any_policy_qualifiers =
                              current_any_policy_qualifiers(Info),
			  valid_policy_tree = Tree},
			ExistBasicCon, SelfSigned, UserState, VerifyFun);
validate_extensions(Cert, [#'Extension'{extnID = ?'id-ce-policyConstraints'} = Ext
			      | Rest], ValidationState, ExistBasicCon,
		    SelfSigned, UserState, VerifyFun) ->
    NewValidationState = ValidationState#path_validation_state{policy_constraint_ext = Ext},
    validate_extensions(Cert, Rest, NewValidationState, ExistBasicCon,
			SelfSigned, UserState, VerifyFun);
validate_extensions(Cert, [#'Extension'{extnID = ?'id-ce-policyMappings'} = Ext
                             | Rest], ValidationState, ExistBasicCon,
		    SelfSigned, UserState, VerifyFun) ->
    NewValidationState = ValidationState#path_validation_state{policy_mapping_ext = Ext},
    validate_extensions(Cert, Rest, NewValidationState, ExistBasicCon,
			SelfSigned, UserState, VerifyFun);
validate_extensions(Cert, [#'Extension'{extnID = ?'id-ce-inhibitAnyPolicy'} = Ext
			      | Rest], ValidationState, ExistBasicCon,
		    SelfSigned, UserState, VerifyFun) ->
    NewValidationState = ValidationState#path_validation_state{policy_inhibitany_ext = Ext},
    validate_extensions(Cert, Rest, NewValidationState, ExistBasicCon,
			SelfSigned, UserState, VerifyFun);
validate_extensions(Cert, [#'Extension'{extnID = ?'id-ce-extKeyUsage',
                                           critical = true,
                                           extnValue = ExtKeyUse} = Extension | Rest],
		    #path_validation_state{last_cert = false} = ValidationState, ExistBasicCon,
		    SelfSigned, UserState0, VerifyFun) ->
    UserState =
        case ext_keyusage_includes_any(ExtKeyUse) of
            true -> %% CA cert that specifies ?anyExtendedKeyUsage should not be marked critical
                verify_fun(Cert, {bad_cert, invalid_ext_key_usage}, UserState0, VerifyFun);
            false ->
                case ca_known_extend_key_use(ExtKeyUse) of
                    true ->
                        UserState0;
                    false ->
                        verify_fun(Cert, {extension, Extension}, UserState0, VerifyFun)
                end
        end,
    validate_extensions(Cert, Rest, ValidationState, ExistBasicCon, SelfSigned,
			UserState, VerifyFun);
validate_extensions(Cert, [#'Extension'{} = Extension | Rest],
		    ValidationState, ExistBasicCon,
		    SelfSigned, UserState0, VerifyFun) ->
    UserState = verify_fun(Cert, {extension, Extension}, UserState0, VerifyFun),
    validate_extensions(Cert, Rest, ValidationState, ExistBasicCon, SelfSigned,
			UserState, VerifyFun).

handle_last_cert(Cert, #path_validation_state{last_cert = true,
                                                 user_initial_policy_set = PolicySet,
                                                 valid_policy_tree = Tree} = ValidationState0) ->
    OtpCert = otp_cert(Cert),
    TBSCert = OtpCert#'OTPCertificate'.tbsCertificate,
    Extensions =
        extensions_list(TBSCert#'OTPTBSCertificate'.extensions),
    %% 6.1.5 b
    ValidationState  =
        case select_extension(?'id-ce-policyConstraints', Extensions) of
            undefined ->
                ValidationState0;
            #'Extension'{extnValue = #'PolicyConstraints'{requireExplicitPolicy = 0}} ->
                ValidationState0#path_validation_state{explicit_policy = 0};
            _  ->
                ValidationState0
    end,
    ValidTree = policy_tree_intersection(PolicySet, Tree),
    validate_policy_tree(Cert,
                         ValidationState#path_validation_state{valid_policy_tree = ValidTree});
handle_last_cert(_, ValidationState) ->
    ValidationState.

validate_ext_key_usage(#cert{otp = OtpCert} = Cert, UserState, VerifyFun, Type) ->
    TBSCert = OtpCert#'OTPCertificate'.tbsCertificate,
    Extensions = extensions_list(TBSCert#'OTPTBSCertificate'.extensions),
    KeyUseExt = pubkey_cert:select_extension(?'id-ce-keyUsage', Extensions),
    ExtKeyUseExt =  pubkey_cert:select_extension(?'id-ce-extKeyUsage', Extensions),
    case compatible_ext_key_usage(KeyUseExt, ExtKeyUseExt, Type) of
        true ->
            UserState;
        false ->
            verify_fun(Cert, {bad_cert, {key_usage_mismatch, {KeyUseExt, ExtKeyUseExt}}},
                       UserState, VerifyFun)
    end.

%%====================================================================
%% Policy handling
%%====================================================================
%% Start initialization  RFC 5280 Section 6.1.2 ----------------------

%%  6.1.2 d, e, f: If <indicator> is set, then the initial value
%%  is 0, otherwise the initial value is n+1. (N = max path length)
policy_indicator(_, true) ->
    0;
policy_indicator(N, false) ->
   N + 1.

policy_set(Opts, Default) ->
    case proplists:get_value(policy_set, Opts, undefined) of
        undefined ->
            Default;
        Set ->
            [oidify(OidStr) || OidStr <- Set]
    end.

oidify(Oid) when is_tuple(Oid) ->
    Oid;
oidify(Oid) when  is_list(Oid) ->
    Tokens = string:tokens(Oid, "$."),
    OidList = [list_to_integer(StrInt) || StrInt <- Tokens],
    list_to_tuple(OidList).

%% End initialization ----------------------------------------------------------

%% Start Basic Policy Processing RFC 5280 Section 6.1.3 -----------------------

%% 6.1.3 f
assert_valid_policy_tree(0, PresentPolicyExtension, Tree) ->
    assert_valid_policy_tree(PresentPolicyExtension, Tree);
assert_valid_policy_tree(_, _, Tree) ->
    Tree.

assert_valid_policy_tree(undefined, Tree) ->
    Tree; %% Initial tree, happens when called in init_validation_state/3
assert_valid_policy_tree(true, Tree) ->
    Tree; %% Policy extension present in step n
assert_valid_policy_tree(false, _Tree) -> % 6.1.3 e
    %% Policy extension missing in step n, tree becomes empty
    pubkey_policy_tree:empty().

%% 6.1.3 d: If the certificate policies extension is present in the
%% certificate and the valid_policy_tree is not NULL, process the
%% policy information by performing the following steps in order:
process_policy_tree(PolicyInformation, SelfSigned,
                    #path_validation_state{valid_policy_tree = Tree0} =
                        ValidationState) ->  
    case pubkey_policy_tree:is_empty(Tree0) of
        true ->
            Tree0;
        false ->
            %% Step 1 & 2
            Tree = add_policy_children(PolicyInformation,
                                       SelfSigned, ValidationState),
            %% Step 3: If there is a node in the valid_policy_tree of depth i-1 or
            %% less without any child nodes, delete that node.  Repeat this step
            %% until there are no nodes of depth i-1 or less without children.
            pubkey_policy_tree:prune_tree(Tree) 
    end.

%% 6.1.3 d
add_policy_children(PolicyInfoList0, SelfSigned,
                    #path_validation_state{valid_policy_tree = Tree0,
                                           inhibit_any_policy = AnyPolicyConstraint,
                                           cert_num = CertNum,
                                           max_path_length = PathLen
                                          }) ->
    {AnyExt, PolicyInfoList} =
        case lists:keytake(?anyPolicy,
                           #'PolicyInformation'.policyIdentifier, PolicyInfoList0) of
            {value, AnyExt0, PolicyInfoList1} ->
                {AnyExt0, PolicyInfoList1};
            false ->
                {undefined, PolicyInfoList0}
        end,
    %% Step 1
    %% i
    LeafFun =
        fun(#{expected_policy_set := ExpPolicySet}) ->
                policy_children(ExpPolicySet, PolicyInfoList)
        end,
    Tree1 = pubkey_policy_tree:add_leaves(Tree0, LeafFun),
    
    %% posibly ii
    AllLeaves = pubkey_policy_tree:all_leaves(Tree1),
    Siblings = fun(#{valid_policy := ?anyPolicy}) ->
                       any_policy_children(AllLeaves, PolicyInfoList);
                  (_) -> []
               end,
    Tree = pubkey_policy_tree:add_leaf_siblings(Tree1, Siblings),
    %% Step 2
    handle_any_ext(Tree, AnyExt, AnyPolicyConstraint, SelfSigned, CertNum, PathLen).

%% 6.1.3 - d 1 i
%% Step 1: For each policy P not equal to anyPolicy in the certificate
%%  policies extension, let P-OID denote the OID for policy P and P-Q
%%  denote the qualifier set for policy P.  Perform the following
%%  steps in order:

%%   (i) For each node of depth i-1 in the valid_policy_tree where
%%   P-OID is in the expected_policy_set, create a child node as
%%   follows: set the valid_policy to P-OID, set the qualifier_set to
%%   P-Q, and set the expected_policy_set to {P-OID}.
policy_children(ExpPolicySet, PolicyInfoList) ->
    lists:foldl(fun(#'PolicyInformation'{
                       policyIdentifier = Policy,
                        policyQualifiers = Qualifiers
                      }, Acc0
                   ) ->
                        case lists:member(Policy, ExpPolicySet) of
                            true ->
                                [pubkey_policy_tree:policy_node(Policy, Qualifiers, [Policy]) | Acc0];
                            false  ->
                                Acc0
                        end
                end, [], PolicyInfoList).

%% 6.1.3 - d 1 ii
%% If there was no match in step (i) and the valid_policy_tree
%% includes a node of depth i-1 with the valid_policy anyPolicy,
%% generate a child node with the following values: set the
%% valid_policy to P-OID, set the qualifier_set to P-Q, and set the
%% expected_policy_set to {P-OID}.
any_policy_children([], PolicyInfoList) ->
    lists:foldl(fun(#'PolicyInformation'{
                       policyIdentifier = Policy,
                       policyQualifiers = Qualifiers
                      }, Acc0
                   ) ->
                        Node = pubkey_policy_tree:policy_node(Policy, Qualifiers, [Policy]),
                        [Node | Acc0]
                end, [], PolicyInfoList);
any_policy_children(_, _) ->
    no_sibling.

%% 6.1.3 - 2 d 
%%   For each node in the valid_policy_tree of depth i-1, for each
%%   value in the expected_policy_set (including anyPolicy) that does
%%   not appear in a child node, create a child node with the
%%   following values: set the valid_policy to the value from the
%%   expected_policy_set in the parent node, set the qualifier_set to
%%   AP-Q, and set the expected_policy_set to the value in the
%%   valid_policy from this node.
handle_any_ext(Tree, undefined, _, _, _,_) ->
    Tree;
handle_any_ext(Tree, #'PolicyInformation'{
                           policyIdentifier = ?anyPolicy,
                           policyQualifiers = Qualifiers}, AnyPolicyConstraint,
               SelfSigned, CertNum, PathLen) ->
    case AnyPolicyConstraint > 0 orelse
        ((CertNum < PathLen) andalso SelfSigned) of
        true ->
            AllLeaves = pubkey_policy_tree:all_leaves(Tree),
            Siblings = fun(Node) ->
                               any_ext_policy_children(Node, Qualifiers, AllLeaves)
                       end,
            pubkey_policy_tree:add_leaf_siblings(Tree, Siblings);
        false ->
            Tree
    end.

any_ext_policy_children(#{expected_policy_set := ExpPolicySet}, Qualifiers, AllLeaves) ->
    [pubkey_policy_tree:policy_node(Policy, Qualifiers, [Policy])
     || Policy <- ExpPolicySet, not pubkey_policy_tree:in_set(Policy, AllLeaves)
    ].

%% End Basic Policy Processing -------------------------------------------------

%% Start Prepare Next Cert Policy Handling  RFC 5280 Section 6.1.4 -------------

%% 6.1.4. b start:
handle_policy_mappings(Cert,
                       #path_validation_state{valid_policy_tree = Tree0,
                                              policy_mapping_ext =
                                                  #'Extension'{extnID = ?'id-ce-policyMappings',
                                                               extnValue = PolicyMappings}}
                       = ValidationState) ->
    case handle_policy_mappings(PolicyMappings, Cert, Tree0, ValidationState) of
        {tree, Tree} ->
            ValidationState#path_validation_state{valid_policy_tree = Tree};
        {user_state, UState} ->
            ValidationState#path_validation_state{user_state = UState}
    end.

handle_policy_mappings([], _, Tree, _) ->
    {tree, Tree};
handle_policy_mappings([Mappings | Rest], Cert, Tree0, ValidationState) ->
    case handle_policy_mapping(Mappings, Cert, Tree0, ValidationState) of
        {tree, Tree} ->
            handle_policy_mappings(Rest, Cert, Tree, ValidationState);
        Other ->
            Other
    end.

%% 6.1.4. a: If a policy mappings extension is present, verify that the
%% special value anyPolicy does not appear as an issuerDomainPolicy or
%% a subjectDomainPolicy.
handle_policy_mapping(#'PolicyMappings_SEQOF'{
                         issuerDomainPolicy =
                             IssuerPolicy,
                         subjectDomainPolicy =
                             SubjectPolicy} = Ext,
                      Cert, Tree0,
                      #path_validation_state{inhibit_policy_mapping =
                                                 PolicyMappingConstraint,
                                             current_any_policy_qualifiers =
                                                 AnyQualifiers,
                                             verify_fun = VerifyFun,
                                             user_state = UserState}
                     ) ->
    case not (?anyPolicy == IssuerPolicy) andalso
        not (?anyPolicy == SubjectPolicy) of
        true ->
            Tree = handle_policy_mapping_ext(Ext, Tree0,
                                             PolicyMappingConstraint, AnyQualifiers),
            {tree, Tree};
        false ->
            UserState = verify_fun(Cert, {bad_cert, {invalid_policy_mapping, Ext}},
                                   UserState, VerifyFun),
            {user_state, UserState}
    end.

%% 6.1.4. b continue:
handle_policy_mapping_ext(#'PolicyMappings_SEQOF'{
                         issuerDomainPolicy =
                             IssuerPolicy},
                         Tree0, 0, _) -> %% 6.1.4. b 2:
    %% (2) If the policy_mapping variable is equal to 0:

    %% (i) delete each node of depth i in the valid_policy_tree where
    %% ID-P is the valid_policy.
    %%
    %% (ii) If there is a node in the valid_policy_tree of depth i-1
    %% or less without any child nodes, delete that node.  Repeat this
    %% step until there are no nodes of depth i-1 or less without
    %% children.

    Tree = pubkey_policy_tree:prune_leaves(Tree0, IssuerPolicy),
    pubkey_policy_tree:prune_tree(Tree);
handle_policy_mapping_ext(#'PolicyMappings_SEQOF'{
                             issuerDomainPolicy = IssuerPolicy,
                             subjectDomainPolicy = SubjectPolicy},
                          Tree, N, AnyQualifiers) when N > 0 -> %% 6.1.4. b 1:
   
    %% (1) If the policy_mapping variable is greater than 0, for each
    %% node in the valid_policy_tree of depth i where ID-P is the
    %% valid_policy, set expected_policy_set to the set of
    %% subjectDomainPolicy values that are specified as equivalent to
    %% ID-P by the policy mappings extension.
    MapPolicy =
        fun(#{valid_policy := ValidPolicy, expected_policy_set := Set} = Node)
              when ValidPolicy == IssuerPolicy ->
                case Set of %% Initial policy should be mapped over, but can be mapped to itself
                    [ValidPolicy] when ValidPolicy =/= SubjectPolicy ->
                        Node#{expected_policy_set => [SubjectPolicy]};
                    _ ->
                        %% Avoid duplicating self mapping
                        case lists:member(SubjectPolicy, Set) of
                            true ->
                                Node;
                            false ->
                                Node#{expected_policy_set => Set ++ [SubjectPolicy]}
                        end
                end;
           (Node) ->
                Node
        end,

    %% If no node of depth i in the valid_policy_tree has a
    %% valid_policy of ID-P but there is a node of depth i with a
    %% valid_policy of anyPolicy, then generate a child node of the
    %% node of depth i-1 that has a valid_policy of anyPolicy as
    %% follows:

    %% (i) set the valid_policy to ID-P;

    %% (ii) set the qualifier_set to the qualifier set of the policy
    %% anyPolicy in the certificate policies extension of certificate
    %% i; and

    %% (iii) set the expected_policy_set to the set of
    %% subjectDomainPolicy values that are specified as equivalent to
    %% ID-P by the policy mappings extension.    
    AnySiblings = fun(#{valid_policy := ?anyPolicy}) ->
                          [pubkey_policy_tree:policy_node(IssuerPolicy,
                                                          AnyQualifiers,
                                                          [SubjectPolicy])];
                     (_) ->
                         no_sibling
                  end,

    case pubkey_policy_tree:map_leaves(Tree, MapPolicy) of
        Tree -> %% If no policy was mapped!
            pubkey_policy_tree:add_leaf_siblings(Tree, AnySiblings);
        NewTree ->
            NewTree
    end.

%% 6.1.4 i
handle_policy_constraints(#path_validation_state{
                             policy_constraint_ext =
                                 #'Extension'{extnID = ?'id-ce-policyConstraints',
                                              extnValue =
                                                  #'PolicyConstraints'{requireExplicitPolicy =
                                                                           ExplicitPolicy,
                                                                       inhibitPolicyMapping =
                                                                           InhibitMapPolicy}},
                             explicit_policy = CurrentExplicitPolicyConstraint,
                             inhibit_policy_mapping = CurrentPolicyMappingConstraint} =
                              ValidationState) ->
    ExplicitPolicyConstraint =
        policy_constraint(CurrentExplicitPolicyConstraint, ExplicitPolicy), % Step 1
    PolicyMappingConstraint =
        policy_constraint(CurrentPolicyMappingConstraint, InhibitMapPolicy), % Step 2
    ValidationState#path_validation_state{explicit_policy = ExplicitPolicyConstraint,
                                          inhibit_policy_mapping = PolicyMappingConstraint,
                                          policy_constraint_ext = undefined};
handle_policy_constraints(ValidationState) ->
    ValidationState.

%% 6.4.1 j
handle_inhibit_anypolicy(#path_validation_state{policy_inhibitany_ext =
                                                    #'Extension'{extnID = ?'id-ce-inhibitAnyPolicy',
                                                                 extnValue = InhibitAnyPolicy
                                                                },
                                                inhibit_any_policy = CurrentAnyPolicy} =
                             ValidationState) ->
    AnyPolicyConstraint = policy_constraint(CurrentAnyPolicy, InhibitAnyPolicy),
    ValidationState#path_validation_state{inhibit_any_policy = AnyPolicyConstraint,
                                          policy_inhibitany_ext = undefined};
handle_inhibit_anypolicy(ValidationState) ->
    ValidationState.

policy_constraint(Current, asn1_NOVALUE) ->
    Current;
policy_constraint(Current, New) ->
    erlang:min(Current, New).

current_any_policy_qualifiers(Info) ->
    case lists:keyfind(?anyPolicy, #'PolicyInformation'.policyIdentifier, Info) of
        #'PolicyInformation'{policyQualifiers = AnyQualifiers} ->
            AnyQualifiers;
        _ ->
            []
    end.

maybe_decrement(0, _) ->
    0;
maybe_decrement(N, false) ->
    N-1;
maybe_decrement(N, true) ->
    N.

%% End Prepare Next Cert Policy Handling ---------------------------------------

%% Start Wrap Up Policy Handling RFC 5280 Section 6.1.5 %% ---------------------

%% Step G from RFC

policy_tree_intersection([?anyPolicy], Tree) -> % (ii) from RFC
    Tree;
policy_tree_intersection(UserPolicySet, Tree0) ->
    case pubkey_policy_tree:is_empty(Tree0) of
        true ->  % (i) from RFC
            Tree0;
        false -> % (iii) from RFC
            %% Step 1 from RFC
            ValidPolicyNodeSet = pubkey_policy_tree:valid_policy_node_set(Tree0),
 
            %% Step 2 from RFC
            InvalidNodes = apply_user_constraints(ValidPolicyNodeSet, UserPolicySet),
            Tree1 = pubkey_policy_tree:prune_invalid_nodes(Tree0, InvalidNodes),

            %% Step 3 from RFC
            Tree = handle_any_policy_leaves(Tree1, ValidPolicyNodeSet, UserPolicySet),

            %% Step 4 from RFC
            pubkey_policy_tree:prune_tree(Tree)
    end.

apply_user_constraints(_, [?anyPolicy]) ->
    [];
apply_user_constraints(ValidPolicyNodeSet, UserPolicySet) ->
    apply_user_constraints(ValidPolicyNodeSet, UserPolicySet, []).

apply_user_constraints([], _, Acc) ->
    Acc;
apply_user_constraints([#{valid_policy := ?anyPolicy} | Rest],
               UserPolicySet, Acc) ->
    apply_user_constraints(Rest, UserPolicySet, Acc);
apply_user_constraints([#{valid_policy := Policy} = Node | Rest],
                UserPolicySet, Acc) ->
    case lists:member(Policy, UserPolicySet) of
        true ->
            apply_user_constraints(Rest, UserPolicySet, Acc);
        false ->
            apply_user_constraints(Rest, UserPolicySet, [Node | Acc])
    end.

handle_any_policy_leaves(Tree, _, [?anyPolicy]) ->
    Tree;
handle_any_policy_leaves(Tree0, ValidPolicyNodeSet, UserPolicySet) ->
    case pubkey_policy_tree:any_leaves(Tree0) of
        [] ->
            Tree0;
        AnyLeaves ->
            Tree = add_policy_nodes(AnyLeaves, Tree0, ValidPolicyNodeSet, UserPolicySet),
            pubkey_policy_tree:prune_leaves(Tree, ?anyPolicy)
    end.

add_policy_nodes([], Tree, _, _) ->
    Tree;
add_policy_nodes([#{qualifier_set := Qualifiers} | Rest], Tree0,
                 ValidPolicyNodeSet, UserPolicySet) ->
    PolicySet = [UPolicy ||  UPolicy <- UserPolicySet,
                             not pubkey_policy_tree:in_set(UPolicy, ValidPolicyNodeSet)],
    Children =
        [pubkey_policy_tree:policy_node(Policy, Qualifiers, [Policy]) || Policy <- PolicySet],
    Siblings = fun(#{valid_policy := ?anyPolicy, qualifier_set := QSet}) when QSet == Qualifiers->
                       Children;
                  (_) -> []
               end,
    add_policy_nodes(Rest, pubkey_policy_tree:add_leaf_siblings(Tree0, Siblings),
                     ValidPolicyNodeSet, UserPolicySet).

%% End Wrap Up Policy Handling -------------------------------------------------

%%====================================================================
%% Date handling
%%====================================================================


%% time_str_2_gregorian_sec/2 is a wrapper (decorator pattern) over
%% time_str_2_gregorian_sec/1. the decorator deals with notBefore and notAfter
%% property differently when we pass utcTime because the data format is
%% ambiguous YYMMDD. on generalTime the year ambiguity cannot happen because
%% years are expressed in a 4-digit format, i.e., YYYYMMDD.
-spec time_str_2_gregorian_sec(PeriodOfTime, Time) -> Seconds :: non_neg_integer() when
      PeriodOfTime :: notBefore | notAfter,
      Time :: {utcTime | generalTime, [non_neg_integer() | char()]}.
time_str_2_gregorian_sec(notBefore, {utcTime, [FirstDigitYear | _]=UtcTime}) ->
    %% To be compliant with PKITS Certification Path Validation,
    %% we must accept certificates with notBefore = 50, meaning 1950.
    %% Once the PKITS certification path validation is updated,
    %% we must update this function body and test case
    %% {"4.2.3", "Valid pre2000 UTC notBefore Date Test3 EE"}
    %% in pkits_SUITE.erl
    Y1 = erlang:list_to_integer([FirstDigitYear]),
    YearPrefix = case (Y1 > 4 andalso Y1 =< 9) of
                     true -> [$1, $9];
                     false  ->
                         {Y, _M, _D} = erlang:date(),
                         integer_to_list(Y div 100)
                 end,
    time_str_2_gregorian_sec({generalTime, YearPrefix ++ UtcTime});

time_str_2_gregorian_sec(notAfter, {utcTime, UtcTime}) ->
    SlidingDate = sliding_year_window(UtcTime),
    time_str_2_gregorian_sec({generalTime, SlidingDate});

time_str_2_gregorian_sec(_, {generalTime, _Time}=GeneralTime) ->
    time_str_2_gregorian_sec(GeneralTime).

%% converts 'Time' as a string into gregorian time in seconds.
-spec time_str_2_gregorian_sec(Time) -> Seconds :: non_neg_integer() when
      Time :: {generalTime | utcTime, string()}.
time_str_2_gregorian_sec({utcTime, UtcTime}) ->
    time_str_2_gregorian_sec(notAfter, {utcTime, UtcTime});

time_str_2_gregorian_sec({generalTime,[Y1,Y2,Y3,Y4,M1,M2,D1,D2,H1,H2,M3,M4,S1,S2,$Z]}) ->
    Year  = list_to_integer([Y1, Y2, Y3, Y4]),
    Month = list_to_integer([M1, M2]),
    Day   = list_to_integer([D1, D2]),
    Hour  = list_to_integer([H1, H2]),
    Min   = list_to_integer([M3, M4]),
    Sec   = list_to_integer([S1, S2]),
    calendar:datetime_to_gregorian_seconds({{Year, Month, Day},
					    {Hour, Min, Sec}}).

%% Sliding window algorithm to calculate the time.
%% The value is set as taking {Y1, Y2} from the first two digits of
%% current_date - 50 or current_date - 49.
sliding_year_window([Y1,Y2,M1,M2,D1,D2,H1,H2,M3,M4,S1,S2,Z]) ->
    {{CurrentYear,_, _}, _} = calendar:universal_time(),
    LastTwoDigitYear = CurrentYear rem 100,
    MinYear = mod(LastTwoDigitYear - 50, 100),
    YearWindow = case list_to_integer([Y1,Y2]) of
                     N when N < MinYear -> CurrentYear + 50;
                     N when N >= MinYear -> CurrentYear - 49
                 end,
    [Year1, Year2] = integer_to_list(YearWindow div 100),
    [Year1,Year2,Y1,Y2,M1,M2,D1,D2,H1,H2,M3,M4,S1,S2,Z].


%% Helper function to perform modulo calculation for integer
-spec mod(A :: integer(), B :: non_neg_integer()) -> non_neg_integer().
mod(A, B) when A > 0 -> A rem B;
mod(A, B) when A < 0 -> mod(A+B, B);
mod(0, _) -> 0.

%%====================================================================
%% Name handling
%%====================================================================
match_name(Fun, Name, PermittedName, []) ->
    Fun(Name, PermittedName);
match_name(Fun, Name, PermittedName, [Head | Tail]) ->
    case Fun(Name, PermittedName) of
	true ->
	    true;
	false ->
	    match_name(Fun, Name, Head, Tail)
    end.

do_normalize_general_name(Issuer) ->
    Normalize = fun([{Description, Type, {printableString, Value}}]) ->
			NewValue = string:casefold(strip_spaces(Value, false)),
			[{Description, Type, {printableString, NewValue}}];
		   (Atter)  ->
			Atter
		end,
    lists:map(Normalize, Issuer).

%% See rfc3280 4.1.2.6 Subject: regarding emails.
extract_email({rdnSequence, List}) ->
    extract_email2(List).
extract_email2([[#'AttributeTypeAndValue'{type=?'id-emailAddress',
					  value=Mail}]|_]) ->
    [{rfc822Name, Mail}];
extract_email2([_|Rest]) ->
    extract_email2(Rest);
extract_email2([]) -> [].

is_dir_name([], [], _Exact) ->    true;
is_dir_name([H|R1],[H|R2], Exact) -> is_dir_name(R1,R2, Exact);
is_dir_name([[{'AttributeTypeAndValue', Type, What1}]|Rest1],
	    [[{'AttributeTypeAndValue', Type, What2}]|Rest2],Exact) ->
    case is_dir_name2(What1,What2) of
	true -> is_dir_name(Rest1,Rest2,Exact);
	false -> false
    end;
is_dir_name(_,[],false) ->
    true;
is_dir_name(_,_,_) ->
    false.

%% attribute values in types other than PrintableString are case
%% sensitive (this permits matching of attribute values as binary
%% objects); that is term comparison will compare. Rules origninate
%% from RFC 3280 section 4.1.24. However fallback to case insensite
%% matching also for utf8 strings, as this is done by the
%% pkits_suite interop suite
is_dir_name2(Str, Str) ->
    true;
is_dir_name2({T1, Str1}, Str2)
  when T1 == printableString; T1 == utf8String ->
    is_dir_name2(Str1, Str2);
is_dir_name2(Str1, {T2, Str2})
  when T2 == printableString; T2 == utf8String ->
    is_dir_name2(Str1, Str2);
is_dir_name2(Str1, Str2)
  when (is_list(Str1) orelse is_binary(Str1)) andalso
       (is_list(Str2) orelse is_binary(Str2)) ->
    %%attribute values in PrintableString are compared after
    %%removing leading and trailing white space and converting internal
    %%substrings of one or more consecutive white space characters to a
    %%single space. They are case insensetive.
    string:equal(strip_spaces(Str1, true), strip_spaces(Str2, true), true);
is_dir_name2(_, _) ->
    false.

strip_spaces(String0, KeepDeep) ->
    Trimmed = string:trim(String0),
    strip_many_spaces(string:split(Trimmed, "  ", all), KeepDeep).

strip_many_spaces([OnlySingleSpace], _) ->
    OnlySingleSpace;
strip_many_spaces(Strings, KeepDeep) ->
    Split = [string:trim(Str, leading, " ") || Str <- Strings, Str /= []],
    DeepList = lists:join(" ", Split),
    case KeepDeep of
        true -> DeepList;
        false -> unicode:characters_to_list(DeepList)
    end.

decode_general_name([{directoryName, Issuer}]) ->
    normalize_general_name(Issuer);
decode_general_name([{_, Issuer}]) ->
    Issuer.

cert_auth_key_id(#'AuthorityKeyIdentifier'{authorityCertIssuer
					   = asn1_NOVALUE}) ->
    {error, issuer_not_found};
cert_auth_key_id(#'AuthorityKeyIdentifier'{authorityCertIssuer =
					   AuthCertIssuer,
					   authorityCertSerialNumber =
					   SerialNr}) ->
    {ok, {SerialNr, decode_general_name(AuthCertIssuer)}}.

validate_subject_alt_names([]) ->
    false;
validate_subject_alt_names([AltName | Rest]) ->
    case is_valid_subject_alt_name(AltName) of
	true ->
	    true;
	false ->
	    validate_subject_alt_names(Rest)
    end.

is_valid_subject_alt_name({Name, Value}) when Name == rfc822Name;
					      Name == dNSName ->
    case Value of
	"" ->
	    false;
	_  ->
	    true
    end;

is_valid_subject_alt_name({iPAdress, Addr}) ->
    case length(Addr) of
        4 ->  %ipv4
	    true;
	16 -> %ipv6
	    true;
	_ ->
	    false
    end;
is_valid_subject_alt_name({uniformResourceIdentifier, URI}) ->
    is_valid_uri(URI);

is_valid_subject_alt_name({directoryName, _}) ->
    true;
is_valid_subject_alt_name({_, [_|_]}) ->
    true;
is_valid_subject_alt_name({otherName, #'AnotherName'{}}) ->
    false;
is_valid_subject_alt_name({_, _}) ->
    false.

is_valid_uri(AbsURI) ->
    case uri_string:normalize(AbsURI, [return_map]) of
        #{scheme := _} ->
            true;
        _ ->
            false
    end.

is_rdnSeq({rdnSequence,[]}, {rdnSequence,[none]}) ->
    true;
is_rdnSeq({rdnSequence,DirName}, {rdnSequence,Permitted}) ->
    is_dir_name(DirName, Permitted, false).

is_permitted(_, no_constraints) ->
    true;
is_permitted(Names, Constraints) ->
    is_valid_name(Names, Constraints, true).

is_excluded([], _) ->
    false;
is_excluded(Names, Constraints) ->
    is_valid_name(Names, Constraints, false).

is_valid_name([], _, Default) ->
    Default;
is_valid_name([{Type, Name} | Rest], Constraints, Default) ->
    case type_subtree_names(Type, Constraints) of
	[_|_] = ConstraintNames ->
	    case match_name(Type, Name, ConstraintNames) of
		Default ->
		    is_valid_name(Rest, Constraints, Default);
		Fail ->
		    Fail
	    end;
	[] ->
	    is_valid_name(Rest, Constraints,Default)
    end.

add_name_constraints(NewPermittedTrees, NewExcludedTrees,
		     #path_validation_state{
					  permitted_subtrees = PermittedTrees,
					  excluded_subtrees = ExcludedTrees} =
		     ValidationState) ->
    NewPermitted = subtree_intersection(NewPermittedTrees, PermittedTrees),
    NewExcluded = subtree_union(NewExcludedTrees, ExcludedTrees),
    ValidationState#path_validation_state{permitted_subtrees = NewPermitted,
					  excluded_subtrees = NewExcluded}.
subtree_union(asn1_NOVALUE, Trees) ->
    Trees;
subtree_union(Trees1, Trees2) ->
    Trees1 ++ Trees2.

subtree_intersection(asn1_NOVALUE, Trees) ->
    Trees;
subtree_intersection(List, no_constraints) ->
    List;
subtree_intersection([Tree | Trees1], Trees2) ->
    Trees = is_in_intersection(Tree, Trees2),
    subtree_intersection(Trees1, Trees);
subtree_intersection([], TreesInt) ->
    TreesInt.

is_in_intersection(#'GeneralSubtree'{base  =
				     {directoryName, {rdnSequence, Name1}}}
		   = Name,
		   [#'GeneralSubtree'{base =
				      {directoryName, {rdnSequence, Name2}}}
		    | Trees]) ->
    case is_dir_name(Name1, Name2, false) of
	true ->
	    [Name|Trees];
	false ->
	    [Name#'GeneralSubtree'{base =
				   {directoryName, {rdnSequence,[none]}}}
	     | Trees]
    end;
is_in_intersection(#'GeneralSubtree'{base = {ipAdress, Ip}},
		   Trees = [#'GeneralSubtree'{base = {ipAdress, Ip}} | _]) ->
    %% BUGBUG
    Trees;
is_in_intersection(#'GeneralSubtree'{base = {x400Address, OrAddr1}} = Addr,
		   [#'GeneralSubtree'{base = {x400Address, OrAddr2}}
		    | Trees]) ->
    case is_or_address(OrAddr1, OrAddr2) of
	true ->
	    [Addr|Trees];
	false ->
	    [#'GeneralSubtree'{base = {x400Address, ""}} | Trees]
    end;

is_in_intersection(#'GeneralSubtree'{base = {Type, Name1}} = Name,
		   [#'GeneralSubtree'{base = {Type, Name2}}
		    | Trees]) ->
    case case_insensitive_match(Name1, Name2) of
	true ->
	    [Name|Trees];
	false ->
	    [#'GeneralSubtree'{base = {Type, ""}} | Trees]
    end;
is_in_intersection(New, []) ->
    [New];
is_in_intersection(Name, [Other | IntCandidates]) ->
    [Other|is_in_intersection(Name, IntCandidates)].

type_subtree_names(Type, SubTrees) ->
    [Name || #'GeneralSubtree'{base = {TreeType, Name}} <- SubTrees,
	     TreeType =:= Type].

is_permitted_ip([], [], []) ->
    true;
is_permitted_ip([CandidatIp | CandidatIpRest],
		[PermittedIp | PermittedIpRest], [Mask | MaskRest] ) ->
    case mask_cmp(CandidatIp, PermittedIp, Mask) of
	true ->
	    is_permitted_ip(CandidatIpRest, PermittedIpRest, MaskRest);
	false ->
	    false
    end.

mask_cmp(Canditate, Permitted, Mask) ->
    (Canditate band Mask) == Permitted.

is_valid_host_or_domain([], _) ->
    false; %% Can happen if URI was not a HTTP URI
is_valid_host_or_domain(Canditate, [$.|_] = Permitted) ->
    is_suffix(Permitted, Canditate);
is_valid_host_or_domain(Canditate, Permitted) ->
    case string:tokens(Canditate,"@") of
	[CanditateHost] ->
	    case_insensitive_match(CanditateHost, Permitted);
	[_, CanditateHost] ->
	    case_insensitive_match(CanditateHost, Permitted)
    end.

is_valid_email_address(Canditate, [$.|Permitted], [_]) ->
    is_suffix(Permitted, Canditate);
is_valid_email_address(Canditate, PermittedHost, [_]) ->
    [_ , CanditateHost] = string:tokens(Canditate,"@"),
    case_insensitive_match(CanditateHost, PermittedHost);
is_valid_email_address(Canditate, Permitted, [_, _]) ->
    case_insensitive_match(Canditate, Permitted).

is_suffix(Suffix, Str) ->
    lists:suffix(string:casefold(Suffix), string:casefold(Str)).

case_insensitive_match(Str1, Str2) ->
    string:equal(Str1, Str2, true).

is_or_address(Address, Canditate) ->
    %% TODO: Is case_insensitive_match sufficient?
    %% study rfc2156 probably need more a complex check.
    is_double_quoted(Address) andalso
	is_double_quoted(Canditate) andalso
	case_insensitive_match(Address, Canditate).

is_double_quoted(["\"" | Tail]) ->
    is_double_quote(lists:last(Tail));
is_double_quoted("%22" ++ Tail) ->
    case lists:reverse(Tail) of
	[A, B, C | _] ->
	    is_double_quote([C, B, A]);
	_ ->
	    false
    end;

is_double_quoted(_) ->
    false.

is_double_quote("%22") ->
    true;
is_double_quote("\"") ->
    true;
is_double_quote(_) ->
    false.

%%====================================================================
%% Signature handling
%%====================================================================

extract_verify_data(OtpCert, DerCert) ->
    Signature = OtpCert#'OTPCertificate'.signature,
    SigAlg = OtpCert#'OTPCertificate'.signatureAlgorithm,
    PlainText = encoded_tbs_cert(DerCert),
    {DigestType,_,_} = x509_pkix_sign_types(SigAlg),
    {DigestType, PlainText, Signature}.

verify_signature(OtpCert, DerCert, Key, KeyParams) ->
    {DigestType, PlainText, Signature} = extract_verify_data(OtpCert, DerCert),
    case Key of
	#'RSAPublicKey'{} ->
            case KeyParams of
                #'RSASSA-PSS-params'{} ->
                    public_key:verify(PlainText, DigestType, Signature, Key,
                                      verify_options(KeyParams));
                'NULL' ->
                    public_key:verify(PlainText, DigestType, Signature, Key)
            end;
	_ ->
	    public_key:verify(PlainText, DigestType, Signature, {Key, KeyParams})
    end.

encoded_tbs_cert(Cert) ->
    {ok, PKIXCert} =
	'OTP-PUB-KEY':decode_TBSCert_exclusive(Cert),
    {'Certificate',
     {'Certificate_tbsCertificate', EncodedTBSCert}, _, _} = PKIXCert,
    EncodedTBSCert.

public_key_info(PublicKeyInfo,
		#path_validation_state{working_public_key_algorithm =
				       WorkingAlgorithm,
				       working_public_key_parameters =
				       WorkingParams}) ->
    PublicKey = PublicKeyInfo#'OTPSubjectPublicKeyInfo'.subjectPublicKey,
    AlgInfo = PublicKeyInfo#'OTPSubjectPublicKeyInfo'.algorithm,

    PublicKeyParams = AlgInfo#'PublicKeyAlgorithm'.parameters,
    Algorithm = AlgInfo#'PublicKeyAlgorithm'.algorithm,

    NewPublicKeyParams =
	case PublicKeyParams of
	    {null, 'NULL'} when WorkingAlgorithm == Algorithm ->
		WorkingParams;
            asn1_NOVALUE when Algorithm == ?'id-Ed25519';
                              Algorithm == ?'id-Ed448' ->
                {namedCurve, Algorithm};
            {params, Params} ->
		Params;
            Params ->
		Params
	end,
    {Algorithm, PublicKey, NewPublicKeyParams}.


extensions_list(asn1_NOVALUE) ->
    [];
extensions_list(Extensions) ->
    Extensions.

is_fixed_dh_cert(PublicKeyInfo, Extensions) ->
    AlgInfo = PublicKeyInfo#'OTPSubjectPublicKeyInfo'.algorithm,
    Algorithm = AlgInfo#'PublicKeyAlgorithm'.algorithm,
   
    case select_extension(?'id-ce-keyUsage', Extensions) of
	undefined ->
	    is_dh(Algorithm);
	#'Extension'{extnValue=KeyUse} ->
	    is_dh(Algorithm) andalso is_valid_key_usage(KeyUse, keyAgreement)
    end.
	
is_dh(?'dhpublicnumber')->
    true;
is_dh(_) ->
    false.

is_digitally_sign_cert(Cert) ->
    OtpCert = otp_cert(Cert),
    TBSCert = OtpCert#'OTPCertificate'.tbsCertificate,
    Extensions = extensions_list(TBSCert#'OTPTBSCertificate'.extensions),
    case pubkey_cert:select_extension(?'id-ce-keyUsage', Extensions) of
	undefined ->
	     false;
	#'Extension'{extnValue = KeyUse} ->
	    lists:member(keyCertSign, KeyUse)
    end.

<<<<<<< HEAD
compatible_ext_key_usage(_, undefined) ->
    true;
compatible_ext_key_usage(#'Extension'{extnValue = KeyUse}, #'Extension'{extnValue = Purposes}) ->
=======
compatible_ext_key_usage(undefined, _, endentity) -> %% keyusage (first arg )is mandantory in CAs
    true;
compatible_ext_key_usage(_, undefined, _) ->
    true;
compatible_ext_key_usage(#'Extension'{extnValue = KeyUse}, #'Extension'{extnValue = Purposes}, _) ->
>>>>>>> e1fdb78b
    case ext_keyusage_includes_any(Purposes) of
        true ->
            true;
        false ->
            is_compatible_purposes(KeyUse, Purposes)
    end.

is_compatible_purposes(_, []) ->
    true;
is_compatible_purposes(KeyUse, [?'id-kp-serverAuth'| Rest]) ->
    (lists:member(digitalSignature, KeyUse) orelse
     lists:member(keyAgreement, KeyUse)) andalso
        is_compatible_purposes(KeyUse, Rest);
is_compatible_purposes(KeyUse, [?'id-kp-clientAuth'| Rest]) ->
    (lists:member(digitalSignature, KeyUse)
     orelse
       (lists:member(keyAgreement, KeyUse) orelse lists:member(keyEncipherment, KeyUse)))
        andalso is_compatible_purposes(KeyUse, Rest);
is_compatible_purposes(KeyUse, [?'id-kp-codeSigning'| Rest]) ->
    lists:member(digitalSignature, KeyUse) andalso
        is_compatible_purposes(KeyUse, Rest);
is_compatible_purposes(KeyUse, [?'id-kp-emailProtection'| Rest]) ->
    ((lists:member(digitalSignature, KeyUse) orelse
      lists:member(nonRepudiation, KeyUse))
     orelse
       (lists:member(keyAgreement, KeyUse) orelse lists:member(keyEncipherment, KeyUse)))
        andalso is_compatible_purposes(KeyUse, Rest);
is_compatible_purposes(KeyUse, [Id| Rest]) when Id == ?'id-kp-timeStamping';
                                                Id == ?'id-kp-OCSPSigning'->
    (lists:member(digitalSignature, KeyUse) orelse
     lists:member(nonRepudiation, KeyUse)) andalso
        is_compatible_purposes(KeyUse, Rest);
is_compatible_purposes(KeyUse, [_| Rest]) -> %% Unknown purposes are for user verify_fun to care about
    is_compatible_purposes(KeyUse, Rest).

ca_known_extend_key_use(ExtKeyUse) ->
    CAExtSet = ca_known_ext_key_usage(),
    Intersertion = sets:intersection(CAExtSet, sets:from_list(ExtKeyUse)),
    not sets:is_empty(Intersertion).

ca_known_ext_key_usage() ->
    %% Following extended key usages are known
    sets:from_list([?'id-kp-serverAuth', ?'id-kp-clientAuth',
                    ?'id-kp-codeSigning', ?'id-kp-emailProtection',
                    ?'id-kp-timeStamping', ?'id-kp-OCSPSigning']).

missing_basic_constraints(OtpCert, SelfSigned, ValidationState, VerifyFun, UserState0,Len) ->
    UserState = verify_fun(OtpCert, {bad_cert, missing_basic_constraint},
			   UserState0, VerifyFun),
    case SelfSigned of
	true ->
	    {ValidationState, UserState};
	false ->
	    {ValidationState#path_validation_state{max_path_length =
						       Len - 1},
	     UserState}
    end.

is_valid_key_usage(KeyUse, Use) ->
    lists:member(Use, KeyUse).

%%====================================================================
%% Generate test data
%%====================================================================

gen_key(KeyGen) ->
     case is_key(KeyGen) of
         true ->
             KeyGen;
         false ->
             public_key:generate_key(KeyGen)
     end.

is_key(#'DSAPrivateKey'{}) ->
    true;
is_key(#'RSAPrivateKey'{}) ->
    true;
is_key({#'RSAPrivateKey'{}, _}) ->
    true;
is_key(#'ECPrivateKey'{}) ->
    true;
is_key(_) ->
    false.


cert_template() ->
    #'OTPTBSCertificate'{
       version = v3,
       serialNumber = erlang:unique_integer([positive, monotonic]),
       issuerUniqueID = asn1_NOVALUE,
       subjectUniqueID = asn1_NOVALUE
      }.

subject(Contact, Name) ->
    Opts = [{email, Contact ++ "@example.org"},
	    {name,  Name},
	    {city, "Stockholm"},
	    {country, "SE"},
	    {org, "erlang"},
	    {org_unit, "automated testing"}],
    subject(Opts).

subject(SubjectOpts) when is_list(SubjectOpts) ->
    Encode = fun(Opt) ->
		     {Type,Value} = subject_enc(Opt),
		     [#'AttributeTypeAndValue'{type=Type, value=Value}]
	     end,
    {rdnSequence, [Encode(Opt) || Opt <- SubjectOpts]}.

subject_enc({name,  Name}) ->
    {?'id-at-commonName', {printableString, Name}};
subject_enc({email, Email}) ->
    {?'id-emailAddress', Email};
subject_enc({city,  City}) ->
    {?'id-at-localityName', {printableString, City}};
subject_enc({org, Org}) ->
    {?'id-at-organizationName', {printableString, Org}};
subject_enc({org_unit, OrgUnit}) ->
    {?'id-at-organizationalUnitName', {printableString, OrgUnit}};
subject_enc({country, Country}) ->
    {?'id-at-countryName', Country}.

validity(Opts) ->
    DefFrom0 = calendar:gregorian_days_to_date(calendar:date_to_gregorian_days(date())-1),
    DefTo0   = calendar:gregorian_days_to_date(calendar:date_to_gregorian_days(date())+7),
    {DefFrom, DefTo} = proplists:get_value(validity, Opts, {DefFrom0, DefTo0}),

    GenFormat =
        fun({Y,M,D}) ->
                lists:flatten(
                  io_lib:format("~4..0w~2..0w~2..0w130000Z",[Y,M,D]))
        end,

    UTCFormat =
        fun({Y,M,D}) ->
                [_, _, Y3, Y4] = integer_to_list(Y),
                lists:flatten(
                  io_lib:format("~s~2..0w~2..0w130000Z",[[Y3, Y4],M,D]))
        end,
    #'Validity'{notBefore = validity_format(DefFrom, GenFormat, UTCFormat),
                notAfter = validity_format(DefTo, GenFormat, UTCFormat)}.

validity_format({Year, _, _} = Validity, GenFormat, _UTCFormat) when Year >= 2049 ->
    {generalTime, GenFormat(Validity)};
validity_format(Validity, _GenFormat, UTCFormat) ->
    {utcTime, UTCFormat(Validity)}.


sign_algorithm(#'RSAPrivateKey'{} = Key , Opts) ->
      case proplists:get_value(rsa_padding, Opts, rsa_pkcs1_pss_padding) of
        rsa_pkcs1_pss_padding ->
            DigestId = rsa_digest_oid(proplists:get_value(digest, Opts, sha1)),
            rsa_sign_algo(Key, DigestId, 'NULL');
        rsa_pss_rsae ->
            DigestId = rsa_digest_oid(proplists:get_value(digest, Opts, sha256)),
            rsa_sign_algo(Key, DigestId, 'NULL')
      end;
sign_algorithm({#'RSAPrivateKey'{} = Key,#'RSASSA-PSS-params'{} = Params}, _Opts) ->
    rsa_sign_algo(Key, ?'id-RSASSA-PSS', Params);

sign_algorithm(#'DSAPrivateKey'{p=P, q=Q, g=G}, _Opts) ->
    #'SignatureAlgorithm'{algorithm  = ?'id-dsa-with-sha1',
                          parameters = {params,#'Dss-Parms'{p=P, q=Q, g=G}}};
sign_algorithm(#'ECPrivateKey'{parameters = {namedCurve, EDCurve}}, _Opts)
  when EDCurve == ?'id-Ed25519';
       EDCurve == ?'id-Ed448' ->
    #'SignatureAlgorithm'{algorithm  = EDCurve,
                          parameters = asn1_NOVALUE};
sign_algorithm(#'ECPrivateKey'{parameters = Parms}, Opts) ->
    Type = ecdsa_digest_oid(proplists:get_value(digest, Opts, sha1)),
    #'SignatureAlgorithm'{algorithm  = Type,
                          parameters = Parms}.

rsa_sign_algo(#'RSAPrivateKey'{}, ?'id-RSASSA-PSS' = Type,  #'RSASSA-PSS-params'{} = Params) ->
    #'SignatureAlgorithm'{algorithm  = Type,
                          parameters = Params};
rsa_sign_algo(#'RSAPrivateKey'{}, Type, Parms) ->
    #'SignatureAlgorithm'{algorithm  = Type,
                          parameters = Parms}.

rsa_digest_oid(Oid) when is_tuple(Oid) ->
    Oid;
rsa_digest_oid(sha1) ->
    ?'sha1WithRSAEncryption';
rsa_digest_oid(sha) ->
    ?'sha1WithRSAEncryption';
rsa_digest_oid(sha512) ->
    ?'sha512WithRSAEncryption';
rsa_digest_oid(sha384) ->
    ?'sha384WithRSAEncryption';
rsa_digest_oid(sha256) ->
    ?'sha256WithRSAEncryption';
rsa_digest_oid(md5) ->
    ?'md5WithRSAEncryption'.

ecdsa_digest_oid(Oid) when is_tuple(Oid) ->
    Oid;
ecdsa_digest_oid(sha1) ->
    ?'ecdsa-with-SHA1';
ecdsa_digest_oid(sha) ->
    ?'ecdsa-with-SHA1';
ecdsa_digest_oid(sha512) ->
    ?'ecdsa-with-SHA512';
ecdsa_digest_oid(sha384) ->
    ?'ecdsa-with-SHA384';
ecdsa_digest_oid(sha256) ->
    ?'ecdsa-with-SHA256'.

config(Role, Root, Key, Opts) ->
   cert_chain(Role, Root, Key, Opts).

cert_chain(Role, Root, RootKey, Opts) ->
    cert_chain(Role, Root, RootKey, Opts, 0, []).

cert_chain(Role, IssuerCert, IssuerKey, [PeerOpts], _, Acc) ->
    Key = gen_key(proplists:get_value(key, PeerOpts, default_key_gen())),
    Cert = cert(Role, public_key:pkix_decode_cert(IssuerCert, otp),
                IssuerKey, Key, "admin", " Peer cert", PeerOpts, peer),
    [{Cert, encode_key(Key)}, {IssuerCert, encode_key(IssuerKey)} | Acc];
cert_chain(Role, IssuerCert, IssuerKey, [CAOpts | Rest], N, Acc) ->
    Key = gen_key(proplists:get_value(key, CAOpts, default_key_gen())),
    Cert = cert(Role, public_key:pkix_decode_cert(IssuerCert, otp), IssuerKey, Key, "webadmin",
                " Intermediate CA " ++ integer_to_list(N), CAOpts, ca),
    cert_chain(Role, Cert, Key, Rest, N+1, [{IssuerCert, encode_key(IssuerKey)} | Acc]).

cert(Role, #'OTPCertificate'{tbsCertificate = #'OTPTBSCertificate'{subject = Issuer}},
     PrivKey, Key, Contact, Name, Opts, Type) ->
    TBS = cert_template(),
    SignAlgoId = sign_algorithm(PrivKey, Opts),
    OTPTBS = TBS#'OTPTBSCertificate'{
               signature = SignAlgoId,
               issuer =  Issuer,
               validity = validity(Opts),
               subject = subject(Contact, atom_to_list(Role) ++ Name),
               subjectPublicKeyInfo = public_key(Key, SignAlgoId),
               extensions = extensions(Role, Type, Opts)
              },
    public_key:pkix_sign(OTPTBS, PrivKey).

ca_config(Root, CAsKeys) ->
    [Root | [CA || {CA, _}  <- CAsKeys]].

default_key_gen() ->
    case crypto:ec_curves() of
        [] ->
            {rsa, 2048, 17};
        [Curve |_] ->
            Oid = pubkey_cert_records:namedCurves(Curve),
            {namedCurve, Oid}
    end.

public_key(#'RSAPrivateKey'{modulus=N, publicExponent=E},
           #'SignatureAlgorithm'{algorithm  = ?rsaEncryption,
                                 parameters = #'RSASSA-PSS-params'{} = Params}) ->
    Public = #'RSAPublicKey'{modulus=N, publicExponent=E},
    Algo = #'PublicKeyAlgorithm'{algorithm= ?rsaEncryption, parameters = Params},
    #'OTPSubjectPublicKeyInfo'{algorithm = Algo,
			       subjectPublicKey = Public};
public_key({#'RSAPrivateKey'{modulus=N, publicExponent=E}, #'RSASSA-PSS-params'{} = Params},
           #'SignatureAlgorithm'{algorithm  = ?'id-RSASSA-PSS',
                                 parameters = #'RSASSA-PSS-params'{} = Params}) ->
    Public = #'RSAPublicKey'{modulus=N, publicExponent=E},
    Algo = #'PublicKeyAlgorithm'{algorithm= ?'id-RSASSA-PSS', parameters= Params},
    #'OTPSubjectPublicKeyInfo'{algorithm = Algo,
			       subjectPublicKey = Public};
public_key(#'RSAPrivateKey'{modulus=N, publicExponent=E}, _) ->
    Public = #'RSAPublicKey'{modulus=N, publicExponent=E},
    Algo = #'PublicKeyAlgorithm'{algorithm= ?rsaEncryption, parameters='NULL'},
    #'OTPSubjectPublicKeyInfo'{algorithm = Algo,
			       subjectPublicKey = Public};
public_key(#'DSAPrivateKey'{p=P, q=Q, g=G, y=Y}, _) ->
    Algo = #'PublicKeyAlgorithm'{algorithm= ?'id-dsa',
				 parameters={params, #'Dss-Parms'{p=P, q=Q, g=G}}},
    #'OTPSubjectPublicKeyInfo'{algorithm = Algo, subjectPublicKey = Y};
public_key(#'ECPrivateKey'{version = _Version,
                           privateKey = _PrivKey,
                           parameters = {namedCurve, ?'id-Ed25519' = ID},
                           publicKey = PubKey}, _) ->
    Algo = #'PublicKeyAlgorithm'{algorithm= ID, parameters=asn1_NOVALUE},
    #'OTPSubjectPublicKeyInfo'{algorithm = Algo,
			       subjectPublicKey = #'ECPoint'{point = PubKey}};
public_key(#'ECPrivateKey'{version = _Version,
                           privateKey = _PrivKey,
                           parameters = {namedCurve, ?'id-Ed448' = ID},
                           publicKey = PubKey}, _) ->
    Algo = #'PublicKeyAlgorithm'{algorithm= ID, parameters=asn1_NOVALUE},
    #'OTPSubjectPublicKeyInfo'{algorithm = Algo,
			       subjectPublicKey = #'ECPoint'{point = PubKey}};
public_key(#'ECPrivateKey'{version = _Version,
                           privateKey = _PrivKey,
                           parameters = Params,
                           publicKey = PubKey}, _) ->
    Algo = #'PublicKeyAlgorithm'{algorithm= ?'id-ecPublicKey', parameters=Params},
    #'OTPSubjectPublicKeyInfo'{algorithm = Algo,
			       subjectPublicKey = #'ECPoint'{point = PubKey}}.

extensions(Role, Type, Opts) ->
    Exts  = proplists:get_value(extensions, Opts, []),
    add_default_extensions(Role, Type, Exts).

add_default_extensions(_, ca, Exts) ->
    Default = [#'Extension'{extnID = ?'id-ce-keyUsage',
                            extnValue = [keyCertSign, digitalSignature, cRLSign],
                            critical = false},
               #'Extension'{extnID = ?'id-ce-basicConstraints',
                            extnValue = #'BasicConstraints'{cA = true},
                            critical = true}],
    add_default_extensions(Default, Exts);

add_default_extensions(server, peer, Exts) ->
    Hostname = net_adm:localhost(),
    Default = [#'Extension'{extnID = ?'id-ce-keyUsage',
                            extnValue = [digitalSignature, keyAgreement],
                            critical = false},
               #'Extension'{extnID = ?'id-ce-subjectAltName',
                            extnValue = [{dNSName, Hostname}],
                            critical = false}
              ],
    add_default_extensions(Default, Exts);
add_default_extensions(client, peer, Exts) ->
    Default = [#'Extension'{extnID = ?'id-ce-keyUsage',
                            extnValue = [digitalSignature],
                            critical = false}
              ],
    add_default_extensions(Default, Exts).

add_default_extensions(Defaults0, Exts) ->
    Defaults = lists:filtermap(fun(#'Extension'{extnID = ID} = Ext) ->
                                       case lists:keymember(ID, 2, Exts) of
                                           true ->
                                               false;
                                           false ->
                                               {true, Ext}
                                       end
                               end, Defaults0),
    Exts ++ Defaults.

encode_key({#'RSAPrivateKey'{}, #'RSASSA-PSS-params'{}} = Key) ->
    {Asn1Type, DER, _} = public_key:pem_entry_encode('PrivateKeyInfo', Key),
    {Asn1Type, DER};
encode_key(#'RSAPrivateKey'{} = Key) ->
    {'RSAPrivateKey', public_key:der_encode('RSAPrivateKey', Key)};
encode_key(#'ECPrivateKey'{} = Key) ->
    {'ECPrivateKey', public_key:der_encode('ECPrivateKey', Key)};
encode_key(#'DSAPrivateKey'{} = Key) ->
    {'DSAPrivateKey', public_key:der_encode('DSAPrivateKey', Key)}.

verify_options(
  #'RSASSA-PSS-params'{saltLength = SaltLen,
                       maskGenAlgorithm =
                           #'MaskGenAlgorithm'{algorithm = ?'id-mgf1',
                                               parameters =
                                                   #'HashAlgorithm'{algorithm = HashOid}}}) ->
    HashAlgo = public_key:pkix_hash_type(HashOid),
    [{rsa_padding, rsa_pkcs1_pss_padding},
     {rsa_pss_saltlen, SaltLen},
     {rsa_mgf1_md, HashAlgo}].

ext_keyusage_includes_any(KeyUse) when is_list(KeyUse) ->
    lists:member(?anyExtendedKeyUsage, KeyUse);
ext_keyusage_includes_any(_) ->
    false.

otp_cert(Der) when is_binary(Der) ->
    public_key:pkix_decode_cert(Der, otp);
otp_cert(#'OTPCertificate'{} = Cert) ->
    Cert;
otp_cert(#cert{otp = OtpCert}) ->
    OtpCert.<|MERGE_RESOLUTION|>--- conflicted
+++ resolved
@@ -700,28 +700,10 @@
 		    SelfSigned, UserState, VerifyFun) ->
     validate_extensions(Cert, [], ValidationState, ExistBasicCon,
 			SelfSigned, UserState, VerifyFun);
-
-<<<<<<< HEAD
-validate_extensions(#cert{otp = OtpCert} = Cert,[], ValidationState, basic_constraint, _SelfSigned,
-		    UserState0, VerifyFun) ->
-    TBSCert = OtpCert#'OTPCertificate'.tbsCertificate,
-    Extensions = extensions_list(TBSCert#'OTPTBSCertificate'.extensions),
-    KeyUseExt = pubkey_cert:select_extension(?'id-ce-keyUsage', Extensions),
-    ExtKeyUseExt =  pubkey_cert:select_extension(?'id-ce-extKeyUsage', Extensions),
-    case compatible_ext_key_usage(KeyUseExt, ExtKeyUseExt) of
-        true ->
-            {ValidationState, UserState0};
-        false ->
-            UserState = verify_fun(Cert, {bad_cert, {key_usage_mismatch, {KeyUseExt, ExtKeyUseExt}}},
-                                   UserState0, VerifyFun),
-            {ValidationState, UserState}
-    end;
-=======
-validate_extensions(Cert,[], ValidationState, basic_constraint, _SelfSigned,
+validate_extensions(Cert, [], ValidationState, basic_constraint, _SelfSigned,
 		    UserState0, VerifyFun) ->
     UserState = validate_ext_key_usage(Cert, UserState0, VerifyFun, ca),
     {ValidationState, UserState};
->>>>>>> e1fdb78b
 validate_extensions(Cert, [], ValidationState =
 			#path_validation_state{max_path_length = Len,
 					       last_cert = Last},
@@ -1818,17 +1800,11 @@
 	    lists:member(keyCertSign, KeyUse)
     end.
 
-<<<<<<< HEAD
-compatible_ext_key_usage(_, undefined) ->
-    true;
-compatible_ext_key_usage(#'Extension'{extnValue = KeyUse}, #'Extension'{extnValue = Purposes}) ->
-=======
 compatible_ext_key_usage(undefined, _, endentity) -> %% keyusage (first arg )is mandantory in CAs
     true;
 compatible_ext_key_usage(_, undefined, _) ->
     true;
 compatible_ext_key_usage(#'Extension'{extnValue = KeyUse}, #'Extension'{extnValue = Purposes}, _) ->
->>>>>>> e1fdb78b
     case ext_keyusage_includes_any(Purposes) of
         true ->
             true;
