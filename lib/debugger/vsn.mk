--- conflicted
+++ resolved
@@ -1,8 +1,4 @@
-<<<<<<< HEAD
-DEBUGGER_VSN = 6.0.1
-=======
 DEBUGGER_VSN = 6.0.2
->>>>>>> d04f6a0b
 
 # %CopyrightBegin%
 #
