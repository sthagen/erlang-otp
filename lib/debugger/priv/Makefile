--- conflicted
+++ resolved
@@ -2,15 +2,9 @@
 # %CopyrightBegin%
 #
 # SPDX-License-Identifier: Apache-2.0
-<<<<<<< HEAD
-# 
-# Copyright Ericsson AB 1997-2022. All Rights Reserved.
-# 
-=======
 #
 # Copyright Ericsson AB 1997-2025. All Rights Reserved.
 #
->>>>>>> d9454dbc
 # Licensed under the Apache License, Version 2.0 (the "License");
 # you may not use this file except in compliance with the License.
 # You may obtain a copy of the License at
