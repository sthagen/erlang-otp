{
  "@context": "https://openvex.dev/ns/v0.2.0",
  "@id": "https://openvex.dev/docs/public/otp/vex-otp-28",
  "author": "vexctl",
  "timestamp": "2025-08-21T10:55:45.714759+02:00",
<<<<<<< HEAD
  "last_updated": "2025-09-19T10:34:52.749902956+02:00",
  "version": 27,
=======
  "last_updated": "2025-10-03T10:20:24.208677628+02:00",
  "version": 30,
>>>>>>> 2216e2ff
  "statements": [
    {
      "vulnerability": {
        "name": "OSV-2025-300"
      },
      "timestamp": "2025-08-21T10:55:45.929417984+02:00",
      "products": [
        {
          "@id": "pkg:github/otp/erlang@OTP-28.0"
        },
        {
          "@id": "pkg:otp/erts@16.0"
        },
        {
          "@id": "pkg:github/otp/erlang@OTP-28.0.1"
        },
        {
          "@id": "pkg:otp/erts@16.0.1"
        },
        {
          "@id": "pkg:github/otp/erlang@OTP-28.0.2"
        },
        {
          "@id": "pkg:otp/erts@16.0.2"
        }
      ],
      "status": "not_affected",
      "justification": "vulnerable_code_not_present"
    },
    {
      "vulnerability": {
        "name": "OSV-2025-300"
      },
      "timestamp": "2025-08-21T10:55:45.944352157+02:00",
      "products": [
        {
          "@id": "pkg:github/PCRE2Project/pcre2@2dce7761b1831fd3f82a9c2bd5476259d945da4d"
        }
      ],
      "status": "not_affected",
      "justification": "vulnerable_code_not_present"
    },
    {
      "vulnerability": {
        "name": "CVE-2023-45853"
      },
      "timestamp": "2025-08-21T10:55:45.958540114+02:00",
      "products": [
        {
          "@id": "pkg:github/madler/zlib@1a8db63788c34a50e39e273d39b7e1033208aea2"
        }
      ],
      "status": "not_affected",
      "justification": "vulnerable_code_not_present"
    },
    {
      "vulnerability": {
        "name": "CVE-2025-4575"
      },
      "timestamp": "2025-08-21T10:55:46.006302174+02:00",
      "products": [
        {
          "@id": "pkg:github/otp/erlang@OTP-28.0"
        },
        {
          "@id": "pkg:github/otp/erlang@OTP-28.0.1"
        },
        {
          "@id": "pkg:github/otp/erlang@OTP-28.0.2"
        },
        {
          "@id": "pkg:otp/erl_interface@5.6"
        },
        {
          "@id": "pkg:otp/erts@16.0"
        },
        {
          "@id": "pkg:otp/erts@16.0.1"
        },
        {
          "@id": "pkg:otp/erts@16.0.2"
        }
      ],
      "status": "not_affected",
      "justification": "vulnerable_code_not_present"
    },
    {
      "vulnerability": {
        "name": "CVE-2025-4575"
      },
      "timestamp": "2025-08-21T10:55:46.021839572+02:00",
      "products": [
        {
          "@id": "pkg:github/openssl/openssl@01d5e2318405362b4de5e670c90d9b40a351d053"
        }
      ],
      "status": "not_affected",
      "justification": "vulnerable_code_not_present"
    },
    {
      "vulnerability": {
        "name": "CVE-2025-58050"
      },
      "timestamp": "2025-09-04T09:25:22.570231836+02:00",
      "products": [
        {
          "@id": "pkg:github/PCRE2Project/pcre2@2dce7761b1831fd3f82a9c2bd5476259d945da4d"
        }
      ],
      "status": "under_investigation"
    },
    {
      "vulnerability": {
        "name": "CVE-2025-4748"
      },
      "timestamp": "2025-09-16T08:22:13.190565361Z",
      "products": [
        {
          "@id": "pkg:github/erlang/otp@OTP-28.0"
        },
        {
          "@id": "pkg:otp/stdlib@7.0"
        }
      ],
      "status": "affected",
      "action_statement": "Update to any of the following versions: pkg:otp/stdlib@7.0.1",
      "action_statement_timestamp": "2025-09-16T08:22:13.190565361Z"
    },
    {
      "vulnerability": {
        "name": "CVE-2025-4748"
      },
      "timestamp": "2025-09-16T08:22:13.207073702Z",
      "products": [
        {
          "@id": "pkg:github/erlang/otp@OTP-28.0.1"
        },
        {
          "@id": "pkg:otp/stdlib@7.0.1"
        }
      ],
      "status": "fixed"
    },
    {
      "vulnerability": {
        "name": "CVE-2025-48038"
      },
      "timestamp": "2025-09-16T08:22:13.223967395Z",
      "products": [
        {
          "@id": "pkg:github/erlang/otp@OTP-28.0"
        },
        {
          "@id": "pkg:github/erlang/otp@OTP-28.0.1"
        },
        {
          "@id": "pkg:github/erlang/otp@OTP-28.0.2"
        },
        {
          "@id": "pkg:otp/ssh@5.3"
        },
        {
          "@id": "pkg:otp/ssh@5.3.1"
        },
        {
          "@id": "pkg:otp/ssh@5.3.2"
        }
      ],
      "status": "affected",
      "action_statement": "Update to any of the following versions: pkg:otp/ssh@5.3.3",
      "action_statement_timestamp": "2025-09-16T08:22:13.223967395Z"
    },
    {
      "vulnerability": {
        "name": "CVE-2025-48038"
      },
      "timestamp": "2025-09-16T08:22:13.241103494Z",
      "products": [
        {
          "@id": "pkg:github/erlang/otp@OTP-28.0.4"
        },
        {
          "@id": "pkg:github/erlang/otp@OTP-28.0.3"
        },
        {
          "@id": "pkg:otp/ssh@5.3.3"
        }
      ],
      "status": "fixed"
    },
    {
      "vulnerability": {
        "name": "CVE-2025-48039"
      },
      "timestamp": "2025-09-16T08:22:13.25833703Z",
      "products": [
        {
          "@id": "pkg:github/erlang/otp@OTP-28.0"
        },
        {
          "@id": "pkg:github/erlang/otp@OTP-28.0.1"
        },
        {
          "@id": "pkg:github/erlang/otp@OTP-28.0.2"
        },
        {
          "@id": "pkg:otp/ssh@5.3"
        },
        {
          "@id": "pkg:otp/ssh@5.3.1"
        },
        {
          "@id": "pkg:otp/ssh@5.3.2"
        }
      ],
      "status": "affected",
      "action_statement": "Update to any of the following versions: pkg:otp/ssh@5.3.3",
      "action_statement_timestamp": "2025-09-16T08:22:13.25833703Z"
    },
    {
      "vulnerability": {
        "name": "CVE-2025-48039"
      },
      "timestamp": "2025-09-16T08:22:13.276099885Z",
      "products": [
        {
          "@id": "pkg:github/erlang/otp@OTP-28.0.4"
        },
        {
          "@id": "pkg:github/erlang/otp@OTP-28.0.3"
        },
        {
          "@id": "pkg:otp/ssh@5.3.3"
        }
      ],
      "status": "fixed"
    },
    {
      "vulnerability": {
        "name": "CVE-2025-48040"
      },
      "timestamp": "2025-09-16T08:22:13.293602631Z",
      "products": [
        {
          "@id": "pkg:github/erlang/otp@OTP-28.0"
        },
        {
          "@id": "pkg:github/erlang/otp@OTP-28.0.1"
        },
        {
          "@id": "pkg:github/erlang/otp@OTP-28.0.2"
        },
        {
          "@id": "pkg:otp/ssh@5.3"
        },
        {
          "@id": "pkg:otp/ssh@5.3.1"
        },
        {
          "@id": "pkg:otp/ssh@5.3.2"
        }
      ],
      "status": "affected",
      "action_statement": "Update to any of the following versions: pkg:otp/ssh@5.3.3",
      "action_statement_timestamp": "2025-09-16T08:22:13.293602631Z"
    },
    {
      "vulnerability": {
        "name": "CVE-2025-48040"
      },
      "timestamp": "2025-09-16T08:22:13.310576529Z",
      "products": [
        {
          "@id": "pkg:github/erlang/otp@OTP-28.0.4"
        },
        {
          "@id": "pkg:github/erlang/otp@OTP-28.0.3"
        },
        {
          "@id": "pkg:otp/ssh@5.3.3"
        }
      ],
      "status": "fixed"
    },
    {
      "vulnerability": {
        "name": "CVE-2016-1000107"
      },
      "timestamp": "2025-09-16T08:22:13.327917962Z",
      "products": [
        {
          "@id": "pkg:github/erlang/otp@OTP-28.0"
        },
        {
          "@id": "pkg:github/erlang/otp@OTP-28.0.1"
        },
        {
          "@id": "pkg:github/erlang/otp@OTP-28.0.2"
        },
        {
          "@id": "pkg:github/erlang/otp@OTP-28.0.3"
        },
        {
          "@id": "pkg:otp/inets@9.4"
        }
      ],
      "status": "affected",
      "action_statement": "Update to any of the following versions: pkg:otp/inets@9.4.1",
      "action_statement_timestamp": "2025-09-16T08:22:13.327917962Z"
    },
    {
      "vulnerability": {
        "name": "CVE-2016-1000107"
      },
      "timestamp": "2025-09-16T08:22:13.344395872Z",
      "products": [
        {
          "@id": "pkg:github/erlang/otp@OTP-28.0.4"
        },
        {
          "@id": "pkg:otp/inets@9.4.1"
        }
      ],
      "status": "fixed"
    },
    {
      "vulnerability": {
        "name": "CVE-2025-48041"
      },
      "timestamp": "2025-09-16T08:22:13.361673347Z",
      "products": [
        {
          "@id": "pkg:github/erlang/otp@OTP-28.0"
        },
        {
          "@id": "pkg:github/erlang/otp@OTP-28.0.1"
        },
        {
          "@id": "pkg:github/erlang/otp@OTP-28.0.2"
        },
        {
          "@id": "pkg:otp/ssh@5.3"
        },
        {
          "@id": "pkg:otp/ssh@5.3.1"
        },
        {
          "@id": "pkg:otp/ssh@5.3.2"
        }
      ],
      "status": "affected",
      "action_statement": "Update to any of the following versions: pkg:otp/ssh@5.3.3",
      "action_statement_timestamp": "2025-09-16T08:22:13.361673347Z"
    },
    {
      "vulnerability": {
        "name": "CVE-2025-48041"
      },
      "timestamp": "2025-09-16T08:22:13.378510169Z",
      "products": [
        {
          "@id": "pkg:github/erlang/otp@OTP-28.0.4"
        },
        {
          "@id": "pkg:github/erlang/otp@OTP-28.0.3"
        },
        {
          "@id": "pkg:otp/ssh@5.3.3"
        }
      ],
      "status": "fixed"
    },
    {
      "vulnerability": {
        "name": "CVE-2025-58050"
      },
      "timestamp": "2025-09-16T08:22:13.3955185Z",
      "products": [
        {
          "@id": "pkg:github/erlang/otp@OTP-28.0"
        },
        {
          "@id": "pkg:github/erlang/otp@OTP-28.0.1"
        },
        {
          "@id": "pkg:github/erlang/otp@OTP-28.0.2"
        },
        {
          "@id": "pkg:otp/erts@16.0"
        },
        {
          "@id": "pkg:otp/erts@16.0.1"
        },
        {
          "@id": "pkg:otp/erts@16.0.2"
        }
      ],
      "status": "affected",
      "action_statement": "Update to any of the following versions: pkg:otp/erts@16.0.3",
      "action_statement_timestamp": "2025-09-16T08:22:13.3955185Z"
    },
    {
      "vulnerability": {
        "name": "CVE-2025-58050"
      },
      "timestamp": "2025-09-16T08:22:13.412872667Z",
      "products": [
        {
          "@id": "pkg:github/erlang/otp@OTP-28.0.4"
        },
        {
          "@id": "pkg:github/erlang/otp@OTP-28.0.3"
        },
        {
          "@id": "pkg:otp/erts@16.0.3"
        }
      ],
      "status": "fixed"
    },
    {
      "vulnerability": {
        "name": "CVE-2024-58249"
      },
      "timestamp": "2025-09-18T09:59:20.262521222+02:00",
      "products": [
        {
          "@id": "pkg:github/erlang/otp@OTP-28.0"
        },
        {
          "@id": "pkg:github/erlang/otp@OTP-28.0.1"
        },
        {
          "@id": "pkg:otp/wx@2.5"
        },
        {
          "@id": "pkg:github/erlang/otp@OTP-28.0.2"
        },
        {
          "@id": "pkg:github/erlang/otp@OTP-28.0.3"
        },
        {
          "@id": "pkg:github/erlang/otp@OTP-28.0.4"
        },
        {
          "@id": "pkg:otp/wx@2.5.1"
        },
        {
          "@id": "pkg:github/erlang/otp@OTP-28.1"
        },
        {
          "@id": "pkg:otp/wx@2.5.2"
        }
      ],
      "status": "not_affected",
      "justification": "vulnerable_code_not_present"
    },
    {
      "vulnerability": {
        "name": "CVE-2024-58249"
      },
      "timestamp": "2025-09-18T09:59:20.278042349+02:00",
      "products": [
        {
          "@id": "pkg:github/wxWidgets/wxWidgets@dc585039bbd426829e3433002023a93f9bedd0c2"
        }
      ],
      "status": "not_affected",
      "justification": "vulnerable_code_not_present"
    },
    {
      "vulnerability": {
<<<<<<< HEAD
        "name": "CVE-2016-2183"
      },
      "timestamp": "2025-09-19T10:34:52.73417131+02:00",
=======
        "name": "CVE-2025-9232"
      },
      "timestamp": "2025-10-03T10:20:24.13493901+02:00",
      "products": [
        {
          "@id": "pkg:github/openssl/openssl@636dfadc70ce26f2473870570bfd9ec352806b1d"
        }
      ],
      "status": "not_affected",
      "justification": "vulnerable_code_not_present"
    },
    {
      "vulnerability": {
        "name": "CVE-2025-9231"
      },
      "timestamp": "2025-10-03T10:20:24.15652644+02:00",
      "products": [
        {
          "@id": "pkg:github/openssl/openssl@636dfadc70ce26f2473870570bfd9ec352806b1d"
        }
      ],
      "status": "not_affected",
      "justification": "vulnerable_code_not_present"
    },
    {
      "vulnerability": {
        "name": "CVE-2025-9230"
      },
      "timestamp": "2025-10-03T10:20:24.175534094+02:00",
      "products": [
        {
          "@id": "pkg:github/openssl/openssl@636dfadc70ce26f2473870570bfd9ec352806b1d"
        }
      ],
      "status": "not_affected",
      "justification": "vulnerable_code_not_present"
    },
    {
      "vulnerability": {
        "name": "CVE-2016-2183"
      },
      "timestamp": "2025-10-03T10:20:24.191435568+02:00",
>>>>>>> 2216e2ff
      "products": [
        {
          "@id": "pkg:github/erlang/otp@OTP-28.0"
        },
        {
          "@id": "pkg:github/erlang/otp@OTP-28.0.1"
        },
        {
          "@id": "pkg:github/erlang/otp@OTP-28.0.2"
        },
        {
          "@id": "pkg:github/erlang/otp@OTP-28.0.3"
        },
        {
          "@id": "pkg:github/erlang/otp@OTP-28.0.4"
        },
        {
          "@id": "pkg:otp/erl_interface@5.6"
        },
        {
          "@id": "pkg:github/erlang/otp@OTP-28.1"
        },
        {
          "@id": "pkg:otp/erl_interface@5.6.1"
        },
        {
          "@id": "pkg:otp/erts@16.0"
        },
        {
          "@id": "pkg:otp/erts@16.0.1"
        },
        {
          "@id": "pkg:otp/erts@16.0.2"
        },
        {
          "@id": "pkg:otp/erts@16.0.3"
        },
        {
          "@id": "pkg:otp/erts@16.1"
        }
      ],
      "status": "not_affected",
      "justification": "vulnerable_code_not_present"
    },
    {
      "vulnerability": {
        "name": "CVE-2016-2183"
      },
<<<<<<< HEAD
      "timestamp": "2025-09-19T10:34:52.749903353+02:00",
=======
      "timestamp": "2025-10-03T10:20:24.208678161+02:00",
>>>>>>> 2216e2ff
      "products": [
        {
          "@id": "pkg:github/openssl/openssl@636dfadc70ce26f2473870570bfd9ec352806b1d"
        }
      ],
      "status": "not_affected",
      "justification": "vulnerable_code_not_present"
    }
  ]
}<|MERGE_RESOLUTION|>--- conflicted
+++ resolved
@@ -3,13 +3,8 @@
   "@id": "https://openvex.dev/docs/public/otp/vex-otp-28",
   "author": "vexctl",
   "timestamp": "2025-08-21T10:55:45.714759+02:00",
-<<<<<<< HEAD
-  "last_updated": "2025-09-19T10:34:52.749902956+02:00",
-  "version": 27,
-=======
   "last_updated": "2025-10-03T10:20:24.208677628+02:00",
   "version": 30,
->>>>>>> 2216e2ff
   "statements": [
     {
       "vulnerability": {
@@ -481,43 +476,87 @@
     },
     {
       "vulnerability": {
-<<<<<<< HEAD
+        "name": "CVE-2025-9232"
+      },
+      "timestamp": "2025-10-03T10:20:24.13493901+02:00",
+      "products": [
+        {
+          "@id": "pkg:github/openssl/openssl@636dfadc70ce26f2473870570bfd9ec352806b1d"
+        }
+      ],
+      "status": "not_affected",
+      "justification": "vulnerable_code_not_present"
+    },
+    {
+      "vulnerability": {
+        "name": "CVE-2025-9231"
+      },
+      "timestamp": "2025-10-03T10:20:24.15652644+02:00",
+      "products": [
+        {
+          "@id": "pkg:github/openssl/openssl@636dfadc70ce26f2473870570bfd9ec352806b1d"
+        }
+      ],
+      "status": "not_affected",
+      "justification": "vulnerable_code_not_present"
+    },
+    {
+      "vulnerability": {
+        "name": "CVE-2025-9230"
+      },
+      "timestamp": "2025-10-03T10:20:24.175534094+02:00",
+      "products": [
+        {
+          "@id": "pkg:github/openssl/openssl@636dfadc70ce26f2473870570bfd9ec352806b1d"
+        }
+      ],
+      "status": "not_affected",
+      "justification": "vulnerable_code_not_present"
+    },
+    {
+      "vulnerability": {
         "name": "CVE-2016-2183"
       },
-      "timestamp": "2025-09-19T10:34:52.73417131+02:00",
-=======
-        "name": "CVE-2025-9232"
-      },
-      "timestamp": "2025-10-03T10:20:24.13493901+02:00",
-      "products": [
-        {
-          "@id": "pkg:github/openssl/openssl@636dfadc70ce26f2473870570bfd9ec352806b1d"
-        }
-      ],
-      "status": "not_affected",
-      "justification": "vulnerable_code_not_present"
-    },
-    {
-      "vulnerability": {
-        "name": "CVE-2025-9231"
-      },
-      "timestamp": "2025-10-03T10:20:24.15652644+02:00",
-      "products": [
-        {
-          "@id": "pkg:github/openssl/openssl@636dfadc70ce26f2473870570bfd9ec352806b1d"
-        }
-      ],
-      "status": "not_affected",
-      "justification": "vulnerable_code_not_present"
-    },
-    {
-      "vulnerability": {
-        "name": "CVE-2025-9230"
-      },
-      "timestamp": "2025-10-03T10:20:24.175534094+02:00",
-      "products": [
-        {
-          "@id": "pkg:github/openssl/openssl@636dfadc70ce26f2473870570bfd9ec352806b1d"
+      "timestamp": "2025-10-03T10:20:24.191435568+02:00",
+      "products": [
+        {
+          "@id": "pkg:github/erlang/otp@OTP-28.0"
+        },
+        {
+          "@id": "pkg:github/erlang/otp@OTP-28.0.1"
+        },
+        {
+          "@id": "pkg:github/erlang/otp@OTP-28.0.2"
+        },
+        {
+          "@id": "pkg:github/erlang/otp@OTP-28.0.3"
+        },
+        {
+          "@id": "pkg:github/erlang/otp@OTP-28.0.4"
+        },
+        {
+          "@id": "pkg:otp/erl_interface@5.6"
+        },
+        {
+          "@id": "pkg:github/erlang/otp@OTP-28.1"
+        },
+        {
+          "@id": "pkg:otp/erl_interface@5.6.1"
+        },
+        {
+          "@id": "pkg:otp/erts@16.0"
+        },
+        {
+          "@id": "pkg:otp/erts@16.0.1"
+        },
+        {
+          "@id": "pkg:otp/erts@16.0.2"
+        },
+        {
+          "@id": "pkg:otp/erts@16.0.3"
+        },
+        {
+          "@id": "pkg:otp/erts@16.1"
         }
       ],
       "status": "not_affected",
@@ -527,61 +566,7 @@
       "vulnerability": {
         "name": "CVE-2016-2183"
       },
-      "timestamp": "2025-10-03T10:20:24.191435568+02:00",
->>>>>>> 2216e2ff
-      "products": [
-        {
-          "@id": "pkg:github/erlang/otp@OTP-28.0"
-        },
-        {
-          "@id": "pkg:github/erlang/otp@OTP-28.0.1"
-        },
-        {
-          "@id": "pkg:github/erlang/otp@OTP-28.0.2"
-        },
-        {
-          "@id": "pkg:github/erlang/otp@OTP-28.0.3"
-        },
-        {
-          "@id": "pkg:github/erlang/otp@OTP-28.0.4"
-        },
-        {
-          "@id": "pkg:otp/erl_interface@5.6"
-        },
-        {
-          "@id": "pkg:github/erlang/otp@OTP-28.1"
-        },
-        {
-          "@id": "pkg:otp/erl_interface@5.6.1"
-        },
-        {
-          "@id": "pkg:otp/erts@16.0"
-        },
-        {
-          "@id": "pkg:otp/erts@16.0.1"
-        },
-        {
-          "@id": "pkg:otp/erts@16.0.2"
-        },
-        {
-          "@id": "pkg:otp/erts@16.0.3"
-        },
-        {
-          "@id": "pkg:otp/erts@16.1"
-        }
-      ],
-      "status": "not_affected",
-      "justification": "vulnerable_code_not_present"
-    },
-    {
-      "vulnerability": {
-        "name": "CVE-2016-2183"
-      },
-<<<<<<< HEAD
-      "timestamp": "2025-09-19T10:34:52.749903353+02:00",
-=======
       "timestamp": "2025-10-03T10:20:24.208678161+02:00",
->>>>>>> 2216e2ff
       "products": [
         {
           "@id": "pkg:github/openssl/openssl@636dfadc70ce26f2473870570bfd9ec352806b1d"
