%%
%% %CopyrightBegin%
%%
%% Copyright Ericsson AB 2000-2024. All Rights Reserved.
%%
%% Licensed under the Apache License, Version 2.0 (the "License");
%% you may not use this file except in compliance with the License.
%% You may obtain a copy of the License at
%%
%%     http://www.apache.org/licenses/LICENSE-2.0
%%
%% Unless required by applicable law or agreed to in writing, software
%% distributed under the License is distributed on an "AS IS" BASIS,
%% WITHOUT WARRANTIES OR CONDITIONS OF ANY KIND, either express or implied.
%% See the License for the specific language governing permissions and
%% limitations under the License.
%%
%% %CopyrightEnd%
%%

-module(otp_SUITE).

-export([all/0, suite/0,
         init_per_suite/1,end_per_suite/1]).
-export([undefined_functions/1,deprecated_not_in_obsolete/1,
         obsolete_but_not_deprecated/1,call_to_deprecated/1,
         call_to_size_1/1,call_to_now_0/1,strong_components/1,
         erl_file_encoding/1,xml_file_encoding/1,
         runtime_dependencies_functions/1,
         runtime_dependencies_modules/1,
         test_runtime_dependencies_versions/1]).

-include_lib("common_test/include/ct.hrl").

-import(lists, [filter/2,foldl/3,foreach/2]).

suite() ->
    [{ct_hooks,[ts_install_cth]},
     {timetrap, {minutes, 30}}].

all() ->
    [undefined_functions, deprecated_not_in_obsolete,
     obsolete_but_not_deprecated, call_to_deprecated,
     call_to_size_1, call_to_now_0, strong_components,
     erl_file_encoding, xml_file_encoding,
     runtime_dependencies_functions,
     runtime_dependencies_modules,
     test_runtime_dependencies_versions
].

init_per_suite(Config) ->
    Server = start_xref_server(daily_xref, functions),
    [{xref_server,Server}|Config].

end_per_suite(Config) ->
    Server = proplists:get_value(xref_server, Config),
    catch xref:stop(Server),
    Config.

undefined_functions(Config) when is_list(Config) ->
    Server = proplists:get_value(xref_server, Config),

    %% Exclude calls from generated modules in the SSL application.
    ExcludeFrom = "SSL-PKIX|PKIX.*|ssl_pkix_oid",
    UndefS = xref_base:analysis(undefined_function_calls),
    Q = io_lib:format("Undef = ~s,"
                      "ExcludedFrom = ~p:_/_,"
                      "Undef - Undef | ExcludedFrom",
                      [UndefS,ExcludeFrom]),
    {ok,Undef0} = xref:q(Server, lists:flatten(Q)),

    Filters = [fun erts_filter/1,
               fun ssl_crypto_filter/1,
               fun eunit_filter/1,
               fun dialyzer_filter/1,
               fun wx_filter/1,
               fun diameter_filter/1],
    Undef = lists:foldl(fun(Filter, Acc) ->
                                Filter(Acc)
                        end, Undef0, Filters),

    case Undef of
        [] -> ok;
        _ ->
            Fd = open_log(Config, "undefined_functions"),
            foreach(fun ({MFA1,MFA2}) ->
                            ct:pal("~s calls undefined ~s",
                                   [format_mfa(Server, MFA1),
                                    format_mfa(MFA2)]),
                            io:format(Fd, "~s ~s\n",
                                      [format_mfa(Server, MFA1),
                                       format_mfa(MFA2)])
                    end, Undef),
            close_log(Fd),
            ct:fail({length(Undef),undefined_functions_in_otp})
    end.

ssl_crypto_filter(Undef) ->
    case {app_exists(crypto),app_exists(ssl)} of
        {false,false} ->
            filter(fun({_,{ssl,_,_}}) -> false;
                      ({_,{crypto,_,_}}) -> false;
                      ({_,{ssh,_,_}}) -> false;
                      ({_,{ssh_connection,_,_}}) -> false;
                      ({_,{ssh_sftp,_,_}}) -> false;
                      (_) -> true
                   end, Undef);
        {_,_} -> Undef
    end.

eunit_filter(Undef) ->
    filter(fun({{eunit_test,wrapper_test_exported_,0},
                {eunit_test,nonexisting_function,0}}) -> false;
              (_) -> true
           end, Undef).

dialyzer_filter(Undef) ->
    case app_exists(dialyzer) of
        false ->
            filter(fun({_,{dialyzer_callgraph,_,_}}) -> false;
                      ({_,{dialyzer_codeserver,_,_}}) -> false;
                      ({_,{dialyzer_contracts,_,_}}) -> false;
                      ({_,{dialyzer_cl_parse,_,_}}) -> false;
                      ({_,{dialyzer_timing,_,_}}) -> false;
                      ({_,{dialyzer_plt,_,_}}) -> false;
                      ({_,{dialyzer_succ_typings,_,_}}) -> false;
                      ({_,{dialyzer_utils,_,_}}) -> false;
                      (_) -> true
                   end, Undef);
        _ -> Undef
    end.

wx_filter(Undef) ->
    case app_exists(wx) of
        false ->
            filter(fun({_,{i, _, _}}) -> false;
                      ({_,{dbg_iserver, _, _}}) -> false;
                      ({_,{et_selector, _, _}}) -> false;
                      ({_,{et_viewer, _, _}}) -> false;
                      ({_,{int, _, _}}) -> false;
                      ({_,{MaybeWxModule,_,_}}) ->
                           case atom_to_list(MaybeWxModule) of
                               "wx"++_ -> false;
                               _ -> true
                           end
                   end, Undef);
        _ -> Undef
    end.

diameter_filter(Undef) ->
    %% Filter away function calls that are caught.
    filter(fun({{diameter_lib,_,_},{erlang,convert_time_unit,3}}) ->
                   false;
              ({{diameter_lib,_,_},{erlang,monotonic_time,0}}) ->
                   false;
              ({{diameter_lib,_,_},{erlang,unique_integer,0}}) ->
                   false;
              ({{diameter_lib,_,_},{erlang,time_offset,0}}) ->
                   false;
              (_) -> true
           end, Undef).

erts_filter(Undef) ->
    filter(fun({_,{prim_socket,_,_}}) -> lists:member(prim_socket, erlang:pre_loaded());
              ({_,{prim_net,_,_}}) -> lists:member(prim_net, erlang:pre_loaded());
              ({_,{socket_registry,_,_}}) -> lists:member(socket_registry, erlang:pre_loaded());
              (_) -> true
           end, Undef).

deprecated_not_in_obsolete(Config) when is_list(Config) ->
    Server = proplists:get_value(xref_server, Config),
    {ok,DeprecatedFunctions} = xref:q(Server, "DF"),

    L = foldl(fun({M,F,A}=MFA, Acc) ->
                      case otp_internal:obsolete(M, F, A) of
                          no -> [MFA|Acc];
                          _ -> Acc
                      end
              end, [], DeprecatedFunctions),
    case L of
        [] -> ok;
        _ ->
            io:put_chars("The following functions have -deprecated() attributes,\n"
                         "but are not listed in otp_internal:obsolete/3.\n"),
            print_mfas(group_leader(), Server, L),
            Fd = open_log(Config, "deprecated_not_obsolete"),
            print_mfas(Fd, Server, L),
            close_log(Fd),
            ct:fail({length(L),deprecated_but_not_obsolete})
    end.

obsolete_but_not_deprecated(Config) when is_list(Config) ->
    Server = proplists:get_value(xref_server, Config),
    {ok,NotDeprecated} = xref:q(Server, "X - DF"),

    L = foldl(fun({M,F,A}=MFA, Acc) ->
                      case otp_internal:obsolete(M, F, A) of
                          no -> Acc;
                          _ -> [MFA|Acc]
                      end
              end, [], NotDeprecated),

    case L of
        [] -> ok;
        _ ->
            io:put_chars("The following functions are listed "
                         "in otp_internal:obsolete/3,\n"
                         "but don't have -deprecated() attributes.\n"),
            print_mfas(group_leader(), Server, L),
            Fd = open_log(Config, "obsolete_not_deprecated"),
            print_mfas(Fd, Server, L),
            close_log(Fd),
            ct:fail({length(L),obsolete_but_not_deprecated})
    end.

call_to_deprecated(Config) when is_list(Config) ->
    Server = proplists:get_value(xref_server, Config),
    {ok,DeprecatedCalls} = xref:q(Server, "strict(E || DF)"),
    foreach(fun ({MFA1,MFA2}) ->
                    io:format("~s calls deprecated ~s",
                              [format_mfa(MFA1),format_mfa(MFA2)])
            end, DeprecatedCalls),
    {comment,integer_to_list(length(DeprecatedCalls))++" calls to deprecated functions"}.

call_to_size_1(Config) when is_list(Config) ->
    %% Forbid the use of erlang:size/1 in all applications.
    Apps = all_otp_applications(Config),
    not_recommended_calls(Config, Apps, {erlang,size,1}).

call_to_now_0(Config) when is_list(Config) ->
    %% Forbid the use of erlang:now/1 in all applications except et.
    Apps = all_otp_applications(Config) -- [et],
    not_recommended_calls(Config, Apps, {erlang,now,0}).

not_recommended_calls(Config, Apps0, MFA) ->
    Server = proplists:get_value(xref_server, Config),

    Apps = [App || App <- Apps0, is_present_application(App, Server)],

    Fs = [MFA],

    Q1 = io_lib:format("E || ~p : Fun", [Fs]),
    {ok,AllCallsToMFA} = xref:q(Server, lists:flatten(Q1)),

    Q2 = io_lib:format("E | ~p : App || ~p : Fun", [Apps,Fs]),
    {ok,CallsToMFA} = xref:q(Server, lists:flatten(Q2)),

    case CallsToMFA of
        [] ->
            ok;
        _ ->
            io:format("These calls are not allowed:\n"),
            foreach(fun ({MFA1,MFA2}) ->
                            io:format("~s calls non-recommended ~s",
                                      [format_mfa(MFA1),format_mfa(MFA2)])
                    end, CallsToMFA)
    end,

    %% Enumerate calls to MFA from other applications than
    %% the ones known not to call MFA:
    case AllCallsToMFA--CallsToMFA of
        [] ->
            ok;
        Calls ->
            io:format("~n~nThese calls are allowed for now:\n"),
            foreach(fun ({MFA1,MFA2}) ->
                            io:format("~s calls non-recommended ~s",
                                      [format_mfa(MFA1),format_mfa(MFA2)])
                    end, Calls)
    end,
    case CallsToMFA of
        [] ->
            SkippedApps = ordsets:subtract(ordsets:from_list(Apps0),
                                           ordsets:from_list(Apps)),
            case SkippedApps of
                [] ->
                    ok;
                _ ->
                    AppStrings = [atom_to_list(A) || A <- SkippedApps],
                    Mess = io_lib:format("Application(s) not present: ~s\n",
                                         [lists:join(", ", AppStrings)]),
                    {comment, Mess}
            end;
        _ ->
            ct:fail({length(CallsToMFA),calls_to,MFA})
    end.

all_otp_applications(Config) ->
    Server = proplists:get_value(xref_server, Config),
    {ok,AllApplications} = xref:q(Server, "A"),
    OtpAppsMap = get_otp_applications(Config),
    [App || App <- AllApplications, is_map_key(App, OtpAppsMap)].

get_otp_applications(Config) ->
    DataDir = proplists:get_value(data_dir, Config),
    [Current|_] = read_otp_version_table(DataDir),
    read_version_lines([Current]).

is_present_application(Name, Server) ->
    Q = io_lib:format("~w : App", [Name]),
    case xref:q(Server, lists:flatten(Q)) of
        {ok,[Name]} -> true;
        {error,_,_} -> false
    end.

strong_components(Config) when is_list(Config) ->
    Server = proplists:get_value(xref_server, Config),
    {ok,Cs} = xref:q(Server, "components AE"),
    io:format("\n\nStrong components:\n\n~p\n", [Cs]),
    ok.

erl_file_encoding(_Config) ->
    Root = code:root_dir(),
    Wc = filename:join([Root,"**","*.erl"]),
    ErlFiles = ordsets:subtract(ordsets:from_list(filelib:wildcard(Wc)),
                                release_files(Root, "*.erl")),
    {ok, MP} = re:compile(".*lib/(ic)|(orber)|(cos).*", [unicode]),
    Fs = [F || F <- ErlFiles,
               filter_use_latin1_coding(F, MP),
               case epp:read_encoding(F) of
                   none -> false;
                   _ -> true
               end],
    case Fs of
        [] ->
            ok;
        [_|_] ->
            io:put_chars("Files with \"coding:\":\n"),
            [io:put_chars(F) || F <- Fs],
            ct:fail(failed)
    end.

filter_use_latin1_coding(F, MP) ->
    case re:run(F, MP) of
        nomatch ->
            true;
        {match, _} ->
            false
    end.

xml_file_encoding(_Config) ->
    XmlFiles = xml_files(),
    Fs = [F || F <- XmlFiles, is_bad_encoding(F)],
    case Fs of
        [] ->
            ok;
        [_|_] ->
            io:put_chars("Encoding should be \"utf-8\" or \"UTF-8\":\n"),
            [io:put_chars(F) || F <- Fs],
            ct:fail(failed)
    end.

xml_files() ->
    Root = code:root_dir(),
    AllWc = filename:join([Root,"**","*.xml"]),
    AllXmlFiles = ordsets:from_list(filelib:wildcard(AllWc)),
    TestsWc = filename:join([Root,"lib","*","test","**","*.xml"]),
    TestXmlFiles = ordsets:from_list(filelib:wildcard(TestsWc)),
    XmerlWc = filename:join([Root,"lib","xmerl","**","*.xml"]),
    XmerlXmlFiles = ordsets:from_list(filelib:wildcard(XmerlWc)),
    Ignore = ordsets:union([TestXmlFiles,XmerlXmlFiles,
                            release_files(Root, "*.xml")]),
    ordsets:subtract(AllXmlFiles, Ignore).

release_files(Root, Ext) ->
    Wc = filename:join([Root,"release","**",Ext]),
    filelib:wildcard(Wc).

is_bad_encoding(File) ->
    {ok,Bin} = file:read_file(File),
    case Bin of
        <<"<?xml version=\"1.0\" encoding=\"utf-8\"",_/binary>> ->
            false;
        <<"<?xml version=\"1.0\" encoding=\"UTF-8\"",_/binary>> ->
            false;
        _ ->
            true
    end.

%% Test runtime dependencies when using an Xref server running in
%% 'functions' mode.

runtime_dependencies_functions(Config) ->
    Server = proplists:get_value(xref_server, Config),
    runtime_dependencies(Server).

%% Test runtime dependencies when using an xref server running in
%% 'modules' mode. Note that more module edges can potentially be
%% found in this mode because the analysis is based on the BEAM
%% code after all optimizations. For example, an apply in the source
%% code could after optimizations be resolved to a specific function.
%%
%% It is important to test 'modules' because reltool runs xref in
%% 'modules' mode (the BEAM files to be released might not contain
%% debug information).

runtime_dependencies_modules(_Config) ->
    Server = start_xref_server(?FUNCTION_NAME, modules),
    try
        runtime_dependencies(Server)
    after
        catch xref:stop(Server)
    end.

runtime_dependencies(Server) ->
    %% Ignore applications intentionally not declaring dependencies
    %% found by xref.
    IgnoreApps = [diameter],

    %% Verify that (at least) OTP application runtime dependencies found
    %% by xref are listed in the runtime_dependencies field of the .app file
    %% of each application.
    {ok, AE} = xref:q(Server, "AE"),
    SAE = lists:keysort(1, AE),
    put(ignored_failures, []),
    {AppDep, AppDeps} = lists:foldl(fun ({App, App}, Acc) ->
                                            Acc;
                                        ({App, Dep}, {undefined, []}) ->
                                            {{App, [Dep]}, []};
                                        ({App, Dep}, {{App, Deps}, AppDeps}) ->
                                            {{App, [Dep|Deps]}, AppDeps};
                                        ({App, Dep}, {AppDep, AppDeps}) ->
                                            {{App, [Dep]}, [AppDep | AppDeps]}
                                    end,
                                    {undefined, []},
                                    SAE),
    [] = check_apps_deps([AppDep|AppDeps], IgnoreApps),
    case IgnoreApps of
        [] ->
            ok;
        _ ->
            Comment = lists:flatten(io_lib:format("Ignored applications: ~p "
                                                  "Ignored failures: ~p",
                                                  [IgnoreApps,
                                                   get(ignored_failures)])),
            {comment, Comment}
    end.

have_rdep(_App, [], _Dep) ->
    false;
have_rdep(App, [RDep | RDeps], Dep) ->		    
    [AppStr, _VsnStr] = string:lexemes(RDep, "-"),
    case Dep == list_to_atom(AppStr) of
        true ->
            %% io:format("~p -> ~s~n", [App, RDep]),
            true;
        false ->
            have_rdep(App, RDeps, Dep)
    end.

check_app_deps(_App, _AppFile, _AFDeps, [], _IgnoreApps) ->
    [];
check_app_deps(App, AppFile, AFDeps, [XRDep | XRDeps], IgnoreApps) ->
    ResOtherDeps = check_app_deps(App, AppFile, AFDeps, XRDeps, IgnoreApps),
    case have_rdep(App, AFDeps, XRDep) of
        true ->
            ResOtherDeps;
        false ->
            Failure = {missing_runtime_dependency, AppFile, XRDep},
            case lists:member(App, IgnoreApps) of
                true ->
                    put(ignored_failures, [Failure | get(ignored_failures)]),
                    ResOtherDeps;
                false ->
                    [Failure | ResOtherDeps]
            end
    end.

check_apps_deps([], _IgnoreApps) ->
    [];
check_apps_deps([{App, Deps}|AppDeps], IgnoreApps) ->
    ResOtherApps = check_apps_deps(AppDeps, IgnoreApps),
    AppFile = code:where_is_file(atom_to_list(App) ++ ".app"),
    {ok,[{application, App, Info}]} = file:consult(AppFile),
    case lists:keyfind(runtime_dependencies, 1, Info) of
        {runtime_dependencies, RDeps} ->
            check_app_deps(App, AppFile, RDeps, Deps, IgnoreApps)
            ++ ResOtherApps;
        false ->
            Failure = {missing_runtime_dependencies_key, AppFile},
            case lists:member(App, IgnoreApps) of
                true ->
                    put(ignored_failures, [Failure | get(ignored_failures)]),
                    ResOtherApps;
                false ->
                    [Failure | ResOtherApps]
            end
    end.

%%
%% Test that the runtime dependencies have not become stale.
%%

%% Path of installed OTP releases.
-define(OTP_RELEASES, "/usr/local/otp/releases").

%% Wildcard to match all releases from OTP 17.
<<<<<<< HEAD
-define(OTP_RELEASE_WC, "{sles10_64_17_patched,ubuntu16_64_*_patched}").
=======
-define(OTP_RELEASE_WC, "{sles10_64_17_patched,ubuntu[1-9][0-9]_64_[1-9][0-9]_patched}").
>>>>>>> ada9cf0d

test_runtime_dependencies_versions(Config) ->
    DataDir = proplists:get_value(data_dir, Config),

    OtpReleases = ?OTP_RELEASES,
    OtpReleasesWc = filename:join(OtpReleases, ?OTP_RELEASE_WC),

    IgnoreApps = [],
    IgnoreUndefs = ignore_undefs(),

<<<<<<< HEAD
    FirstVersionForApp = get_first_app_versions(DataDir),
=======
    FirstVersionForApp = read_otp_version_table(DataDir),
>>>>>>> ada9cf0d

    case {element(1, os:type()) =:= unix,
          not is_development_build(DataDir),
          filelib:is_dir(OtpReleases)} of
        {true, true, true} ->
            test_runtime_dependencies_versions_rels(
              IgnoreApps,
              IgnoreUndefs,
              FirstVersionForApp,
              OtpReleasesWc);
        {false, _, _} ->
            {skip, "This test only runs on Unix systems"};
        {_, false, _} ->
            {skip,
             "This test case is designed to run in the Erlang/OTP teams "
             "test system for daily tests. The test case depends on that "
             "app versions have been set correctly by scripts that "
             "are executed before creating builds for the daily tests."};
        {_, _ ,false} ->
            {skip, "Can not do the tests without a proper releases dir. "
             "Check that " ++ OtpReleases ++ " is set up correctly."}
    end.

ignore_undefs() ->
    Socket = case lists:member(prim_socket, erlang:pre_loaded()) of
                 true ->
                     #{};
                 false ->
                     Ignore = #{{prim_socket,'_','_'} => true,
                                {socket_registry,'_','_'} => true,
                                {prim_net,'_','_'} => true },
                     #{kernel => Ignore, erts => Ignore}
             end,
    Socket#{eunit =>
                %% Intentional call to nonexisting function
                #{{eunit_test, nonexisting_function, 0} => true},
            diameter =>
                %% The following functions are optional dependencies for diameter
                #{{dbg,ctp,0} => true,
                  {dbg,p,2} => true,
<<<<<<< HEAD
                  {dbg,stop,0} => true,
=======
                  {dbg,stop_clear,0} => true,
>>>>>>> ada9cf0d
                  {dbg,trace_port,2} => true,
                  {dbg,tracer,2} => true,
                  {erl_prettypr,format,1} => true,
                  {erl_syntax,form_list,1} => true},
            common_test =>
                %% ftp:start/0 has been part of the ftp application from
                %% the beginning so it is unclear why xref report this
                %% as undefined
                #{{ftp,start,0} => true}}.

%% Read the otp_versions.table file and create a mapping from application name
%% the first version for each application.
<<<<<<< HEAD
get_first_app_versions(DataDir) ->
    Lines = read_otp_version_table(DataDir),
    read_version_lines(Lines).
=======
read_otp_version_table(DataDir) ->
    VersionTableFile = filename:join(DataDir, "otp_versions.table"),
    {ok, Contents} = file:read_file(VersionTableFile),
    Lines = binary:split(Contents, <<"\n">>, [global,trim]),
    read_version_lines(Lines, #{}).

read_version_lines([Line|Lines], Map0) ->
    [<<"OTP-",_/binary>>, <<":">> | Apps] = binary:split(Line, <<" ">>, [global,trim]),
    Map = lists:foldl(fun(App, Acc) ->
                              case binary:split(App, <<"-">>) of
                                  [Name, _Version] ->
                                      Acc#{binary_to_atom(Name) => binary_to_list(App)};
                                  [_] ->
                                      Acc
                              end
                      end, Map0, Apps),
    read_version_lines(Lines, Map);
read_version_lines([], Map) ->
    Map.
>>>>>>> ada9cf0d

test_runtime_dependencies_versions_rels(IgnoreApps, IgnoreUndefs,
                                        FirstVersionForApp, OtpReleasesWc) ->
    AppVersionToPath = version_to_path(OtpReleasesWc),
    Deps = [Dep || {App,_,_}=Dep <- get_deps(FirstVersionForApp),
                   not lists:member(App, IgnoreApps)],
    case test_deps(Deps, IgnoreUndefs, AppVersionToPath, FirstVersionForApp) of
        [] ->
            ok;
        [_|_]=Undefs ->
            _ = [print_undefs(Undef) || Undef <- Undefs],
            ct:fail({length(Undefs),errors})
    end.

print_undefs({_App,AppPath,Deps,Undefs}) ->
    App = filename:basename(filename:dirname(AppPath)),
    io:format("Undefined functions in ~ts:", [App]),
    io:put_chars([io_lib:format("  ~p:~p/~p\n", [M,F,A]) ||
                     {M,F,A} <- Undefs]),
    io:format("Dependencies: ~ts\n", [lists:join(" ", Deps)]).

version_to_path(OtpReleasesWc) ->
    CurrentWc = filename:join([code:lib_dir(), "*-*", "ebin"]),
    LibWc = filename:join([OtpReleasesWc, "lib", "*-*", "ebin"]),
    Dirs = lists:sort(filelib:wildcard(CurrentWc) ++ filelib:wildcard(LibWc)),
    All = [{filename:basename(filename:dirname(Dir)),Dir} || Dir <- Dirs],
    maps:from_list(All).

get_deps(FirstVersionForApp) ->
    Paths = [begin
                 Dir = filename:dirname(Path),
                 [App0 | _] = string:split(filename:basename(Dir), "-"),
                 App = list_to_atom(App0),
                 AppFile = filename:join(Path, App0 ++ ".app"),
                 {Path, App, AppFile}
             end || Path <- code:get_path(),
                    filename:basename(Path) =:= "ebin"],
    %% Only keep applications included in OTP.
    Apps = [Triple || {_, App, AppFile}=Triple <- Paths,
                      filelib:is_file(AppFile),
                      is_map_key(App, FirstVersionForApp)],
    [{App, Path, get_runtime_deps(App, AppFile)} || {Path, App, AppFile} <- Apps].

get_runtime_deps(App, AppFile) ->
    {ok,[{application, App, Info}]} = file:consult(AppFile),
    case lists:keyfind(runtime_dependencies, 1, Info) of
        {runtime_dependencies, RDeps} ->
            RDeps;
        false ->
            []
    end.

test_deps([{Name,Path,Deps}|Apps], IgnoreUndefs, AppVersionToPath, FirstVersionForApp) ->
    case test_dep(Name, Path, Deps, AppVersionToPath, FirstVersionForApp, IgnoreUndefs) of
        ok ->
            test_deps(Apps, IgnoreUndefs, AppVersionToPath, FirstVersionForApp);
        {error, Error} ->
            [Error|test_deps(Apps, IgnoreUndefs, AppVersionToPath, FirstVersionForApp)]
    end;
test_deps([], _IgnoreUndefs, _AppVersionToPath, _FirstVersionForApp) ->
    [].

test_dep(App, AppPath, Deps, AppVersionToPath, FirstVersionForApp, IgnoreUndefs) ->
    DepPaths = [get_app_path(Dep, AppVersionToPath, FirstVersionForApp, App) ||
                   Dep <- Deps],

    Server = xref_server_test_dep,
    {ok, _} = xref:start(Server, []),
    xref:set_default(Server, [{verbose,false},
                              {warnings,false},
                              {builtins,true}]),
    ok = xref:set_library_path(Server, DepPaths),
    {ok, _} = xref:add_directory(Server, AppPath),
    {ok, Undef0} = xref:analyze(Server, undefined_functions),
    xref:stop(Server),

    %% Filter out undefined functions that we should ignore.
    Ignore = maps:get(App, IgnoreUndefs, #{}),
    Undef = [MFA || {M,F,_A}=MFA <- Undef0,
                    not is_map_key(MFA, Ignore),
                    not is_map_key({M,'_','_'}, Ignore),
                    not is_map_key({M,F,'_'}, Ignore)],
    case Undef of
        [] ->
            ok;
        [_|_] ->
            {error, {App, AppPath, Deps, Undef}}
    end.

get_app_path(App, AppVersionToPath, FirstVersionForApp, ReferencedBy) ->
    case AppVersionToPath of
        #{App := Path} ->
            Path;
        #{} ->
            [Name0, _Version] = string:split(App, "-"),
            Name = list_to_existing_atom(Name0),
            First = map_get(Name, FirstVersionForApp),
            io:format("WARNING: ~ts referenced by ~ts is too old; using ~ts instead\n",
                      [App, ReferencedBy, First]),
            map_get(First, AppVersionToPath)
    end.

is_development_build(DataDir) ->
    OTPVersionTicketsPath = filename:join(DataDir, "otp_version_tickets"),
    {ok, FileContentBin} = file:read_file(OTPVersionTicketsPath),
    string:trim(binary_to_list(FileContentBin), both, "\n ") =:= "DEVELOPMENT".

%%%
%%% Common help functions.
%%%

print_mfas(Fd, Server, MFAs) ->
    [io:format(Fd, "~s\n", [format_mfa(Server, MFA)]) || MFA <- MFAs],
    ok.

format_mfa({M,F,A}) ->
    lists:flatten(io_lib:format("~s:~s/~p", [M,F,A])).

format_mfa(Server, MFA) ->
    MFAString = format_mfa(MFA),
    AQ = "(App)" ++ MFAString,
    AppPrefix = case xref:q(Server, AQ) of
                    {ok,[App]} -> "[" ++ atom_to_list(App) ++ "]";
                    _ -> ""
                end,
    AppPrefix ++ MFAString.

open_log(Config, Name) ->
    PrivDir = proplists:get_value(priv_dir, Config),
    RunDir = filename:dirname(filename:dirname(PrivDir)),
    Path = filename:join(RunDir, "system_"++Name++".log"),
    {ok,Fd} = file:open(Path, [write]),
    Fd.

close_log(Fd) ->
    ok = file:close(Fd).

app_exists(AppAtom) ->
    case code:lib_dir(AppAtom) of
        {error,bad_name} ->
            false;
        Path ->
            case file:read_file_info(filename:join(Path,"ebin")) of
                {ok,_} ->
                    true;
                _ ->
                    false
            end
    end.

start_xref_server(Server, Mode) ->
    Root = code:root_dir(),
    xref:start(Server, [{xref_mode,Mode}]),
    xref:set_default(Server, [{verbose,false},
                              {warnings,false},
                              {builtins,true}]),
    {ok,_Relname} = xref:add_release(Server, Root, {name,otp}),

    case code:lib_dir(erts) of
        {error,bad_name} ->
            %% This should not be possible since code_server always adds
            %% an entry for erts.
            ct:fail(no_erts_lib_dir);
        LibDir ->
            case filelib:is_dir(filename:join(LibDir, "ebin")) of
                false ->
                    %% If we are running the tests in the git repository,
                    %% the preloaded BEAM files for Erts are not in the
                    %% code path. We must add them explicitly.
                    Erts = filename:join([LibDir,"preloaded","ebin"]),
                    {ok,_} = xref:add_directory(Server, Erts, []);
                true ->
                    ok
            end
    end,
<<<<<<< HEAD
    Server.

read_otp_version_table(DataDir) ->
    VersionTableFile = filename:join(DataDir, "otp_versions.table"),
    {ok, Contents} = file:read_file(VersionTableFile),
    binary:split(Contents, <<"\n">>, [global,trim]).

read_version_lines(Lines) ->
    read_version_lines(Lines, #{}).

read_version_lines([Line|Lines], Map0) ->
    [<<"OTP-",_/binary>>, <<":">> | Apps] = binary:split(Line, <<" ">>, [global,trim]),
    Map = lists:foldl(fun(App, Acc) ->
                              case binary:split(App, <<"-">>) of
                                  [Name, _Version] ->
                                      Acc#{binary_to_atom(Name) => binary_to_list(App)};
                                  [_] ->
                                      Acc
                              end
                      end, Map0, Apps),
    read_version_lines(Lines, Map);
read_version_lines([], Map) ->
    Map.
=======
    Server.
>>>>>>> ada9cf0d
<|MERGE_RESOLUTION|>--- conflicted
+++ resolved
@@ -495,11 +495,7 @@
 -define(OTP_RELEASES, "/usr/local/otp/releases").
 
 %% Wildcard to match all releases from OTP 17.
-<<<<<<< HEAD
--define(OTP_RELEASE_WC, "{sles10_64_17_patched,ubuntu16_64_*_patched}").
-=======
 -define(OTP_RELEASE_WC, "{sles10_64_17_patched,ubuntu[1-9][0-9]_64_[1-9][0-9]_patched}").
->>>>>>> ada9cf0d
 
 test_runtime_dependencies_versions(Config) ->
     DataDir = proplists:get_value(data_dir, Config),
@@ -510,11 +506,7 @@
     IgnoreApps = [],
     IgnoreUndefs = ignore_undefs(),
 
-<<<<<<< HEAD
     FirstVersionForApp = get_first_app_versions(DataDir),
-=======
-    FirstVersionForApp = read_otp_version_table(DataDir),
->>>>>>> ada9cf0d
 
     case {element(1, os:type()) =:= unix,
           not is_development_build(DataDir),
@@ -555,11 +547,7 @@
                 %% The following functions are optional dependencies for diameter
                 #{{dbg,ctp,0} => true,
                   {dbg,p,2} => true,
-<<<<<<< HEAD
                   {dbg,stop,0} => true,
-=======
-                  {dbg,stop_clear,0} => true,
->>>>>>> ada9cf0d
                   {dbg,trace_port,2} => true,
                   {dbg,tracer,2} => true,
                   {erl_prettypr,format,1} => true,
@@ -572,31 +560,9 @@
 
 %% Read the otp_versions.table file and create a mapping from application name
 %% the first version for each application.
-<<<<<<< HEAD
 get_first_app_versions(DataDir) ->
     Lines = read_otp_version_table(DataDir),
     read_version_lines(Lines).
-=======
-read_otp_version_table(DataDir) ->
-    VersionTableFile = filename:join(DataDir, "otp_versions.table"),
-    {ok, Contents} = file:read_file(VersionTableFile),
-    Lines = binary:split(Contents, <<"\n">>, [global,trim]),
-    read_version_lines(Lines, #{}).
-
-read_version_lines([Line|Lines], Map0) ->
-    [<<"OTP-",_/binary>>, <<":">> | Apps] = binary:split(Line, <<" ">>, [global,trim]),
-    Map = lists:foldl(fun(App, Acc) ->
-                              case binary:split(App, <<"-">>) of
-                                  [Name, _Version] ->
-                                      Acc#{binary_to_atom(Name) => binary_to_list(App)};
-                                  [_] ->
-                                      Acc
-                              end
-                      end, Map0, Apps),
-    read_version_lines(Lines, Map);
-read_version_lines([], Map) ->
-    Map.
->>>>>>> ada9cf0d
 
 test_runtime_dependencies_versions_rels(IgnoreApps, IgnoreUndefs,
                                         FirstVersionForApp, OtpReleasesWc) ->
@@ -772,7 +738,6 @@
                     ok
             end
     end,
-<<<<<<< HEAD
     Server.
 
 read_otp_version_table(DataDir) ->
@@ -795,7 +760,4 @@
                       end, Map0, Apps),
     read_version_lines(Lines, Map);
 read_version_lines([], Map) ->
-    Map.
-=======
-    Server.
->>>>>>> ada9cf0d
+    Map.