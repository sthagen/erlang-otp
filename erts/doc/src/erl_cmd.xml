--- conflicted
+++ resolved
@@ -880,7 +880,6 @@
           <c>+IOt</c> are used, <c>+IOPt</c> is ignored.
         </p>
       </item>
-<<<<<<< HEAD
       <tag><marker id="+JPperf"/><c>+JPperf true|false</c></tag>
       <item>
         <p>Enables or disables support for the `perf` profiler when running
@@ -890,13 +889,6 @@
           section in the BeamAsm internal documentation.
         </p>
       </item>
-      <tag><c><![CDATA[+l]]></c></tag>
-      <item>
-        <p>Enables autoload tracing, displaying information while loading
-          code.</p>
-      </item>
-=======
->>>>>>> 36e93a31
       <tag><c><![CDATA[+L]]></c></tag>
       <item>
         <p>Prevents loading information about source filenames and line
