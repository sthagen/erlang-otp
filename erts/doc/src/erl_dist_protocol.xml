<?xml version="1.0" encoding="utf-8" ?>
<!DOCTYPE chapter SYSTEM "chapter.dtd">

<chapter>
  <header>
    <copyright>
      <year>2007</year>
      <year>2020</year>
      <holder>Ericsson AB, All Rights Reserved</holder>
    </copyright>
    <legalnotice>
  Licensed under the Apache License, Version 2.0 (the "License");
  you may not use this file except in compliance with the License.
  You may obtain a copy of the License at
 
      http://www.apache.org/licenses/LICENSE-2.0

  Unless required by applicable law or agreed to in writing, software
  distributed under the License is distributed on an "AS IS" BASIS,
  WITHOUT WARRANTIES OR CONDITIONS OF ANY KIND, either express or implied.
  See the License for the specific language governing permissions and
  limitations under the License.

  The Initial Developer of the Original Code is Ericsson AB.
    </legalnotice>

    <title>Distribution Protocol</title>
    <prepared></prepared>
    <docno></docno>
    <date>2007-09-21</date>
    <rev>PA1</rev>
    <file>erl_dist_protocol.xml</file>
  </header>

  <p>This description is far from complete. It will be updated if the
    protocol is updated. However, the protocols, both from Erlang
    nodes to the Erlang Port Mapper Daemon (EPMD) and between Erlang nodes
    are stable since many years.</p>

  <p>The distribution protocol can be divided into four parts:</p>

  <list type="bulleted">
    <item>
      <p>Low-level socket connection (1)</p>
    </item>
    <item>
      <p>Handshake, interchange node name, and authenticate (2)</p>
    </item>
    <item>
      <p>Authentication (done by <seeerl marker="kernel:net_kernel">
        <c>net_kernel(3)</c></seeerl>) (3)</p>
    </item>
    <item>
      <p>Connected (4)</p> 
    </item>
  </list>

  <p>A node fetches the port number of another node through the EPMD (at the
    other host) to initiate a connection request.</p>

  <p>For each host, where a distributed Erlang node is running, also an EPMD
    is to be running. The EPMD can be started explicitly or automatically
    as a result of the Erlang node startup.</p>

  <p>By default the EPMD listens on port 4369.</p>

  <p>(3) and (4) above are performed at the same level but the <c>net_kernel</c>
    disconnects the other node if it communicates using an invalid cookie (after
    1 second).</p>

  <p>The integers in all multibyte fields are in big-endian order.</p>

  <warning>
    <p>
      The Erlang Distribution protocol is not by itself secure and does not
      aim to be so. In order to get secure distribution the distributed nodes
      should be configured to use distribution over tls.
      See the <seeguide marker="ssl:ssl_distribution">
      Using SSL for Erlang Distribution</seeguide> User's Guide
      for details on how to setup a secure distributed node.
    </p>
  </warning>

  <section>
    <title>EPMD Protocol</title>
    <p>The requests served by the EPMD are summarized in the following
      figure.</p>

    <image file="erl_ext_fig.gif">
      <icaption>Summary of EPMD Requests</icaption>
    </image>

    <p>Each request <c>*_REQ</c> is preceded by a 2 byte length field.
      Thus, the overall request format is as follows:</p>

    <table align="left">
      <row>
        <cell align="center">2</cell>
        <cell align="center">n</cell>
      </row>
      <row>
        <cell align="center"><c>Length</c></cell>
        <cell align="center"><c>Request</c></cell>
      </row>
      <tcaption>Request Format</tcaption>
    </table>

    <section>
      <title>Register a Node in EPMD</title>
      <p>When a distributed node is started it registers itself in the EPMD.
        The message <c>ALIVE2_REQ</c> described below is sent from the node to
        the EPMD. The response from the EPMD is <c>ALIVE2_X_RESP</c> (or
        <c>ALIVE2_RESP</c>).</p>

      <table align="left">
        <row>
          <cell align="center">1</cell>
          <cell align="center">2</cell>
          <cell align="center">1</cell>
          <cell align="center">1</cell>
          <cell align="center">2</cell>
          <cell align="center">2</cell>
          <cell align="center">2</cell>
          <cell align="center">Nlen</cell>
          <cell align="center">2</cell>
          <cell align="center">Elen</cell>
        </row>
        <row>
          <cell align="center"><c>120</c></cell>
          <cell align="center"><c>PortNo</c></cell>
          <cell align="center"><c>NodeType</c></cell>
          <cell align="center"><c>Protocol</c></cell>
          <cell align="center"><c>HighestVersion</c></cell>
          <cell align="center"><c>LowestVersion</c></cell>
          <cell align="center"><c>Nlen</c></cell>
          <cell align="center"><c>NodeName</c></cell>
          <cell align="center"><c>Elen</c></cell>
          <cell align="center"><c>Extra</c></cell>
        </row>
        <tcaption>ALIVE2_REQ (120)</tcaption>
      </table>

      <taglist>
        <tag><c>PortNo</c></tag>
        <item>
          <p>The port number on which the node accept connection requests.</p>
        </item>
        <tag><c>NodeType</c></tag>
        <item>
          <p>77 = normal Erlang node, 72 = hidden node (C-node), ...</p>
        </item>
        <tag><c>Protocol</c></tag>
        <item>
          <p>0 = TCP/IPv4, ...</p>
        </item>
        <tag><c>HighestVersion</c></tag>
        <item>
          <p>The highest distribution protocol version this node can handle.
            The value in OTP 23 and later is 6. Older nodes only support version 5.</p>
        </item>
        <tag><c>LowestVersion</c></tag>
        <item>
          <p>The lowest distribution version that this node can handle.
            Should be 5 to support connections to nodes older than OTP 23.</p>
        </item>
        <tag><c>Nlen</c></tag>
        <item>
          <p>The length (in bytes) of field <c>NodeName</c>.</p>
        </item>
        <tag><c>NodeName</c></tag>
        <item>
          <p>The node name as an UTF-8 encoded string of <c>Nlen</c> bytes.</p>
        </item>
        <tag><c>Elen</c></tag>
        <item>
          <p>The length of field <c>Extra</c>.</p>
        </item>
        <tag><c>Extra</c></tag>
        <item>
          <p>Extra field of <c>Elen</c> bytes.</p>
        </item>
      </taglist>

      <p>The connection created to the EPMD must be kept as long as the
        node is a distributed node. When the connection is closed,
        the node is automatically unregistered from the EPMD.</p>

      <p>The response message is either <c>ALIVE2_X_RESP</c> or
        <c>ALIVE2_RESP</c> depending on distribution version. If both the node
        and EPMD support distribution version 6 then the response is
        <c>ALIVE2_X_RESP</c> otherwise it is the older <c>ALIVE2_RESP</c>:</p>

      <table align="left">
        <row>
          <cell align="center">1</cell>
          <cell align="center">1</cell>
          <cell align="center">4</cell>
        </row>
        <row>
          <cell align="center"><c>118</c></cell>
          <cell align="center"><c>Result</c></cell>
          <cell align="center"><c>Creation</c></cell>
        </row>
        <tcaption>ALIVE2_X_RESP (118) with 32 bit creation</tcaption>
      </table>

      <table align="left">
        <row>
          <cell align="center">1</cell>
          <cell align="center">1</cell>
          <cell align="center">2</cell>
        </row>
        <row>
          <cell align="center"><c>121</c></cell>
          <cell align="center"><c>Result</c></cell>
          <cell align="center"><c>Creation</c></cell>
        </row>
        <tcaption>ALIVE2_RESP (121) with 16-bit creation</tcaption>
      </table>

      <p>Result = 0 -> ok, result &gt; 0 -> error.</p>
    </section>

    <section>
      <title>Unregister a Node from EPMD</title>
      <p>A node unregisters itself from the EPMD by closing the TCP
        connection to EPMD established when the node was registered.</p>
    </section>

    <section>
      <title>Get the Distribution Port of Another Node</title>
      <p>When one node wants to connect to another node it starts with
        a <c>PORT_PLEASE2_REQ</c> request to the EPMD on the host where the
        node resides to get the distribution port that the node listens to.</p>

      <table align="left">
        <row>
          <cell align="center">1</cell>
          <cell align="center">N</cell>
        </row>
        <row>
          <cell align="center"><c>122</c></cell>
          <cell align="center"><c>NodeName</c></cell>
        </row>
        <tcaption>PORT_PLEASE2_REQ (122)</tcaption>
      </table>

      <p>where N = <c>Length</c> - 1.</p>

      <table align="left">
        <row>
          <cell align="center">1</cell>
          <cell align="center">1</cell>
        </row>
        <row>
          <cell align="center"><c>119</c></cell>
          <cell align="center"><c>Result</c></cell>
        </row>
        <tcaption>PORT2_RESP (119) Response Indicating Error, Result &gt; 0
        </tcaption>
      </table>

      <p>or</p>

      <table align="left">
        <row>
          <cell align="center">1</cell>
          <cell align="center">1</cell>
          <cell align="center">2</cell>
          <cell align="center">1</cell>
          <cell align="center">1</cell>
          <cell align="center">2</cell>
          <cell align="center">2</cell>
          <cell align="center">2</cell>
          <cell align="center">Nlen</cell>
          <cell align="center">2</cell>
          <cell align="center">Elen</cell>
        </row>
        <row>
          <cell align="center"><c>119</c></cell>
          <cell align="center"><c>Result</c></cell>
          <cell align="center"><c>PortNo</c></cell>
          <cell align="center"><c>NodeType</c></cell>
          <cell align="center"><c>Protocol</c></cell>
          <cell align="center"><c>HighestVersion</c></cell>
          <cell align="center"><c>LowestVersion</c></cell>
          <cell align="center"><c>Nlen</c></cell>
          <cell align="center"><c>NodeName</c></cell>
          <cell align="center"><c>Elen</c></cell>
          <cell align="center">><c>Extra</c></cell>
        </row>
        <tcaption>PORT2_RESP, Result = 0</tcaption>
      </table>

      <p>If <c>Result</c> &gt; 0, the packet only consists of
        <c>[119, Result]</c>.</p>

      <p>The EPMD closes the socket when it has sent the information.</p>
    </section>

    <section>
      <title>Get All Registered Names from EPMD</title>
      <p>This request is used through the Erlang function
        <seemfa marker="kernel:net_adm#names/1">
        <c>net_adm:names/1,2</c></seemfa>. A TCP connection is opened
        to the  EPMD and this request is sent.</p>

      <table align="left">
        <row>
          <cell align="center">1</cell>
        </row>
        <row>
          <cell align="center"><c>110</c></cell>
        </row>
        <tcaption>NAMES_REQ (110)</tcaption>
      </table>	

      <p>The response for a <c>NAMES_REQ</c> is as follows:</p>

      <table align="left">
        <row>
          <cell align="center">4</cell>
          <cell align="center">&nbsp;</cell>
        </row>
        <row>
          <cell align="center"><c>EPMDPortNo</c></cell>
          <cell align="center"><c>NodeInfo*</c></cell>
        </row>
        <tcaption>NAMES_RESP</tcaption>
      </table>

      <p><c>NodeInfo</c> is a string written for each active node.
        When all <c>NodeInfo</c> has been written the connection is
        closed by the EPMD.</p>

      <p><c>NodeInfo</c> is, as expressed in Erlang:</p>

      <code>
io:format("name ~ts at port ~p~n", [NodeName, Port]).</code>
    </section>

    <section>
      <title>Dump All Data from EPMD</title>
      <p>This request is not really used, it is to be regarded as a debug
        feature.</p>

      <table align="left">
        <row>
          <cell align="center">1</cell>
        </row>
        <row>
          <cell align="center"><c>100</c></cell>
        </row>
        <tcaption>DUMP_REQ</tcaption>
      </table>

      <p>The response for a <c>DUMP_REQ</c> is as follows:</p>

      <table align="left">
        <row>
          <cell align="center">4</cell>
          <cell align="center">&nbsp;</cell>
        </row>
        <row>
          <cell align="center"><c>EPMDPortNo</c></cell>
          <cell align="center"><c>NodeInfo*</c></cell>
        </row>
        <tcaption>DUMP_RESP</tcaption>
      </table>

      <p><c>NodeInfo</c> is a string written for each node kept in the EPMD.
        When all <c>NodeInfo</c> has been written the connection is
        closed by the EPMD.</p>

      <p><c>NodeInfo</c> is, as expressed in Erlang:</p>

      <code>
io:format("active name     ~ts at port ~p, fd = ~p~n",
          [NodeName, Port, Fd]).</code>

      <p>or</p>

      <code>
io:format("old/unused name ~ts at port ~p, fd = ~p ~n",
          [NodeName, Port, Fd]).</code>
    </section>

    <section>
      <title>Kill EPMD</title>
      <p>This request kills the running EPMD. It is almost never used.</p>

      <table align="left">
        <row>
          <cell align="center">1</cell>
        </row>
        <row>
          <cell align="center"><c>107</c></cell>
        </row>
        <tcaption>KILL_REQ</tcaption>
      </table>

      <p>The response for a <c>KILL_REQ</c> is as follows:</p>

      <table align="left">
        <row>
          <cell align="center">2</cell>
        </row>
        <row>
          <cell align="center"><c>OKString</c></cell>
        </row>
        <tcaption>KILL_RESP</tcaption>
      </table>

      <p>where <c>OKString</c> is "OK".</p>
    </section>

    <section>
      <title>STOP_REQ  (Not Used)</title>
      <table align="left">
        <row>
          <cell align="center">1</cell>
          <cell align="center">n</cell>
        </row>
        <row>
          <cell align="center"><c>115</c></cell>
          <cell align="center"><c>NodeName</c></cell>
        </row>
        <tcaption>STOP_REQ</tcaption>
      </table>

      <p>where n = <c>Length</c> - 1.</p>

      <p>The response for a <c>STOP_REQ</c> is as follows:</p>

      <table align="left">
        <row>
          <cell align="center">7</cell>
        </row>
        <row>
          <cell align="center"><c>OKString</c></cell>
        </row>
        <tcaption>STOP_RESP</tcaption>
      </table>

      <p>where <c>OKString</c> is "STOPPED".</p>

      <p>A negative response can look as follows:</p>

      <table align="left">
        <row>
          <cell align="center">7</cell>
        </row>
        <row>
          <cell align="center"><c>NOKString</c></cell>
        </row>
        <tcaption>STOP_NOTOK_RESP</tcaption>
      </table>

      <p>where <c>NOKString</c> is "NOEXIST".</p>
    </section>
<!--
    <section>
      <title>ALIVE_REQ (97)</title>
      <table align="left">
        <row>
          <cell align="center">1</cell>
          <cell align="center">2</cell>
          <cell align="center">n</cell>
        </row>
        <row>
          <cell align="center"><c>97</c></cell>
          <cell align="center"><c>PortNo</c></cell>
          <cell align="center"><c>NodeName</c></cell>
        </row>
        <tcaption></tcaption>
      </table>

      <p>where n = <c>Length</c> - 3.</p>

      <p>The connection created to the EPMD must be kept until the node is
        not a distributed node any longer.</p>
    </section>

    <section>
      <title>ALIVE_OK_RESP (89)</title>
      <table align="left">
        <row>
          <cell align="center">1</cell>
          <cell align="center">2</cell>
        </row>
        <row>
          <cell align="center"><c>89</c></cell>
          <cell align="center"><c>Creation</c></cell>
        </row>
        <tcaption></tcaption>
      </table>
    </section>

    <section>
      <title>ALIVE_NOTOK_RESP ()</title>
      <p>The EPMD closed the connection.</p>
    </section>

    <section>
      <title>PORT_PLEASE_REQ (112)</title>
      <table align="left">
        <row>
          <cell align="center">1</cell>
          <cell align="center">n</cell>
        </row>
        <row>
          <cell align="center"><c>112</c></cell>
          <cell align="center"><c>NodeName</c></cell>
        </row>
        <tcaption></tcaption>
      </table>

      <p>where n = <c>Length</c> - 1.</p>
    </section>

    <section>
      <title>PORT_OK_RESP ()</title>
      <table align="left">
        <row>
          <cell align="center">2</cell>
        </row>
        <row>
          <cell align="center"><c>PortNo</c></cell>
        </row>
        <tcaption></tcaption>
      </table>
    </section>

    <section>
      <title>PORT_NOTOK_RESP ()</title>
      <p>The EPMD closed the connection.</p>
    </section>

    <section>
      <title>PORT_NOTOK_RESP ()</title>
      <p>The EPMD closed the connection.</p>
    </section>
-->
  </section>

  <section>
    <marker id="distribution_handshake"/>
    <title>Distribution Handshake</title>
    <p>
      This section describes the distribution handshake protocol used between
      nodes to establishing a connection. The protocol was introduced in
      Erlang/OTP R6 and has remained unchanged until OTP 23. The changes made in
      OTP 23 were designed to be compatible with the older protocol
      version. That is an old node can still connect toward a new node and vice
      versa.
    </p>

    <section>
      <title>General</title>
      <p>The TCP/IP distribution uses a handshake that expects a
        connection-based protocol, that is, the protocol does not include any
        authentication after the handshake procedure.</p>

      <p>This is not entirely safe, as it is vulnerable against takeover
        attacks, but it is a tradeoff between fair safety and performance.</p>

      <p>The cookies are never sent in cleartext and the handshake procedure
        expects the client (called <c>A</c>) to be the first one to prove that
        it can generate a sufficient digest. The digest is generated with the
        MD5 message digest algorithm and the challenges are expected to be
        random numbers.</p>
    </section>

    <section>
      <title>Definitions</title>
      <p>A challenge is a 32-bit integer in big-endian order. Below the function
        <c>gen_challenge()</c> returns a random 32-bit integer used as a
        challenge.</p>

      <p>A digest is a (16 bytes) MD5 hash of the challenge (as text)
        concatenated with the cookie (as text). Below, the function
        <c>gen_digest(Challenge, Cookie)</c> generates a digest as described
        above.</p>

      <p>An <c>out_cookie</c> is the cookie used in outgoing communication to a
        certain node, so that <c>A</c>'s <c>out_cookie</c> for <c>B</c> is to
        correspond with <c>B</c>'s <c>in_cookie</c> for <c>A</c> and conversely.
        <c>A</c>'s <c>out_cookie</c> for <c>B</c> and <c>A</c>'s
        <c>in_cookie</c> for <c>B</c> need <em>not</em> be the same. Below the
        function <c>out_cookie(Node)</c> returns the current node's
        <c>out_cookie</c> for <c>Node</c>.</p>

      <p>An <c>in_cookie</c> is the cookie expected to be used by another node
        when communicating with us, so that <c>A</c>'s <c>in_cookie</c> for
        <c>B</c> corresponds with <c>B</c>'s <c>out_cookie</c> for <c>A</c>.
        Below the function <c>in_cookie(Node)</c> returns the current node's
        <c>in_cookie</c> for <c>Node</c>.</p>

      <p>The cookies are text strings that can be viewed as passwords.</p>

      <p>Every message in the handshake starts with a 16-bit big-endian integer,
        which contains the message length (not counting the two initial bytes).
        In Erlang this corresponds to option <c>{packet, 2}</c> in
        <seeerl marker="kernel:gen_tcp"><c>gen_tcp(3)</c></seeerl>.
        Notice that after the handshake, the distribution switches to 4 byte
        packet headers.</p>
    </section>

    <section>
      <title>The Handshake in Detail</title>
      <p>Imagine two nodes, <c>A</c> that initiates the handshake and <c>B</c>
        that accepts the connection.</p>

      <taglist>
      <tag>1) connect/accept</tag>
        <item>
          <p><c>A</c> connects to <c>B</c> through TCP/IP and <c>B</c> accepts
            the connection.</p>
        </item>
        <tag>2) <c>send_name</c>/<c>receive_name</c></tag>
        <item>
          <p><c>A</c> sends an initial identification to <c>B</c>, which
            receives the message. The message can have two different formats
	    which looks as follows (the packet headers are removed):
	  </p>
	  <table align="left">
            <row>
              <cell align="center">1</cell>
              <cell align="center">2</cell>
              <cell align="center">4</cell>
	      <cell align="center">Nlen</cell>
            </row>
            <row>
              <cell align="center"><c>'n'</c></cell>
              <cell align="center"><c>Version=5</c></cell>
              <cell align="center"><c>Flags</c></cell>
	      <cell align="center"><c>Name</c></cell>
            </row>
            <tcaption>Old send_name ('n') for protocol version 5</tcaption>
	  </table>

	  <table align="left">
            <row>
              <cell align="center">1</cell>
              <cell align="center">8</cell>
              <cell align="center">4</cell>
	      <cell align="center">2</cell>
	      <cell align="center">Nlen</cell>
            </row>
            <row>
              <cell align="center"><c>'N'</c></cell>
              <cell align="center"><c>Flags</c></cell>
	      <cell align="center"><c>Creation</c></cell>
	      <cell align="center"><c>Nlen</c></cell>
	      <cell align="center"><c>Name</c></cell>
            </row>
            <tcaption>New send_name ('N') for protocol version 6</tcaption>
	  </table>

	  <p>
	    The old <c>send_name</c> format is sent from nodes only supporting version 5
            or to nodes that might only support version 5. The <c>Version</c> is
	    a 16-bit big endian integer and <em>must</em> always have the value 5, even
	    if node <c>A</c> supports version 6. <c>Flags</c> are the
	    <seeguide marker="#dflags">capability flags</seeguide>
	    of node <c>A</c> in 32-bit big endian. The flag bit
	    <seeguide marker="#DFLAG_HANDSHAKE_23"><c>DFLAG_HANDSHAKE_23</c></seeguide>
	    should be set if node <c>A</c> supports version 6.
	    <c>Name</c> is the full node name of <c>A</c>, as a string of bytes
	    (the packet length denotes how long it is).
	  </p>
	  <p>
	    The new <c>send_name</c> is only sent from nodes supporting version 6 to
	    nodes known to support version 6. <c>Flags</c> are the
	    <seeguide marker="#dflags">capability flags</seeguide> of node
	    <c>A</c> in 64-bit big endian. The flag bit
	    <seeguide marker="#DFLAG_HANDSHAKE_23"><c>DFLAG_HANDSHAKE_23</c></seeguide>
            must always be set. <c>Creation</c> is the node incarnation
	    identifier used by node <c>A</c> to create its pids, ports and
	    references. <c>Name</c> is the full node name of <c>A</c>, as a
	    string of bytes. <c>Nlen</c> is the byte length of the node name in
	    16-bit big endian. Any extra data after the node <c>Name</c> must be
	    accepted and ignored.
	  </p>
        </item>
        <tag>3) <c>recv_status</c>/<c>send_status</c></tag>
        <item>
          <p>
	    <c>B</c> sends a status message to <c>A</c>, which indicates if the
            connection is allowed.
	  </p>
	  <table align="left">
            <row>
              <cell align="center">1</cell>
	      <cell align="center">Slen</cell>
            </row>
            <row>
              <cell align="center"><c>'s'</c></cell>
	      <cell align="center"><c>Status</c></cell>
            </row>
            <tcaption>The format of the status message</tcaption>
	  </table>
          <p>
	    's' is the message tag. <c>Status</c> is the status code as a
            string (not null terminated). The following status codes are
	    defined:
	  </p>
          <taglist>
            <tag><c>ok</c></tag>
            <item>
              <p>The handshake will continue.</p>
            </item>
            <tag><c>ok_simultaneous</c></tag>
            <item>
              <p>The handshake will continue, but <c>A</c> is informed that
                <c>B</c> has another ongoing connection attempt that will be
                shut down (simultaneous connect where <c>A</c>'s name is
                greater than <c>B</c>'s name, compared literally).</p>
            </item>
            <tag><c>nok</c></tag>
            <item>
              <p>The handshake will not continue, as <c>B</c> already has an
                ongoing handshake, which it itself has initiated (simultaneous
                connect where <c>B</c>'s name is greater than <c>A</c>'s).</p>
            </item>
            <tag><c>not_allowed</c></tag>
            <item>
              <p>The connection is disallowed for some (unspecified) security
                reason.</p>
            </item>
            <tag><c>alive</c></tag>
            <item>
              <p>A connection to the node is already active, which either means
                that node <c>A</c> is confused or that the TCP connection
                breakdown of a previous node with this name has not yet reached
                node <c>B</c>. See step 3B below.</p>
            </item>
	    <tag><c>named:</c></tag>
            <item><p>
	      The handshake willl continue, but <c>A</c> requested a dynamic
	      node name by setting flag <seeguide marker="#DFLAG_NAME_ME">
	      <c>DFLAG_NAME_ME</c></seeguide>. The dynamic node name of
	      <c>A</c> is supplied at the end of the status message from
	      <c>B</c>.</p>
            </item>
          </taglist>
	  <table align="left">
            <row>
              <cell align="center">1</cell>
	      <cell align="center">Slen=6</cell>
	      <cell align="center">2</cell>
	      <cell align="center">Nlen</cell>
            </row>
            <row>
              <cell align="center"><c>'s'</c></cell>
	      <cell align="center"><c>Status='named:'</c></cell>
	      <cell align="center"><c>Nlen</c></cell>
	      <cell align="center"><c>Name</c></cell>
            </row>
            <tcaption>The format of the 'named:' status message</tcaption>
	  </table>
	  <p>
	    <c>Name</c> is the full dynamic node name of <c>A</c>, as a
	    string of bytes. <c>Nlen</c> is the byte length of the node name in
	    16-bit big endian. Any extra data after the node <c>Name</c> must be
	    accepted and ignored.
	  </p>
          </item>
        <tag>3B) <c>send_status</c>/<c>recv_status</c></tag>
        <item>
          <p>If status was <c>alive</c>, node <c>A</c> answers with another
            status message containing either <c>true</c>, which means that the
            connection is to continue (the old connection from this node is
            broken), or <c>false</c>, which means that the connection is to be
            closed (the connection attempt was a mistake.</p>
        </item>
        <tag>4) <c>recv_challenge</c>/<c>send_challenge</c></tag>
        <item>
          <p>If the status was <c>ok</c> or <c>ok_simultaneous</c>, the
            handshake continues with <c>B</c> sending <c>A</c> another message,
            the challenge. The challenge contains the same type of information
            as the "name" message initially sent from <c>A</c> to <c>B</c>, plus
            a 32-bit challenge. The challenge message can have two different
	    formats:
	  </p>
	  <table align="left">
            <row>
              <cell align="center">1</cell>
	      <cell align="center">2</cell>
	      <cell align="center">4</cell>
	      <cell align="center">4</cell>
	      <cell align="center">Nlen</cell>
            </row>
            <row>
              <cell align="center"><c>'n'</c></cell>
	      <cell align="center"><c>Version=5</c></cell>
	      <cell align="center"><c>Flags</c></cell>
	      <cell align="center"><c>Challenge</c></cell>
	      <cell align="center"><c>Name</c></cell>
            </row>
            <tcaption>The old challenge message format (version 5)</tcaption>
	  </table>
	  <table align="left">
            <row>
              <cell align="center">1</cell>
	      <cell align="center">8</cell>
	      <cell align="center">4</cell>
	      <cell align="center">4</cell>
	      <cell align="center">2</cell>
	      <cell align="center">Nlen</cell>
            </row>
            <row>
              <cell align="center"><c>'N'</c></cell>
	      <cell align="center"><c>Flags</c></cell>
	      <cell align="center"><c>Challenge</c></cell>
	      <cell align="center"><c>Creation</c></cell>
	      <cell align="center"><c>Nlen</c></cell>
	      <cell align="center"><c>Name</c></cell>
            </row>
            <tcaption>The new challenge message format (version 6)</tcaption>
	  </table>
	  <p>
	    The old challenge message is sent from old <c>B</c> nodes
	    (supporting only version 5) or if node <c>A</c> had not capability flag
	    <seeguide marker="#DFLAG_HANDSHAKE_23"><c>DFLAG_HANDSHAKE_23</c></seeguide>
	    set. The <c>Version</c> is a 16-bit big endian integer and
	    <c>must</c> always have the value 5.
	  </p>
	  <p>
	    The new challenge message is sent from new <c>B</c> nodes if node
	    <c>A</c> had capability flag <seeguide marker="#DFLAG_HANDSHAKE_23">
	    <c>DFLAG_HANDSHAKE_23</c></seeguide> set. Any extra data after the
	    node <c>Name</c> must be accepted and ignored.
	  </p>
          <p>
	    <c>Challenge</c> is a 32-bit big-endian integer. The other fields
	    are node <c>B</c>'s flags, creation and full node name, similar to
	    the <c>send_name</c> message.
	  </p>
        </item>

        <tag>4B) <c>send_complement</c>/<c>recv_complement</c></tag>
        <item>
          <p>
	    The complement message, from <c>A</c> to <c>B</c>, is only sent if
	    node <c>A</c> initially sent an old name message and received back a
	    new challenge message from node <c>B</c>. It contains complementary
	    information missing in the initial old name message from node <c>A</c>.
	  </p>
	  <table align="left">
            <row>
              <cell align="center">1</cell>
	      <cell align="center">4</cell>
	      <cell align="center">4</cell>
            </row>
            <row>
              <cell align="center"><c>'c'</c></cell>
	      <cell align="center"><c>FlagsHigh</c></cell>
	      <cell align="center"><c>Creation</c></cell>
            </row>
            <tcaption>The complement message</tcaption>
	  </table>
	  <p>
	    <c>FlagsHigh</c> are the high capability flags (bit 33-64) of node
	    <c>A</c> as a 32-bit big endian integer. <c>Creation</c> is the
	    incarnation identifier of node <c>A</c>.
	  </p>
        </item>

        <tag>5) <c>send_challenge_reply</c>/<c>recv_challenge_reply</c></tag>
        <item>
          <p>Now <c>A</c> has generated a digest and its own challenge. Those
            are sent together in a package to <c>B</c>:</p>
	  <table align="left">
            <row>
              <cell align="center">1</cell>
	      <cell align="center">4</cell>
	      <cell align="center">16</cell>
            </row>
            <row>
              <cell align="center"><c>'r'</c></cell>
	      <cell align="center"><c>Challenge</c></cell>
	      <cell align="center"><c>Digest</c></cell>
            </row>
            <tcaption>The challenge_reply message</tcaption>
	  </table>
          <p>
	    <c>Challenge</c> is <c>A</c>'s challenge for <c>B</c> to
	    handle. <c>Digest</c> is the MD5 digest that <c>A</c> constructed
	    from the challenge <c>B</c> sent in the previous step.
	  </p>
        </item>
        <tag>6) <c>recv_challenge_ack</c>/<c>send_challenge_ack</c></tag>
        <item>
          <p><c>B</c> checks that the digest received from <c>A</c> is correct
            and generates a digest from the challenge received from <c>A</c>.
            The digest is then sent to <c>A</c>. The message is as follows:</p>
	  <table align="left">
            <row>
              <cell align="center">1</cell>
	      <cell align="center">16</cell>
            </row>
            <row>
              <cell align="center"><c>'a'</c></cell>
	      <cell align="center"><c>Digest</c></cell>
            </row>
            <tcaption>The challenge_ack message</tcaption>
	  </table>
          <p>
	    <c>Digest</c> is the digest calculated by <c>B</c> for <c>A</c>'s
	    challenge.
	  </p>
        </item>
        <tag>7) check</tag>
        <item>
          <p><c>A</c> checks the digest from <c>B</c> and the connection is
            up.</p>
        </item>
      </taglist>
    </section>

    <section>
      <title>Semigraphic View</title>
      <pre>
A (initiator)                                      B (acceptor)

TCP connect ------------------------------------&gt;
                                                   TCP accept

send_name --------------------------------------&gt;
                                                   recv_name

  &lt;---------------------------------------------- send_status
recv_status
(if status was 'alive'
 send_status - - - - - - - - - - - - - - - - - -&gt;
                                                   recv_status)

                          (ChB)                      ChB = gen_challenge()
  &lt;---------------------------------------------- send_challenge
recv_challenge

(if old send_name and new recv_challenge
 send_complement - - - - - - - - - - - - - - - -&gt;
                                                   recv_complement)

ChA = gen_challenge(),
OCA = out_cookie(B),
DiA = gen_digest(ChB, OCA)
                          (ChA, DiA)
send_challenge_reply ---------------------------&gt;
                                                   recv_challenge_reply
                                                   ICB = in_cookie(A),
                                                   check:
                                                   DiA == gen_digest (ChB, ICB)?
                                                   - if OK:
                                                    OCB = out_cookie(A),
                                                    DiB = gen_digest (ChA, OCB)
                          (DiB)
  &lt;----------------------------------------------- send_challenge_ack
recv_challenge_ack                                  DONE
ICA = in_cookie(B),                                - else:
check:                                              CLOSE
DiB == gen_digest(ChA, ICA)?
- if OK:
 DONE
- else:
 CLOSE</pre>
    </section>

    <section>
      <marker id="dflags"/>
      <title>Distribution Flags</title>
      <p>Early in the distribution handshake the two participating nodes
      exchange capability flags. This in order to determine how the
      communication between the two nodes should be performed. The intersection
      of the capabilities presented by the two nodes defines the capabilities
      that will be used. The following capability flags are defined:</p>
      <taglist>
        <tag><c>-define(DFLAG_PUBLISHED,16#1).</c></tag>
        <item>
          <p>The node is to be published and part of the global namespace.</p>
        </item>
        <tag><c>-define(DFLAG_ATOM_CACHE,16#2).</c></tag>
        <item>
          <p>The node implements an atom cache (obsolete).</p>
        </item>
        <tag><c>-define(DFLAG_EXTENDED_REFERENCES,16#4).</c></tag>
        <item>
          <p>The node implements extended (3 &times; 32 bits) references. This
            is required today. If not present, the  connection is refused.</p>
        </item>
        <tag><c>-define(DFLAG_DIST_MONITOR,16#8).</c></tag>
        <item>
          <p>The node implements distributed process monitoring.</p>
        </item>
        <tag><c>-define(DFLAG_FUN_TAGS,16#10).</c></tag>
        <item>
          <p>The node uses separate tag for funs (lambdas) in the distribution
            protocol.</p>
        </item>
        <tag><c>-define(DFLAG_DIST_MONITOR_NAME,16#20).</c></tag>
        <item>
          <p>The node implements distributed named process monitoring.</p>
        </item>
        <tag><c>-define(DFLAG_HIDDEN_ATOM_CACHE,16#40).</c></tag>
        <item>
          <p>The (hidden) node implements atom cache (obsolete).</p>
        </item>
        <tag><c>-define(DFLAG_NEW_FUN_TAGS,16#80).</c></tag>
        <item>
	  <p>The node understands the <seeguide marker="erl_ext_dist#NEW_FUN_EXT">
	    <c>NEW_FUN_EXT</c></seeguide> tag.</p>
        </item>
        <tag><c>-define(DFLAG_EXTENDED_PIDS_PORTS,16#100).</c></tag>
        <item>
          <p>The node can handle extended pids and ports. This is required
            today. If not present, the connection is refused.</p>
        </item>
        <tag><c>-define(DFLAG_EXPORT_PTR_TAG,16#200).</c></tag>
        <item>
	  <p>The node understands the <seeguide marker="erl_ext_dist#EXPORT_EXT">
	    <c>EXPORT_EXT</c></seeguide> tag.</p>
        </item>
        <tag><c>-define(DFLAG_BIT_BINARIES,16#400).</c></tag>
        <item>
	  <p>The node understands the <seeguide marker="erl_ext_dist#BIT_BINARY_EXT">
	    <c>BIT_BINARY_EXT</c></seeguide> tag.</p>
        </item>
        <tag><c>-define(DFLAG_NEW_FLOATS,16#800).</c></tag>
        <item>
	  <p>The node understands the <seeguide marker="erl_ext_dist#NEW_FLOAT_EXT">
	    <c>NEW_FLOAT_EXT</c></seeguide> tag.</p>
        </item>
        <tag><c>-define(DFLAG_UNICODE_IO,16#1000).</c></tag>
        <item>
        </item>
        <tag><c>-define(DFLAG_DIST_HDR_ATOM_CACHE,16#2000).</c></tag>
        <item>
          <p>The node implements atom cache in distribution header.</p>
        </item>
        <tag><marker id="DFLAG_SMALL_ATOM_TAGS"/><c>-define(DFLAG_SMALL_ATOM_TAGS, 16#4000).</c></tag>
        <item>
          <p>The node understands the <seeguide marker="erl_ext_dist#SMALL_ATOM_EXT">
	  <c>SMALL_ATOM_EXT</c></seeguide> tag.</p>
        </item>
        <tag><marker id="DFLAG_UTF8_ATOMS"/><c>-define(DFLAG_UTF8_ATOMS, 16#10000).</c></tag>
        <item>
          <p>The node understands UTF-8 atoms encoded with
	    <seeguide marker="erl_ext_dist#ATOM_UTF8_EXT">
	    <c>ATOM_UTF8_EXT</c></seeguide> and
	    <seeguide marker="erl_ext_dist#SMALL_ATOM_UTF8_EXT">
	    <c>SMALL ATOM_UTF8_EXT</c></seeguide>.</p>
        </item>
        <tag><c>-define(DFLAG_MAP_TAG, 16#20000).</c></tag>
        <item>
          <p>The node understands the map tag
	  <seeguide marker="erl_ext_dist#MAP_EXT"><c>MAP_EXT</c></seeguide>.</p>
        </item>
        <tag><marker id="DFLAG_BIG_CREATION"/><c>-define(DFLAG_BIG_CREATION, 16#40000).</c></tag>
        <item>
          <p>The node understands big node creation tags
	  <seeguide marker="erl_ext_dist#NEW_PID_EXT"><c>NEW_PID_EXT</c></seeguide>,
	  <seeguide marker="erl_ext_dist#NEW_PORT_EXT"><c>NEW_PORT_EXT</c></seeguide> and
	  <seeguide marker="erl_ext_dist#NEWER_REFERENCE_EXT"><c>NEWER_REFERENCE_EXT</c></seeguide>.
	  </p>
        </item>
        <tag><c>-define(DFLAG_SEND_SENDER, 16#80000).</c></tag>
        <item>
          <p>
	    Use the <c>SEND_SENDER</c>
	    <seeguide marker="#control_message">control message</seeguide>
	    instead of the <c>SEND</c> control message and use the
	    <c>SEND_SENDER_TT</c> control message instead
	    of the <c>SEND_TT</c> control message.
	  </p>
        </item>
        <tag><c>-define(DFLAG_BIG_SEQTRACE_LABELS, 16#100000).</c></tag>
        <item>
          <p>The node understands any term as the seqtrace label.</p>
        </item>
        <tag><c>-define(DFLAG_EXIT_PAYLOAD, 16#400000).</c></tag>
        <item>
          <p>Use the <c>PAYLOAD_EXIT</c>, <c>PAYLOAD_EXIT_TT</c>,
            <c>PAYLOAD_EXIT2</c>, <c>PAYLOAD_EXIT2_TT</c>
            and <c>PAYLOAD_MONITOR_P_EXIT</c>
            <seeguide marker="#control_message">control message</seeguide>s
            instead of the non-PAYLOAD variants.</p>
        </item>
        <tag><marker id="DFLAG_FRAGMENTS"/><c>-define(DFLAG_FRAGMENTS, 16#800000).</c></tag>
        <item>
          <p>Use <seeguide marker="erl_ext_dist#fragments">fragmented</seeguide>
            distribution messages to send large messages.</p>
        </item>
        <tag><marker id="DFLAG_HANDSHAKE_23"/><c>-define(DFLAG_HANDSHAKE_23, 16#1000000).</c></tag>
        <item>
          <p>The node supports the new connection setup handshake (version 6)
	  introduced in OTP 23.</p>
        </item>
        <tag><marker id="DFLAG_UNLINK_ID"/><c>-define(DFLAG_UNLINK_ID, 16#2000000).</c></tag>
        <item>
	  <p>Use the <seeguide marker="#new_link_protocol">new link protocol</seeguide>.</p>
	  <note><p>This flag will become mandatory in OTP 26.</p></note>
	  <p>Unless both nodes has set the <c>DFLAG_UNLINK_ID</c> flag, the
	  <seeguide marker="#old_link_protocol">old link protocol</seeguide>
	  will be used as a fallback.</p>
	</item>
        <tag><marker id="DFLAG_SPAWN"/><c>-define(DFLAG_SPAWN, (1 bsl 32)).</c></tag>
        <item>
          <p>Set if the <seeguide marker="#SPAWN_REQUEST"><c>SPAWN_REQUEST</c></seeguide>,
	  <seeguide marker="#SPAWN_REQUEST_TT"><c>SPAWN_REQUEST_TT</c></seeguide>,
	  <seeguide marker="#SPAWN_REPLY"><c>SPAWN_REPLY</c></seeguide>,
	  <seeguide marker="#SPAWN_REPLY_TT"><c>SPAWN_REPLY_TT</c></seeguide>
	  control messages are supported.</p>
        </item>
	<tag><marker id="DFLAG_NAME_ME"/><c>-define(DFLAG_NAME_ME, (1 bsl 33)).</c></tag>
        <item><p>
	  Dynamic node name. This is not a capability but rather used as a
	  request from the connecting node to receive its node name from the
	  accepting node as part of the handshake.</p>
	</item>
	<tag><marker id="DFLAG_V4_NC"/><c>-define(DFLAG_V4_NC, (1 bsl 34)).</c></tag>
        <item>
	  <p>The node accepts a larger amount of data in pids, ports and
	  references (node container types). In the pid case full 32-bit
	  <c>ID</c> and <c>Serial</c> fields in
	  <seeguide marker="erl_ext_dist#NEW_PID_EXT"><c>NEW_PID_EXT</c></seeguide>,
	  in the port case a 64-bit integer in
	  <seeguide marker="erl_ext_dist#V4_PORT_EXT"><c>V4_PORT_EXT</c></seeguide>,
	  and in the reference case up to 5 32-bit ID words are now accepted in
	  <seeguide marker="erl_ext_dist#NEWER_REFERENCE_EXT"><c>NEWER_REFERENCE_EXT</c></seeguide>.
	  Introduced in OTP 24.</p>
        </item>
	<tag><marker id="DFLAG_ALIAS"/><c>-define(DFLAG_ALIAS, (1 bsl 35)).</c></tag>
        <item>
	  <p>The node supports process alias and can by this handle the 
	  <seeguide marker="#ALIAS_SEND"><c>ALIAS_SEND</c></seeguide> and
	  <seeguide marker="#ALIAS_SEND_TT"><c>ALIAS_SEND_TT</c></seeguide>
	  control messages.
	  Introduced in OTP 24.</p>
        </item>
      </taglist>
      <p>
	There is also function <c>dist_util:strict_order_flags/0</c>
	returning all flags (bitwise or:ed together) corresponding to features
	that require strict ordering of data over distribution channels.
      </p>
    </section>
  </section>

  <section>
    <marker id="connected_nodes"/>
    <title>Protocol between Connected Nodes</title>
    <p>Since ERTS 5.7.2 (OTP R13B) the runtime system passes a distribution flag
      in the handshake stage that enables the use of a
      <seeguide marker="erl_ext_dist#distribution_header">distribution header
      </seeguide> on all messages passed. Messages passed between nodes have in
      this case the following format:</p>

    <table align="left">
      <row>
        <cell align="center">4</cell>
        <cell align="center">d</cell>
        <cell align="center">n</cell>
        <cell align="center">m</cell>
      </row>
      <row>
        <cell align="center"><c>Length</c></cell>
        <cell align="center"><c>DistributionHeader</c></cell>
        <cell align="center"><c>ControlMessage</c></cell>
        <cell align="center"><c>Message</c></cell>
      </row>
      <tcaption>Format of Messages Passed between Nodes (as from ERTS 5.7.2 (OTP R13B))
      </tcaption>
    </table>

    <taglist>
      <tag><c>Length</c></tag>
      <item>
        <p>Equal to d + n + m.</p>
      </item>
      <tag><c>DistributionHeader</c></tag>
      <item>
        <p>
          <seeguide marker="erl_ext_dist#distribution_header">Distribution header
          describing the atom cache and fragmented distribution messages.
          </seeguide>
        </p>
      </item>
      <tag><c>ControlMessage</c></tag>
      <item>
        <p>A tuple passed using the external format of Erlang.</p>
      </item>
      <tag><c>Message</c></tag>
      <item>
        <p>The message sent to another node using the '!'
          or the reason for a EXIT, EXIT2 or DOWN signal using
          the external term format.</p>
      </item>
    </taglist>

    <p>Notice that <seeguide marker="erl_ext_dist#overall_format">the version
      number is omitted from the terms that follow a distribution header
      </seeguide>.</p>

    <p>Nodes with an ERTS version earlier than 5.7.2 (OTP R13B) does not pass the
      distribution flag that enables the distribution header. Messages passed
      between nodes have in this case the following format:</p>

    <table align="left">
      <row>
        <cell align="center">4</cell>
        <cell align="center">1</cell>
        <cell align="center">n</cell>
        <cell align="center">m</cell>
      </row>
      <row>
        <cell align="center"><c>Length</c></cell>
        <cell align="center"><c>Type</c></cell>
        <cell align="center"><c>ControlMessage</c></cell>
        <cell align="center"><c>Message</c></cell>
      </row>
      <tcaption>Format of Messages Passed between Nodes (before ERTS 5.7.2 (OTP R13B))
      </tcaption>
    </table>

    <taglist>
      <tag><c>Length</c></tag>
      <item>
        <p>Equal to 1 + n + m.</p>
      </item>
      <tag><c>Type</c></tag>
      <item>
        <p>Equal to <c>112</c> (pass through).</p>
      </item>
      <tag><c>ControlMessage</c></tag>
      <item>
        <p>A tuple passed using the external format of Erlang.</p>
      </item>
      <tag><c>Message</c></tag>
      <item>
        <p>The message sent to another node using the '!' (in external format).
          Notice that <c>Message</c> is only passed in combination with a
          <c>ControlMessage</c> encoding a send ('!').</p>
      </item>
    </taglist>

    <marker id="control_message"/>
    <p>The <c>ControlMessage</c> is a tuple, where the first element indicates
      which distributed operation it encodes:</p>

    <taglist>
      <tag><marker id="LINK"/><c>LINK</c></tag>
      <item>
        <p><c>{1, FromPid, ToPid}</c></p>
	<p>This signal is sent by <c>FromPid</c> in order
	to create a link between <c>FromPid</c> and
	<c>ToPid</c>.</p>
      </item>
      <tag><c>SEND</c></tag>
      <item>
        <p><c>{2, Unused, ToPid}</c></p>
        <p>Followed by <c>Message</c>.</p>
        <p><c>Unused</c> is kept for backward compatibility.</p>
      </item>
      <tag><c>EXIT</c></tag>
      <item>
        <p><c>{3, FromPid, ToPid, Reason}</c></p>
        <p>This signal is sent when a link has been broken</p>
      </item>
      <tag><marker id="UNLINK"/><c>UNLINK</c> (deprecated)</tag>
      <item>
        <p><c>{4, FromPid, ToPid}</c></p>
	<p>This signal is sent by <c>FromPid</c> in order to remove
	a link between <c>FromPid</c> and <c>ToPid</c>, when using the
	<seeguide marker="#old_link_protocol">old link
	protocol</seeguide>.</p>
	<warning><p>This signal has been deprecated and will not
	be supported in OTP 26. For more information see the
	documentation of the
	<seeguide marker="#new_link_protocol">new link protocol</seeguide>.
	</p></warning>
      </item>
      <tag><c>NODE_LINK</c></tag>
      <item>
        <p><c>{5}</c></p>
      </item>
      <tag><c>REG_SEND</c></tag>
      <item>
        <p><c>{6, FromPid, Unused, ToName}</c></p>
        <p>Followed by <c>Message</c>.</p>
        <p><c>Unused</c> is kept for backward compatibility.</p>
      </item>
      <tag><c>GROUP_LEADER</c></tag>
      <item>
        <p><c>{7, FromPid, ToPid}</c></p>
      </item>	
      <tag><c>EXIT2</c></tag>
      <item>
        <p><c>{8, FromPid, ToPid, Reason}</c></p>
        <p>This signal is sent by a call to the erlang:exit/2 bif</p>
      </item>
      <tag><c>SEND_TT</c></tag>
      <item>
        <p><c>{12, Unused, ToPid, TraceToken}</c></p>
        <p>Followed by <c>Message</c>.</p>
        <p><c>Unused</c> is kept for backward compatibility.</p>
      </item>
      <tag><c>EXIT_TT</c></tag>
      <item>
        <p><c>{13, FromPid, ToPid, TraceToken, Reason}</c></p>
      </item>
      <tag><c>REG_SEND_TT</c></tag>
      <item>
        <p><c>{16, FromPid, Unused, ToName, TraceToken}</c></p>
        <p>Followed by <c>Message</c>.</p>
        <p><c>Unused</c> is kept for backward compatibility.</p>
      </item>
      <tag><c>EXIT2_TT</c></tag>
      <item>
        <p><c>{18, FromPid, ToPid, TraceToken, Reason}</c></p>
      </item>
      <tag><c>MONITOR_P</c></tag>
      <item>
        <p><c>{19, FromPid, ToProc, Ref}</c>, where
          <c>FromPid</c> = monitoring process and
          <c>ToProc</c> = monitored process pid or name (atom)</p>
      </item>
      <tag><c>DEMONITOR_P</c></tag>
      <item>
        <p><c>{20, FromPid, ToProc, Ref}</c>, where
          <c>FromPid</c> = monitoring process and
          <c>ToProc</c> = monitored process pid or name (atom)</p>
        <p>We include <c>FromPid</c> just in case we want to trace this.</p>
      </item>
      <tag><c>MONITOR_P_EXIT</c></tag>
      <item>
        <p><c>{21, FromProc, ToPid, Ref, Reason}</c>, where
          <c>FromProc</c> = monitored process pid or name (atom),
          <c>ToPid</c> = monitoring process, and
          <c>Reason</c> = exit reason for the monitored process</p>
      </item>
    </taglist>

    <section>
    <title>New Ctrlmessages for Erlang/OTP 21</title>
    <taglist>
      <tag><c>SEND_SENDER</c></tag>
      <item>
        <p><c>{22, FromPid, ToPid}</c></p>
        <p>Followed by <c>Message</c>.</p>
	<p>
	  This control message replaces the <c>SEND</c> control
	  message and will be sent when the distribution flag
	  <seeguide marker="erl_dist_protocol#dflags"><c>DFLAG_SEND_SENDER</c></seeguide>
	  has been negotiated in the connection setup handshake.
	</p>
	<note><p>
	  Messages encoded before the connection has
	  been set up may still use the <c>SEND</c> control
	  message. However, once a <c>SEND_SENDER</c> or <c>SEND_SENDER_TT</c>
	  control message has been sent, no more <c>SEND</c>
	  control messages will be sent in the same direction
	  on the connection.
	</p></note>
      </item>
      <tag><c>SEND_SENDER_TT</c></tag>
      <item>
        <p><c>{23, FromPid, ToPid, TraceToken}</c></p>
        <p>Followed by <c>Message</c>.</p>
	<p>
	  This control message replaces the <c>SEND_TT</c> control
	  message and will be sent when the distribution flag
	  <seeguide marker="erl_dist_protocol#dflags"><c>DFLAG_SEND_SENDER</c></seeguide>
	  has been negotiated in the connection setup handshake.
	</p>
	<note><p>
	  Messages encoded before the connection has
	  been set up may still use the <c>SEND_TT</c> control
	  message. However, once a <c>SEND_SENDER</c> or <c>SEND_SENDER_TT</c>
	  control message has been sent, no more <c>SEND_TT</c>
	  control messages will be sent in the same direction
	  on the connection.
	</p></note>
      </item>
    </taglist>
  </section>

  <section>
    <title>New Ctrlmessages for Erlang/OTP 22</title>
    <note><p>
      Messages encoded before the connection has
      been set up may still use the non-PAYLOAD variant.
      However, once a PAYLOAD control message has been sent,
      no more non-PAYLOAD control messages will be sent in
      the same direction on the connection.
    </p></note>
    <taglist>
      <tag><c>PAYLOAD_EXIT</c></tag>
      <item>
        <p><c>{24, FromPid, ToPid}</c></p>
        <p>Followed by <c>Reason</c>.</p>
	<p>
	  This control message replaces the <c>EXIT</c> control
	  message and will be sent when the distribution flag
	  <seeguide marker="erl_dist_protocol#dflags"><c>DFLAG_EXIT_PAYLOAD</c></seeguide>
	  has been negotiated in the connection setup handshake.
	</p>
      </item>
      <tag><c>PAYLOAD_EXIT_TT</c></tag>
      <item>
        <p><c>{25, FromPid, ToPid}</c></p>
        <p>Followed by <c>Reason</c>.</p>
	<p>
	  This control message replaces the <c>EXIT_TT</c> control
	  message and will be sent when the distribution flag
	  <seeguide marker="erl_dist_protocol#dflags"><c>DFLAG_EXIT_PAYLOAD</c></seeguide>
	  has been negotiated in the connection setup handshake.
	</p>
      </item>
      <tag><c>PAYLOAD_EXIT2</c></tag>
      <item>
        <p><c>{26, FromPid, ToPid}</c></p>
        <p>Followed by <c>Reason</c>.</p>
	<p>
	  This control message replaces the <c>EXIT2</c> control
	  message and will be sent when the distribution flag
	  <seeguide marker="erl_dist_protocol#dflags"><c>DFLAG_EXIT_PAYLOAD</c></seeguide>
	  has been negotiated in the connection setup handshake.
	</p>
      </item>
      <tag><c>PAYLOAD_EXIT2_TT</c></tag>
      <item>
        <p><c>{27, FromPid, ToPid}</c></p>
        <p>Followed by <c>Reason</c>.</p>
	<p>
	  This control message replaces the <c>EXIT2_TT</c> control
	  message and will be sent when the distribution flag
	  <seeguide marker="erl_dist_protocol#dflags"><c>DFLAG_EXIT_PAYLOAD</c></seeguide>
	  has been negotiated in the connection setup handshake.
	</p>
      </item>
      <tag><c>PAYLOAD_MONITOR_P_EXIT</c></tag>
      <item>
        <p><c>{28, FromPid, ToPid, Ref}</c></p>
        <p>Followed by <c>Reason</c>.</p>
	<p>
	  This control message replaces the <c>MONITOR_P_EXIT</c> control
	  message and will be sent when the distribution flag
	  <seeguide marker="erl_dist_protocol#dflags"><c>DFLAG_EXIT_PAYLOAD</c></seeguide>
	  has been negotiated in the connection setup handshake.
	</p>
      </item>
      
    </taglist>
  </section>
  <section>
    <title>New Ctrlmessages for Erlang/OTP 23</title>
    <taglist>
      <tag><marker id="SPAWN_REQUEST"/><c>SPAWN_REQUEST</c></tag>
      <item>
        <p><c>{29, ReqId, From, GroupLeader, {Module, Function, Arity}, OptList}</c></p>
        <p>Followed by <c>ArgList</c>.</p>
	<p>This signal is sent by the
	<seemfa marker="erlang#spawn_request/5"><c>spawn_request()</c></seemfa> BIF.</p>
	<taglist>
	  <tag><c>ReqId :: reference()</c></tag>
	  <item><p>Request identifier. Also used as monitor
	  reference in case the <c>monitor</c> option has been
	  passed.</p></item>
	  <tag><c>From :: pid()</c></tag>
	  <item><p>Process identifier of the process making the
	  request. That is, the parent process to be.</p></item>
	  <tag><c>GroupLeader :: pid()</c></tag>
	  <item><p>Process identifier of the group leader of the
	  newly created process.</p></item>
	  <tag><c>{Module :: atom(), Function :: atom(), Arity :: integer() >= 0}</c></tag>
	  <item><p>Entry point for the the new process.</p></item>
	  <tag><c>OptList :: [term()]</c></tag>
	  <item><p>A proper list of spawn options to use when spawning.</p></item>
	  <tag><c>ArgList :: [term()]</c></tag>
	  <item><p>A proper list of arguments to use in the call to the entry point.</p></item>
	</taglist>
	<p>
	  Only supported when the
	  <seeguide marker="erl_dist_protocol#DFLAG_SPAWN"><c>DFLAG_SPAWN</c></seeguide>
	  <seeguide marker="erl_dist_protocol#dflags">distribution flag</seeguide>
	  has been passed.
	</p>
      </item>
      <tag><marker id="SPAWN_REQUEST_TT"/><c>SPAWN_REQUEST_TT</c></tag>
      <item>
        <p><c>{30, ReqId, From, GroupLeader, {Module, Function, Arity}, OptList, Token}</c></p>
        <p>Followed by <c>ArgList</c>.</p>
	<p>Same as <seeguide marker="#SPAWN_REQUEST"><c>SPAWN_REQUEST</c></seeguide>, but also
	with a sequential trace <c>Token</c>.
	</p>
	<p>
	  Only supported when the
	  <seeguide marker="erl_dist_protocol#DFLAG_SPAWN"><c>DFLAG_SPAWN</c></seeguide>
	  <seeguide marker="erl_dist_protocol#dflags">distribution flag</seeguide>
	  has been passed.
	</p>
      </item>
      <tag><marker id="SPAWN_REPLY"/><c>SPAWN_REPLY</c></tag>
      <item>
        <p><c>{31, ReqId, To, Flags, Result}</c></p>
	<p>This signal is sent as a reply to a process previously sending
	a <seeguide marker="#SPAWN_REQUEST"><c>SPAWN_REQUEST</c></seeguide> signal.</p>
	<taglist>
	  <tag><c>ReqId :: reference()</c></tag>
	  <item><p>Request identifier. Also used as monitor
	  reference in case the <c>monitor</c> option has been
	  passed.</p></item>
	  <tag><c>To :: pid()</c></tag>
	  <item><p>Process identifier of the process making the
	  spawn request.</p></item>
	  <tag><c>Flags :: integer() >= 0</c></tag>
	  <item><p>A bit flag field of bit flags bitwise or:ed together. Currently the
	  following flags are defined:</p>
	  <taglist>
	    <tag><c>1</c></tag>
	    <item><p>A link between <c>To</c> and <c>Result</c> was set up on
	    the node where <c>Result</c> resides.</p></item>
	    <tag><c>2</c></tag>
	    <item><p>A monitor from <c>To</c> to <c>Result</c> was set up on
	    the node where <c>Result</c> resides.</p></item>
	  </taglist>
	  </item>
	  <tag><c>Result :: pid() | atom()</c></tag>
	  <item><p>Result of the operation. If <c>Result</c> is a process
	  identifier, the operation succeeded and the process identifier
	  is the identifier of the newly created process. If <c>Result</c>
	  is an atom, the operation failed and the atom identifies failure
	  reason.</p></item>
	</taglist>
	<p>
	  Only supported when the
	  <seeguide marker="erl_dist_protocol#DFLAG_SPAWN"><c>DFLAG_SPAWN</c></seeguide>
	  <seeguide marker="erl_dist_protocol#dflags">distribution flag</seeguide>
	  has been passed.
	</p>
      </item>
      <tag><marker id="SPAWN_REPLY_TT"/><c>SPAWN_REPLY_TT</c></tag>
      <item>
        <p><c>{32, ReqId, To, Flags, Result, Token}</c></p>
	<p>Same as <seeguide marker="#SPAWN_REPLY"><c>SPAWN_REPLY</c></seeguide>, but also
	with a sequential trace <c>Token</c>.</p>
	<p>
	  Only supported when the
	  <seeguide marker="erl_dist_protocol#DFLAG_SPAWN"><c>DFLAG_SPAWN</c></seeguide>
	  <seeguide marker="erl_dist_protocol#dflags">distribution flag</seeguide>
	  has been passed.
	</p>
      </item>
      <tag><marker id="UNLINK_ID"/><c>UNLINK_ID</c></tag>
      <item>
        <p><c>{35, Id, FromPid, ToPid}</c></p>
	<p>This signal is sent by <c>FromPid</c> in order to remove a
	link between <c>FromPid</c> and <c>ToPid</c>. This unlink signal
        replaces the <seeguide marker="#UNLINK"><c>UNLINK</c></seeguide>
	signal. Besides process identifiers of the sender and receiver
	the <c>UNLINK_ID</c> signal also contains an integer identifier
	<c>Id</c>. Valid range of <c>Id</c> is <c>[1, (1 bsl 64) - 1]</c>.
	<c>Id</c> is to be passed back to the sender by the receiver in an
	<seeguide marker="#UNLINK_ID_ACK"><c>UNLINK_ID_ACK</c></seeguide>
	signal. <c>Id</c> must uniquely identify the <c>UNLINK_ID</c> signal
	among all not yet acknowledged <c>UNLINK_ID</c> signals from
	<c>FromPid</c> to <c>ToPid</c>.</p>
	<p>
	  This signal is only passed when the 
	  <seeguide marker="#new_link_protocol">new link protocol</seeguide>
	  has been negotiated using the
	  <seeguide marker="erl_dist_protocol#DFLAG_UNLINK_ID"><c>DFLAG_UNLINK_ID</c></seeguide>
	  <seeguide marker="erl_dist_protocol#dflags">distribution flag</seeguide>.
	</p>
      </item>
      <tag><marker id="UNLINK_ID_ACK"/><c>UNLINK_ID_ACK</c></tag>
      <item>
        <p><c>{36, Id, FromPid, ToPid}</c></p>
        <p>An unlink acknowledgement signal. This signal is sent as an
	acknowledgement of the reception of an 
	<seeguide marker="#UNLINK_ID"><c>UNLINK_ID</c></seeguide>
	signal. The <c>Id</c> element should be the same <c>Id</c>
	as present in the <c>UNLINK_ID</c> signal. <c>FromPid</c>
	identifies the sender of the <c>UNLINK_ID_ACK</c> signal and
	<c>ToPid</c> identifies the sender of the <c>UNLINK_ID</c>
	signal.</p>
	<p>
	  This signal is only passed when the 
	  <seeguide marker="#new_link_protocol">new link protocol</seeguide>
	  has been negotiated using the
	  <seeguide marker="erl_dist_protocol#DFLAG_UNLINK_ID"><c>DFLAG_UNLINK_ID</c></seeguide>
	  <seeguide marker="erl_dist_protocol#dflags">distribution flag</seeguide>.
	</p>
      </item>
    </taglist>
  </section>
  <section>
<<<<<<< HEAD
    <title>New Ctrlmessages for Erlang/OTP 24</title>
    <taglist>
      <tag><marker id="ALIAS_SEND"/><c>ALIAS_SEND</c></tag>
      <item>
        <p><c>{33, FromPid, Alias}</c></p>
        <p>Followed by <c>Message</c>.</p>
	<p>
	  This control message is used when sending the message <c>Message</c>
	  to the process identified by the process alias <c>Alias</c>. Nodes that
	  can handle this control message sets the distribution flag
	  <seeguide marker="erl_dist_protocol#dflags"><c>DFLAG_ALIAS</c></seeguide>
	  in the connection setup handshake.
	</p>
      </item>
      <tag><marker id="ALIAS_SEND_TT"/><c>ALIAS_SEND_TT</c></tag>
      <item>
        <p><c>{34, FromPid, Alias, Token}</c></p>
        <p>Followed by <c>Message</c>.</p>
	<p>Same as <seeguide marker="#ALIAS_SEND"><c>ALIAS_SEND</c></seeguide>, but also
	with a sequential trace <c>Token</c>.</p>
      </item>
    </taglist>
  </section>
=======
    <marker id="link_protocol"/>
    <title>Link Protocol</title>

    <section>
      <marker id="new_link_protocol"/>
      <title>New Link Protocol</title>

      <p>
	The new link protocol will be used when both nodes flag that
	they understand it using the
	<seeguide marker="#DFLAG_UNLINK_ID"><c>DFLAG_UNLINK_ID</c></seeguide>
	<seeguide marker="#dflags">distribution flag</seeguide>. If
	one of the nodes does not understand the new link protocol, the
	<seeguide marker="#old_link_protocol">old link protocol</seeguide>
	will be used as a fallback.
      </p>
      
      <p>
	The new link protocol introduces two new signals,
	<seeguide marker="#UNLINK_ID"><c>UNLINK_ID</c></seeguide> and
	<seeguide marker="#UNLINK_ID"><c>UNLINK_ID_ACK</c></seeguide>,
	which replace the old
	<seeguide marker="#UNLINK"><c>UNLINK</c></seeguide>
	signal. The old <seeguide marker="#LINK"><c>LINK</c></seeguide>
	signal is still sent in order to set up a link, but handled
	differently upon reception.
      </p>

      <p>
	In order to set up a link, a <c>LINK</c> signal is sent, from
	the process initiating the operation, to the process that it
	wants to link with. In order to remove a link, an
	<c>UNLINK_ID</c> signal is sent, from the process initiating
	the operation, to the linked process. The receiver of an
	<c>UNLINK_ID</c> signal responds with an <c>UNLINK_ID_ACK</c>
	signal. Upon reception of an <c>UNLINK_ID</c> signal, the
	corresponding <c>UNLINK_ID_ACK</c> signal <em>must</em> be
	sent before any other signals are sent to the sender of the
	<c>UNLINK_ID</c> signal. This together with
	<seeguide marker="erts:communication#passing-of-signals">the
	signal ordering guarantees</seeguide> of Erlang makes it
	possible for the sender of the <c>UNLINK_ID</c> signal to know
	the order of other signals which is essential for the protocol.
	The <c>UNLINK_ID_ACK</c> signal should contain the same
	<c>Id</c> as the <c>Id</c> contained in the <c>UNLINK_ID</c>
	signal being acknowledged.
      </p>

      <p>
	Processes also need to maintain process local information about
	links. The state of this process local information is changed
	when the signals above are sent and received. This process
	local information also determine if a signal should be sent
	when a process calls
	<seemfa marker="erlang#link/1"><c>link/1</c></seemfa> or
	<seemfa marker="erlang#unlink/1"><c>unlink/1</c></seemfa>.
	A <c>LINK</c> signal is only sent if there currently does not
	exist an active link between the processes according to the
	process local information and an <c>UNLINK_ID</c> signal is
	only sent if there currently exists an active link between the
	processes according to the process local information.
      </p>

      <p>
	The process local information about a link contains:
      </p>
      <taglist>
	<tag>Pid</tag>
	<item>
	  Process identifier of the linked process.
	</item>
	<tag>Active Flag</tag>
	<item>
	  If set, the link is active and the process will react on
	  <seeguide marker="system/reference_manual:processes#receiving_exit_signals">incoming
	  exit signals</seeguide> issued due to the link. If not set,
	  the link is inactive and incoming exit signals issued due
	  to the link will be ignored. That is, the processes are
	  considered as <em>not</em> linked.
	</item>
	<tag>Unlink Id</tag>
	<item>
	  Identifier of an outstanding unlink operation. That is,
	  an unlink operation that has not been acknowledged yet.
	  This information is only used when the active flag is not
	  set.
	</item>
      </taglist>

      <p>
	A process is only considered linked to another process
	if it has process local information about the link
	containing the process identifier of the other process and
	with the active flag set.
      </p>

      <p>
	The process local information about a link is updated as
	follows:
      </p>
      <taglist>
	<tag>A <c>LINK</c> signal is sent</tag>
	<item>
	  Link information is created if not already existing. The
	  active flag is set, and unlink id is cleared. That is,
	  if we had an outstanding unlink operation we will ignore
	  the result of that operation and enable the link.
	</item>
	<tag>A <c>LINK</c> signal is received</tag>
	<item>
	  If no link information already exists, it is created, the
	  active flag is set and unlink id is cleared. If the link
	  information already exists, the signal is silently ignored.
	  This regardless of whether the active flag is set or not.
	  That is, if we have an outstanding unlink operation we will
	  <em>not</em> activate the link. In this scenario, the sender
	  of the <c>LINK</c> signal has not yet sent an
	  <c>UNLINK_ID_ACK</c> signal corresponding to our
	  <c>UNLINK_ID</c> signal which means that it will receive
	  the our <c>UNLINK_ID</c> signal after it sent this
	  <c>LINK</c> signal. This in turn means that both processes
	  in the end will agree that there is no link between them.
	</item>
	<tag>An <c>UNLINK_ID</c> signal is sent</tag>
	<item>
	  Link information already exists and the active flag is set
	  (otherwise the signal would not be sent). The active flag
	  is unset, and the unlink id of the signal is saved in the
	  link information.
	</item>
	<tag>An <c>UNLINK_ID</c> signal is received</tag>
	<item>
	  If the active flag is set, information about the link
	  is removed. If the active flag is not set (that is, we have
	  an outstanding unlink operation), the information about the
	  link is left unchanged.
	</item>
	<tag>An <c>UNLINK_ID_ACK</c> signal is sent</tag>
	<item>
	  This is done when an <c>UNLINK_ID</c> signal is received and
	  cause no further changes of the link information.
	</item>
	<tag>An <c>UNLINK_ID_ACK</c> signal is received</tag>
	<item>
	  If information about the link exist, the active flag is not
	  set, and the unlink id in the link information equals the
	  <c>Id</c> in the signal, the link information is removed;
	  otherwise, the signal is ignored.
	</item>
      </taglist>

      <p>
	When a process receives an exit signal due to a link, the
	process will first react to the exit signal if the link
	is active and then remove the process local information about
	the link.
      </p>
      <p>
	In case the connection is lost between two nodes, exit signals
	with exit reason <c>noconnection</c> are sent to all processes
	with links over the connection. This will cause all process
	local information about links over the connection to be
	removed.
      </p>
      <p>
	Exactly the same link protocol is also used internally on an
	Erlang node. The signals however have different formats since
	they do not have to be sent over the wire.
      </p>
    </section>

    <section>
      <marker id="old_link_protocol"/>
      <title>Old Link Protocol</title>

      <p>
	The old link protocol utilize two signals
	<seeguide marker="#LINK"><c>LINK</c></seeguide>, and
	<seeguide marker="#UNLINK"><c>UNLINK</c></seeguide>. The
	<c>LINK</c> signal informs the other process that a link
	should be set up, and the <c>UNLINK</c> signal informs the
	other process that a link should be removed. This protocol
	is however a bit too naive. If both processes operate on the
	link simultaneously, the link may end up in an inconsistent
	state where one process thinks it is linked while the other
	thinks it is not linked.
      </p>
      <p>
	This protocol is deprecated and support for it will be removed
	in OTP 26. Until then, it will be used as fallback when
	communicating with old nodes that do not understand the
	<seeguide marker="#new_link_protocol">new link
	protocol</seeguide>.
      </p>
    </section>

  </section>
  </section>

>>>>>>> dfa0ee7c
</chapter><|MERGE_RESOLUTION|>--- conflicted
+++ resolved
@@ -1597,7 +1597,6 @@
     </taglist>
   </section>
   <section>
-<<<<<<< HEAD
     <title>New Ctrlmessages for Erlang/OTP 24</title>
     <taglist>
       <tag><marker id="ALIAS_SEND"/><c>ALIAS_SEND</c></tag>
@@ -1621,7 +1620,7 @@
       </item>
     </taglist>
   </section>
-=======
+  <section>
     <marker id="link_protocol"/>
     <title>Link Protocol</title>
 
@@ -1821,5 +1820,4 @@
   </section>
   </section>
 
->>>>>>> dfa0ee7c
 </chapter>