%%
%% %CopyrightBegin%
%%
%% Copyright Ericsson AB 2010-2014. All Rights Reserved.
%%
%% The contents of this file are subject to the Erlang Public License,
%% Version 1.1, (the "License"); you may not use this file except in
%% compliance with the License. You should have received a copy of the
%% Erlang Public License along with this software. If not, it can be
%% retrieved online at http://www.erlang.org/.
%%
%% Software distributed under the License is distributed on an "AS IS"
%% basis, WITHOUT WARRANTY OF ANY KIND, either express or implied. See
%% the License for the specific language governing rights and limitations
%% under the License.
%%
%% %CopyrightEnd%
%%

-module(nif_SUITE).

%%-define(line_trace,true).
-define(CHECK(Exp,Got), check(Exp,Got,?LINE)).
%%-define(CHECK(Exp,Got), ?line Exp = Got).

-include_lib("test_server/include/test_server.hrl").

-export([all/0, suite/0,groups/0,init_per_suite/1, end_per_suite/1, 
	 init_per_group/2,end_per_group/2, 
	 init_per_testcase/2, 
	 end_per_testcase/2, basic/1, reload/1, upgrade/1, heap_frag/1,
	 types/1, many_args/1, binaries/1, get_string/1, get_atom/1,
	 maps/1,
	 api_macros/1,
	 from_array/1, iolist_as_binary/1, resource/1, resource_binary/1, 
	 resource_takeover/1,
	 threading/1, send/1, send2/1, send3/1, send_threaded/1, neg/1, 
	 is_checks/1,
	 get_length/1, make_atom/1, make_string/1, reverse_list_test/1,
	 otp_9668/1, consume_timeslice/1, dirty_nif/1
	]).

-export([many_args_100/100]).


%% -export([lib_version/0,call_history/0,hold_nif_mod_priv_data/1,nif_mod_call_history/0,
%% 	 list_seq/1,type_test/0,tuple_2_list/1,is_identical/2,compare/2,
%% 	 clone_bin/1,make_sub_bin/3,string_to_bin/2,atom_to_bin/2,macros/1,
%% 	 tuple_2_list_and_tuple/1,iolist_2_bin/1,get_resource_type/1,alloc_resource/2,
%% 	 make_resource/1,get_resource/2,release_resource/1,last_resource_dtor_call/0, suite/0,
%% 	 make_new_resource/2,make_new_resource_binary/1,send_list_seq/2,send_new_blob/2,
%% 	 alloc_msgenv/0,clear_msgenv/1,grow_blob/2,send_blob/2,send_blob_thread/3,
%% 	 join_send_thread/1]).


-define(nif_stub,nif_stub_error(?LINE)).

suite() -> [{ct_hooks,[ts_install_cth]}].

all() -> 
    [basic, reload, upgrade, heap_frag, types, many_args,
     binaries, get_string, get_atom, maps, api_macros, from_array,
     iolist_as_binary, resource, resource_binary,
     resource_takeover, threading, send, send2, send3,
     send_threaded, neg, is_checks, get_length, make_atom,
     make_string,reverse_list_test,
     otp_9668, consume_timeslice, dirty_nif
    ].

groups() -> 
    [].

init_per_suite(Config) ->
    Config.

end_per_suite(_Config) ->
    ok.

init_per_group(_GroupName, Config) ->
    Config.

end_per_group(_GroupName, Config) ->
    Config.


init_per_testcase(_Case, Config) ->
%    ?line Dog = ?t:timetrap(?t:seconds(60*60*24)),
    Config.

end_per_testcase(_Func, _Config) ->
    %%Dog = ?config(watchdog, Config),
    %%?t:timetrap_cancel(Dog),
    P1 = code:purge(nif_mod),
    Del = code:delete(nif_mod),
    P2 = code:purge(nif_mod),
    io:format("fin purged=~p, deleted=~p and then purged=~p\n",[P1,Del,P2]).

basic(doc) -> ["Basic smoke test of load_nif and a simple NIF call"];
basic(suite) -> [];
basic(Config) when is_list(Config) ->
    ensure_lib_loaded(Config),
    ?line true = (lib_version() =/= undefined),
    ?line [{load,1,1,101},{lib_version,1,2,102}] = call_history(),
    ?line [] = call_history(),
    ?line true = lists:member(?MODULE, erlang:system_info(taints)),
    ok.

reload(doc) -> ["Test reload callback in nif lib"];
reload(suite) -> [];  
reload(Config) when is_list(Config) ->    
    TmpMem = tmpmem(),
    ensure_lib_loaded(Config),

    ?line Data = ?config(data_dir, Config),
    ?line File = filename:join(Data, "nif_mod"),
    ?line {ok,nif_mod,Bin} = compile:file(File, [binary,return_errors]),
    ?line {module,nif_mod} = erlang:load_module(nif_mod,Bin),

    ?line ok = nif_mod:load_nif_lib(Config, 1),

    ?line hold_nif_mod_priv_data(nif_mod:get_priv_data_ptr()),
    ?line [{load,1,1,101},{get_priv_data_ptr,1,2,102}] = nif_mod_call_history(),    
        
    ?line ok = nif_mod:load_nif_lib(Config, 2),
    ?line 2 = nif_mod:lib_version(),
    ?line [{reload,2,1,201},{lib_version,2,2,202}] = nif_mod_call_history(),    

    ?line ok = nif_mod:load_nif_lib(Config, 1),
    ?line 1 = nif_mod:lib_version(),
    ?line [{reload,1,1,101},{lib_version,1,2,102}] = nif_mod_call_history(),    

    ?line true = erlang:delete_module(nif_mod),
    ?line [] = nif_mod_call_history(),    

    %%?line false= check_process_code(Pid, nif_mod),
    ?line true = erlang:purge_module(nif_mod),
    ?line [{unload,1,3,103}] = nif_mod_call_history(),    

    ?line true = lists:member(?MODULE, erlang:system_info(taints)),
    ?line true = lists:member(nif_mod, erlang:system_info(taints)),
    ?line verify_tmpmem(TmpMem),
    ok.

upgrade(doc) -> ["Test upgrade callback in nif lib"];
upgrade(suite) -> [];  
upgrade(Config) when is_list(Config) ->    
    TmpMem = tmpmem(),
    ensure_lib_loaded(Config),

    ?line Data = ?config(data_dir, Config),
    ?line File = filename:join(Data, "nif_mod"),
    ?line {ok,nif_mod,Bin} = compile:file(File, [binary,return_errors]),
    ?line {module,nif_mod} = erlang:load_module(nif_mod,Bin),

    ?line ok = nif_mod:load_nif_lib(Config, 1),
    ?line {Pid,MRef} = nif_mod:start(),
    ?line 1 = call(Pid,lib_version),

    ?line hold_nif_mod_priv_data(nif_mod:get_priv_data_ptr()),
    ?line [{load,1,1,101},{lib_version,1,2,102},{get_priv_data_ptr,1,3,103}] = nif_mod_call_history(),    
        
    %% Module upgrade with same lib-version
    ?line {module,nif_mod} = erlang:load_module(nif_mod,Bin),
    ?line undefined = nif_mod:lib_version(),
    ?line 1 = call(Pid,lib_version),
    ?line [{lib_version,1,4,104}] = nif_mod_call_history(),

    ?line ok = nif_mod:load_nif_lib(Config, 1),
    ?line 1 = nif_mod:lib_version(),
    ?line [{upgrade,1,5,105},{lib_version,1,6,106}] = nif_mod_call_history(),

    ?line upgraded = call(Pid,upgrade),
    ?line false = check_process_code(Pid, nif_mod),
    ?line true = erlang:purge_module(nif_mod),
    ?line [{unload,1,7,107}] = nif_mod_call_history(),

    ?line 1 = nif_mod:lib_version(),
    ?line [{lib_version,1,8,108}] = nif_mod_call_history(),

    ?line true = erlang:delete_module(nif_mod),
    ?line [] = nif_mod_call_history(),    

    ?line Pid ! die,
    ?line {'DOWN', MRef, process, Pid, normal} = receive_any(),
    ?line false = check_process_code(Pid, nif_mod),
    ?line true = erlang:purge_module(nif_mod),
    ?line [{unload,1,9,109}] = nif_mod_call_history(),    

    %% Module upgrade with different lib version
    ?line {module,nif_mod} = erlang:load_module(nif_mod,Bin),
    ?line undefined = nif_mod:lib_version(),
    ?line {Pid2,MRef2} = nif_mod:start(),
    ?line undefined = call(Pid2,lib_version),

    ?line ok = nif_mod:load_nif_lib(Config, 1),
    ?line hold_nif_mod_priv_data(nif_mod:get_priv_data_ptr()),
    ?line 1 = call(Pid2,lib_version),
    ?line [{load,1,1,101},{get_priv_data_ptr,1,2,102},{lib_version,1,3,103}] = nif_mod_call_history(),

    ?line {module,nif_mod} = erlang:load_module(nif_mod,Bin),
    ?line undefined = nif_mod:lib_version(),
    ?line [] = nif_mod_call_history(),
    ?line 1 = call(Pid2,lib_version),
    ?line [{lib_version,1,4,104}] = nif_mod_call_history(),

    ?line ok = nif_mod:load_nif_lib(Config, 2),
    ?line 2 = nif_mod:lib_version(),
    ?line [{upgrade,2,1,201},{lib_version,2,2,202}] = nif_mod_call_history(),

    ?line 1 = call(Pid2,lib_version),
    ?line [{lib_version,1,5,105}] = nif_mod_call_history(),

    ?line upgraded = call(Pid2,upgrade),
    ?line false = check_process_code(Pid2, nif_mod),
    ?line true = erlang:purge_module(nif_mod),
    ?line [{unload,1,6,106}] = nif_mod_call_history(),

    ?line 2 = nif_mod:lib_version(),
    ?line [{lib_version,2,3,203}] = nif_mod_call_history(),

    ?line true = erlang:delete_module(nif_mod),
    ?line [] = nif_mod_call_history(),    

    ?line Pid2 ! die,
    ?line {'DOWN', MRef2, process, Pid2, normal} = receive_any(),
    ?line false= check_process_code(Pid2, nif_mod),
    ?line true = erlang:purge_module(nif_mod),
    ?line [{unload,2,4,204}] = nif_mod_call_history(),    

    ?line true = lists:member(?MODULE, erlang:system_info(taints)),
    ?line true = lists:member(nif_mod, erlang:system_info(taints)),
    ?line verify_tmpmem(TmpMem),
    ok.

heap_frag(doc) -> ["Test NIF building heap fragments"];
heap_frag(suite) -> [];  
heap_frag(Config) when is_list(Config) ->    
    TmpMem = tmpmem(),
    ensure_lib_loaded(Config),
    
    heap_frag_do(1,1000000),
    ?line verify_tmpmem(TmpMem),
    ok.

heap_frag_do(N, Max) when N > Max ->
    ok;
heap_frag_do(N, Max) ->
    io:format("Create list of length ~p\n",[N]),
    L = lists:seq(1,N),
    L = list_seq(N),
    heap_frag_do(((N*5) div 4) + 1, Max).

types(doc) -> ["Type tests"];
types(suite) -> [];
types(Config) when is_list(Config) ->
    TmpMem = tmpmem(),
    ensure_lib_loaded(Config),
    ?line ok = type_test(),
    lists:foreach(fun(Tpl) ->
                    Lst = erlang:tuple_to_list(Tpl),                 
                    Lst = tuple_2_list(Tpl)
                  end,
                  [{},{ok},{{}},{[],{}},{1,2,3,4,5}]),
    Stuff = [[],{},0,0.0,(1 bsl 100),(fun()-> ok end),make_ref(),self()],
    [eq_cmp(A,clone(B)) || A<-Stuff, B<-Stuff],

    {IntSz, LongSz} = type_sizes(),
    UintMax = (1 bsl (IntSz*8)) - 1,
    IntMax = UintMax bsr 1,
    IntMin = -(IntMax+1),
    UlongMax = (1 bsl (LongSz*8)) - 1,
    LongMax = UlongMax bsr 1,
    LongMin = -(LongMax+1),
    Uint64Max = (1 bsl 64) - 1,
    Int64Max = Uint64Max bsr 1,
    Int64Min = -(Int64Max+1),
    Limits = [{IntMin,IntMax},{0,UintMax},{LongMin,LongMax},{0,UlongMax},{Int64Min,Int64Max},{0,Uint64Max}],
    io:format("Limits = ~p\n", [Limits]),
    lists:foreach(fun(I) ->
			  R1 = echo_int(I),
			  %%io:format("echo_int(~p) -> ~p\n", [I, R1]),
			  R2 = my_echo_int(I, Limits),
			  ?line R1 = R2,
			  ?line true = (R1 =:= R2),
			  ?line true = (R1 == R2)
		  end, int_list()),

    ?line verify_tmpmem(TmpMem),
    ?line true = (compare(-1294536544000, -1178704800000) < 0),
    ?line true = (compare(-1178704800000, -1294536544000) > 0),
    ?line true = (compare(-295147905179352825856, -36893488147419103232) < 0),
    ?line true = (compare(-36893488147419103232, -295147905179352825856) > 0),
    ?line true = (compare(-29514790517935282585612345678, -36893488147419103232) < 0),
    ?line true = (compare(-36893488147419103232, -29514790517935282585612345678) > 0),
    ok.

int_list() ->
    Start = 1 bsl 200,
    int_list([Start], -Start).
int_list([N | _]=List, End) when N<End ->
    List;
int_list([N | _]=List, End) ->
    int_list([N - (1 + (abs(N) div 3)) | List], End).
    
my_echo_int(I, Limits) ->
    lists:map(fun({Min,Max}) ->
		      if I < Min -> false;
			 I > Max -> false;
			 true -> I
		      end
	      end, Limits).

clone(X) ->
    binary_to_term(term_to_binary(X)).

eq_cmp(A,B) ->
    eq_cmp_do(A,B),
    eq_cmp_do([A,B],[A,B]),
    eq_cmp_do({A,B},{A,B}).

eq_cmp_do(A,B) ->
    %%?t:format("compare ~p and ~p\n",[A,B]),
    Eq = (A =:= B),
    ?line Eq = is_identical(A,B),
    ?line Cmp = if
            A < B -> -1;
            A == B -> 0;
            A > B -> 1
        end,
    ?line Cmp = case compare(A,B) of
                    C when is_integer(C), C < 0 -> -1;
                    0 -> 0;
                    C when is_integer(C) -> 1
                end,       
    ok. 


many_args(doc) -> ["Test NIF with many arguments"];
many_args(suite) -> [];
many_args(Config) when is_list(Config) ->
    TmpMem = tmpmem(),
    ?line ensure_lib_loaded(Config ,1),
    ?line ok = apply(?MODULE,many_args_100,lists:seq(1,100)),
    ?line ok = many_args_100(1,2,3,4,5,6,7,8,9,10,11,12,13,14,15,16,17,18,19,20,21,22,23,24,25,26,27,28,29,30,31,32,33,34,35,36,37,38,39,40,41,42,43,44,45,46,47,48,49,50,51,52,53,54,55,56,57,58,59,60,61,62,63,64,65,66,67,68,69,70,71,72,73,74,75,76,77,78,79,80,81,82,83,84,85,86,87,88,89,90,91,92,93,94,95,96,97,98,99,100),
    ?line verify_tmpmem(TmpMem),
    ok.

binaries(doc) -> ["Test NIF binary handling."];
binaries(suite) -> [];
binaries(Config) when is_list(Config) ->
    TmpMem = tmpmem(),
    ?line ensure_lib_loaded(Config, 1),
    ?line RefcBin = list_to_binary(lists:seq(1,255)),
    ?line RefcBin = clone_bin(RefcBin),
    ?line HeapBin = list_to_binary(lists:seq(1,20)),
    ?line HeapBin = clone_bin(HeapBin),
    ?line <<_:8,Sub1:6/binary,_/binary>> = RefcBin, 
    ?line <<_:8,Sub2:6/binary,_/binary>> = HeapBin,
    ?line Sub1 = Sub2,
    ?line Sub1 = clone_bin(Sub1),
    ?line Sub2 = clone_bin(Sub2),
    ?line <<_:9,Sub3:6/binary,_/bitstring>> = RefcBin, 
    ?line <<_:9,Sub4:6/binary,_/bitstring>> = HeapBin,
    ?line Sub3 = Sub4,
    ?line Sub3 = clone_bin(Sub3),
    ?line Sub4 = clone_bin(Sub4),
    %% When NIFs get bitstring support
    %%?line <<_:8,Sub5:27/bitstring,_/bitstring>> = RefcBin, 
    %%?line <<_:8,Sub6:27/bitstring,_/bitstring>> = HeapBin,
    %%?line Sub5 = Sub6,
    %%?line Sub5 = clone_bin(Sub5),
    %%?line Sub6 = clone_bin(Sub6),
    %%?line <<_:9,Sub7:27/bitstring,_/bitstring>> = RefcBin, 
    %%?line <<_:9,Sub8:27/bitstring,_/bitstring>> = HeapBin,
    %%?line Sub7 = Sub8,
    %%?line Sub7 = clone_bin(Sub7),
    %%?line Sub8 = clone_bin(Sub8),
    %%?line <<>> = clone_bin(<<>>),

    <<_:8,SubBinA:200/binary,_/binary>> = RefcBin,
    <<_:9,SubBinB:200/binary,_/bitstring>> = RefcBin,
    <<_:8,SubBinC:17/binary,_/binary>> = HeapBin,
    <<_:9,SubBinD:17/binary,_/bitstring>> = HeapBin,
    test_make_sub_bin(RefcBin),
    test_make_sub_bin(HeapBin),
    test_make_sub_bin(SubBinA),
    test_make_sub_bin(SubBinB),
    test_make_sub_bin(SubBinC),
    test_make_sub_bin(SubBinD),
    
    ?line verify_tmpmem(TmpMem),
    ok.

test_make_sub_bin(Bin) ->
    Size = byte_size(Bin),
    Rest10 = Size - 10,
    Rest1 = Size - 1,
    ?line Bin = make_sub_bin(Bin, 0, Size),
    <<_:10/binary,Sub0:Rest10/binary>> = Bin,
    ?line Sub0 = make_sub_bin(Bin, 10, Rest10),
    <<Sub1:10/binary,_/binary>> = Bin,
    ?line Sub1 = make_sub_bin(Bin, 0, 10),
    <<_:7/binary,Sub2:10/binary,_/binary>> = Bin,
    ?line Sub2 = make_sub_bin(Bin, 7, 10),
    ?line <<>> = make_sub_bin(Bin, 0, 0),
    ?line <<>> = make_sub_bin(Bin, 10, 0),
    ?line <<>> = make_sub_bin(Bin, Rest1, 0),
    ?line <<>> = make_sub_bin(Bin, Size, 0),
    ok.
    
get_string(doc) -> ["Test enif_get_string"];
get_string(suite) -> [];
get_string(Config) when is_list(Config) ->
    ?line ensure_lib_loaded(Config, 1),
    ?line {7, <<"hejsan",0,_:3/binary>>} = string_to_bin("hejsan",10),
    ?line {7, <<"hejsan",0,_>>} = string_to_bin("hejsan",8),
    ?line {7, <<"hejsan",0>>} = string_to_bin("hejsan",7),
    ?line {-6, <<"hejsa",0>>} = string_to_bin("hejsan",6),
    ?line {-5, <<"hejs",0>>} = string_to_bin("hejsan",5),
    ?line {-1, <<0>>} = string_to_bin("hejsan",1),
    ?line {0, <<>>} = string_to_bin("hejsan",0),
    ?line {1, <<0>>} = string_to_bin("",1),
    ?line {0, <<>>} = string_to_bin("",0),
    ok.

get_atom(doc) -> ["Test enif_get_atom"];
get_atom(suite) -> [];
get_atom(Config) when is_list(Config) ->
    ?line ensure_lib_loaded(Config, 1),
    ?line {7, <<"hejsan",0,_:3/binary>>} = atom_to_bin(hejsan,10),
    ?line {7, <<"hejsan",0,_>>} = atom_to_bin(hejsan,8),
    ?line {7, <<"hejsan",0>>} = atom_to_bin(hejsan,7),
    ?line {0, <<_:6/binary>>} = atom_to_bin(hejsan,6),
    ?line {0, <<>>} = atom_to_bin(hejsan,0),
    ?line {1, <<0>>} = atom_to_bin('',1),
    ?line {0, <<>>} = atom_to_bin('',0),
    ok.

maps(doc) -> ["Test NIF maps handling."];
maps(suite) -> [];
maps(Config) when is_list(Config) ->
    TmpMem = tmpmem(),
    Pairs = [{adam, "bert"}] ++
            [{I,I}||I <- lists:seq(1,10)] ++
	    [{a,value},{"a","value"},{<<"a">>,<<"value">>}],
    ok = ensure_lib_loaded(Config, 1),
    M  = maps_from_list_nif(Pairs),
    R = {RIs,Is} = sorted_list_from_maps_nif(M),
    io:format("Pairs: ~p~nMap: ~p~nReturned: ~p~n", [lists:sort(Pairs),M,R]),
    Is = lists:sort(Pairs),
    Is = lists:reverse(RIs),

    #{} = maps_from_list_nif([]),
    {[],[]} = sorted_list_from_maps_nif(#{}),

    1 = is_map_nif(M),
    0 = is_map_nif("no map"),

    Msz = map_size(M),
    {1,Msz} = get_map_size_nif(M),
    {1,0} = get_map_size_nif(#{}),
    {0,-123} = get_map_size_nif({#{}}),

    #{} = M0 = make_new_map_nif(),

    {1, #{key := value}=M1} = make_map_put_nif(M0, key, value),
    {1, #{key := value, "key2" := "value2"}=M2} = make_map_put_nif(M1, "key2", "value2"),
    {1, #{key := "value", "key2" := "value2"}=M3} = make_map_put_nif(M2, key, "value"),
    {0, undefined} = make_map_put_nif(666, key, value),

    {1, "value2"} = get_map_value_nif(M3,"key2"),
    {0, undefined} = get_map_value_nif(M3,"key3"),
    {0, undefined} = get_map_value_nif(false,key),

    {0, undefined} = make_map_update_nif(M0, key, value),
    {0, undefined} = make_map_update_nif(M1, "key2", "value2"),
    {1, #{key := "value", "key2" := "value2"}} = make_map_update_nif(M2, key, "value"),
    {0, undefined} = make_map_update_nif(666, key, value),

    {1, #{}} = make_map_remove_nif(M1, key),
    {1, M1} = make_map_remove_nif(M2, "key2"),
    {1, M2} = make_map_remove_nif(M2, "key3"),
    {0, undefined} = make_map_remove_nif(self(), key),

    ok.
 
api_macros(doc) -> ["Test macros enif_make_list<N> and enif_make_tuple<N>"];
api_macros(suite) -> [];
api_macros(Config) when is_list(Config) ->
    ?line ensure_lib_loaded(Config, 1),
    Expected = {[lists:seq(1,N) || N <- lists:seq(1,9)],
		[list_to_tuple(lists:seq(1,N)) || N <- lists:seq(1,9)]
	       },
    ?line Expected = macros(list_to_tuple(lists:seq(1,9))),
    ok.

from_array(doc) -> ["enif_make_[tuple|list]_from_array"];
from_array(suite) -> [];
from_array(Config) when is_list(Config) ->
    ?line ensure_lib_loaded(Config, 1),
    lists:foreach(fun(Tpl) ->
			  Lst = tuple_to_list(Tpl),
			  ?line {Lst,Tpl} = tuple_2_list_and_tuple(Tpl)
		  end,
		  [{}, {1,2,3}, {[4,5],[],{},{6,7}}, {{}}, {[]}]),
    ok.

iolist_as_binary(doc) -> ["enif_inspect_iolist_as_binary"];
iolist_as_binary(suite) -> [];
iolist_as_binary(Config) when is_list(Config) ->
    ?line ensure_lib_loaded(Config, 1),
    TmpMem = tmpmem(),
    List = [<<"hejsan">>, <<>>, [], [17], [<<>>],
	    [127,128,255,0],
	    [1, 2, 3, <<"abc">>, [<<"def">>,4], 5, <<"ghi">>],
	    [1, 2, 3, <<"abc">>, [<<"def">>,4], 5 | <<"ghi">>]],
	    
    lists:foreach(fun(IoL) ->
			  B1 = erlang:iolist_to_binary(IoL),
			  ?line B2 = iolist_2_bin(IoL),
			  ?line B1 = B2
		  end,
		  List),
    ?line verify_tmpmem(TmpMem),
    ok.

resource(doc) -> ["Test memory managed objects, aka 'resources'"];
resource(suite) -> [];
resource(Config) when is_list(Config) ->
    ?line ensure_lib_loaded(Config, 1),
    ?line Type = get_resource_type(0),
    resource_hugo(Type),
    resource_otto(Type),
    resource_new(Type),
    resource_neg(Type),
    ok.

resource_hugo(Type) ->
    DtorCall = resource_hugo_do(Type),
    erlang:garbage_collect(),
    ?line DtorCall = last_resource_dtor_call(),
    ok.

resource_hugo_do(Type) ->
    HugoBin = <<"Hugo Hacker">>,
    ?line HugoPtr = alloc_resource(Type, HugoBin),
    ?line Hugo = make_resource(HugoPtr),
    ?line <<>> = Hugo,
    release_resource(HugoPtr),
    erlang:garbage_collect(),
    ?line {HugoPtr,HugoBin} = get_resource(Type,Hugo),
    Pid = spawn_link(fun() -> 			     
			     receive {Pid, Type, Resource, Ptr, Bin} ->
				     Pid ! {self(), got_it},
				     receive {Pid, check_it} ->
					     ?line {Ptr,Bin} = get_resource(Type,Resource),
					     Pid ! {self(), ok}
				     end
			     end
		     end),
    Pid ! {self(), Type, Hugo, HugoPtr, HugoBin},
    ?line {Pid, got_it} = receive_any(),
    erlang:garbage_collect(),   % just to make our ProcBin move in memory
    Pid ! {self(), check_it},
    ?line {Pid, ok} = receive_any(),
    ?line [] = last_resource_dtor_call(),
    ?line {HugoPtr,HugoBin} = get_resource(Type,Hugo),
    {HugoPtr, HugoBin, 1}.

resource_otto(Type) ->
    {OttoPtr, OttoBin} = resource_otto_do(Type),
    erlang:garbage_collect(),
    ?line [] = last_resource_dtor_call(),
    release_resource(OttoPtr),
    ?line {OttoPtr,OttoBin,1} = last_resource_dtor_call(),
    ok.
    
resource_otto_do(Type) ->
    OttoBin = <<"Otto Ordonnans">>,
    ?line OttoPtr = alloc_resource(Type, OttoBin),
    ?line Otto = make_resource(OttoPtr),
    ?line <<>> = Otto,
    %% forget resource term but keep referenced by NIF
    {OttoPtr, OttoBin}.    

resource_new(Type) ->
    ?line {PtrB,BinB} = resource_new_do1(Type),
    erlang:garbage_collect(),
    ?line {PtrB,BinB,1} = last_resource_dtor_call(),
    ok.
    
resource_new_do1(Type) ->
    ?line {{PtrA,BinA}, {ResB,PtrB,BinB}} = resource_new_do2(Type),
    erlang:garbage_collect(),
    ?line {PtrA,BinA,1} = last_resource_dtor_call(),
    ?line {PtrB,BinB} = get_resource(Type, ResB),
    %% forget ResB and make it garbage
    {PtrB,BinB}.
    
resource_new_do2(Type) ->
    BinA = <<"NewA">>,
    BinB = <<"NewB">>,
    ?line ResA = make_new_resource(Type, BinA),
    ?line ResB = make_new_resource(Type, BinB),
    ?line <<>> = ResA,
    ?line <<>> = ResB,
    ?line {PtrA,BinA} = get_resource(Type, ResA),
    ?line {PtrB,BinB} = get_resource(Type, ResB),
    ?line true = (PtrA =/= PtrB),
    ?line [] = last_resource_dtor_call(),
    %% forget ResA and make it garbage
    {{PtrA,BinA}, {ResB,PtrB,BinB}}.

resource_neg(TypeA) ->
    resource_neg_do(TypeA),

    catch exit(42), % dummy exception to purge saved stacktraces from earlier exception
    erlang:garbage_collect(),
    ?line {_,_,2} = last_resource_dtor_call(),
    ok.

resource_neg_do(TypeA) ->
    TypeB = get_resource_type(1),
    ResA = make_new_resource(TypeA, <<"Arnold">>),
    ResB= make_new_resource(TypeB, <<"Bobo">>),
    ?line {'EXIT',{badarg,_}} = (catch get_resource(TypeA, ResB)),
    ?line {'EXIT',{badarg,_}} = (catch get_resource(TypeB, ResA)),
    ok.

resource_binary(doc) -> ["Test enif_make_resource_binary"];
resource_binary(suite) -> [];
resource_binary(Config) when is_list(Config) ->
    ?line ensure_lib_loaded(Config, 1),
    ?line {Ptr,Bin} = resource_binary_do(),
    erlang:garbage_collect(),
    Last = last_resource_dtor_call(),
    ?CHECK({Ptr,Bin,1}, Last),
    ok.

resource_binary_do() ->
    Bin = <<"Hej Hopp i lingonskogen">>,
    ?line {Ptr,ResBin1} = make_new_resource_binary(Bin),
    ?line ResBin1 = Bin,          
    ?line ResInfo = {Ptr,_} = get_resource(binary_resource_type,ResBin1),

    Papa = self(),
    Forwarder = spawn_link(fun() -> forwarder(Papa) end),
    io:format("sending to forwarder pid=~p\n",[Forwarder]),  
    Forwarder ! ResBin1,
    ResBin2 = receive_any(),
    ?line ResBin2 = ResBin1,
    ?line ResInfo = get_resource(binary_resource_type,ResBin2),
    Forwarder ! terminate,
    ?line {Forwarder, 1} = receive_any(),
    erlang:garbage_collect(),
    ?line ResInfo = get_resource(binary_resource_type,ResBin1),
    ?line ResInfo = get_resource(binary_resource_type,ResBin2),
    ResInfo.

    
-define(RT_CREATE,1).
-define(RT_TAKEOVER,2).

resource_takeover(doc) -> ["Test resource takeover by module reload and upgrade"];
resource_takeover(suite) -> [];  
resource_takeover(Config) when is_list(Config) ->    
    TmpMem = tmpmem(),
    ensure_lib_loaded(Config),

    ?line Data = ?config(data_dir, Config),
    ?line File = filename:join(Data, "nif_mod"),
    ?line {ok,nif_mod,ModBin} = compile:file(File, [binary,return_errors]),
    ?line {module,nif_mod} = erlang:load_module(nif_mod,ModBin),

    ?line ok = nif_mod:load_nif_lib(Config, 1, 
				    [{resource_type, 0, ?RT_CREATE, "resource_type_A",resource_dtor_A,
				      ?RT_CREATE},
				     {resource_type, 1, ?RT_CREATE, "resource_type_null_A",null,
				      ?RT_CREATE},
				     {resource_type, 2, ?RT_CREATE bor ?RT_TAKEOVER, "resource_type_A_null",resource_dtor_A,
				      ?RT_CREATE},
				     {resource_type, 3, ?RT_CREATE, "resource_type_B_goneX",resource_dtor_B,
				      ?RT_CREATE},
				     {resource_type, 4, ?RT_CREATE, "resource_type_null_goneX",null,
				      ?RT_CREATE},
				     {resource_type, null, ?RT_TAKEOVER, "Pink unicorn", resource_dtor_A,
				      ?RT_TAKEOVER}
				    ]),

    ?line hold_nif_mod_priv_data(nif_mod:get_priv_data_ptr()),
    ?line [{load,1,1,101},{get_priv_data_ptr,1,2,102}] = nif_mod_call_history(),

    ?line {Holder, _MRef} = spawn_opt(fun resource_holder/0, [link, monitor]),

    {A1,BinA1} = make_resource(0,Holder,"A1"),
    {A2,BinA2} = make_resource(0,Holder,"A2"),
    {A3,BinA3} = make_resource(0,Holder,"A3"),

    {NA1,_BinNA1} = make_resource(1,Holder,"NA1"),
    {NA2,BinNA2} = make_resource(1,Holder,"NA2"),
    {NA3,_BinNA3} = make_resource(1,Holder,"NA3"),

    {AN1,BinAN1} = make_resource(2,Holder,"AN1"),
    {AN2,_BinAN2} = make_resource(2,Holder,"AN2"),
    {AN3,BinAN3} = make_resource(2,Holder,"AN3"),

    {BGX1,BinBGX1} = make_resource(3,Holder,"BGX1"),
    {BGX2,BinBGX2} = make_resource(3,Holder,"BGX2"),

    {NGX1,_BinNGX1} = make_resource(4,Holder,"NGX1"),
    {NGX2,_BinNGX2} = make_resource(4,Holder,"NGX2"),

    ?line [] = nif_mod_call_history(),

    ?line ok = forget_resource(A1),
    ?line [{{resource_dtor_A_v1,BinA1},1,3,103}] = nif_mod_call_history(),    

    ?line ok = forget_resource(NA1),
    ?line [] = nif_mod_call_history(), % no dtor

    ?line ok = forget_resource(AN1),
    ?CHECK([{{resource_dtor_A_v1,BinAN1},1,4,104}] , nif_mod_call_history()),

    ?line ok = forget_resource(BGX1),
    ?CHECK([{{resource_dtor_B_v1,BinBGX1},1,5,105}], nif_mod_call_history()),

    ?line ok = forget_resource(NGX1),
    ?CHECK([], nif_mod_call_history()), % no dtor

    ?line ok = nif_mod:load_nif_lib(Config, 2,
				    [{resource_type, 0, ?RT_TAKEOVER, "resource_type_A",resource_dtor_A,
				      ?RT_TAKEOVER},
				     {resource_type, 1, ?RT_TAKEOVER bor ?RT_CREATE, "resource_type_null_A",resource_dtor_A,
				      ?RT_TAKEOVER},
				     {resource_type, 2, ?RT_TAKEOVER, "resource_type_A_null",null,
				      ?RT_TAKEOVER},
				     {resource_type, null, ?RT_TAKEOVER, "Pink unicorn", resource_dtor_A,
				      ?RT_TAKEOVER},
				     {resource_type, null, ?RT_CREATE, "resource_type_B_goneX",resource_dtor_B,
				      ?RT_CREATE},
				     {resource_type, null, ?RT_CREATE, "resource_type_null_goneX",null,
				      ?RT_CREATE},
				     {resource_type, 3, ?RT_CREATE, "resource_type_B_goneY",resource_dtor_B,
				      ?RT_CREATE},
				     {resource_type, 4, ?RT_CREATE, "resource_type_null_goneY",null,
				      ?RT_CREATE}
				    ]),
    ?CHECK([{reload,2,1,201}], nif_mod_call_history()),

    ?line BinA2 = read_resource(0,A2),
    ?line ok = forget_resource(A2),
    ?CHECK([{{resource_dtor_A_v2,BinA2},2,2,202}], nif_mod_call_history()),    

    ?line ok = forget_resource(NA2),
    ?CHECK([{{resource_dtor_A_v2,BinNA2},2,3,203}], nif_mod_call_history()),    

    ?line ok = forget_resource(AN2),
    ?CHECK([], nif_mod_call_history()),    % no dtor

    ?line ok = forget_resource(BGX2),  % calling dtor in orphan library v1 still loaded
    ?CHECK([{{resource_dtor_B_v1,BinBGX2},1,6,106}], nif_mod_call_history()),
    % How to test that lib v1 is closed here?

    ?line ok = forget_resource(NGX2),
    ?CHECK([], nif_mod_call_history()),  % no dtor

    {BGY1,BinBGY1} = make_resource(3,Holder,"BGY1"),
    {NGY1,_BinNGY1} = make_resource(4,Holder,"NGY1"),

    %% Module upgrade with same lib-version
    ?line {module,nif_mod} = erlang:load_module(nif_mod,ModBin),
    ?line undefined = nif_mod:lib_version(),
    ?line ok = nif_mod:load_nif_lib(Config, 2,
				    [{resource_type, 2, ?RT_TAKEOVER, "resource_type_A",resource_dtor_B,
				      ?RT_TAKEOVER},
				     {resource_type, 0, ?RT_TAKEOVER bor ?RT_CREATE, "resource_type_null_A",null,
				      ?RT_TAKEOVER},
				     {resource_type, 1, ?RT_TAKEOVER, "resource_type_A_null",resource_dtor_A,
				      ?RT_TAKEOVER},
				     {resource_type, null, ?RT_TAKEOVER, "Pink elephant", resource_dtor_A,
				      ?RT_TAKEOVER},
				     {resource_type, 3, ?RT_CREATE, "resource_type_B_goneZ",resource_dtor_B,
				      ?RT_CREATE},
				     {resource_type, 4, ?RT_CREATE, "resource_type_null_goneZ",null,
				      ?RT_CREATE}
				    ]),

    ?line 2 = nif_mod:lib_version(),
    ?CHECK([{upgrade,2,4,204},{lib_version,2,5,205}], nif_mod_call_history()),

    ?line ok = forget_resource(A3),
    ?CHECK([{{resource_dtor_B_v2,BinA3},2,6,206}], nif_mod_call_history()),    

    ?line ok = forget_resource(NA3),
    ?CHECK([], nif_mod_call_history()),    

    ?line ok = forget_resource(AN3),
    ?CHECK([{{resource_dtor_A_v2,BinAN3},2,7,207}], nif_mod_call_history()),

    {A4,BinA4} = make_resource(2,Holder, "A4"),
    {NA4,BinNA4} = make_resource(0,Holder, "NA4"),
    {AN4,_BinAN4} = make_resource(1,Holder, "AN4"),

    {BGZ1,BinBGZ1} = make_resource(3,Holder,"BGZ1"),
    {NGZ1,_BinNGZ1} = make_resource(4,Holder,"NGZ1"),

    ?line false = code:purge(nif_mod),
    ?line [] = nif_mod_call_history(),

    ?line ok = forget_resource(NGY1),
    ?line [] = nif_mod_call_history(),

    ?line ok = forget_resource(BGY1),  % calling dtor in orphan library v2 still loaded
    ?line [{{resource_dtor_B_v2,BinBGY1},2,8,208},{unload,2,9,209}] = nif_mod_call_history(),

    %% Module upgrade with other lib-version
    ?line {module,nif_mod} = erlang:load_module(nif_mod,ModBin),
    ?line undefined = nif_mod:lib_version(),
    ?line ok = nif_mod:load_nif_lib(Config, 1,
				    [{resource_type, 2, ?RT_TAKEOVER, "resource_type_A",resource_dtor_A,
				      ?RT_TAKEOVER},
				     {resource_type, 0, ?RT_TAKEOVER bor ?RT_CREATE, "resource_type_null_A",resource_dtor_A,
				      ?RT_TAKEOVER},
				     {resource_type, 1, ?RT_TAKEOVER, "resource_type_A_null",null,
				      ?RT_TAKEOVER},
				     {resource_type, null, ?RT_TAKEOVER, "Mr Pink", resource_dtor_A,
				      ?RT_TAKEOVER}
				    ]),

    ?line 1 = nif_mod:lib_version(),
    ?line [{upgrade,1,1,101},{lib_version,1,2,102}] = nif_mod_call_history(),

    %%?line false= check_process_code(Pid, nif_mod),
    ?line false = code:purge(nif_mod),
    %% no unload here as we still have instances with destructors
    ?line [] = nif_mod_call_history(),

    ?line ok = forget_resource(BGZ1),  % calling dtor in orphan library v2 still loaded
    ?line [{{resource_dtor_B_v2,BinBGZ1},2,10,210},{unload,2,11,211}] = nif_mod_call_history(),

    ?line ok = forget_resource(NGZ1),
    ?line [] = nif_mod_call_history(),

    ?line ok = forget_resource(A4),
    ?line [{{resource_dtor_A_v1,BinA4},1,3,103}] = nif_mod_call_history(),

    ?line ok = forget_resource(NA4),
    ?line [{{resource_dtor_A_v1,BinNA4},1,4,104}] = nif_mod_call_history(),

    ?line ok = forget_resource(AN4),
    ?line [] = nif_mod_call_history(),


    %%
    %% Test rollback after failed upgrade of same lib-version
    %%

    {A5,BinA5} = make_resource(2, Holder, "A5"),
    {NA5,BinNA5} = make_resource(0, Holder, "NA5"),
    {AN5,_BinAN5} = make_resource(1, Holder, "AN5"),

    {A6,BinA6} = make_resource(2, Holder, "A6"),
    {NA6,BinNA6} = make_resource(0, Holder, "NA6"),
    {AN6,_BinAN6} = make_resource(1, Holder, "AN6"),

    {module,nif_mod} = erlang:load_module(nif_mod,ModBin),
    undefined = nif_mod:lib_version(),
    {error,{upgrade,_}} =
	nif_mod:load_nif_lib(Config, 1,
			     [{resource_type, 4, ?RT_TAKEOVER, "resource_type_A",resource_dtor_B,
			       ?RT_TAKEOVER},
			      {resource_type, 4, ?RT_TAKEOVER bor ?RT_CREATE, "resource_type_null_A",null,
			       ?RT_TAKEOVER},
			      {resource_type, 4, ?RT_TAKEOVER, "resource_type_A_null",resource_dtor_A,
			       ?RT_TAKEOVER},
			      {resource_type, 4, ?RT_CREATE, "Mr Pink", resource_dtor_A,
			       ?RT_CREATE},

			      {return, 1}  % FAIL
			     ]),

    undefined = nif_mod:lib_version(),
    [{upgrade,1,5,105}] = nif_mod_call_history(),

    %% Make sure dtor was not changed (from A to B)
    ok = forget_resource(A5),
    [{{resource_dtor_A_v1,BinA5},1,6,106}] = nif_mod_call_history(),

    %% Make sure dtor was not nullified (from A to null)
    ok = forget_resource(NA5),
    [{{resource_dtor_A_v1,BinNA5},1,7,107}] = nif_mod_call_history(),

    %% Make sure dtor was not added (from null to A)
    ok = forget_resource(AN5),
    [] = nif_mod_call_history(),

    %%
    %% Test rollback after failed upgrade of other lib-version
    %%

    {error,{upgrade,_}} =
	nif_mod:load_nif_lib(Config, 2,
			     [{resource_type, 4, ?RT_TAKEOVER, "resource_type_A",resource_dtor_B,
			       ?RT_TAKEOVER},
			      {resource_type, 4, ?RT_TAKEOVER bor ?RT_CREATE, "resource_type_null_A",null,
			       ?RT_TAKEOVER},
			      {resource_type, 4, ?RT_TAKEOVER, "resource_type_A_null",resource_dtor_A,
			       ?RT_TAKEOVER},
			      {resource_type, null, ?RT_TAKEOVER, "Mr Pink", resource_dtor_A,
			       ?RT_TAKEOVER},
			      {resource_type, 4, ?RT_CREATE, "Mr Pink", resource_dtor_A,
			       ?RT_CREATE},

			      {return, 1}  % FAIL
			     ]),

    undefined = nif_mod:lib_version(),
    [{upgrade,2,_,_}] = nif_mod_call_history(),

    %% Make sure dtor was not changed (from A to B)
    ok = forget_resource(A6),
    [{{resource_dtor_A_v1,BinA6},1,_,_}] = nif_mod_call_history(),

    %% Make sure dtor was not nullified (from A to null)
    ok = forget_resource(NA6),
    [{{resource_dtor_A_v1,BinNA6},1,_,_}] = nif_mod_call_history(),

    %% Make sure dtor was not added (from null to A)
    ok = forget_resource(AN6),
    [] = nif_mod_call_history(),

    %%
    %% Test rolback after failed initial load
    %%
    false = code:purge(nif_mod),
    [{unload,1,_,_}] = nif_mod_call_history(),
    true = code:delete(nif_mod),
    false = code:purge(nif_mod),
    [] = nif_mod_call_history(),


    {module,nif_mod} = erlang:load_module(nif_mod,ModBin),
    undefined = nif_mod:lib_version(),
    {error,{load,_}} =
	nif_mod:load_nif_lib(Config, 1,
			     [{resource_type, null, ?RT_TAKEOVER, "resource_type_A",resource_dtor_A,
			       ?RT_TAKEOVER},
			      {resource_type, 4, ?RT_TAKEOVER bor ?RT_CREATE, "resource_type_null_A",null,
			       ?RT_CREATE},
			      {resource_type, 4, ?RT_CREATE, "resource_type_A_null",resource_dtor_A,
			       ?RT_CREATE},
			      {resource_type, 4, ?RT_CREATE, "Mr Pink", resource_dtor_A,
			       ?RT_CREATE},

			      {return, 1}  % FAIL
			     ]),

    undefined = nif_mod:lib_version(),
    ok = nif_mod:load_nif_lib(Config, 1,
			      [{resource_type, null, ?RT_TAKEOVER, "resource_type_A",resource_dtor_A,
				?RT_TAKEOVER},
			       {resource_type, 0, ?RT_TAKEOVER bor ?RT_CREATE, "resource_type_null_A",
				resource_dtor_A, ?RT_CREATE},

			       {resource_type, 1, ?RT_CREATE, "resource_type_A_null", null,
				?RT_CREATE},
			       {resource_type, null, ?RT_TAKEOVER, "Mr Pink", resource_dtor_A,
				?RT_TAKEOVER},

			       {return, 0}  % SUCCESS
			      ]),

    ?line hold_nif_mod_priv_data(nif_mod:get_priv_data_ptr()),
    ?line [{load,1,1,101},{get_priv_data_ptr,1,2,102}] = nif_mod_call_history(),

    {NA7,BinNA7} = make_resource(0, Holder, "NA7"),
    {AN7,BinAN7} = make_resource(1, Holder, "AN7"),

    ok = forget_resource(NA7),
    [{{resource_dtor_A_v1,BinNA7},1,_,_}] = nif_mod_call_history(),

    ok = forget_resource(AN7),
    [] = nif_mod_call_history(),

    ?line true = lists:member(?MODULE, erlang:system_info(taints)),
    ?line true = lists:member(nif_mod, erlang:system_info(taints)),
    ?line verify_tmpmem(TmpMem),    
    ok.

make_resource(Type,Holder,Str) when is_list(Str) ->
    Bin = list_to_binary(Str),
    A1 = make_resource_do(Type,Holder,Bin),
    ?line Bin = read_resource(Type,A1),
    {A1,Bin}.

make_resource_do(Type, Holder, Bin) ->
    Holder ! {self(), make, Type, Bin},
    {Holder, make_ok, Id} = receive_any(),
    {Holder,Id}.

read_resource(Type, {Holder,Id}) ->
    Holder ! {self(), get, Type, Id},
    {Holder, get_ok, Bin} = receive_any(),
    Bin.

forget_resource({Holder,Id}) ->
    Holder ! {self(), forget, Id},
    {Holder, forget_ok, Id} = receive_any(),
    ok.


resource_holder() ->
    resource_holder([]).
resource_holder(List) ->
    %%io:format("resource_holder waiting for msg\n", []),
    Msg = receive_any(),
    %%io:format("resource_holder got ~p with list = ~p\n", [Msg,List]),
    case Msg of
	{Pid, make, Type, Bin} ->	    
	    ?line Resource = nif_mod:make_new_resource(Type, Bin),
	    Id = {make_ref(),Bin},
	    Pid ! {self(), make_ok, Id},
	    resource_holder([{Id,Resource} | List]);
	{Pid, get, Type, Id} ->
	    {Id,Resource} = lists:keyfind(Id, 1, List),
	    Pid ! {self(), get_ok, nif_mod:get_resource(Type, Resource)},
	    resource_holder(List);
	
	{Pid, forget, Id} ->
	    NewList = lists:keydelete(Id, 1, List),
	    %%io:format("resource_holder forget: NewList = ~p\n", [NewList]),
	    resource_holder(Pid, {self(),forget_ok,Id}, NewList)
    end.

resource_holder(Pid,Reply,List) ->
    erlang:garbage_collect(),
    %%io:format("resource_holder GC'ed, now send ~p to ~p\n", [Reply,Pid]),
    Pid ! Reply,
    resource_holder(List).


threading(doc) -> ["Test the threading API functions (reuse tests from driver API)"];
threading(Config) when is_list(Config) ->
    case erlang:system_info(threads) of
    	true -> threading_do(Config);
	false -> {skipped,"No thread support"}
    end.

threading_do(Config) ->
    ?line Data = ?config(data_dir, Config),
    ?line File = filename:join(Data, "tester"),
    ?line {ok,tester,ModBin} = compile:file(File, [binary,return_errors]),
    ?line {module,tester} = erlang:load_module(tester,ModBin),

    ?line ok = tester:load_nif_lib(Config, "basic"),   
    ?line ok = tester:run(),

    ?line ok = tester:load_nif_lib(Config, "rwlock"),
    ?line ok = tester:run(),

    ?line ok = tester:load_nif_lib(Config, "tsd"),
    ?line ok = tester:run().

send(doc) -> ["Test NIF message sending"];
send(Config) when is_list(Config) ->    
    ensure_lib_loaded(Config),

    N = 1500,
    List = lists:seq(1,N),
    ?line {ok,1} = send_list_seq(N, self),
    ?line {ok,1} = send_list_seq(N, self()),
    ?line List = receive_any(),
    ?line List = receive_any(),
    Papa = self(),
    spawn_link(fun() -> ?line {ok,1} = send_list_seq(N, Papa) end),
    ?line List = receive_any(),

    ?line {ok, 1, BlobS} = send_new_blob(self(), other_term()),
    ?line BlobR = receive_any(),
    io:format("Sent ~p\nGot ~p\n", [BlobS, BlobR]),
    ?line BlobR = BlobS,

    %% send to dead pid
    {DeadPid, DeadMon} = spawn_monitor(fun() -> void end),
    ?line {'DOWN', DeadMon, process, DeadPid, normal} = receive_any(),
    {ok,0} = send_list_seq(7, DeadPid),
    ok.

send2(doc) -> ["More NIF message sending"];
send2(Config) when is_list(Config) ->
    ensure_lib_loaded(Config),

    send2_do1(fun send_blob_dbg/2),
    ok.

send_threaded(doc) -> ["Send msg from user thread"];
send_threaded(Config) when is_list(Config) ->
    case erlang:system_info(smp_support) of
	true ->
	    send2_do1(fun(ME,To) -> send_blob_thread_dbg(ME,To,join) end),
	    send2_do1(fun(ME,To) -> send_blob_thread_and_join(ME,To) end),
	    ok;
	false ->
	    {skipped,"No threaded send on non-SMP"}
    end.


send2_do1(SendBlobF) ->
    io:format("sending to self=~p\n",[self()]),
    send2_do2(SendBlobF, self()),

    Papa = self(),
    Forwarder = spawn_link(fun() -> forwarder(Papa) end),
    io:format("sending to forwarder pid=~p\n",[Forwarder]),
    send2_do2(SendBlobF, Forwarder),
    Forwarder ! terminate,
    ?line {Forwarder, 4} = receive_any(),
    ok.

send2_do2(SendBlobF, To) ->   
    MsgEnv = alloc_msgenv(),
    repeat(50, fun(_) -> grow_blob(MsgEnv,other_term()) end, []),
    ?line {ok,1,Blob0} = SendBlobF(MsgEnv, To),
    ?line Blob1 = receive_any(),
    ?line Blob1 = Blob0,
    
    clear_msgenv(MsgEnv),
    repeat(50, fun(_) -> grow_blob(MsgEnv,other_term()) end, []),
    ?line {ok,1,Blob2} = SendBlobF(MsgEnv, To),
    ?line Blob3 = receive_any(),
    ?line Blob3 = Blob2,

    clear_msgenv(MsgEnv),
    repeat(50, fun(_) -> grow_blob(MsgEnv,other_term()) end, []),

    clear_msgenv(MsgEnv),
    repeat(50, fun(_) -> grow_blob(MsgEnv,other_term()) end, []),
    ?line {ok,1,Blob4} = SendBlobF(MsgEnv, To),
    ?line Blob5 = receive_any(),
    ?line Blob5 = Blob4,

    clear_msgenv(MsgEnv),
    clear_msgenv(MsgEnv),
    repeat(50, fun(_) -> grow_blob(MsgEnv,other_term()) end, []),
    ?line {ok,1,Blob6} = SendBlobF(MsgEnv, To),
    ?line Blob7 = receive_any(),
    ?line Blob7 = Blob6,

    ok.


send_blob_thread_and_join(MsgEnv, To) ->
    ?line {ok,Blob} = send_blob_thread_dbg(MsgEnv, To, no_join),
    ?line {ok,SendRes} = join_send_thread(MsgEnv),
    {ok,SendRes,Blob}.

send_blob_dbg(MsgEnv, To) ->
    Ret = send_blob(MsgEnv, To),
    %%io:format("send_blob to ~p returned ~p\n",[To,Ret]),
    Ret.

send_blob_thread_dbg(MsgEnv, To, Join) ->
    Ret = send_blob_thread(MsgEnv, To, Join),
    %%io:format("send_blob_thread to ~p Join=~p returned ~p\n",[To,Join,Ret]),
    Ret.


forwarder(To) ->
    forwarder(To, 0).
forwarder(To, N) ->
    case receive_any() of
	terminate ->
	    To ! {self(), N};
	Msg ->	    
	    To ! Msg,	   
	    forwarder(To, N+1)
    end.

other_term() ->
    {fun(X,Y) -> X*Y end, make_ref()}.

send3(doc) -> ["Message sending stress test"];
send3(Config) when is_list(Config) ->
    %% Let a number of processes send random message blobs between each other
    %% using enif_send. Kill and spawn new ones randomly to keep a ~constant
    %% number of workers running.
    Seed = now(),
    io:format("seed: ~p\n",[Seed]), 
    random:seed(Seed),    
    ets:new(nif_SUITE,[named_table,public]),
    ?line true = ets:insert(nif_SUITE,{send3,0,0,0,0}),
    timer:send_after(10000, timeout), % Run for 10 seconds
    SpawnCnt = send3_controller(0, [], [], 20),
    ?line [{_,Rcv,SndOk,SndFail,Balance}] = ets:lookup(nif_SUITE,send3),
    io:format("spawns=~p received=~p, sent=~p send-failure=~p balance=~p\n",
              [SpawnCnt,Rcv,SndOk,SndFail,Balance]),
    ets:delete(nif_SUITE).

send3_controller(SpawnCnt, [], _, infinity) ->
    SpawnCnt;
send3_controller(SpawnCnt0, Mons0, Pids0, Tick) ->
    receive 
        timeout ->
            io:format("Timeout. Sending 'halt' to ~p\n",[Pids0]),            
            lists:foreach(fun(P) -> P ! {halt,self()} end, Pids0),
            lists:foreach(fun(P) -> receive {halted,P} -> ok end end, Pids0),
            QTot = lists:foldl(fun(P,QSum) ->
                                 {message_queue_len,QLen} = 
                                    erlang:process_info(P,message_queue_len),
                                 QSum + QLen
                               end, 0, Pids0),
            io:format("Total queue length ~p\n",[QTot]),            
            lists:foreach(fun(P) -> P ! die end, Pids0),
            send3_controller(SpawnCnt0, Mons0, [], infinity);
        {'DOWN', MonRef, process, _Pid, _} ->
            Mons1 = lists:delete(MonRef, Mons0),
            %%io:format("Got DOWN from ~p. Monitors left: ~p\n",[Pid,Mons1]),            
            send3_controller(SpawnCnt0, Mons1, Pids0, Tick)
    after Tick -> 
        Max = 20,
        N = length(Pids0),
        PidN = random:uniform(Max),
        %%io:format("N=~p PidN=~p Pids0=~p\n", [N,PidN,Pids0]), 
        case PidN > N of
            true ->
                {NewPid,Mon} = spawn_opt(fun send3_proc/0, [link,monitor]),                
                lists:foreach(fun(P) -> P ! {is_born,NewPid} end, Pids0),
                ?line Balance = ets:lookup_element(nif_SUITE,send3,5),
                Inject = (Balance =< 0),
                case Inject of
                    true ->  ok;
                    false -> ets:update_element(nif_SUITE,send3,{5,-1})
                end,
                NewPid ! {pids,Pids0,Inject},
                send3_controller(SpawnCnt0+1, [Mon|Mons0], [NewPid|Pids0], Tick);
            false ->
                KillPid = lists:nth(PidN,Pids0),
                KillPid ! die,
                Pids1 = lists:delete(KillPid, Pids0),
                lists:foreach(fun(P) -> P ! {is_dead,KillPid} end, Pids1),
                send3_controller(SpawnCnt0, Mons0, Pids1, Tick)
        end        
   end.

send3_proc() ->
    %%io:format("Process ~p spawned\n",[self()]),
    send3_proc([self()], {0,0,0}, {1,2,3,4,5}).
send3_proc(Pids0, Counters={Rcv,SndOk,SndFail}, State0) ->
    %%io:format("~p: Pids0=~p", [self(), Pids0]),
    %%timer:sleep(10),
    receive 
        {pids, Pids1, Inject} ->
            %%io:format("~p: got ~p Inject=~p\n", [self(), Pids1, Inject]), 
            ?line Pids0 = [self()],
            Pids2 = [self() | Pids1],
            case Inject of
                true -> send3_proc_send(Pids2, Counters, State0);
                false -> send3_proc(Pids2, Counters, State0)
            end;
        {is_born, Pid} ->
            %%io:format("~p: is_born ~p, got ~p\n", [self(), Pid, Pids0]), 
            send3_proc([Pid | Pids0], Counters, State0);
        {is_dead, Pid} ->            
            Pids1 = lists:delete(Pid,Pids0),
            %%io:format("~p: is_dead ~p, got ~p\n", [self(), Pid, Pids1]),
            send3_proc(Pids1, Counters, State0);
        {blob, Blob0} ->
            %%io:format("~p: blob ~p\n", [self(), Blob0]),
            State1 = send3_new_state(State0, Blob0),
            send3_proc_send(Pids0, {Rcv+1,SndOk,SndFail}, State1);
        die ->
            %%io:format("Process ~p terminating, stats = ~p\n",[self(),Counters]),
            {message_queue_len,Dropped} = erlang:process_info(self(),message_queue_len),
            _R = ets:update_counter(nif_SUITE,send3,
                               [{2,Rcv},{3,SndOk},{4,SndFail},{5,1-Dropped}]),
            %%io:format("~p: dies R=~p\n", [self(), R]),
            ok;
        {halt,Papa} ->
            Papa ! {halted,self()},
            io:format("~p halted\n",[self()]),
            receive die -> ok end,
            io:format("~p dying\n",[self()])
    end.

send3_proc_send(Pids, {Rcv,SndOk,SndFail}, State0) ->
    To = lists:nth(random:uniform(length(Pids)),Pids),
    Blob = send3_make_blob(),
    State1 = send3_new_state(State0,Blob), 
    case send3_send(To, Blob) of
        true ->
            send3_proc(Pids, {Rcv,SndOk+1,SndFail}, State1);
        false ->
            send3_proc(Pids, {Rcv,SndOk,SndFail+1}, State1)
    end.


send3_make_blob() ->    
    case random:uniform(20)-1 of
        0 -> {term,[]};
        N ->
            MsgEnv = alloc_msgenv(), 
            repeat(N bsr 1,
                   fun(_) -> grow_blob(MsgEnv,other_term(),random:uniform(1 bsl 20))
                   end, void),
            case (N band 1) of
                0 -> {term,copy_blob(MsgEnv)};
                1 -> {msgenv,MsgEnv}
            end
    end.

send3_send(Pid, Msg) ->
    %% 90% enif_send and 10% normal bang
    case random:uniform(10) of
        1 -> send3_send_bang(Pid,Msg);
        _ -> send3_send_nif(Pid,Msg)
    end.
send3_send_nif(Pid, {term,Blob}) ->
    %%io:format("~p send term nif\n",[self()]),
    send_term(Pid, {blob, Blob}) =:= 1;
send3_send_nif(Pid, {msgenv,MsgEnv}) ->
    %%io:format("~p send blob nif\n",[self()]),   
    send3_blob(MsgEnv, Pid, blob) =:= 1.

send3_send_bang(Pid, {term,Blob}) ->
    %%io:format("~p send term bang\n",[self()]),   
    Pid ! {blob, Blob},
    true;
send3_send_bang(Pid, {msgenv,MsgEnv}) ->
    %%io:format("~p send blob bang\n",[self()]),   
    Pid ! {blob, copy_blob(MsgEnv)},
    true.

send3_new_state(State, Blob) ->
    case random:uniform(5+2) of
        N when N =< 5-> setelement(N, State, Blob);
        _ -> State  % Don't store blob
    end.

neg(doc) -> ["Negative testing of load_nif"];
neg(Config) when is_list(Config) ->
    TmpMem = tmpmem(),
    ?line {'EXIT',{badarg,_}} = (catch erlang:load_nif(badarg, 0)),
    ?line {error,{load_failed,_}} = erlang:load_nif("pink_unicorn", 0),
    
    ?line Data = ?config(data_dir, Config),
    ?line File = filename:join(Data, "nif_mod"),
    ?line {ok,nif_mod,Bin} = compile:file(File, [binary,return_errors]),
    ?line {module,nif_mod} = erlang:load_module(nif_mod,Bin),

    ?line {error,{bad_lib,_}} = nif_mod:load_nif_lib(Config, no_init),    
    ?line verify_tmpmem(TmpMem),
    ?line ok.

is_checks(doc) -> ["Test all enif_is functions"];
is_checks(Config) when is_list(Config) ->
    ?line ensure_lib_loaded(Config, 1),
    ?line ok = check_is(hejsan, <<19,98>>, make_ref(), ok, fun() -> ok end,
			self(), hd(erlang:ports()), [], [1,9,9,8],
			{hejsan, "hejsan", [$h,"ejs",<<"an">>]}, 12),
    ?line ok = check_is(hejsan, <<19,98>>, make_ref(), ok, fun() -> ok end,
			self(), hd(erlang:ports()), [], [1,9,9,8],
			{hejsan, "hejsan", [$h,"ejs",<<"an">>]}, -12),
    ?line ok = check_is(hejsan, <<19,98>>, make_ref(), ok, fun() -> ok end,
			self(), hd(erlang:ports()), [], [1,9,9,8],
			{hejsan, "hejsan", [$h,"ejs",<<"an">>]}, 18446744073709551617),
    ?line ok = check_is(hejsan, <<19,98>>, make_ref(), ok, fun() -> ok end,
			self(), hd(erlang:ports()), [], [1,9,9,8],
			{hejsan, "hejsan", [$h,"ejs",<<"an">>]}, -18446744073709551617),
    ?line ok = check_is(hejsan, <<19,98>>, make_ref(), ok, fun() -> ok end,
			self(), hd(erlang:ports()), [], [1,9,9,8],
			{hejsan, "hejsan", [$h,"ejs",<<"an">>]}, 99.146),
    ?line ok = check_is(hejsan, <<19,98>>, make_ref(), ok, fun() -> ok end,
			self(), hd(erlang:ports()), [], [1,9,9,8],
			{hejsan, "hejsan", [$h,"ejs",<<"an">>]}, -99.146),
    ?line ok = check_is(hejsan, <<19,98>>, make_ref(), ok, fun() -> ok end,
			self(), hd(erlang:ports()), [], [1,9,9,8],
			{hejsan, "hejsan", [$h,"ejs",<<"an">>]}, 18446744073709551616.2e2),
    ?line ok = check_is(hejsan, <<19,98>>, make_ref(), ok, fun() -> ok end,
			self(), hd(erlang:ports()), [], [1,9,9,8],
			{hejsan, "hejsan", [$h,"ejs",<<"an">>]}, -18446744073709551616.2e2),
    try
        ?line error = check_is_exception(),
        ?line throw(expected_badarg)
    catch
        error:badarg ->
            ?line ok
    end.

get_length(doc) -> ["Test all enif_get_length functions"];
get_length(Config) when is_list(Config) ->
    ?line ensure_lib_loaded(Config, 1),
    ?line ok = length_test(hejsan, "hejsan", [], [], not_a_list).

ensure_lib_loaded(Config) ->
    ensure_lib_loaded(Config, 1).
ensure_lib_loaded(Config, Ver) ->
    ?line case lib_version() of
	      undefined ->
		  ?line Path = ?config(data_dir, Config),    
		  ?line Lib = "nif_SUITE." ++ integer_to_list(Ver),
		  ?line ok = erlang:load_nif(filename:join(Path,Lib), []);
	      Ver when is_integer(Ver) ->
		  ok
	  end.

make_atom(Config) when is_list(Config) ->
    ?line ensure_lib_loaded(Config, 1),
    An0Atom = an0atom,
    An0Atom0 = 'an\000atom\000',
    ?line Atoms = make_atoms(),
    ?line 7 = size(Atoms),
    ?line Atoms = {An0Atom,An0Atom,An0Atom,An0Atom0,An0Atom,An0Atom,An0Atom0}.

make_string(Config) when is_list(Config) ->
    ?line ensure_lib_loaded(Config, 1),
    ?line Strings = make_strings(),
    ?line 5 = size(Strings),
    A0String = "a0string",
    A0String0 = [$a,0,$s,$t,$r,$i,$n,$g,0],
    AStringWithAccents = [$E,$r,$l,$a,$n,$g,$ ,16#e4,$r,$ ,$e,$t,$t,$ ,$g,$e,$n,$e,$r,$e,$l,$l,$t,$ ,$p,$r,$o,$g,$r,$a,$m,$s,$p,$r,16#e5,$k],
    ?line Strings = {A0String,A0String,A0String,A0String0, AStringWithAccents}.

reverse_list_test(Config) ->
    ?line ensure_lib_loaded(Config, 1),
    List = lists:seq(1,100),
    RevList = lists:reverse(List),
    ?line RevList = reverse_list(List),
    ?line badarg = reverse_list(foo).

otp_9668(doc) -> ["Memory leak of tmp-buffer when inspecting iolist or unaligned binary in unbound environment"];
otp_9668(Config) ->
    ensure_lib_loaded(Config, 1),
    TmpMem = tmpmem(),
    IOList = ["This",' ',<<"is">>,' ',[<<"an iolist">>,'.']],    
    otp_9668_nif(IOList),

    <<_:5/bitstring,UnalignedBin:10/binary,_/bitstring>> = <<"Abuse me as unaligned">>,
    otp_9668_nif(UnalignedBin),

    ?line verify_tmpmem(TmpMem),
    ok.

consume_timeslice(Config) when is_list(Config) ->
    CONTEXT_REDS = 2000,
    Me = self(),
    Go = make_ref(),
    RedDiff = make_ref(),
    Done = make_ref(),
    DummyMFA = {?MODULE,dummy_call,1},
    P = spawn(fun () ->
		      receive Go -> ok end,
		      {reductions, R1} = process_info(self(), reductions),
		      1 = consume_timeslice_nif(100, false),
		      dummy_call(111),
		      0 = consume_timeslice_nif(90, false),
		      dummy_call(222),
		      1 = consume_timeslice_nif(10, false),
		      dummy_call(333),
		      0 = consume_timeslice_nif(25, false),
		      0 = consume_timeslice_nif(25, false),
		      0 = consume_timeslice_nif(25, false),
		      1 = consume_timeslice_nif(25, false),
		      0 = consume_timeslice_nif(25, false),

		      ok = case consume_timeslice_nif(1, true) of
			       Cnt when Cnt > 70, Cnt < 80 -> ok;
			       Other -> Other
			   end,
		      dummy_call(444),

		      {reductions, R2} = process_info(self(), reductions),
		      Me ! {RedDiff, R2 - R1},
		      exit(Done)
	end),
    erlang:yield(),

    erlang:trace_pattern(DummyMFA, [], [local]),
    ?line 1 = erlang:trace(P, true, [call, running, procs, {tracer, self()}]),

    P ! Go,

    %% receive Go -> ok end,
    ?line {trace, P, in, _} = next_tmsg(P),
    
    %% consume_timeslice_nif(100),
    %% dummy_call(111)
    ?line {trace, P, out, _} = next_tmsg(P),
    ?line {trace, P, in, _} = next_tmsg(P),
    ?line {trace, P, call, {?MODULE,dummy_call,[111]}} = next_tmsg(P),

    %% consume_timeslice_nif(90),
    %% dummy_call(222)
    ?line {trace, P, call, {?MODULE,dummy_call,[222]}} = next_tmsg(P),

    %% consume_timeslice_nif(10),
    %% dummy_call(333)
    ?line {trace, P, out, _} = next_tmsg(P),
    ?line {trace, P, in, _} = next_tmsg(P),
    ?line {trace, P, call, {?MODULE,dummy_call,[333]}} = next_tmsg(P),

    %% 25,25,25,25, 25
    ?line {trace, P, out, {?MODULE,consume_timeslice_nif,2}} = next_tmsg(P),
    ?line {trace, P, in, {?MODULE,consume_timeslice_nif,2}} = next_tmsg(P),

    %% consume_timeslice(1,true)
    %% dummy_call(444)
    ?line {trace, P, out, DummyMFA} = next_tmsg(P),
    ?line {trace, P, in, DummyMFA} = next_tmsg(P),
    ?line {trace, P, call, {?MODULE,dummy_call,[444]}} = next_tmsg(P),

    %% exit(Done)
    ?line {trace, P, exit, Done} = next_tmsg(P),

    ExpReds = (100 + 90 + 10 + 25*5 + 75) * CONTEXT_REDS div 100,
    receive
	{RedDiff, Reductions} when Reductions < (ExpReds + 10), Reductions > (ExpReds - 10) ->
	    io:format("Reductions = ~p~n", [Reductions]),
	    ok;
	{RedDiff, Reductions} ->
	    ?t:fail({unexpected_reduction_count, Reductions})
    end,
    
    none = next_msg(P),

    ok.

<<<<<<< HEAD
dirty_nif(Config) when is_list(Config) ->
    try erlang:system_info(dirty_cpu_schedulers) of
	N when is_integer(N) ->
	    ensure_lib_loaded(Config),
	    Val1 = 42,
	    Val2 = "Erlang",
	    Val3 = list_to_binary([Val2, 0]),
	    {Val1, Val2, Val3} = call_dirty_nif(Val1, Val2, Val3),
	    ok
    catch
	error:badarg ->
	    {skipped,"No dirty scheduler support"}
    end.

next_msg(Pid) ->
=======
next_msg(_Pid) ->
>>>>>>> 651b949d
    receive
	M -> M
    after 100 ->
	  none
    end.

next_tmsg(Pid) ->    
    receive TMsg when is_tuple(TMsg),
		      element(1, TMsg) == trace,
		      element(2, TMsg) == Pid ->
     	    TMsg
     after 100 ->
     	    none
     end.

dummy_call(_) ->    
    ok.

tmpmem() ->
    case erlang:system_info({allocator,temp_alloc}) of
	false -> undefined;
	MemInfo ->
	    MSBCS = lists:foldl(
		      fun ({instance, _, L}, Acc) ->
			      {value,{_,MBCS}} = lists:keysearch(mbcs, 1, L),
			      {value,{_,SBCS}} = lists:keysearch(sbcs, 1, L),
			      [MBCS,SBCS | Acc]
		      end,
		      [],
		      MemInfo),
	    lists:foldl(
	      fun(L, {Bl0,BlSz0}) ->
		      {value,{_,Bl,_,_}} = lists:keysearch(blocks, 1, L),
		      {value,{_,BlSz,_,_}} = lists:keysearch(blocks_size, 1, L),
		      {Bl0+Bl,BlSz0+BlSz}
	      end, {0,0}, MSBCS)
    end.

verify_tmpmem(MemInfo) ->
    %%wait_for_test_procs(),
    case tmpmem() of
	MemInfo ->
	    io:format("Tmp mem info: ~p", [MemInfo]),
	    case MemInfo of
		{notsup,undefined} ->
		    %% Use 'erl +Mea max' to do more complete memory leak testing.
		    {comment,"Incomplete or no mem leak testing"};
		_ ->
		    ok
	    end;
	Other ->
	    io:format("Expected: ~p", [MemInfo]),
	    io:format("Actual:   ~p", [Other]),
	    ?t:fail()
    end.

call(Pid,Cmd) ->
    %%io:format("~p calling ~p with ~p\n",[self(), Pid, Cmd]),
    Pid ! {self(), Cmd},
    receive
	{Pid,Reply} -> Reply
    end.

receive_any() ->
    receive M -> M end.	     

repeat(0, _, Arg) ->
    Arg;
repeat(N, Fun, Arg0) ->
    repeat(N-1, Fun, Fun(Arg0)).

check(Exp,Got,Line) ->
    case Got of
 	Exp -> Exp;	    
  	_ ->
  	    io:format("CHECK at ~p: Expected ~p but got ~p\n",[Line,Exp,Got]),
 	    Got
    end.
	    

%% The NIFs:
lib_version() -> undefined.
call_history() -> ?nif_stub.
hold_nif_mod_priv_data(_Ptr) -> ?nif_stub.
nif_mod_call_history() -> ?nif_stub.
list_seq(_To) -> ?nif_stub.
type_test() -> ?nif_stub.
tuple_2_list(_) -> ?nif_stub.    
is_identical(_,_) -> ?nif_stub.
compare(_,_) -> ?nif_stub.
many_args_100(_,_,_,_,_,_,_,_,_,_,_,_,_,_,_,_,_,_,_,_,_,_,_,_,_,_,_,_,_,_,_,_,_,_,_,_,_,_,_,_,_,_,_,_,_,_,_,_,_,_,_,_,_,_,_,_,_,_,_,_,_,_,_,_,_,_,_,_,_,_,_,_,_,_,_,_,_,_,_,_,_,_,_,_,_,_,_,_,_,_,_,_,_,_,_,_,_,_,_,_) -> ?nif_stub.
clone_bin(_) -> ?nif_stub.
make_sub_bin(_,_,_) -> ?nif_stub.
string_to_bin(_,_) -> ?nif_stub.
atom_to_bin(_,_) -> ?nif_stub.    
macros(_) -> ?nif_stub.
tuple_2_list_and_tuple(_) -> ?nif_stub.
iolist_2_bin(_) -> ?nif_stub.
get_resource_type(_) -> ?nif_stub.
alloc_resource(_,_) -> ?nif_stub.
make_resource(_) -> ?nif_stub.
get_resource(_,_) -> ?nif_stub.
release_resource(_) -> ?nif_stub.
last_resource_dtor_call() -> ?nif_stub.
make_new_resource(_,_) -> ?nif_stub.
check_is(_,_,_,_,_,_,_,_,_,_,_) -> ?nif_stub.
check_is_exception() -> ?nif_stub.
length_test(_,_,_,_,_) -> ?nif_stub.
make_atoms() -> ?nif_stub.
make_strings() -> ?nif_stub.
make_new_resource_binary(_) -> ?nif_stub.
send_list_seq(_,_) -> ?nif_stub.     
send_new_blob(_,_) -> ?nif_stub.     
alloc_msgenv() -> ?nif_stub.
clear_msgenv(_) -> ?nif_stub.
grow_blob(_,_) -> ?nif_stub.
grow_blob(_,_,_) -> ?nif_stub.
send_blob(_,_) -> ?nif_stub.
send3_blob(_,_,_) -> ?nif_stub.
send_blob_thread(_,_,_) -> ?nif_stub.
join_send_thread(_) -> ?nif_stub.
copy_blob(_) -> ?nif_stub.
send_term(_,_) -> ?nif_stub.
reverse_list(_) -> ?nif_stub.
echo_int(_) -> ?nif_stub.
type_sizes() -> ?nif_stub.
otp_9668_nif(_) -> ?nif_stub.
consume_timeslice_nif(_,_) -> ?nif_stub.
call_dirty_nif(_,_,_) -> ?nif_stub.

%% maps
is_map_nif(_) -> ?nif_stub.
get_map_size_nif(_) -> ?nif_stub.
make_new_map_nif() -> ?nif_stub.
make_map_put_nif(_,_,_) -> ?nif_stub.
get_map_value_nif(_,_) -> ?nif_stub.
make_map_update_nif(_,_,_) -> ?nif_stub.
make_map_remove_nif(_,_) -> ?nif_stub.
maps_from_list_nif(_) -> ?nif_stub.
sorted_list_from_maps_nif(_) -> ?nif_stub.


nif_stub_error(Line) ->
    exit({nif_not_loaded,module,?MODULE,line,Line}).<|MERGE_RESOLUTION|>--- conflicted
+++ resolved
@@ -1524,7 +1524,6 @@
 
     ok.
 
-<<<<<<< HEAD
 dirty_nif(Config) when is_list(Config) ->
     try erlang:system_info(dirty_cpu_schedulers) of
 	N when is_integer(N) ->
@@ -1539,10 +1538,7 @@
 	    {skipped,"No dirty scheduler support"}
     end.
 
-next_msg(Pid) ->
-=======
 next_msg(_Pid) ->
->>>>>>> 651b949d
     receive
 	M -> M
     after 100 ->
