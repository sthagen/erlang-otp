--- conflicted
+++ resolved
@@ -187,13 +187,9 @@
        gc_request_when_gc_disabled, gc_request_blast_when_gc_disabled,
        otp_16436, otp_16642]},
      {alias, [],
-<<<<<<< HEAD
       [alias_bif, monitor_alias, spawn_monitor_alias, alias_process_exit,
-       demonitor_aliasmonitor, down_aliasmonitor]}].
-=======
-      [alias_bif, monitor_alias, spawn_monitor_alias,
+       demonitor_aliasmonitor, down_aliasmonitor,
        dist_frag_alias, dist_frag_unaliased]}].
->>>>>>> d154a389
 
 init_per_suite(Config) ->
     A0 = case application:start(sasl) of
@@ -4762,7 +4758,7 @@
 
 dist_frag_alias(Config) when is_list(Config) ->
     Tester = self(),
-    {ok, Node} = start_node(Config),
+    {ok, Peer, Node} = ?CT_PEER(),
     {P,M} = spawn_monitor(Node,
                           fun () ->
                                   Alias = alias(),
@@ -4791,14 +4787,14 @@
         {'DOWN', M, process, P, R3} ->
             end_of_test = R3
     end,
-    stop_node(Node),
+    peer:stop(Peer),
     ok.
 
 dist_frag_unaliased(Config) when is_list(Config) ->
     %% Leak fixed by PR-7915 would have been detected using asan or valgrind
     %% when running this test...
     Tester = self(),
-    {ok, Node} = start_node(Config),
+    {ok, Peer, Node} = ?CT_PEER(),
     {P,M} = spawn_monitor(Node,
                           fun () ->
                                   Alias = alias(),
@@ -4835,7 +4831,7 @@
         {'DOWN', M, process, P, R3} ->
             end_of_test = R3
     end,
-    stop_node(Node),
+    peer:stop(Peer),
     ok.
 
 monitor_alias(Config) when is_list(Config) ->
