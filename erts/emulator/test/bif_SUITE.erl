%%
%% %CopyrightBegin%
%%
%% Copyright Ericsson AB 2005-2016. All Rights Reserved.
%%
%% Licensed under the Apache License, Version 2.0 (the "License");
%% you may not use this file except in compliance with the License.
%% You may obtain a copy of the License at
%%
%%     http://www.apache.org/licenses/LICENSE-2.0
%%
%% Unless required by applicable law or agreed to in writing, software
%% distributed under the License is distributed on an "AS IS" BASIS,
%% WITHOUT WARRANTIES OR CONDITIONS OF ANY KIND, either express or implied.
%% See the License for the specific language governing permissions and
%% limitations under the License.
%%
%% %CopyrightEnd%
%%

-module(bif_SUITE).

-include_lib("common_test/include/ct.hrl").
-include_lib("kernel/include/file.hrl").

-export([all/0, suite/0,
	 display/1, display_huge/0,
	 erl_bif_types/1,guard_bifs_in_erl_bif_types/1,
	 shadow_comments/1,
	 specs/1,improper_bif_stubs/1,auto_imports/1,
	 t_list_to_existing_atom/1,os_env/1,otp_7526/1,
	 binary_to_atom/1,binary_to_existing_atom/1,
	 atom_to_binary/1,min_max/1, erlang_halt/1,
	 is_builtin/1]).

suite() ->
    [{ct_hooks,[ts_install_cth]},
     {timetrap, {minutes, 1}}].

all() -> 
    [erl_bif_types, guard_bifs_in_erl_bif_types, shadow_comments,
     specs, improper_bif_stubs, auto_imports,
     t_list_to_existing_atom, os_env, otp_7526,
     display,
     atom_to_binary, binary_to_atom, binary_to_existing_atom,
     min_max, erlang_halt, is_builtin].

%% Uses erlang:display to test that erts_printf does not do deep recursion
display(Config) when is_list(Config) ->
    Pa = filename:dirname(code:which(?MODULE)),
    {ok, Node} = test_server:start_node(display_huge_term,peer,
					[{args, "-pa \""++Pa++"\""}]),
    true = rpc:call(Node,?MODULE,display_huge,[]),
    test_server:stop_node(Node),
    ok.

display_huge() ->
    erlang:display(deeep(100000)).

deeep(0,Acc) ->
    Acc;
deeep(N,Acc) ->
    deeep(N-1,[Acc|[]]).

deeep(N) ->
    deeep(N,[hello]).

erl_bif_types(Config) when is_list(Config) ->
    ensure_erl_bif_types_compiled(),

    List0 = erlang:system_info(snifs),

    %% Ignore missing type information for hipe BIFs.
    List = [MFA || {M,_,_}=MFA <- List0, M =/= hipe_bifs],

    KnownTypes = [MFA || MFA <- List, known_types(MFA)],
    io:format("There are ~p BIFs with type information in erl_bif_types.",
	      [length(KnownTypes)]),
    erl_bif_types_2(KnownTypes).

erl_bif_types_2(List) ->
    BadArity = [MFA || {M,F,A}=MFA <- List,
		       begin
			   Types = erl_bif_types:arg_types(M, F, A),
			   length(Types) =/= A
		       end],
    case BadArity of
	[] ->
	    erl_bif_types_3(List);
	[_|_] ->
	    io:put_chars("Bifs with bad arity\n"),
	    io:format("~p\n", [BadArity]),
	    ct:fail({length(BadArity),bad_arity})
    end.

erl_bif_types_3(List) ->
    BadSmokeTest = [MFA || {M,F,A}=MFA <- List,
			   begin
			       try erl_bif_types:type(M, F, A) of
				   Type ->
				       %% Test that type is returned.
				       not erl_types:is_erl_type(Type)
			       catch
				   Class:Error ->
				       io:format("~p: ~p ~p\n",
						 [MFA,Class,Error]),
				       true
			       end
			   end],
    case BadSmokeTest of
	[] ->
	    ok;
	[_|_] ->
	    io:put_chars("Bifs with failing calls to erlang_bif_types:type/3 "
			 "(or with bogus return values):\n"),
	    io:format("~p\n", [BadSmokeTest]),
	    ct:fail({length(BadSmokeTest),bad_smoke_test})
    end.

guard_bifs_in_erl_bif_types(_Config) ->
    ensure_erl_bif_types_compiled(),

    List0 = erlang:system_info(snifs),
    List = [{F,A} || {erlang,F,A} <- List0,
		     erl_internal:guard_bif(F, A)],
    Not = [FA || {F,A}=FA <- List,
		 not erl_bif_types:is_known(erlang, F, A)],
    case Not of
	[] ->
	    ok;
	[_|_] ->
	    io:put_chars(
	      ["Dialyzer requires that all guard BIFs "
	       "have type information in erl_bif_types.\n\n"
	       "The following guard BIFs have no type information "
	       "in erl_bif_types:\n\n",
	       [io_lib:format("  ~p/~p\n", [F,A]) || {F,A} <- Not]]),
	    ct:fail(erl_bif_types)
    end.

shadow_comments(_Config) ->
    ensure_erl_bif_types_compiled(),

    ErlangList = [{erlang,F,A} || {F,A} <- erlang:module_info(exports),
				  not is_operator(F,A)],
    List0 = erlang:system_info(snifs),
    List1 = [MFA || {M,_,_}=MFA <- List0, M =/= hipe_bifs, M =/= erlang],
    List = List1 ++ ErlangList,
    HasTypes = [MFA || {M,F,A}=MFA <- List,
		       erl_bif_types:is_known(M, F, A)],
    Path = get_code_path(),
    BifRel = sofs:relation(HasTypes, [{m,f,a}]),
    BifModules = sofs:to_external(sofs:projection(1, BifRel)),
    AbstrByModule = [extract_abstract(Mod, Path) || Mod <- BifModules],
    Specs0 = [extract_specs(Mod, Abstr) ||
		 {Mod,Abstr} <- AbstrByModule],
    Specs = lists:append(Specs0),
    SpecFuns0 = [F || {F,_} <- Specs],
    SpecFuns = sofs:relation(SpecFuns0, [{m,f,a}]),
    HasTypesAndSpecs = sofs:intersection(BifRel, SpecFuns),
    Commented0 = lists:append([extract_comments(Mod, Path) ||
				  Mod <- BifModules]),
    Commented = sofs:relation(Commented0, [{m,f,a}]),
    {NoComments0,_,NoBifSpecs0} =
	sofs:symmetric_partition(HasTypesAndSpecs, Commented),
    NoComments = sofs:to_external(NoComments0),
    NoBifSpecs = sofs:to_external(NoBifSpecs0),

    case NoComments of
	[] ->
	    ok;
	[_|_] ->
	    io:put_chars(
	      ["If a BIF stub has both a spec and has type information in "
	       "erl_bif_types, there *must*\n"
	       "be a comment in the source file to make that immediately "
	       "obvious.\n\nThe following comments are missing:\n\n",
	       [io_lib:format("%% Shadowed by erl_bif_types: ~p:~p/~p\n",
			      [M,F,A]) || {M,F,A} <- NoComments]]),
	    ct:fail(bif_stub)
    end,

    case NoBifSpecs of
	[] ->
	    ok;
	[_|_] ->
	    io:put_chars(
	      ["The following functions have \"shadowed\" comments "
	       "claiming that there is type information in erl_bif_types,\n"
	       "but actually there is no such type information.\n\n"
	       "Therefore, the following comments should be removed:\n\n",
	       [io_lib:format("%% Shadowed by erl_bif_types: ~p:~p/~p\n",
			      [M,F,A]) || {M,F,A} <- NoBifSpecs]]),
	    ct:fail(erl_bif_types)
    end.

extract_comments(Mod, Path) ->
    Beam = which(Mod, Path),
    SrcDir = filename:join(filename:dirname(filename:dirname(Beam)), "src"),
    Src = filename:join(SrcDir, atom_to_list(Mod) ++ ".erl"),
    {ok,Bin} = file:read_file(Src),
    Lines0 = binary:split(Bin, <<"\n">>, [global]),
    Lines1 = [T || <<"%% Shadowed by erl_bif_types: ",T/binary>> <- Lines0],
    {ok,ReMFA} = re:compile("([^:]*):([^/]*)/(\\d*)"),
    Lines = [L || L <- Lines1, re:run(L, ReMFA, [{capture,[]}]) =:= match],
    [begin
	 {match,[M,F,A]} = re:run(L, ReMFA, [{capture,all_but_first,list}]),
	 {list_to_atom(M),list_to_atom(F),list_to_integer(A)}
     end || L <- Lines].

ensure_erl_bif_types_compiled() ->
    c:l(erl_bif_types),
    case erlang:function_exported(erl_bif_types, module_info, 0) of
	false ->
	    %% Fail cleanly.
	    ct:fail("erl_bif_types not compiled");
	true ->
	    ok
    end.

known_types({M,F,A}) ->
    erl_bif_types:is_known(M, F, A).

specs(_) ->
    List0 = erlang:system_info(snifs),

    %% Ignore missing type information for hipe BIFs.
    List1 = [MFA || {M,_,_}=MFA <- List0, M =/= hipe_bifs],

    %% Ignore all operators.
    List = [MFA || MFA <- List1, not is_operator(MFA)],

    %% Extract specs from the abstract code for all BIFs.
    Path = get_code_path(),
    BifRel = sofs:relation(List, [{m,f,a}]),
    BifModules = sofs:to_external(sofs:projection(1, BifRel)),
    AbstrByModule = [extract_abstract(Mod, Path) || Mod <- BifModules],
    Specs0 = [extract_specs(Mod, Abstr) ||
		 {Mod,Abstr} <- AbstrByModule],
    Specs = lists:append(Specs0),
    BifSet = sofs:set(List, [function]),
    SpecRel0 = sofs:relation(Specs, [{function,spec}]),
    SpecRel = sofs:restriction(SpecRel0, BifSet),

    %% Find BIFs without specs.
    NoSpecs0 = sofs:difference(BifSet, sofs:domain(SpecRel)),
    NoSpecs = sofs:to_external(NoSpecs0),
    case NoSpecs of
	[] ->
	    ok;
	[_|_] ->
	    io:put_chars("The following BIFs don't have specs:\n"),
	    [print_mfa(MFA) || MFA <- NoSpecs],
	    ct:fail(no_spec)
    end.

is_operator({erlang,F,A}) ->
    is_operator(F,A);
is_operator(_) -> false.

is_operator(F,A) ->
    erl_internal:arith_op(F, A) orelse
	erl_internal:bool_op(F, A) orelse
	erl_internal:comp_op(F, A) orelse
	erl_internal:list_op(F, A) orelse
	erl_internal:send_op(F, A).
    
extract_specs(M, Abstr) ->
    [{make_mfa(M, Name),Spec} || {attribute,_,spec,{Name,Spec}} <- Abstr].

make_mfa(M, {F,A}) -> {M,F,A};
make_mfa(M, {M,_,_}=MFA) -> MFA.

improper_bif_stubs(_) ->
    Bifs0 = erlang:system_info(snifs),
    Bifs = [MFA || {M,_,_}=MFA <- Bifs0, M =/= hipe_bifs],
    Path = get_code_path(),
    BifRel = sofs:relation(Bifs, [{m,f,a}]),
    BifModules = sofs:to_external(sofs:projection(1, BifRel)),
    AbstrByModule = [extract_abstract(Mod, Path) || Mod <- BifModules],
    Funcs0 = [extract_functions(Mod, Abstr) ||
		 {Mod,Abstr} <- AbstrByModule],
    Funcs = lists:append(Funcs0),
    BifSet = sofs:set(Bifs, [function]),
    FuncRel0 = sofs:relation(Funcs, [{function,code}]),
    FuncRel = sofs:restriction(FuncRel0, BifSet),
    [check_stub(MFA, Body) || {MFA,Body} <- sofs:to_external(FuncRel)],
    ok.

auto_imports(_Config) ->
    Path = get_code_path(),
    {erlang,Abstr} = extract_abstract(erlang, Path),
    SpecFuns = [Name || {attribute,_,spec,{Name,_}} <- Abstr],
    auto_imports(SpecFuns, 0).

auto_imports([{F,A}|T], Errors) ->
    case erl_internal:bif(F, A) of
	false ->
	    io:format("~p/~p: not auto-imported, but spec claims it "
		      "is auto-imported", [F,A]),
	    auto_imports(T, Errors+1);
	true ->
	    auto_imports(T, Errors)
    end;
auto_imports([{erlang,F,A}|T], Errors) ->
    case erl_internal:bif(F, A) of
	false ->
	    auto_imports(T, Errors);
	true ->
	    io:format("~p/~p: auto-imported, but "
		      "spec claims it is *not* auto-imported", [F,A]),
	    auto_imports(T, Errors+1)
    end;
auto_imports([], 0) ->
    ok;
auto_imports([], Errors) ->
    ct:fail({Errors,inconsistencies}).

extract_functions(M, Abstr) ->
    [{{M,F,A},Body} || {function,_,F,A,Body} <- Abstr].

check_stub({erlang,apply,3}, _) ->
    ok;
check_stub({_,F,A}, B) ->
    try
	[{clause,_,Args,[],Body}] = B,
	A = length(Args),
	[{call,_,{remote,_,{atom,_,erlang},{atom,_,nif_error}},[_]}] = Body
    catch
	_:_ ->
	    io:put_chars("Invalid body for the following BIF stub:\n"),
	    Func = {function,0,F,A,B},
	    io:put_chars(erl_pp:function(Func)),
	    io:nl(),
	    io:put_chars("The body should be: erlang:nif_error(undef)"),
	    ct:fail(invalid_body)
    end.

t_list_to_existing_atom(Config) when is_list(Config) ->
    all = list_to_existing_atom("all"),
    ?MODULE = list_to_existing_atom(?MODULE_STRING),
    UnlikelyStr = "dsfj923874390867er869fds9864y97jhg3973qerueoru",
    try
	list_to_existing_atom(UnlikelyStr),
	ct:fail(atom_exists)
    catch
	error:badarg -> ok
    end,

    %% The compiler has become smarter! We need the call to id/1 in
    %% the next line.
    UnlikelyAtom = list_to_atom(id(UnlikelyStr)),
    UnlikelyAtom = list_to_existing_atom(UnlikelyStr),
    ok.

os_env(Config) when is_list(Config) ->
    EnvVar1 = "MjhgvFDrresdCghN mnjkUYg vfrD",
    false = os:getenv(EnvVar1),
    true = os:putenv(EnvVar1, "mors"),
    "mors" = os:getenv(EnvVar1),
    true = os:putenv(EnvVar1, ""),
    case os:getenv(EnvVar1) of
	      "" -> ok;
	      false -> ok;
	      BadVal -> ct:fail(BadVal)
	  end,
    true = os:putenv(EnvVar1, "mors"),
    true = os:unsetenv(EnvVar1),
    false = os:getenv(EnvVar1),
    true = os:unsetenv(EnvVar1), % unset unset variable
    %% os:putenv, os:getenv and os:unsetenv currently use a temp
    %% buffer of size 1024 for storing key+value
    os_env_long(1010, 1030, "hej hopp").
    
os_env_long(Min, Max, _Value) when Min > Max ->
    ok;
os_env_long(Min, Max, Value) ->
    EnvVar = lists:duplicate(Min, $X),
    true = os:putenv(EnvVar, Value),
    Value = os:getenv(EnvVar),
    true = os:unsetenv(EnvVar),
    os_env_long(Min+1, Max, Value).

%% Test that string:to_integer does not Halloc in wrong order.
otp_7526(Config) when is_list(Config) ->
    ok = test_7526(256).

iterate_7526(0, Acc) -> Acc;
iterate_7526(N, Acc) ->
    iterate_7526(N - 1,
		 [case string:to_integer("9223372036854775808,\n") of
		      {Int, _Foo} -> Int
		  end | Acc]).

do_test_7526(N,M) ->
    {Self, Ref} = {self(), make_ref()},
    T = erlang:make_tuple(M,0),
    spawn_opt(fun()->
                      L = iterate_7526(N, []),
                      BadList = [X || X <- L, X =/= 9223372036854775808],
                      BadLen = length(BadList),
                      M = length(tuple_to_list(T)),
                      %%io:format("~b bad conversions: ~p~n", [BadLen, BadList]),
                      Self ! {done, Ref, BadLen}
              end,
              [link,{fullsweep_after,0}]),
    receive {done, Ref, Len} -> Len end.


test_7526(0) ->
    ok;
test_7526(N) ->
    case do_test_7526(1000,N) of
	0 -> test_7526(N-1);
	Other ->
	    {error,N,Other}
    end.

-define(BADARG(E), {'EXIT',{badarg,_}} = (catch E)).
-define(SYS_LIMIT(E), {'EXIT',{system_limit,_}} = (catch E)).

binary_to_atom(Config) when is_list(Config) ->
    HalfLong = lists:seq(0, 127),
    HalfLongAtom = list_to_atom(HalfLong),
    HalfLongBin = list_to_binary(HalfLong),
    Long = lists:seq(0, 254),
    LongAtom = list_to_atom(Long),
    LongBin = list_to_binary(Long),

    %% latin1
    '' = test_binary_to_atom(<<>>, latin1),
    '\377' = test_binary_to_atom(<<255>>, latin1),
    HalfLongAtom = test_binary_to_atom(HalfLongBin, latin1),
    LongAtom = test_binary_to_atom(LongBin, latin1),

    %% utf8
    '' = test_binary_to_atom(<<>>, utf8),
    HalfLongAtom = test_binary_to_atom(HalfLongBin, utf8),
    HalfLongAtom = test_binary_to_atom(HalfLongBin, unicode),
    [] = [C || C <- lists:seq(128, 255),
		     begin
			 list_to_atom([C]) =/=
			     test_binary_to_atom(<<C/utf8>>, utf8)
		     end],

    %% badarg failures.
    fail_binary_to_atom(atom),
    fail_binary_to_atom(42),
    fail_binary_to_atom({a,b,c}),
    fail_binary_to_atom([1,2,3]),
    fail_binary_to_atom([]),
    fail_binary_to_atom(42.0),
    fail_binary_to_atom(self()),
    fail_binary_to_atom(make_ref()),
    fail_binary_to_atom(<<0:7>>),
    fail_binary_to_atom(<<42:13>>),
    ?BADARG(binary_to_atom(id(<<>>), blurf)),
    ?BADARG(binary_to_atom(id(<<>>), [])),

    %% Bad UTF8 sequences.
<<<<<<< HEAD
    ?line ?BADARG(binary_to_atom(id(<<255>>), utf8)),
    ?line ?BADARG(binary_to_atom(id(<<255,0>>), utf8)),
    ?line ?BADARG(binary_to_atom(id(<<16#C0,16#80>>), utf8)), %Overlong 0.
    <<B:1/binary, _/binary>> = id(<<194, 163>>), %Truncated character ERL-474
    ?BADARG(binary_to_atom(B, utf8)),

    ?line [?BADARG(binary_to_atom(<<C/utf8>>, utf8)) ||
	      C <- lists:seq(256, 16#D7FF)],
    ?line [?BADARG(binary_to_atom(<<C/utf8>>, utf8)) ||
	      C <- lists:seq(16#E000, 16#FFFD)],
    ?line [?BADARG(binary_to_atom(<<C/utf8>>, utf8)) ||
	      C <- lists:seq(16#10000, 16#8FFFF)],
    ?line [?BADARG(binary_to_atom(<<C/utf8>>, utf8)) ||
	      C <- lists:seq(16#90000, 16#10FFFF)],
=======
    ?BADARG(binary_to_atom(id(<<255>>), utf8)),
    ?BADARG(binary_to_atom(id(<<255,0>>), utf8)),
    ?BADARG(binary_to_atom(id(<<16#C0,16#80>>), utf8)), %Overlong 0.
    [?BADARG(binary_to_atom(<<C/utf8>>, utf8)) || C <- lists:seq(256, 16#D7FF)],
    [?BADARG(binary_to_atom(<<C/utf8>>, utf8)) || C <- lists:seq(16#E000, 16#FFFD)],
    [?BADARG(binary_to_atom(<<C/utf8>>, utf8)) || C <- lists:seq(16#10000, 16#8FFFF)],
    [?BADARG(binary_to_atom(<<C/utf8>>, utf8)) || C <- lists:seq(16#90000, 16#10FFFF)],
>>>>>>> 3b7a6ffd

    %% system_limit failures.
    ?SYS_LIMIT(binary_to_atom(id(<<0:512/unit:8,255>>), utf8)),
    ?SYS_LIMIT(binary_to_atom(id(<<0:512/unit:8,255,0>>), utf8)),
    ?SYS_LIMIT(binary_to_atom(<<0:256/unit:8>>, latin1)),
    ?SYS_LIMIT(binary_to_atom(<<0:257/unit:8>>, latin1)),
    ?SYS_LIMIT(binary_to_atom(<<0:512/unit:8>>, latin1)),
    ?SYS_LIMIT(binary_to_atom(<<0:256/unit:8>>, utf8)),
    ?SYS_LIMIT(binary_to_atom(<<0:257/unit:8>>, utf8)),
    ?SYS_LIMIT(binary_to_atom(<<0:512/unit:8>>, utf8)),
    ok.

test_binary_to_atom(Bin0, Encoding) ->
    Res = binary_to_atom(Bin0, Encoding),
    Res = binary_to_existing_atom(Bin0, Encoding),
    Bin1 = id(<<7:3,Bin0/binary,32:5>>),
    Sz = byte_size(Bin0),
    <<_:3,UnalignedBin:Sz/binary,_:5>> = Bin1,
    Res = binary_to_atom(UnalignedBin, Encoding).

fail_binary_to_atom(Bin) ->
    try
        binary_to_atom(Bin, latin1)
    catch
        error:badarg ->
            ok
    end,
    try
        binary_to_atom(Bin, utf8)
    catch
        error:badarg ->
            ok
    end,
    try
        binary_to_existing_atom(Bin, latin1)
    catch
        error:badarg ->
            ok
    end,
    try
        binary_to_existing_atom(Bin, utf8)
    catch
        error:badarg ->
            ok
    end.
	

binary_to_existing_atom(Config) when is_list(Config) ->
    UnlikelyBin = <<"ou0897979655678dsfj923874390867er869fds973qerueoru">>,
    try
	binary_to_existing_atom(UnlikelyBin, latin1),
	ct:fail(atom_exists)
    catch
	error:badarg -> ok
    end,

    try
	binary_to_existing_atom(UnlikelyBin, utf8),
	ct:fail(atom_exists)
    catch
	error:badarg -> ok
    end,

    UnlikelyAtom = binary_to_atom(id(UnlikelyBin), latin1),
    UnlikelyAtom = binary_to_existing_atom(UnlikelyBin, latin1),
    ok.


atom_to_binary(Config) when is_list(Config) ->
    HalfLong = lists:seq(0, 127),
    HalfLongAtom = list_to_atom(HalfLong),
    HalfLongBin = list_to_binary(HalfLong),
    Long = lists:seq(0, 254),
    LongAtom = list_to_atom(Long),
    LongBin = list_to_binary(Long),

    %% latin1
    <<>> = atom_to_binary('', latin1),
    <<"abc">> = atom_to_binary(abc, latin1),
    <<127>> = atom_to_binary('\177', latin1),
    HalfLongBin = atom_to_binary(HalfLongAtom, latin1),
    LongBin = atom_to_binary(LongAtom, latin1),

    %% utf8.
    <<>> = atom_to_binary('', utf8),
    <<>> = atom_to_binary('', unicode),
    <<127>> = atom_to_binary('\177', utf8),
    <<"abcdef">> = atom_to_binary(abcdef, utf8),
    HalfLongBin = atom_to_binary(HalfLongAtom, utf8),
    LongAtomBin = atom_to_binary(LongAtom, utf8),
    verify_long_atom_bin(LongAtomBin, 0),

    %% Failing cases.
    fail_atom_to_binary(<<1>>),
    fail_atom_to_binary(42),
    fail_atom_to_binary({a,b,c}),
    fail_atom_to_binary([1,2,3]),
    fail_atom_to_binary([]),
    fail_atom_to_binary(42.0),
    fail_atom_to_binary(self()),
    fail_atom_to_binary(make_ref()),
    ?BADARG(atom_to_binary(id(a), blurf)),
    ?BADARG(atom_to_binary(id(b), [])),
    ok.

verify_long_atom_bin(<<I/utf8,T/binary>>, I) ->
    verify_long_atom_bin(T, I+1);
verify_long_atom_bin(<<>>, 255) -> ok.

fail_atom_to_binary(Term) ->
    try
        atom_to_binary(Term, latin1)
    catch
        error:badarg ->
            ok
    end,
    try
        atom_to_binary(Term, utf8)
    catch
        error:badarg ->
            ok
    end.

min_max(Config) when is_list(Config) ->	
    a = erlang:min(id(a), a),
    a = erlang:min(id(a), b),
    a = erlang:min(id(b), a),
    b = erlang:min(id(b), b),
    a = erlang:max(id(a), a),
    b = erlang:max(id(a), b),
    b = erlang:max(id(b), a),
    b = erlang:max(id(b), b),

    42.0 = erlang:min(42.0, 42),
    42.0 = erlang:max(42.0, 42),
    %% And now (R14) they are also autoimported!
    a = min(id(a), a),
    a = min(id(a), b),
    a = min(id(b), a),
    b = min(id(b), b),
    a = max(id(a), a),
    b = max(id(a), b),
    b = max(id(b), a),
    b = max(id(b), b),

    42.0 = min(42.0, 42),
    42.0 = max(42.0, 42),
    ok.



erlang_halt(Config) when is_list(Config) ->
    try erlang:halt(undefined) of
	_-> ct:fail({erlang,halt,{undefined}})
    catch error:badarg -> ok end,
    try halt(undefined) of
	_-> ct:fail({halt,{undefined}})
    catch error:badarg -> ok end,
    try erlang:halt(undefined, []) of
	_-> ct:fail({erlang,halt,{undefined,[]}})
    catch error:badarg -> ok end,
    try halt(undefined, []) of
	_-> ct:fail({halt,{undefined,[]}})
    catch error:badarg -> ok end,
    try halt(0, undefined) of
	_-> ct:fail({halt,{0,undefined}})
    catch error:badarg -> ok end,
    try halt(0, [undefined]) of
	_-> ct:fail({halt,{0,[undefined]}})
    catch error:badarg -> ok end,
    try halt(0, [{undefined,true}]) of
	_-> ct:fail({halt,{0,[{undefined,true}]}})
    catch error:badarg -> ok end,
    try halt(0, [{flush,undefined}]) of
	_-> ct:fail({halt,{0,[{flush,undefined}]}})
    catch error:badarg -> ok end,
    try halt(0, [{flush,true,undefined}]) of
	_-> ct:fail({halt,{0,[{flush,true,undefined}]}})
    catch error:badarg -> ok end,
    H = hostname(),
    {ok,N1} = slave:start(H, halt_node1),
    {badrpc,nodedown} = rpc:call(N1, erlang, halt, []),
    {ok,N2} = slave:start(H, halt_node2),
    {badrpc,nodedown} = rpc:call(N2, erlang, halt, [0]),
    {ok,N3} = slave:start(H, halt_node3),
    {badrpc,nodedown} = rpc:call(N3, erlang, halt, [0,[]]),
    {ok,N4} = slave:start(H, halt_node4),
    {badrpc,nodedown} = rpc:call(N4, erlang, halt, [lists:duplicate(300,$x)]),

    % This test triggers a segfault when dumping a crash dump
    % to make sure that we can handle it properly.
    {ok,N4} = slave:start(H, halt_node4),
    CrashDump = filename:join(proplists:get_value(priv_dir,Config),
                              "segfault_erl_crash.dump"),
    true = rpc:call(N4, os, putenv, ["ERL_CRASH_DUMP",CrashDump]),
    false = rpc:call(N4, erts_debug, set_internal_state,
                     [available_internal_state, true]),
    {badrpc,nodedown} = rpc:call(N4, erts_debug, set_internal_state,
                                 [broken_halt, "Validate correct crash dump"]),
    ok = wait_until_stable_size(CrashDump,-1),
    {ok, Bin} = file:read_file(CrashDump),
    case {string:str(binary_to_list(Bin),"\n=end\n"),
          string:str(binary_to_list(Bin),"\r\n=end\r\n")} of
        {0,0} -> ct:fail("Could not find end marker in crash dump");
        _ -> ok
    end.

wait_until_stable_size(_File,-10) ->
    {error,enoent};
wait_until_stable_size(File,PrevSz) ->
    timer:sleep(250),
    case file:read_file_info(File) of
        {error,enoent} ->
            wait_until_stable_size(File,PrevSz-1);
        {ok,#file_info{size = PrevSz }} when PrevSz /= -1 ->
            io:format("Crashdump file size was: ~p (~s)~n",[PrevSz,File]),
            ok;
        {ok,#file_info{size = NewSz }} ->
            wait_until_stable_size(File,NewSz)
    end.

is_builtin(_Config) ->
    Exp0 = [{M,F,A} || {M,_} <- code:all_loaded(),
		       {F,A} <- M:module_info(exports)],
    Exp = ordsets:from_list(Exp0),

    %% erlang:apply/3 is considered to be built-in, but is not
    %% implemented as other BIFs.

    Builtins0 = [{erlang,apply,3}|erlang:system_info(snifs)],
    Builtins = ordsets:from_list(Builtins0),
    NotBuiltin = ordsets:subtract(Exp, Builtins),
    _ = [true = erlang:is_builtin(M, F, A) || {M,F,A} <- Builtins],
    _ = [false = erlang:is_builtin(M, F, A) || {M,F,A} <- NotBuiltin],

    ok.


%% Helpers
    
id(I) -> I.

%% Get code path, including the path for the erts application.
get_code_path() ->
    case code:lib_dir(erts) of
	{error,bad_name} ->
	    Erts = filename:join([code:root_dir(),"erts","preloaded","ebin"]),
	    [Erts|code:get_path()];
	_ ->
	    code:get_path()
    end.

which(Mod, Path) ->
    which_1(atom_to_list(Mod) ++ ".beam", Path).

which_1(Base, [D|Ds]) ->
    Path = filename:join(D, Base),
    case filelib:is_regular(Path) of
	true -> Path;
	false -> which_1(Base, Ds)
    end.
print_mfa({M,F,A}) ->
    io:format("~p:~p/~p", [M,F,A]).

extract_abstract(Mod, Path) ->
    Beam = which(Mod, Path),
    {ok,{Mod,[{abstract_code,{raw_abstract_v1,Abstr}}]}} =
	beam_lib:chunks(Beam, [abstract_code]),
    {Mod,Abstr}.


hostname() ->
    hostname(atom_to_list(node())).

hostname([$@ | Hostname]) ->
    list_to_atom(Hostname);
hostname([_C | Cs]) ->
    hostname(Cs).<|MERGE_RESOLUTION|>--- conflicted
+++ resolved
@@ -458,30 +458,16 @@
     ?BADARG(binary_to_atom(id(<<>>), [])),
 
     %% Bad UTF8 sequences.
-<<<<<<< HEAD
-    ?line ?BADARG(binary_to_atom(id(<<255>>), utf8)),
-    ?line ?BADARG(binary_to_atom(id(<<255,0>>), utf8)),
-    ?line ?BADARG(binary_to_atom(id(<<16#C0,16#80>>), utf8)), %Overlong 0.
-    <<B:1/binary, _/binary>> = id(<<194, 163>>), %Truncated character ERL-474
-    ?BADARG(binary_to_atom(B, utf8)),
-
-    ?line [?BADARG(binary_to_atom(<<C/utf8>>, utf8)) ||
-	      C <- lists:seq(256, 16#D7FF)],
-    ?line [?BADARG(binary_to_atom(<<C/utf8>>, utf8)) ||
-	      C <- lists:seq(16#E000, 16#FFFD)],
-    ?line [?BADARG(binary_to_atom(<<C/utf8>>, utf8)) ||
-	      C <- lists:seq(16#10000, 16#8FFFF)],
-    ?line [?BADARG(binary_to_atom(<<C/utf8>>, utf8)) ||
-	      C <- lists:seq(16#90000, 16#10FFFF)],
-=======
     ?BADARG(binary_to_atom(id(<<255>>), utf8)),
     ?BADARG(binary_to_atom(id(<<255,0>>), utf8)),
     ?BADARG(binary_to_atom(id(<<16#C0,16#80>>), utf8)), %Overlong 0.
+    <<B:1/binary, _/binary>> = id(<<194, 163>>), %Truncated character ERL-474
+    ?BADARG(binary_to_atom(B, utf8)),
+
     [?BADARG(binary_to_atom(<<C/utf8>>, utf8)) || C <- lists:seq(256, 16#D7FF)],
     [?BADARG(binary_to_atom(<<C/utf8>>, utf8)) || C <- lists:seq(16#E000, 16#FFFD)],
     [?BADARG(binary_to_atom(<<C/utf8>>, utf8)) || C <- lists:seq(16#10000, 16#8FFFF)],
     [?BADARG(binary_to_atom(<<C/utf8>>, utf8)) || C <- lists:seq(16#90000, 16#10FFFF)],
->>>>>>> 3b7a6ffd
 
     %% system_limit failures.
     ?SYS_LIMIT(binary_to_atom(id(<<0:512/unit:8,255>>), utf8)),
