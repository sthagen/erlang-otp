%%
%% %CopyrightBegin%
%% 
%% Copyright Ericsson AB 2006-2020. All Rights Reserved.
%% 
%% Licensed under the Apache License, Version 2.0 (the "License");
%% you may not use this file except in compliance with the License.
%% You may obtain a copy of the License at
%%
%%     http://www.apache.org/licenses/LICENSE-2.0
%%
%% Unless required by applicable law or agreed to in writing, software
%% distributed under the License is distributed on an "AS IS" BASIS,
%% WITHOUT WARRANTIES OR CONDITIONS OF ANY KIND, either express or implied.
%% See the License for the specific language governing permissions and
%% limitations under the License.
%% 
%% %CopyrightEnd%
%%

%%%-------------------------------------------------------------------
%%% File    : signal_SUITE.erl
%%% Author  : Rickard Green <rickard.s.green@ericsson.com>
%%% Description : Test signals
%%%
%%% Created : 10 Jul 2006 by Rickard Green <rickard.s.green@ericsson.com>
%%%-------------------------------------------------------------------
-module(signal_SUITE).
-author('rickard.s.green@ericsson.com').

%-define(line_trace, 1).
-include_lib("common_test/include/ct.hrl").
-export([all/0, suite/0,init_per_suite/1, end_per_suite/1]).
-export([init_per_testcase/2, end_per_testcase/2]).

% Test cases
-export([xm_sig_order/1,
         kill2killed/1,
         contended_signal_handling/1,
         busy_dist_exit_signal/1,
         busy_dist_down_signal/1,
         busy_dist_spawn_reply_signal/1,
         busy_dist_unlink_ack_signal/1]).

init_per_testcase(Func, Config) when is_atom(Func), is_list(Config) ->
    [{testcase, Func}|Config].

end_per_testcase(_Func, _Config) ->
    ok.

init_per_suite(Config) ->
    Config.

end_per_suite(_Config) ->
    ok.

suite() ->
    [{ct_hooks,[ts_install_cth]},
     {timetrap, {minutes, 2}}].

all() -> 
    [xm_sig_order,
     kill2killed,
     contended_signal_handling,
     busy_dist_exit_signal,
     busy_dist_down_signal,
     busy_dist_spawn_reply_signal,
     busy_dist_unlink_ack_signal].

%% Test that exit signals and messages are received in correct order
xm_sig_order(Config) when is_list(Config) ->
    LNode = node(),
    repeat(fun () -> xm_sig_order_test(LNode) end, 1000),
    {ok, Peer, RNode} = ?CT_PEER(),
    repeat(fun () -> xm_sig_order_test(RNode) end, 1000),
    peer:stop(Peer),
    ok.
    

xm_sig_order_test(Node) ->
    P = spawn(Node, fun () -> xm_sig_order_proc() end),
    M = erlang:monitor(process, P),
    P ! may_reach,
    P ! may_reach,
    P ! may_reach,
    exit(P, good_signal_order),
    P ! may_not_reach,
    P ! may_not_reach,
    P ! may_not_reach,
    receive
	      {'DOWN', M, process, P, R} ->
		  good_signal_order = R
	  end.

xm_sig_order_proc() ->
    receive
	may_not_reach -> exit(bad_signal_order);
	may_reach -> ok
    after 0 -> erlang:yield()
    end,
    xm_sig_order_proc().

kill2killed(Config) when is_list(Config) ->
    process_flag(trap_exit, true),
    kill2killed_test(node()),
    {ok, Peer, Node} = ?CT_PEER(),
    kill2killed_test(Node),
    peer:stop(Peer).

kill2killed_test(Node) ->
    if Node == node() ->
            io:format("Testing against local node", []);
       true ->
            io:format("Testing against remote node ~p", [Node])
    end,
    check_exit(Node, other_exit2, 1),
    check_exit(Node, other_exit2, 2),
    check_exit(Node, other_exit2, 9),
    check_exit(Node, other_exit2, 10),
    check_exit(Node, exit2, 1),
    check_exit(Node, exit2, 2),
    check_exit(Node, exit2, 9),
    check_exit(Node, exit2, 10),
    check_exit(Node, exit1, 1),
    check_exit(Node, exit1, 2),
    check_exit(Node, exit1, 9),
    check_exit(Node, exit1, 10),
    ok.

check_exit(Node, Type, N) ->
    io:format("Testing ~p length ~p~n", [Type, N]),
    P = spawn_link_line(Node, node(), Type, N, self()),
    if Type == other_exit2 ->
            receive
                {end_of_line, EOL} ->
                    exit(EOL, kill)
            end;
       true -> ok
    end,
    receive
        {'EXIT', P, Reason} ->
            if Type == exit1 ->
                    kill = Reason;
               true ->
                    killed = Reason
            end
    end.

spawn_link_line(_NodeA, _NodeB, other_exit2, 0, Tester) ->
    Tester ! {end_of_line, self()},
    receive after infinity -> ok end;
spawn_link_line(_NodeA, _NodeB, exit1, 0, _Tester) ->
    exit(kill);
spawn_link_line(_NodeA, _NodeB, exit2, 0, _Tester) ->
    exit(self(), kill);
spawn_link_line(NodeA, NodeB, Type, N, Tester) ->
    spawn_link(NodeA,
               fun () ->
                       spawn_link_line(NodeB, NodeA, Type, N-1, Tester),
                       receive after infinity -> ok end
               end).

contended_signal_handling(Config) when is_list(Config) ->
    %%
    %% Test for a race in signal handling of a process.
    %%
    %% When executing dirty, a "dirty signal handler"
    %% process will handle signals for the process. If
    %% the process stops executing dirty while the dirty
    %% signal handler process is handling signals on
    %% behalf of the process, both the dirty signal handler
    %% process and the process itself might try to handle
    %% signals for the process at the same time. There used
    %% to be a bug that caused both processes to enter the
    %% signal handling code simultaneously when the main
    %% lock of the process was temporarily released during
    %% signal handling (see GH-4885/OTP-17462/PR-4914).
    %% Currently the main lock is only released when the
    %% process receives an 'unlock' signal from a port,
    %% and then responds by sending an 'unlock-ack' signal
    %% to the port. This testcase tries to massage that
    %% scenario. It is quite hard to cause a crash even
    %% when the bug exists, but this testcase at least
    %% sometimes causes a crash when the bug is present.
    %%
    process_flag(priority, high),
    Drv = unlink_signal_drv,
    ok = load_driver(Config, Drv),
    try
        contended_signal_handling_test(Drv, 250)
    after
        ok = erl_ddll:unload_driver(Drv)
    end,
    ok.

contended_signal_handling_test(_Drv, 0) ->
    ok;
contended_signal_handling_test(Drv, N) ->
    Ports = contended_signal_handling_make_ports(Drv, 100, []),
    erlang:yield(),
    contended_signal_handling_cmd_ports(Ports),
    erts_debug:dirty_cpu(wait, rand:uniform(5)),
    wait_until(fun () -> Ports == Ports -- erlang:ports() end),
    contended_signal_handling_test(Drv, N-1).

contended_signal_handling_cmd_ports([]) ->
    ok;
contended_signal_handling_cmd_ports([P|Ps]) ->
    P ! {self(), {command, ""}},
    contended_signal_handling_cmd_ports(Ps).

contended_signal_handling_make_ports(_Drv, 0, Ports) ->
    Ports;
contended_signal_handling_make_ports(Drv, N, Ports) ->
    Port = open_port({spawn, Drv}, []),
    true = is_port(Port),
    contended_signal_handling_make_ports(Drv, N-1, [Port|Ports]).

busy_dist_exit_signal(Config) when is_list(Config) ->
    BusyTime = 1000,
    {ok, BusyChannelNode} = start_node(Config),
    {ok, OtherNode} = start_node(Config, "-proto_dist gen_tcp"),
    Tester = self(),
    Exiter = spawn(BusyChannelNode,
                   fun () ->
                           pong = net_adm:ping(OtherNode),
                           Tester ! {self(), alive},
                           receive after infinity -> ok end
                   end),
    receive {Exiter, alive} -> ok end,
    Linker = spawn_link(OtherNode,
                        fun () ->
                                process_flag(trap_exit, true),
                                link(Exiter),
                                receive
                                    {'EXIT', Exiter, Reason} ->
                                        tester_killed_me = Reason,
                                        Tester ! {self(), got_exiter_exit_message};
                                    Unexpected ->
                                        exit({unexpected_message, Unexpected})
                                end
                         end),
    make_busy(BusyChannelNode, OtherNode, 1000),
    exit(Exiter, tester_killed_me),
    receive
        {Linker, got_exiter_exit_message} ->
            unlink(Linker),
            ok
    after
        BusyTime*2 ->
            ct:fail(missing_exit_signal)
    end,
    stop_node(BusyChannelNode),
    stop_node(OtherNode),
    ok.

busy_dist_down_signal(Config) when is_list(Config) ->
    BusyTime = 1000,
    {ok, BusyChannelNode} = start_node(Config),
    {ok, OtherNode} = start_node(Config, "-proto_dist gen_tcp"),
    Tester = self(),
    Exiter = spawn(BusyChannelNode,
                   fun () ->
                           pong = net_adm:ping(OtherNode),
                           Tester ! {self(), alive},
                           receive after infinity -> ok end
                   end),
    receive {Exiter, alive} -> ok end,
    Monitorer = spawn_link(OtherNode,
                        fun () ->
                                process_flag(trap_exit, true),
                                Mon = erlang:monitor(process, Exiter),
                                receive
                                    {'DOWN', Mon, process, Exiter, Reason} ->
                                        tester_killed_me = Reason,
                                        Tester ! {self(), got_exiter_down_message};
                                    Unexpected ->
                                        exit({unexpected_message, Unexpected})
                                end
                         end),
    make_busy(BusyChannelNode, OtherNode, 1000),
    exit(Exiter, tester_killed_me),
    receive
        {Monitorer, got_exiter_down_message} ->
            unlink(Monitorer),
            ok
    after
        BusyTime*2 ->
            ct:fail(missing_down_signal)
    end,
    stop_node(BusyChannelNode),
    stop_node(OtherNode),
    ok.

busy_dist_spawn_reply_signal(Config) when is_list(Config) ->
    BusyTime = 1000,
    {ok, BusyChannelNode} = start_node(Config),
    {ok, OtherNode} = start_node(Config, "-proto_dist gen_tcp"),
    Tester = self(),
    Spawner = spawn_link(OtherNode,
                         fun () ->
                                 pong = net_adm:ping(BusyChannelNode),
                                 Tester ! {self(), ready},
                                 receive {Tester, go} -> ok end,
                                 ReqID = spawn_request(BusyChannelNode,
                                                       fun () -> ok end,
                                                       []),
                                 receive
                                     {spawn_reply, ReqID, Result, _Pid} ->
                                         ok = Result,
                                         Tester ! {self(), got_spawn_reply_message};
                                     Unexpected ->
                                         exit({unexpected_message, Unexpected})
                                 end
                         end),
    receive {Spawner, ready} -> ok end,
    make_busy(BusyChannelNode, OtherNode, 1000),
    Spawner ! {self(), go},
    receive
        {Spawner, got_spawn_reply_message} ->
            unlink(Spawner),
            ok
    after
        BusyTime*2 ->
            ct:fail(missing_spawn_reply_signal)
    end,
    stop_node(BusyChannelNode),
    stop_node(OtherNode),
    ok.

-record(erl_link, {type,           % process | port | dist_process
                   pid = [],
                   state,          % linked | unlinking
                   id}).

busy_dist_unlink_ack_signal(Config) when is_list(Config) ->
    BusyTime = 1000,
    {ok, BusyChannelNode} = start_node(Config),
    {ok, OtherNode} = start_node(Config, "-proto_dist gen_tcp"),
    Tester = self(),
    Unlinkee = spawn(BusyChannelNode,
                     fun () ->
                             pong = net_adm:ping(OtherNode),
                             Tester ! {self(), alive},
                             receive after infinity -> ok end
                     end),
    receive {Unlinkee, alive} -> ok end,
    Unlinker = spawn_link(OtherNode,
                          fun () ->
                                  erts_debug:set_internal_state(available_internal_state, true),
                                  link(Unlinkee),
                                  #erl_link{type = dist_process,
                                            pid = Unlinkee,
                                            state = linked} = find_proc_link(self(),
                                                                             Unlinkee),
                                  Tester ! {self(), ready},
                                  receive {Tester, go} -> ok end,
                                  unlink(Unlinkee),
                                  #erl_link{type = dist_process,
                                            pid = Unlinkee,
                                            state = unlinking} = find_proc_link(self(),
                                                                                Unlinkee),
                                  wait_until(fun () ->
                                                     false == find_proc_link(self(),
                                                                             Unlinkee)
                                             end),
                                  Tester ! {self(), got_unlink_ack_signal}
                          end),
    receive {Unlinker, ready} -> ok end,
    make_busy(BusyChannelNode, OtherNode, 1000),
    Unlinker ! {self(), go},
    receive
        {Unlinker, got_unlink_ack_signal} ->
            unlink(Unlinker),
            ok
    after
        BusyTime*2 ->
            ct:fail(missing_unlink_ack_signal)
    end,
    stop_node(BusyChannelNode),
    stop_node(OtherNode),
    ok.

%%
%% -- Internal utils --------------------------------------------------------
%%

load_driver(Config, Driver) ->
    DataDir = proplists:get_value(data_dir, Config),
    case erl_ddll:load_driver(DataDir, Driver) of
        ok ->
            ok;
        {error, Error} = Res ->
            io:format("~s\n", [erl_ddll:format_error(Error)]),
            Res
    end.

wait_until(Fun) ->
    case (catch Fun()) of
        true ->
            ok;
        _ ->
            receive after 1 -> ok end,
            wait_until(Fun)
    end.

find_proc_link(Pid, To) when is_pid(Pid), is_pid(To) ->
    lists:keyfind(To,
                  #erl_link.pid,
                  erts_debug:get_internal_state({link_list, Pid})).

make_busy(OnNode, ToNode, Time) ->
    Parent = self(),
    Fun = fun () ->
                  Proxy = self(),
                  Sspndr = spawn_link(
                             ToNode,
                             fun () ->
                                     IC = find_gen_tcp_input_cntrlr(OnNode),
                                     erlang:suspend_process(IC),
                                     Proxy ! {self(), input_cntrlr_suspended},
                                     receive
                                         {Proxy, resume_input_cntrlr} ->
                                             erlang:resume_process(IC)
                                     end,
                                     Proxy ! {self(), input_cntrlr_resumed}
                             end),
                  receive
                      {Sspndr, input_cntrlr_suspended} ->
                          ok
                  end,
                  Spammer = spawn_link(
                              OnNode,
                              fun () ->
                                      spammed = spam(ToNode),
                                      Proxy ! {self(), channel_busy},
                                      receive
                                      after Time -> ok
                                      end,
                                      Proxy ! {self(), timeout}
                              end),
                  receive
                      {Spammer, channel_busy} ->
                          Parent ! {self(), channel_busy}
                  end,
                  receive
                      {Spammer, timeout} ->
                          Sspndr ! {self(), resume_input_cntrlr}
                  end,
                  receive
                      {Sspndr, input_cntrlr_resumed} ->
                          ok
                  end
          end,
    Proxy = spawn_link(Fun),
    receive
        {Proxy, channel_busy} ->
            ok
    end,
    Proxy.

find_gen_tcp_input_cntrlr(Node) when is_atom(Node) ->
    case lists:keyfind(Node, 1, erlang:system_info(dist_ctrl)) of
        {Node, DistCtrl} ->
            find_gen_tcp_input_cntrlr(DistCtrl);
        false ->
            undefined
    end;
find_gen_tcp_input_cntrlr(DistCtrl) when is_pid(DistCtrl) ->
    {links, LList} = process_info(DistCtrl, links),
    try
        lists:foreach(fun (Pid) ->
                              case process_info(Pid, initial_call) of
                                  {initial_call,
                                   {gen_tcp_dist,dist_cntrlr_input_setup,3}} ->
                                      throw({input_ctrlr, Pid});
                                  _ ->
                                      ok
                              end
                      end,
                      LList),
        undefined
    catch
        throw:{input_ctrlr, DistInputCtrlr} ->
            DistInputCtrlr
    end.

spam(Node) ->
    To = {'__a_name_hopefully_not_registered__', Node},
    Data = lists:seq(1, 100),
    spam(To, Data).

spam(To, Data) ->
    case erlang:send(To, Data, [nosuspend]) of
        nosuspend ->
            spammed;
        _ ->
            spam(To, Data)
    end.

repeat(_Fun, N) when is_integer(N), N =< 0 ->
    ok;
repeat(Fun, N) when is_integer(N)  ->
    Fun(),
<<<<<<< HEAD
    repeat(Fun, N-1).
=======
    repeat(Fun, N-1).

start_node(Config, Args) ->
    Name = list_to_atom(atom_to_list(?MODULE)
			++ "-" ++ atom_to_list(proplists:get_value(testcase, Config))
			++ "-" ++ integer_to_list(erlang:system_time(second))
			++ "-" ++ integer_to_list(erlang:unique_integer([positive]))),
    Pa = filename:dirname(code:which(?MODULE)),
    test_server:start_node(Name, slave, [{args,  "-pa " ++ Pa ++ " " ++ Args}]).

start_node(Config) ->
    start_node(Config, "").

stop_node(Node) ->
    test_server:stop_node(Node).
>>>>>>> bfc5cd0b
<|MERGE_RESOLUTION|>--- conflicted
+++ resolved
@@ -218,8 +218,8 @@
 
 busy_dist_exit_signal(Config) when is_list(Config) ->
     BusyTime = 1000,
-    {ok, BusyChannelNode} = start_node(Config),
-    {ok, OtherNode} = start_node(Config, "-proto_dist gen_tcp"),
+    {ok, BusyChannelPeer, BusyChannelNode} = ?CT_PEER(),
+    {ok, OtherPeer, OtherNode} = ?CT_PEER(["-proto_dist", "gen_tcp"]),
     Tester = self(),
     Exiter = spawn(BusyChannelNode,
                    fun () ->
@@ -250,14 +250,14 @@
         BusyTime*2 ->
             ct:fail(missing_exit_signal)
     end,
-    stop_node(BusyChannelNode),
-    stop_node(OtherNode),
+    peer:stop(BusyChannelPeer),
+    peer:stop(OtherPeer),
     ok.
 
 busy_dist_down_signal(Config) when is_list(Config) ->
     BusyTime = 1000,
-    {ok, BusyChannelNode} = start_node(Config),
-    {ok, OtherNode} = start_node(Config, "-proto_dist gen_tcp"),
+    {ok, BusyChannelPeer, BusyChannelNode} = ?CT_PEER(),
+    {ok, OtherPeer, OtherNode} = ?CT_PEER(["-proto_dist", "gen_tcp"]),
     Tester = self(),
     Exiter = spawn(BusyChannelNode,
                    fun () ->
@@ -288,14 +288,14 @@
         BusyTime*2 ->
             ct:fail(missing_down_signal)
     end,
-    stop_node(BusyChannelNode),
-    stop_node(OtherNode),
+    peer:stop(BusyChannelPeer),
+    peer:stop(OtherPeer),
     ok.
 
 busy_dist_spawn_reply_signal(Config) when is_list(Config) ->
     BusyTime = 1000,
-    {ok, BusyChannelNode} = start_node(Config),
-    {ok, OtherNode} = start_node(Config, "-proto_dist gen_tcp"),
+    {ok, BusyChannelPeer, BusyChannelNode} = ?CT_PEER(),
+    {ok, OtherPeer, OtherNode} = ?CT_PEER(["-proto_dist", "gen_tcp"]),
     Tester = self(),
     Spawner = spawn_link(OtherNode,
                          fun () ->
@@ -324,8 +324,8 @@
         BusyTime*2 ->
             ct:fail(missing_spawn_reply_signal)
     end,
-    stop_node(BusyChannelNode),
-    stop_node(OtherNode),
+    peer:stop(BusyChannelPeer),
+    peer:stop(OtherPeer),
     ok.
 
 -record(erl_link, {type,           % process | port | dist_process
@@ -335,8 +335,8 @@
 
 busy_dist_unlink_ack_signal(Config) when is_list(Config) ->
     BusyTime = 1000,
-    {ok, BusyChannelNode} = start_node(Config),
-    {ok, OtherNode} = start_node(Config, "-proto_dist gen_tcp"),
+    {ok, BusyChannelPeer, BusyChannelNode} = ?CT_PEER(),
+    {ok, OtherPeer, OtherNode} = ?CT_PEER(["-proto_dist", "gen_tcp"]),
     Tester = self(),
     Unlinkee = spawn(BusyChannelNode,
                      fun () ->
@@ -377,8 +377,8 @@
         BusyTime*2 ->
             ct:fail(missing_unlink_ack_signal)
     end,
-    stop_node(BusyChannelNode),
-    stop_node(OtherNode),
+    peer:stop(BusyChannelPeer),
+    peer:stop(OtherPeer),
     ok.
 
 %%
@@ -502,22 +502,4 @@
     ok;
 repeat(Fun, N) when is_integer(N)  ->
     Fun(),
-<<<<<<< HEAD
-    repeat(Fun, N-1).
-=======
-    repeat(Fun, N-1).
-
-start_node(Config, Args) ->
-    Name = list_to_atom(atom_to_list(?MODULE)
-			++ "-" ++ atom_to_list(proplists:get_value(testcase, Config))
-			++ "-" ++ integer_to_list(erlang:system_time(second))
-			++ "-" ++ integer_to_list(erlang:unique_integer([positive]))),
-    Pa = filename:dirname(code:which(?MODULE)),
-    test_server:start_node(Name, slave, [{args,  "-pa " ++ Pa ++ " " ++ Args}]).
-
-start_node(Config) ->
-    start_node(Config, "").
-
-stop_node(Node) ->
-    test_server:stop_node(Node).
->>>>>>> bfc5cd0b
+    repeat(Fun, N-1).