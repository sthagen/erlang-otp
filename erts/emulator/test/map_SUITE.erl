--- conflicted
+++ resolved
@@ -62,11 +62,8 @@
 	t_maps_without/1,
 
 	%% misc
-<<<<<<< HEAD
 	t_hashmap_balance/1,
-=======
         t_erts_internal_order/1,
->>>>>>> dcf096a7
 	t_pdict/1,
 	t_ets/1,
 	t_dets/1,
@@ -116,11 +113,8 @@
 
 
         %% Other functions
-<<<<<<< HEAD
 	t_hashmap_balance,
-=======
         t_erts_internal_order,
->>>>>>> dcf096a7
 	t_pdict,
 	t_ets,
 	t_tracing
@@ -1432,7 +1426,6 @@
 
 %% MISC
 
-<<<<<<< HEAD
 %% Verify that the the number of nodes in hashmaps
 %% of different types and sizes does not deviate too
 %% much from the theoretical model.
@@ -1500,7 +1493,7 @@
 		end,
 		0,
 		Info).
-=======
+
 t_erts_internal_order(_Config) when is_list(_Config) ->
 
     -1 = erts_internal:cmp_term(1,2),
@@ -1541,8 +1534,6 @@
     8  = maps:size(M1),
     1  = maps:get(0,M1),
     ok.
-
->>>>>>> dcf096a7
 
 t_pdict(_Config) ->
 
