--- conflicted
+++ resolved
@@ -80,8 +80,7 @@
              Config).
 
 test_phash2_no_diff_between_versions(Config) when is_list(Config) ->
-<<<<<<< HEAD
-    R = "21",
+    R = integer_to_list(list_to_integer(erlang:system_info(otp_release))-2) ++ "_latest",
     case ?CT_PEER([], R, proplists:get_value(priv_dir, Config)) of
         {ok, Peer, Node} ->
             true = ct_property_test:quickcheck(
@@ -92,26 +91,5 @@
                      Config),
             peer:stop(Peer);
         not_available ->
-=======
-    R = integer_to_list(list_to_integer(erlang:system_info(otp_release))-2) ++ "_latest",
-    case test_server:is_release_available(R) of
-        true ->
-            Rel = {release,R},
-            case test_server:start_node(rel21,peer,[{erl,[Rel]}]) of
-                {error, Reason} -> {skip, io_lib:format("Could not start node: ~p~n", [Reason])};
-                {ok, Node} ->
-                    try
-                        true = ct_property_test:quickcheck(
-                                 phash2_properties:prop_phash2_same_in_different_versions(Node),
-                                 Config),
-                        true = ct_property_test:quickcheck(
-                                 phash2_properties:prop_phash2_same_in_different_versions_with_long_input(Node),
-                                 Config)
-                    after
-                        test_server:stop_node(Node)
-                    end
-            end;
-        false ->
->>>>>>> 8230bcc1
             {skip, io_lib:format("Release ~s not available~n", [R])}
     end.