%%
%% %CopyrightBegin%
%% 
%% Copyright Ericsson AB 1999-2013. All Rights Reserved.
%% 
%% Licensed under the Apache License, Version 2.0 (the "License");
%% you may not use this file except in compliance with the License.
%% You may obtain a copy of the License at
%%
%%     http://www.apache.org/licenses/LICENSE-2.0
%%
%% Unless required by applicable law or agreed to in writing, software
%% distributed under the License is distributed on an "AS IS" BASIS,
%% WITHOUT WARRANTIES OR CONDITIONS OF ANY KIND, either express or implied.
%% See the License for the specific language governing permissions and
%% limitations under the License.
%% 
%% %CopyrightEnd%
%%

-module(save_calls_SUITE).

-include_lib("common_test/include/ct.hrl").

-export([all/0, suite/0, init_per_testcase/2,end_per_testcase/2]).

-export([save_calls_1/1,dont_break_reductions/1]).

-export([do_bopp/1, do_bipp/0, do_bepp/0]).

suite() -> [{ct_hooks,[ts_install_cth]}].

all() -> 
    [save_calls_1, dont_break_reductions].

init_per_testcase(dont_break_reductions,Config) ->
    %% Skip on --enable-native-libs as hipe rescedules after each
    %% function call.
    case erlang:system_info(hipe_architecture) of
        undefined ->
            Config;
        Architecture ->
            {lists, ListsBinary, _ListsFilename} = code:get_object_code(lists),
            ChunkName = hipe_unified_loader:chunk_name(Architecture),
            NativeChunk = beam_lib:chunks(ListsBinary, [ChunkName]),
            case NativeChunk of
                {ok,{_,[{_,Bin}]}} when is_binary(Bin) ->
                    {skip,"Does not work for --enable-native-libs"};
                {error, beam_lib, _} -> Config
            end
    end;
init_per_testcase(_,Config) ->
    Config.

end_per_testcase(_,_Config) ->
    ok.

%% Check that save_calls dont break reduction-based scheduling
dont_break_reductions(Config) when is_list(Config) ->
    RPS1 = reds_per_sched(0),
    RPS2 = reds_per_sched(20),
    Diff = abs(RPS1 - RPS2),
    true = (Diff < (0.05 * RPS1)),
    ok.


reds_per_sched(SaveCalls) ->
    Parent = self(),
    HowMany = 10000,
    Pid = spawn(fun() -> 
                        process_flag(save_calls,SaveCalls), 
                        receive 
                            go -> 
                                carmichaels_below(HowMany), 
                                Parent ! erlang:process_info(self(),reductions)
                        end 
                end),
    TH = spawn(fun() -> trace_handler(0,Parent,Pid) end),
    erlang:trace(Pid, true,[running,procs,{tracer,TH}]),
    Pid ! go,
    {Sched,Reds} = receive 
                       {accumulated,X} -> 
                           receive {reductions,Y} -> 
                                       {X,Y} 
                           after 30000 -> 
                                     timeout 
                           end 
                   after 30000 -> 
                             timeout 
                   end,
    Reds div Sched.



trace_handler(Acc,Parent,Client) ->
    receive
        {trace,Client,out,_} ->
            trace_handler(Acc+1,Parent,Client);
        {trace,Client,exit,_} ->
            Parent ! {accumulated, Acc};
        _ ->
            trace_handler(Acc,Parent,Client)
    after 10000 ->
              ok
    end.

%% Test call saving.
save_calls_1(Config) when is_list(Config) ->
    case test_server:is_native(?MODULE) of
        true -> {skipped,"Native code"};
        false -> save_calls_1()
    end.

save_calls_1() ->
<<<<<<< HEAD
    erlang:process_flag(self(), save_calls, 0),
    {last_calls, false} = process_info(self(), last_calls),

    erlang:process_flag(self(), save_calls, 10),
    {last_calls, _L1} = process_info(self(), last_calls),
    ?MODULE:do_bipp(),
    {last_calls, L2} = process_info(self(), last_calls),
    L21 = lists:filter(fun is_local_function/1, L2),
    case L21 of
        [{?MODULE,do_bipp,0},
         timeout,
         'send',
         {?MODULE,do_bopp,1},
         'receive',
         timeout,
         {?MODULE,do_bepp,0}] ->
            ok;
        X ->
            ct:fail({l21, X})
    end,

    erlang:process_flag(self(), save_calls, 10),
    {last_calls, L3} = process_info(self(), last_calls),
    L31 = lists:filter(fun is_local_function/1, L3),
    [] = L31,
=======
    ?line erlang:process_flag(self(), save_calls, 0),
    ?line {last_calls, false} = process_info(self(), last_calls),

    ?line erlang:process_flag(self(), save_calls, 10),
    ?line {last_calls, _L1} = process_info(self(), last_calls),
    ?line ?MODULE:do_bipp(),
    ?line {last_calls, L2} = process_info(self(), last_calls),
    ?line L21 = lists:filter(fun is_local_function/1, L2),
    ?line case L21 of
	      [{?MODULE,do_bipp,0},
	       timeout,
	       'send',
	       {?MODULE,do_bopp,1},
	       'receive',
	       timeout,
	       {?MODULE,do_bepp,0}] ->
		  ok;
	      X ->
		  test_server:fail({l21, X})
	  end,

    ?line erlang:process_flag(self(), save_calls, 10),
    ?line {last_calls, L3} = process_info(self(), last_calls),
    true = (L3 /= false),
    ?line L31 = lists:filter(fun is_local_function/1, L3),
    ?line [] = L31,
    erlang:process_flag(self(), save_calls, 0),

    %% Also check that it works on another process ...
    Pid = spawn(fun () -> receive after infinity -> ok end end),
    erlang:process_flag(Pid, save_calls, 10),
    {last_calls, L4} = process_info(Pid, last_calls),
    true = (L4 /= false),
    L41 = lists:filter(fun is_local_function/1, L4),
    [] = L41,
    exit(Pid,kill),
>>>>>>> afe72bfc
    ok.

do_bipp() ->
    do_bopp(0),
    do_bapp(),
    ?MODULE:do_bopp(0),
    do_bopp(3),
    apply(?MODULE, do_bepp, []).

do_bapp() ->
    self() ! heffaklump.

do_bopp(T) ->
    receive
        X -> X
    after T -> ok
    end.

do_bepp() ->
    ok.

is_local_function({?MODULE, _, _}) ->
    true;
is_local_function({_, _, _}) ->
    false;
is_local_function(_) ->
    true.


% Number crunching for reds test.
carmichaels_below(N) ->
    rand:seed(exsplus, {3172,9814,20125}),
    carmichaels_below(1,N).

carmichaels_below(N,N2) when N >= N2 ->
    0;
carmichaels_below(N,N2) ->
    X = case fast_prime(N,10) of
            false -> 0;
            true ->
                case fast_prime2(N,10) of
                    true ->
                        %io:format("Prime: ~p~n",[N]),
                        0;
                    false ->
                        io:format("Carmichael: ~p (dividable by ~p)~n",
                                  [N,smallest_divisor(N)]),
                        1
                end
        end,
    X+carmichaels_below(N+2,N2).

expmod(_,E,_) when E == 0 ->
    1;
expmod(Base,Exp,Mod) when (Exp rem 2) == 0 ->
    X = expmod(Base,Exp div 2,Mod),
    (X*X) rem Mod;
expmod(Base,Exp,Mod) -> 
    (Base * expmod(Base,Exp - 1,Mod)) rem Mod.

uniform(N) ->
    rand:uniform(N-1).

fermat(N) ->    
    R = uniform(N),
    expmod(R,N,N) == R.

do_fast_prime(1,_) ->
    true;
do_fast_prime(_N,0) ->
    true;
do_fast_prime(N,Times) ->
    case fermat(N) of
        true ->
            do_fast_prime(N,Times-1);
        false ->
            false
    end.

fast_prime(N,T) ->
    do_fast_prime(N,T).

expmod2(_,E,_) when E == 0 ->
    1;
expmod2(Base,Exp,Mod) when (Exp rem 2) == 0 ->
    %% Uncomment the code below to simulate scheduling bug!
    %     case erlang:process_info(self(),last_calls) of
    % 	{last_calls,false} -> ok;
    % 	_ -> erlang:yield()
    %     end,
    X = expmod2(Base,Exp div 2,Mod),
    Y=(X*X) rem Mod,
    if 
        Y == 1, X =/= 1, X =/= (Mod - 1) ->
            0;
        true ->
            Y rem Mod
    end;
expmod2(Base,Exp,Mod) -> 
    (Base * expmod2(Base,Exp - 1,Mod)) rem Mod.

miller_rabbin(N) ->
    R = uniform(N),
    expmod2(R,N,N) == R.

do_fast_prime2(1,_) ->
    true;
do_fast_prime2(_N,0) ->
    true;
do_fast_prime2(N,Times) ->
    case miller_rabbin(N) of
        true ->
            do_fast_prime2(N,Times-1);
        false ->
            false
    end.

fast_prime2(N,T) ->
    do_fast_prime2(N,T).

smallest_divisor(N) ->
    find_divisor(N,2).

find_divisor(N,TD) ->
    if 
        TD*TD > N ->
            N;
        true ->
            case divides(TD,N) of
                true ->
                    TD;
                false ->
                    find_divisor(N,TD+1)
            end
    end.

divides(A,B) ->
    (B rem A) == 0.<|MERGE_RESOLUTION|>--- conflicted
+++ resolved
@@ -112,10 +112,9 @@
     end.
 
 save_calls_1() ->
-<<<<<<< HEAD
     erlang:process_flag(self(), save_calls, 0),
     {last_calls, false} = process_info(self(), last_calls),
-
+    
     erlang:process_flag(self(), save_calls, 10),
     {last_calls, _L1} = process_info(self(), last_calls),
     ?MODULE:do_bipp(),
@@ -133,38 +132,12 @@
         X ->
             ct:fail({l21, X})
     end,
-
+    
     erlang:process_flag(self(), save_calls, 10),
     {last_calls, L3} = process_info(self(), last_calls),
+    true = (L3 /= false),
     L31 = lists:filter(fun is_local_function/1, L3),
     [] = L31,
-=======
-    ?line erlang:process_flag(self(), save_calls, 0),
-    ?line {last_calls, false} = process_info(self(), last_calls),
-
-    ?line erlang:process_flag(self(), save_calls, 10),
-    ?line {last_calls, _L1} = process_info(self(), last_calls),
-    ?line ?MODULE:do_bipp(),
-    ?line {last_calls, L2} = process_info(self(), last_calls),
-    ?line L21 = lists:filter(fun is_local_function/1, L2),
-    ?line case L21 of
-	      [{?MODULE,do_bipp,0},
-	       timeout,
-	       'send',
-	       {?MODULE,do_bopp,1},
-	       'receive',
-	       timeout,
-	       {?MODULE,do_bepp,0}] ->
-		  ok;
-	      X ->
-		  test_server:fail({l21, X})
-	  end,
-
-    ?line erlang:process_flag(self(), save_calls, 10),
-    ?line {last_calls, L3} = process_info(self(), last_calls),
-    true = (L3 /= false),
-    ?line L31 = lists:filter(fun is_local_function/1, L3),
-    ?line [] = L31,
     erlang:process_flag(self(), save_calls, 0),
 
     %% Also check that it works on another process ...
@@ -175,7 +148,6 @@
     L41 = lists:filter(fun is_local_function/1, L4),
     [] = L41,
     exit(Pid,kill),
->>>>>>> afe72bfc
     ok.
 
 do_bipp() ->
