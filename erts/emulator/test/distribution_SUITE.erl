%%
%% %CopyrightBegin%
%%
%% Copyright Ericsson AB 1997-2017. All Rights Reserved.
%%
%% Licensed under the Apache License, Version 2.0 (the "License");
%% you may not use this file except in compliance with the License.
%% You may obtain a copy of the License at
%%
%%     http://www.apache.org/licenses/LICENSE-2.0
%%
%% Unless required by applicable law or agreed to in writing, software
%% distributed under the License is distributed on an "AS IS" BASIS,
%% WITHOUT WARRANTIES OR CONDITIONS OF ANY KIND, either express or implied.
%% See the License for the specific language governing permissions and
%% limitations under the License.
%%
%% %CopyrightEnd%
%%

-module(distribution_SUITE).
-compile(r16).

-define(VERSION_MAGIC,       131).

-define(ATOM_EXT,            100).
-define(REFERENCE_EXT,       101).
-define(PORT_EXT,            102).
-define(PID_EXT,             103).
-define(NEW_REFERENCE_EXT,   114).
-define(ATOM_UTF8_EXT,       118).
-define(SMALL_ATOM_UTF8_EXT, 119).

%% Tests distribution and the tcp driver.

-include_lib("common_test/include/ct.hrl").

-export([all/0, suite/0, groups/0,
         ping/1, bulk_send_small/1,
         bulk_send_big/1, bulk_send_bigbig/1,
         local_send_small/1, local_send_big/1,
         local_send_legal/1, link_to_busy/1, exit_to_busy/1,
         lost_exit/1, link_to_dead/1, link_to_dead_new_node/1,
         applied_monitor_node/1, ref_port_roundtrip/1, nil_roundtrip/1,
         trap_bif_1/1, trap_bif_2/1, trap_bif_3/1,
         stop_dist/1,
         dist_auto_connect_never/1, dist_auto_connect_once/1,
         dist_parallel_send/1,
         atom_roundtrip/1,
         unicode_atom_roundtrip/1,
         atom_roundtrip_r16b/1,
         contended_atom_cache_entry/1,
         contended_unicode_atom_cache_entry/1,
         bad_dist_structure/1,
         bad_dist_ext_receive/1,
         bad_dist_ext_process_info/1,
         bad_dist_ext_control/1,
         bad_dist_ext_connection_id/1,
         bad_dist_ext_size/1,
	 start_epmd_false/1, epmd_module/1]).

%% Internal exports.
-export([sender/3, receiver2/2, dummy_waiter/0, dead_process/0,
         roundtrip/1, bounce/1, do_dist_auto_connect/1, inet_rpc_server/1,
         dist_parallel_sender/3, dist_parallel_receiver/0,
         dist_evil_parallel_receiver/0]).

%% epmd_module exports
-export([start_link/0, register_node/2, register_node/3, port_please/2]).

suite() ->
    [{ct_hooks,[ts_install_cth]},
     {timetrap, {minutes, 4}}].

all() ->
    [ping, {group, bulk_send}, {group, local_send},
     link_to_busy, exit_to_busy, lost_exit, link_to_dead,
     link_to_dead_new_node, applied_monitor_node,
     ref_port_roundtrip, nil_roundtrip, stop_dist,
     {group, trap_bif}, {group, dist_auto_connect},
     dist_parallel_send, atom_roundtrip, unicode_atom_roundtrip,
     atom_roundtrip_r16b,
     contended_atom_cache_entry, contended_unicode_atom_cache_entry,
     bad_dist_structure, {group, bad_dist_ext},
     start_epmd_false, epmd_module].

groups() ->
    [{bulk_send, [], [bulk_send_small, bulk_send_big, bulk_send_bigbig]},
     {local_send, [],
      [local_send_small, local_send_big, local_send_legal]},
     {trap_bif, [], [trap_bif_1, trap_bif_2, trap_bif_3]},
     {dist_auto_connect, [],
      [dist_auto_connect_never, dist_auto_connect_once]},
     {bad_dist_ext, [],
      [bad_dist_ext_receive, bad_dist_ext_process_info,
       bad_dist_ext_size,
       bad_dist_ext_control, bad_dist_ext_connection_id]}].

%% Tests pinging a node in different ways.
ping(Config) when is_list(Config) ->
    Times = 1024,

    %% Ping a non-existing node many times.  This used to crash the emulator
    %% on Windows.

    Host = hostname(),
    BadName = list_to_atom("__pucko__@" ++ Host),
    io:format("Pinging ~s (assumed to not exist)", [BadName]),
    test_server:do_times(Times, fun() -> pang = net_adm:ping(BadName)
                                end),

    %% Pings another node.

    {ok, OtherNode} = start_node(distribution_SUITE_other),
    io:format("Pinging ~s (assumed to exist)", [OtherNode]),
    test_server:do_times(Times, fun() -> pong = net_adm:ping(OtherNode) end),
    stop_node(OtherNode),

    %% Pings our own node many times.

    Node = node(),
    io:format("Pinging ~s (the same node)", [Node]),
    test_server:do_times(Times, fun() -> pong = net_adm:ping(Node) end),

    ok.

bulk_send_small(Config) when is_list(Config) ->
    bulk_send(64, 32).

bulk_send_big(Config) when is_list(Config) ->
    bulk_send(32, 64).

bulk_send(Terms, BinSize) ->
    ct:timetrap({seconds, 30}),

    io:format("Sending ~w binaries, each of size ~w K", [Terms, BinSize]),
    {ok, Node} = start_node(bulk_receiver),
    Recv = spawn(Node, erlang, apply, [fun receiver/2, [0, 0]]),
    Bin = binary:copy(<<253>>, BinSize*1024),
    Size = Terms*size(Bin),
    {Elapsed, {Terms, Size}} = test_server:timecall(?MODULE, sender,
                                                    [Recv, Bin, Terms]),
    stop_node(Node),
    {comment, integer_to_list(round(Size/1024/max(1,Elapsed))) ++ " K/s"}.

sender(To, _Bin, 0) ->
    To ! {done, self()},
    receive
        Any ->
            Any
    end;
sender(To, Bin, Left) ->
    To ! {term, Bin},
    sender(To, Bin, Left-1).

bulk_send_bigbig(Config) when is_list(Config) ->
    Terms = 32*5,
    BinSize = 4,
    {Rate1, MonitorCount1} = bulk_sendsend2(Terms, BinSize,   5),
    {Rate2, MonitorCount2} = bulk_sendsend2(Terms, BinSize, 995),
    Ratio = if MonitorCount2 == 0 -> MonitorCount1 / 1.0;
               true               -> MonitorCount1 / MonitorCount2
            end,
    Comment0 = io_lib:format("~p K/s, ~p K/s, "
                             "~p monitor msgs, ~p monitor msgs, "
                             "~.1f monitor ratio",
                             [Rate1,Rate2,MonitorCount1,
                              MonitorCount2,Ratio]),
    Comment = lists:flatten(Comment0),
    {comment,Comment}.

bulk_sendsend2(Terms, BinSize, BusyBufSize) ->
    ct:timetrap({seconds, 30}),

    io:format("\nSending ~w binaries, each of size ~w K",
              [Terms, BinSize]),
    {ok, NodeRecv} = start_node(bulk_receiver),
    Recv = spawn(NodeRecv, erlang, apply, [fun receiver/2, [0, 0]]),
    Bin = binary:copy(<<253>>, BinSize*1024),

    %% SLF LEFT OFF HERE.
    %% When the caller uses small hunks, like 4k via
    %% bulk_sendsend(32*5, 4), then (on my laptop at least), we get
    %% zero monitor messages.  But if we use "+zdbbl 5", then we
    %% get a lot of monitor messages.  So, if we can count up the
    %% total number of monitor messages that we get when running both
    %% default busy size and "+zdbbl 5", and if the 5 case gets
    %% "many many more" monitor messages, then we know we're working.

    {ok, NodeSend} = start_node(bulk_sender, "+zdbbl " ++
                                    integer_to_list(BusyBufSize)),
    _Send = spawn(NodeSend, erlang, apply,
                  [fun sendersender/4, [self(), Recv, Bin, Terms]]),
    {Elapsed, {_TermsN, SizeN}, MonitorCount} =
        receive
            %% On some platforms (Windows), the time taken is 0 so we
            %% simulate that some little time has passed.
            {sendersender, {0.0,T,MC}} ->
                {0.0015, T, MC};
            {sendersender, BigRes} ->
                BigRes
        end,
    stop_node(NodeRecv),
    stop_node(NodeSend),
    {round(SizeN/1024/Elapsed), MonitorCount}.

%% Sender process to be run on a slave node

sendersender(Parent, To, Bin, Left) ->
    erlang:system_monitor(self(), [busy_dist_port]),
    _ = spawn(fun() ->
                      sendersender_send(To, Bin, Left),
                      exit(normal)
              end),
    {USec, {Res, MonitorCount}} =
        timer:tc(fun() ->
                         sendersender_send(To, Bin, Left),
                         To ! {done, self()},
                         count_monitors(0)
                 end),
    Parent ! {sendersender, {USec/1000000, Res, MonitorCount}}.

sendersender_send(_To, _Bin, 0) ->
    ok;
sendersender_send(To, Bin, Left) ->
    To ! {term, Bin},
    sendersender_send(To, Bin, Left-1).

count_monitors(MonitorCount) ->
    receive
        {monitor, _Pid, _Type, _Info} ->
            count_monitors(MonitorCount + 1)
    after 0 ->
            receive
                {_,_}=Any ->
                    {Any,MonitorCount}
            end
    end.

%% Receiver process to be run on a slave node.

receiver(Terms, Size) ->
    receive
        {term, Bin} ->
            receiver(Terms+1, Size+byte_size(Bin));
        {done, ReplyTo} ->
            ReplyTo ! {Terms, Size}
    end.



%% Sends several big message to an non-registered process on the local node.
local_send_big(Config) when is_list(Config) ->
    Data0= ["Tests sending small and big messages to a non-existing ",
            "local registered process."],
    Data1=[Data0,[Data0, Data0, [Data0], Data0],Data0],
    Data2=Data0++lists:flatten(Data1)++
    list_to_binary(lists:flatten(Data1)),
    Func=fun() -> Data2= {arbitrary_name, node()} ! Data2 end,
    test_server:do_times(4096, Func),
    ok.

%% Sends a small message to an non-registered process on the local node.
local_send_small(Config) when is_list(Config) ->
    Data={some_stupid, "arbitrary", 'Data'},
    Func=fun() -> Data= {unregistered_name, node()} ! Data end,
    test_server:do_times(4096, Func),
    ok.

%% Sends data to a registered process on the local node, as if it was on another node.
local_send_legal(Config) when is_list(Config) ->
    Times=16384,
    Txt = "Some Not so random Data",
    Data={[Txt,Txt,Txt], [Txt,Txt,Txt]},
    Pid=spawn(?MODULE,receiver2, [0, 0]) ,
    true=register(registered_process, Pid),

    Func=fun() -> Data={registered_process, node()} ! Data end,
    TotalSize=size(Data)*Times,
    test_server:do_times(Times, Func),

    % Check that all msgs really came through.
    Me=self(),
    {done, Me}=
    {registered_process, node()} ! {done, Me},
    receive
        {Times, TotalSize} ->
            ok;
        _ ->
            ct:fail("Wrong number of msgs received.")
    end,
    ok.

receiver2(Num, TotSize) ->
    receive
        {done, ReplyTo} ->
            ReplyTo ! {Num, TotSize};
        Stuff ->
            receiver2(Num+1, TotSize+size(Stuff))
    end.

%% Test that link/1 to a busy distribution port works.
link_to_busy(Config) when is_list(Config) ->
    ct:timetrap({seconds, 60}),
    {ok, Node} = start_node(link_to_busy),
    Recv = spawn(Node, erlang, apply, [fun sink/1, [link_to_busy_sink]]),

    Tracer = case os:getenv("TRACE_BUSY_DIST_PORT") of
                 "true" -> start_busy_dist_port_tracer();
                 _ -> false
             end,

    %% We will spawn off a process which will try to link to the other
    %% node.  The linker process will not actually run until this
    %% process is suspended due to the busy distribution port (because
    %% of the big send).  When the link/1 is run, the linker
    %% process will block, too, because of the because busy port,
    %% and will later be restarted.

    do_busy_test(Node, fun () -> linker(Recv) end),

    %% Same thing, but we apply link/1 instead of calling it directly.

    do_busy_test(Node, fun () -> applied_linker(Recv) end),

    %% Same thing again, but we apply link/1 in the tail of a function.

    do_busy_test(Node, fun () -> tail_applied_linker(Recv) end),

    %% Done.
    stop_node(Node),
    stop_busy_dist_port_tracer(Tracer),
    ok.

linker(Pid) ->
    true = link(Pid),
    {links, Links} = process_info(self(), links),
    true = lists:member(Pid, Links).

applied_linker(Pid) ->
    true = apply(erlang, link, [Pid]),
    {links, Links} = process_info(self(), links),
    true = lists:member(Pid, Links).

tail_applied_linker(Pid) ->
    apply(erlang, link, [Pid]).

%% Test that exit/2 to a busy distribution port works.
exit_to_busy(Config) when is_list(Config) ->
    ct:timetrap({seconds, 60}),
    {ok, Node} = start_node(exit_to_busy),

    Tracer = case os:getenv("TRACE_BUSY_DIST_PORT") of
                 "true" -> start_busy_dist_port_tracer();
                 _ -> false
             end,

    %% We will spawn off a process which will try to exit a process on
    %% the other node.  That process will not actually run until this
    %% process is suspended due to the busy distribution port
    %% The process executing exit/2 will block,
    %% too, because of the busy distribution port, and will be allowed
    %% to continue when the port becomes non-busy.

    Recv1 = spawn(Node, fun () -> sink(exit_to_busy_sink) end),
    M1 = erlang:monitor(process, Recv1),
    do_busy_test(Node, fun () -> joey_killer(Recv1) end),
    receive
        {'DOWN', M1, process, Recv1, R1} ->
            joey_said_die = R1
    end,

    %% Same thing, but tail call to exit/2.
    Recv2 = spawn(Node, fun () -> sink(exit_to_busy_sink) end),
    M2 = erlang:monitor(process, Recv2),
    do_busy_test(Node, fun () -> tail_joey_killer(Recv2) end),
    receive
        {'DOWN', M2, process, Recv2, R2} ->
            joey_said_die = R2
    end,

    %% Same thing, but we apply exit/2 instead of calling it directly.
    Recv3 = spawn(Node, fun () -> sink(exit_to_busy_sink) end),
    M3 = erlang:monitor(process, Recv3),
    do_busy_test(Node, fun () -> applied_joey_killer(Recv3) end),
    receive
        {'DOWN', M3, process, Recv3, R3} ->
            joey_said_die = R3
    end,

    %% Same thing again, but we apply exit/2 in the tail of a function.
    Recv4 = spawn(Node, fun () -> sink(exit_to_busy_sink) end),
    M4 = erlang:monitor(process, Recv4),
    do_busy_test(Node, fun () -> tail_applied_joey_killer(Recv4) end),
    receive
        {'DOWN', M4, process, Recv4, R4} ->
            joey_said_die = R4
    end,

    %% Done.
    stop_node(Node),
    stop_busy_dist_port_tracer(Tracer),
    ok.

make_busy_data() ->
    Size = 1024*1024,
    Key = '__busy__port__data__',
    case get(Key) of
        undefined ->
            Data = list_to_binary(lists:duplicate(Size, 253)),
            put(Key, Data),
            Data;
        Data ->
            true = is_binary(Data),
            true = size(Data) == Size,
            Data
    end.

make_busy(Node, Time) when is_integer(Time) ->
    Own = 500,
    freeze_node(Node, Time+Own),
    Data = make_busy_data(),
    DCtrl = dctrl(Node),
    %% first make port busy
    Pid = spawn_link(fun () ->
                             forever(fun () ->
                                             dctrl_dop_reg_send(Node,
                                                                '__noone__',
                                                                Data)
                                     end)
                     end),
    receive after Own -> ok end,
    until(fun () ->
                  case {DCtrl, process_info(Pid, status)} of
                      {DPrt, {status, suspended}} when is_port(DPrt) -> true;
                      {DPid, {status, waiting}} when is_pid(DPid) -> true;
                      _ -> false
                  end
          end),
    %% then dist entry
    make_busy(Node, [nosuspend], Data),
    Pid.

make_busy(Node, Opts, Data) ->
    case erlang:send({'__noone__', Node}, Data, Opts) of
        nosuspend -> nosuspend;
        _ -> make_busy(Node, Opts, Data)
    end.

unmake_busy(Pid) ->
    unlink(Pid),
    exit(Pid, bang).

do_busy_test(Node, Fun) ->
    Busy = make_busy(Node, 1000),
    {P, M} = spawn_monitor(Fun),
    receive after 100 -> ok end,
    Pinfo = process_info(P, [status, current_function]),
    unmake_busy(Busy),
    io:format("~p : ~p~n", [P, Pinfo]),
    case Pinfo of
        undefined ->
            receive
                {'DOWN', M, process, P, Reason} ->
                    io:format("~p died with exit reason ~p~n", [P, Reason])
            end,
            ct:fail(premature_death);
        _ ->
            %% Don't match arity; it is different in debug and
            %% optimized emulator
            [{status, suspended},
             {current_function, {erlang, bif_return_trap, _}}] = Pinfo,
            receive
                {'DOWN', M, process, P, Reason} ->
                    io:format("~p died with exit reason ~p~n", [P, Reason]),
                    normal = Reason
            end
    end.

remote_is_process_alive(Pid) ->
    rpc:call(node(Pid), erlang, is_process_alive,
             [Pid]).

joey_killer(Pid) ->
    exit(Pid, joey_said_die),
    until(fun () -> false == remote_is_process_alive(Pid) end).

tail_joey_killer(Pid) ->
    exit(Pid, joey_said_die).

applied_joey_killer(Pid) ->
    apply(erlang, exit, [Pid, joey_said_die]),
    until(fun () -> false == remote_is_process_alive(Pid) end).

tail_applied_joey_killer(Pid) ->
    apply(erlang, exit, [Pid, joey_said_die]).

sink(Name) ->
    register(Name, self()),
    sink1().

sink1() ->
    receive
        _Any -> sink1()
    end.

%% Test that EXIT and DOWN messages send to another node are not lost if
%% the distribution port is busy.
lost_exit(Config) when is_list(Config) ->
    {ok, Node} = start_node(lost_exit),

    Tracer = case os:getenv("TRACE_BUSY_DIST_PORT") of
                 "true" -> start_busy_dist_port_tracer();
                 _ -> false
             end,

    Self = self(),
    Die = make_ref(),
    R1 = spawn(fun () -> receive after infinity -> ok end end),
    MR1 = erlang:monitor(process, R1),

    {L1, ML1} = spawn_monitor(fun() ->
                                      link(R1),
                                      Self ! {self(), linked},
                                      receive
                                          Die ->
                                              exit(controlled_suicide)
                                      end
                              end),

    R2 = spawn(fun () ->
                       M = erlang:monitor(process, L1),
                       receive
                           {'DOWN', M, process, L1, R} ->
                               Self ! {self(), got_down_message, L1, R}
                       end
               end),

    receive {L1, linked} -> ok end,

    Busy = make_busy(Node, 2000),
    receive after 100 -> ok end,
    L1 ! Die,
    receive
        {'DOWN', ML1, process, L1, RL1} ->
            controlled_suicide = RL1
    end,
    receive after 500 -> ok end,
    unmake_busy(Busy),

    receive
        {'DOWN', MR1, process, R1, RR1} ->
            controlled_suicide = RR1
    end,

    receive
        {R2, got_down_message, L1, RR2} ->
            controlled_suicide = RR2
    end,

    %% Done.
    stop_busy_dist_port_tracer(Tracer),
    stop_node(Node),
    ok.

dummy_waiter() ->
    receive
    after infinity ->
              ok
    end.

%% Test that linking to a dead remote process gives an EXIT message
%% AND that the link is teared down.
link_to_dead(Config) when is_list(Config) ->
    process_flag(trap_exit, true),
    {ok, Node} = start_node(link_to_dead),
    %    monitor_node(Node, true),
    net_adm:ping(Node), %% Ts_cross_server workaround.
    Pid = spawn(Node, ?MODULE, dead_process, []),
    receive
    after 5000 -> ok
    end,
    link(Pid),
    receive
        {'EXIT', Pid, noproc} ->
            ok;
        Other ->
            ct:fail({unexpected_message, Other})
    after 5000 ->
              ct:fail(nothing_received)
    end,
    {links, Links} = process_info(self(), links),
    io:format("Pid=~p, links=~p", [Pid, Links]),
    false = lists:member(Pid, Links),
    stop_node(Node),
    receive
        Message ->
            ct:fail({unexpected_message, Message})
    after 3000 ->
              ok
    end,
    ok.

dead_process() ->
    erlang:error(die).

%% Test that linking to a pid on node that has gone and restarted gives
%% the correct EXIT message (OTP-2304).
link_to_dead_new_node(Config) when is_list(Config) ->
    process_flag(trap_exit, true),

    %% Start the node, get a Pid and stop the node again.
    {ok, Node} = start_node(link_to_dead_new_node),
    Pid = spawn(Node, ?MODULE, dead_process, []),
    stop_node(Node),

    %% Start a new node with the same name.
    {ok, Node} = start_node(link_to_dead_new_node),
    link(Pid),
    receive
        {'EXIT', Pid, noproc} ->
            ok;
        Other ->
            ct:fail({unexpected_message, Other})
    after 5000 ->
              ct:fail(nothing_received)
    end,

    %% Make sure that the link wasn't created.
    {links, Links} = process_info(self(), links),
    io:format("Pid=~p, links=~p", [Pid, Links]),
    false = lists:member(Pid, Links),
    stop_node(Node),
    receive
        Message ->
            ct:fail({unexpected_message, Message})
    after 3000 ->
              ok
    end,
    ok.

%% Test that monitor_node/2 works when applied.
applied_monitor_node(Config) when is_list(Config) ->
    NonExisting = list_to_atom("__non_existing__@" ++ hostname()),

    %% Tail-recursive call to apply (since the node is non-existing,
    %% there will be a trap).

    true = tail_apply(erlang, monitor_node, [NonExisting, true]),
    [{nodedown, NonExisting}] = test_server:messages_get(),

    %% Ordinary call (with trap).

    true = apply(erlang, monitor_node, [NonExisting, true]),
    [{nodedown, NonExisting}] = test_server:messages_get(),

    ok.

tail_apply(M, F, A) ->
    apply(M, F, A).

%% Test that sending a port or reference to another node and back again
%% doesn't correct them in any way.
ref_port_roundtrip(Config) when is_list(Config) ->
    process_flag(trap_exit, true),
    Port = open_port({spawn, efile}, []),
    Ref = make_ref(),
    {ok, Node} = start_node(ref_port_roundtrip),
    net_adm:ping(Node),
    Term = {Port, Ref},
    io:format("Term before: ~p", [show_term(Term)]),
    Pid = spawn_link(Node, ?MODULE, roundtrip, [Term]),
    receive after 5000 -> ok end,
    stop_node(Node),
    receive
        {'EXIT', Pid, {Port, Ref}} ->
            io:format("Term after: ~p", [show_term(Term)]),
            ok;
        Other ->
            io:format("Term after: ~p", [show_term(Term)]),
            ct:fail({unexpected, Other})
    after 10000 ->
              ct:fail(timeout)
    end,
    ok.

roundtrip(Term) ->
    exit(Term).

%% Test that the smallest external term [] aka NIL can be sent to
%% another node node and back again.
nil_roundtrip(Config) when is_list(Config) ->
    process_flag(trap_exit, true),
    {ok, Node} = start_node(nil_roundtrip),
    net_adm:ping(Node),
    Pid = spawn_link(Node, ?MODULE, bounce, [self()]),
    Pid ! [],
    receive
        [] ->
            receive
                {'EXIT', Pid, []} ->
                    stop_node(Node),
                    ok
            end
    end.

bounce(Dest) ->
    receive Msg ->
                Dest ! Msg,
                exit(Msg)
    end.

show_term(Term) ->
    binary_to_list(term_to_binary(Term)).

%% Tests behaviour after net_kernel:stop (OTP-2586).
stop_dist(Config) when is_list(Config) ->
    Str = os:cmd(atom_to_list(lib:progname())
                 ++ " -noshell -pa "
                 ++ proplists:get_value(data_dir, Config)
                 ++ " -s run"),
    %% The "true" may be followed by an error report, so ignore anything that
    %% follows it.
    "true\n"++_ = Str,

    %% "May fail on FreeBSD due to differently configured name lookup - ask Arndt",
    %% if you can find him.

    ok.


trap_bif_1(Config) when is_list(Config) ->
    {true} = tr1(),
    ok.

trap_bif_2(Config) when is_list(Config) ->
    {true} = tr2(),
    ok.

trap_bif_3(Config) when is_list(Config) ->
    {hoo} = tr3(),
    ok.

tr1() ->
    NonExisting = 'abc@boromir',
    X = erlang:monitor_node(NonExisting, true),
    {X}.

tr2() ->
    NonExisting = 'abc@boromir',
    X = apply(erlang, monitor_node, [NonExisting, true]),
    {X}.

tr3() ->
    NonExisting = 'abc@boromir',
    X = {NonExisting, glirp} ! hoo,
    {X}.




% This has to be done by nodes with differrent cookies, otherwise global
% will connect nodes, which is correct, but makes it hard to test.
% * Start two nodes, n1 and n2. n2 with the dist_auto_connect once parameter
% * n2 pings n1 -> connection
% * check that they now know each other
% * Kill n1
% * Make sure n2 gets pang when pinging n1
% * restart n1
% * Make sure n2 *still gets pang*!
% * Ping n2 from n1 -> pong
% * n2 now also gets pong when pinging n1
% * disconnect n2 from n1
% * n2 gets pang when pinging n1
% * n2 forces connection by using net_kernel:connect_node (ovverrides)
% * n2 gets pong when pinging n1.

%% Test the dist_auto_connect once kernel parameter
dist_auto_connect_once(Config) when is_list(Config) ->
    Sock = start_relay_node(dist_auto_connect_relay_node,[]),
    NN = inet_rpc_nodename(Sock),
    Sock2 = start_relay_node(dist_auto_connect_once_node,
                             "-kernel dist_auto_connect once"),
    NN2 = inet_rpc_nodename(Sock2),
    {ok,[]} = do_inet_rpc(Sock,erlang,nodes,[]),
    {ok, pong} = do_inet_rpc(Sock2,net_adm,ping,[NN]),
    {ok,[NN2]} = do_inet_rpc(Sock,erlang,nodes,[]),
    {ok,[NN]} = do_inet_rpc(Sock2,erlang,nodes,[]),
    [_,HostPartPeer] = string:tokens(atom_to_list(NN),"@"),
    [_,MyHostPart] = string:tokens(atom_to_list(node()),"@"),
    % Give net_kernel a chance to change the state of the node to up to.
    receive after 1000 -> ok end,
    case HostPartPeer of
        MyHostPart ->
            ok = stop_relay_node(Sock),
            {ok,pang} = do_inet_rpc(Sock2,net_adm,ping,[NN]);
        _ ->
            {ok, true} = do_inet_rpc(Sock,net_kernel,disconnect,[NN2]),
            receive
            after 500 -> ok
            end
    end,
    {ok, []} = do_inet_rpc(Sock2,erlang,nodes,[]),
    Sock3 = case HostPartPeer of
                MyHostPart ->
                    start_relay_node(dist_auto_connect_relay_node,[]);
                _ ->
                    Sock
            end,
    TS1 = timestamp(),
    {ok, pang} = do_inet_rpc(Sock2,net_adm,ping,[NN]),
    TS2 = timestamp(),
    RefT = net_kernel:connecttime() - 1000,
    true = ((TS2 - TS1) < RefT),
    TS3 = timestamp(),
    {ok, true} = do_inet_rpc(Sock2,erlang,monitor_node,
                             [NN,true,[allow_passive_connect]]),
    TS4 = timestamp(),
    true = ((TS4 - TS3) > RefT),
    {ok, pong} = do_inet_rpc(Sock3,net_adm,ping,[NN2]),
    {ok, pong} = do_inet_rpc(Sock2,net_adm,ping,[NN]),
    {ok, true} = do_inet_rpc(Sock3,net_kernel,disconnect,[NN2]),
    receive
    after 500 -> ok
    end,
    {ok, pang} = do_inet_rpc(Sock2,net_adm,ping,[NN]),
    {ok, true} = do_inet_rpc(Sock2,net_kernel,connect_node,[NN]),
    {ok, pong} = do_inet_rpc(Sock2,net_adm,ping,[NN]),
    stop_relay_node(Sock3),
    stop_relay_node(Sock2).



%% Start a relay node and a lonely (dist_auto_connect never) node.
%% Lonely node pings relay node. That should fail. 
%% Lonely node connects to relay node with net_kernel:connect_node/1.
%% Result is sent here through relay node.
dist_auto_connect_never(Config) when is_list(Config) ->
    Self = self(),
    {ok, RelayNode} = start_node(dist_auto_connect_relay),
    spawn(RelayNode,
          fun() ->
                  register(dist_auto_connect_relay, self()),
                  dist_auto_connect_relay(Self)
          end),
    {ok, Handle} = dist_auto_connect_start(dist_auto_connect, never),
    Result = receive
                 {do_dist_auto_connect, ok} ->
                     ok;
                 {do_dist_auto_connect, Error} ->
                     {error, Error};
                 Other ->
                     {error, Other}
             after 32000 ->
                       timeout
             end,
    stop_node(RelayNode),
    Stopped = dist_auto_connect_stop(Handle),
    Junk = receive
               {do_dist_auto_connect, _} = J -> J
           after 0 -> ok
           end,
    {ok, ok, ok} = {Result, Stopped, Junk},
    ok.


do_dist_auto_connect([never]) ->
    Node = list_to_atom("dist_auto_connect_relay@" ++ hostname()),
    io:format("~p:do_dist_auto_connect([false]) Node=~p~n", [?MODULE, Node]),
    Ping = net_adm:ping(Node),
    io:format("~p:do_dist_auto_connect([false]) Ping=~p~n", [?MODULE, Ping]),
    Result = case Ping of
                 pang -> ok;
                 _ -> {error, Ping}
             end,
    io:format("~p:do_dist_auto_connect([false]) Result=~p~n", [?MODULE, Result]),
    net_kernel:connect_node(Node),
    catch {dist_auto_connect_relay, Node} ! {do_dist_auto_connect, Result};
%    receive after 1000 -> ok end,
%    halt();

do_dist_auto_connect(Arg) ->
    io:format("~p:do_dist_auto_connect(~p)~n", [?MODULE, Arg]),
    receive after 10000 -> ok end,
    halt().


dist_auto_connect_start(Name, Value) when is_atom(Name) ->
    dist_auto_connect_start(atom_to_list(Name), Value);
dist_auto_connect_start(Name, Value) when is_list(Name), is_atom(Value) ->
    Node = list_to_atom(lists:append([Name, "@", hostname()])),
    ModuleDir = filename:dirname(code:which(?MODULE)),
    ValueStr = atom_to_list(Value),
    Cookie = atom_to_list(erlang:get_cookie()),
    Cmd = lists:concat(
            [%"xterm -e ",
             atom_to_list(lib:progname()),
             %	     " -noinput ",
             " -detached ",
             long_or_short(), " ", Name,
             " -setcookie ", Cookie,
             " -pa ", ModuleDir,
             " -s ", atom_to_list(?MODULE),
             " do_dist_auto_connect ", ValueStr,
             " -kernel dist_auto_connect ", ValueStr]),
    io:format("~p:dist_auto_connect_start() cmd: ~p~n", [?MODULE, Cmd]),
    Port = open_port({spawn, Cmd}, [stream]),
    {ok, {Port, Node}}.


dist_auto_connect_stop({Port, Node}) ->
    Pid = spawn_link(fun() -> rpc:call(Node, erlang, halt, []) end),
    dist_auto_connect_stop(Port, Node, Pid, 5000).

dist_auto_connect_stop(Port, _Node, Pid, N) when is_integer(N), N =< 0 ->
    exit(Pid, normal),
    catch erlang:port_close(Port),
    Result = {error, node_not_down},
    io:format("~p:dist_auto_connect_stop() ~p~n", [?MODULE, Result]),
    Result;
dist_auto_connect_stop(Port, Node, Pid, N) when is_integer(N) ->
    case net_adm:ping(Node) of
        pong ->
            receive after 100 -> ok end,
            dist_auto_connect_stop(Port, Node, Pid, N-100);
        pang ->
            exit(Pid, normal),
            catch erlang:port_close(Port),
            io:format("~p:dist_auto_connect_stop() ok~n", [?MODULE]),
            ok
    end.


dist_auto_connect_relay(Parent) ->
    receive X ->
                catch Parent ! X
    end,
    dist_auto_connect_relay(Parent).


dist_parallel_send(Config) when is_list(Config) ->
    {ok, RNode} = start_node(dist_parallel_receiver),
    {ok, SNode} = start_node(dist_parallel_sender),
    WatchDog = spawn_link(
                 fun () ->
                         TRef = erlang:start_timer((2*60*1000), self(), oops),
                         receive
                             {timeout, TRef, _ } ->
                                 spawn(SNode, fun () -> abort(timeout) end),
                                 spawn(RNode, fun () -> abort(timeout) end)
                                 %%       rpc:cast(SNode, erlang, halt,
                                 %%		["Timetrap (sender)"]),
                                 %%       rpc:cast(RNode, erlang, halt,
                                 %%		["Timetrap (receiver)"])
                         end
                 end),
    MkSndrs = fun (Receiver) ->
                      lists:map(fun (_) ->
                                        spawn_link(SNode,
                                                   ?MODULE,
                                                   dist_parallel_sender,
                                                   [self(), Receiver, 1000])
                                end, lists:seq(1, 64))
              end,
    SndrsStart = fun (Sndrs) ->
                         Parent = self(),
                         spawn_link(SNode,
                           fun () ->
                                   lists:foreach(fun (P) ->
                                                         P ! {go, Parent}
                                                 end, Sndrs)
                           end)
                 end,
    SndrsWait = fun (Sndrs) ->
                        lists:foreach(fun (P) ->
                                              receive {P, done} -> ok end
                                      end, Sndrs)
                end,
    DPR = spawn_link(RNode, ?MODULE, dist_parallel_receiver, []),
    Sndrs1 = MkSndrs(DPR),
    SndrsStart(Sndrs1),
    SndrsWait(Sndrs1),
    unlink(DPR),
    exit(DPR, bang),

    DEPR = spawn_link(RNode, ?MODULE, dist_evil_parallel_receiver, []),
    Sndrs2 = MkSndrs(DEPR),
    SndrsStart(Sndrs2),
    SndrsWait(Sndrs2),
    unlink(DEPR),
    exit(DEPR, bang),

    unlink(WatchDog),
    exit(WatchDog, bang),

    stop_node(RNode),
    stop_node(SNode),

    ok.

do_dist_parallel_sender(Parent, _Receiver, 0) ->
    Parent ! {self(), done};
do_dist_parallel_sender(Parent, Receiver, N) ->
    Receiver ! {self(), "Some data"},
    do_dist_parallel_sender(Parent, Receiver, N-1).

dist_parallel_sender(Parent, Receiver, N) ->
    receive {go, Parent} -> ok end,
    do_dist_parallel_sender(Parent, Receiver, N).

dist_parallel_receiver() ->
    receive {_Sender, _Data} -> ok end,
    dist_parallel_receiver().

dist_evil_parallel_receiver() ->
    receive {Sender, _Data} -> ok end,
    net_kernel:disconnect(node(Sender)),
    dist_evil_parallel_receiver().

atom_roundtrip(Config) when is_list(Config) ->
    AtomData = atom_data(),
    verify_atom_data(AtomData),
    {ok, Node} = start_node(Config),
    do_atom_roundtrip(Node, AtomData),
    stop_node(Node),
    ok.

atom_roundtrip_r16b(Config) when is_list(Config) ->
    case test_server:is_release_available("r16b") of
        true ->
            ct:timetrap({minutes, 6}),
            AtomData = unicode_atom_data(),
            verify_atom_data(AtomData),
            case start_node(Config, [], "r16b") of
                {ok, Node} ->
                    do_atom_roundtrip(Node, AtomData),
                    stop_node(Node);
                {error, timeout} ->
                    {skip,"Unable to start OTP R16B release"}
            end;
        false ->
            {skip,"No OTP R16B available"}
    end.

unicode_atom_roundtrip(Config) when is_list(Config) ->
    AtomData = unicode_atom_data(),
    verify_atom_data(AtomData),
    {ok, Node} = start_node(Config),
    do_atom_roundtrip(Node, AtomData),
    stop_node(Node),
    ok.

do_atom_roundtrip(Node, AtomData) ->
    Parent = self(),
    Proc = spawn_link(Node, fun () -> verify_atom_data_loop(Parent) end),
    Proc ! {self(), AtomData},
    receive {Proc, AD1} -> AtomData = AD1 end,
    Proc ! {self(), AtomData},
    receive {Proc, AD2} -> AtomData = AD2 end,
    RevAtomData = lists:reverse(AtomData),
    Proc ! {self(), RevAtomData},
    receive {Proc, RAD1} -> RevAtomData = RAD1 end,
    unlink(Proc),
    exit(Proc, bang),
    ok.

verify_atom_data_loop(From) ->
    receive
        {From, AtomData} ->
            verify_atom_data(AtomData),
            From ! {self(), AtomData},
            verify_atom_data_loop(From)
    end.

atom_data() ->
    lists:map(fun (N) ->
                      ATxt = "a"++integer_to_list(N),
                      {list_to_atom(ATxt), ATxt}
              end,
              lists:seq(1, 2000)).

verify_atom_data(AtomData) ->
    lists:foreach(fun ({Atom, AtomTxt}) when is_atom(Atom) ->
                          AtomTxt = atom_to_list(Atom);
                      ({PPR, AtomTxt}) ->
                          % Pid, Port, or Ref
                          AtomTxt = atom_to_list(node(PPR))
                  end,
                  AtomData).

uc_atom_tup(ATxt) ->
    Atom = string_to_atom(ATxt),
    ATxt = atom_to_list(Atom),
    {Atom, ATxt}.

uc_pid_tup(ATxt) ->
    ATxtExt = string_to_atom_ext(ATxt),
    Pid = mk_pid({ATxtExt, 1}, 4711,17),
    true = is_pid(Pid),
    Atom = node(Pid),
    true = is_atom(Atom),
    ATxt = atom_to_list(Atom),
    {Pid, ATxt}.

uc_port_tup(ATxt) ->
    ATxtExt = string_to_atom_ext(ATxt),
    Port = mk_port({ATxtExt, 2}, 4711),
    true = is_port(Port),
    Atom = node(Port),
    true = is_atom(Atom),
    ATxt = atom_to_list(Atom),
    {Port, ATxt}.

uc_ref_tup(ATxt) ->
    ATxtExt = string_to_atom_ext(ATxt),
    Ref = mk_ref({ATxtExt, 3}, [4711,17, 4711]),
    true = is_reference(Ref),
    Atom = node(Ref),
    true = is_atom(Atom),
    ATxt = atom_to_list(Atom),
    {Ref, ATxt}.


unicode_atom_data() ->
    [uc_pid_tup(lists:seq(16#1f600, 16#1f600+249) ++ "@host"),
     uc_pid_tup(lists:seq(16#1f600, 16#1f600+30) ++ "@host"),
     uc_port_tup(lists:seq(16#1f600, 16#1f600+249) ++ "@host"),
     uc_port_tup(lists:seq(16#1f600, 16#1f600+30) ++ "@host"),
     uc_ref_tup(lists:seq(16#1f600, 16#1f600+249) ++ "@host"),
     uc_ref_tup(lists:seq(16#1f600, 16#1f600+30) ++ "@host"),
     uc_atom_tup(lists:seq(16#1f600, 16#1f600+254)),
     uc_atom_tup(lists:seq(16#1f600, 16#1f600+63)),
     uc_atom_tup(lists:seq(0, 254)),
     uc_atom_tup(lists:seq(100, 163)),
     uc_atom_tup(lists:seq(200, 354)),
     uc_atom_tup(lists:seq(200, 263)),
     uc_atom_tup(lists:seq(2000, 2254)),
     uc_atom_tup(lists:seq(2000, 2063)),
     uc_atom_tup(lists:seq(65500, 65754)),
     uc_atom_tup(lists:seq(65500, 65563))
     | lists:map(fun (N) ->
                         uc_atom_tup(lists:seq(64000+N, 64254+N))
                 end, lists:seq(1, 2000))].

contended_atom_cache_entry(Config) when is_list(Config) ->
    contended_atom_cache_entry_test(Config, latin1).

contended_unicode_atom_cache_entry(Config) when is_list(Config) ->
    contended_atom_cache_entry_test(Config, unicode).

contended_atom_cache_entry_test(Config, Type) ->
    TestServer = self(),
    ProcessPairs = 10,
    Msgs = 100000,
    {ok, SNode} = start_node(Config),
    {ok, RNode} = start_node(Config),
    Success = make_ref(),
    spawn_link(
      SNode,
      fun () ->
              erts_debug:set_internal_state(available_internal_state,
                                            true),
              Master = self(),
              CIX = get_cix(),
              TestAtoms = case Type of
                              latin1 ->
                                  get_conflicting_atoms(CIX,
                                                        ProcessPairs);
                              unicode ->
                                  get_conflicting_unicode_atoms(CIX,
                                                                ProcessPairs)
                          end,
              io:format("Testing with the following atoms all using "
                        "cache index ~p:~n ~w~n",
                        [CIX, TestAtoms]),
              Ps = lists:map(
                     fun (A) ->
                             Ref = make_ref(),
                             R = spawn_link(RNode,
                                   fun () ->
                                           Atom = receive
                                                      {Ref, txt, ATxt} ->
                                                          case Type of
                                                              latin1 ->
                                                                  list_to_atom(ATxt);
                                                              unicode ->
                                                                  string_to_atom(ATxt)
                                                          end
                                                  end,
                                           receive_ref_atom(Ref,
                                                            Atom,
                                                            Msgs),
                                           Master ! {self(), success}
                                   end),
                             S = spawn_link(SNode,
                                   fun () ->
                                           receive go -> ok end,
                                           R ! {Ref,
                                                txt,
                                                atom_to_list(A)},
                                           send_ref_atom(R, Ref, A, Msgs)
                                   end),
                             {S, R}
                     end,
                     TestAtoms),
              lists:foreach(fun ({S, _}) ->
                                    S ! go
                            end,
                            Ps),
              lists:foreach(fun ({_, R}) ->
                                    receive {R, success} -> ok end
                            end,
                            Ps),
              TestServer ! Success
      end),
    receive
        Success ->
            ok
    end,
    stop_node(SNode),
    stop_node(RNode),
    ok.

send_ref_atom(_To, _Ref, _Atom, 0) ->
    ok;
send_ref_atom(To, Ref, Atom, N) ->
    To ! {Ref, Atom},
    send_ref_atom(To, Ref, Atom, N-1).

receive_ref_atom(_Ref, _Atom, 0) ->
    ok;
receive_ref_atom(Ref, Atom, N) ->
    receive
        {Ref, Value} ->
            Atom = Value
    end,
    receive_ref_atom(Ref, Atom, N-1).

get_cix() ->
    get_cix(1000).

get_cix(CIX) when is_integer(CIX), CIX < 0 ->
    get_cix(0);
get_cix(CIX) when is_integer(CIX) ->
    get_cix(CIX,
            unwanted_cixs(),
            erts_debug:get_internal_state(max_atom_out_cache_index)).

get_cix(CIX, Unwanted, MaxCIX) when CIX > MaxCIX ->
    get_cix(0, Unwanted, MaxCIX);
get_cix(CIX, Unwanted, MaxCIX) ->
    case lists:member(CIX, Unwanted) of
        true -> get_cix(CIX+1, Unwanted, MaxCIX);
        false -> CIX
    end.

unwanted_cixs() ->
    lists:map(fun (Node) ->
                      erts_debug:get_internal_state({atom_out_cache_index,
                                                     Node})
              end,
              nodes()).


get_conflicting_atoms(_CIX, 0) ->
    [];
get_conflicting_atoms(CIX, N) ->
    Atom = list_to_atom("atom" ++ integer_to_list(erlang:unique_integer([positive]))),
    case erts_debug:get_internal_state({atom_out_cache_index, Atom}) of
        CIX ->
            [Atom|get_conflicting_atoms(CIX, N-1)];
        _ ->
            get_conflicting_atoms(CIX, N)
    end.

get_conflicting_unicode_atoms(_CIX, 0) ->
    [];
get_conflicting_unicode_atoms(CIX, N) ->
    Atom = string_to_atom([16#1f608] ++ "atom" ++ integer_to_list(erlang:unique_integer([positive]))),
    case erts_debug:get_internal_state({atom_out_cache_index, Atom}) of
        CIX ->
            [Atom|get_conflicting_unicode_atoms(CIX, N-1)];
        _ ->
            get_conflicting_unicode_atoms(CIX, N)
    end.

-define(COOKIE, '').
-define(DOP_LINK,		1).
-define(DOP_SEND,		2).
-define(DOP_EXIT,		3).
-define(DOP_UNLINK,		4).
-define(DOP_REG_SEND,		6).
-define(DOP_GROUP_LEADER,	7).
-define(DOP_EXIT2,		8).

-define(DOP_SEND_TT,		12).
-define(DOP_EXIT_TT,		13).
-define(DOP_REG_SEND_TT,	16).
-define(DOP_EXIT2_TT,		18).

-define(DOP_MONITOR_P,		19).
-define(DOP_DEMONITOR_P,	20).
-define(DOP_MONITOR_P_EXIT,	21).

start_monitor(Offender,P) ->
    Parent = self(),
    Q = spawn(Offender,
              fun () ->
                      Ref = erlang:monitor(process,P),
                      Parent ! {self(),ref,Ref},
                      receive
                          just_stay_alive -> ok
                      end
              end),
    Ref = receive
              {Q,ref,R} ->
                  R
          after  5000 ->
                     error
          end,
    io:format("Ref is ~p~n",[Ref]),
    ok.
start_link(Offender,P) ->
    Parent = self(),
    Q = spawn(Offender,
              fun () ->
                      process_flag(trap_exit,true),
                      link(P),
                      Parent ! {self(),ref,P},
                      receive
                          just_stay_alive -> ok
                      end
              end),
    Ref = receive
              {Q,ref,R} ->
                  R
          after  5000 ->
                     error
          end,
    io:format("Ref is ~p~n",[Ref]),
    ok.

%% Test dist messages with valid structure (binary to term ok) but malformed control content
bad_dist_structure(Config) when is_list(Config) ->
    ct:timetrap({seconds, 15}),

    {ok, Offender} = start_node(bad_dist_structure_offender),
    {ok, Victim} = start_node(bad_dist_structure_victim),
    start_node_monitors([Offender,Victim]),
    Parent = self(),
    P = spawn(Victim,
              fun () ->
                      process_flag(trap_exit,true),
                      Parent ! {self(), started},
                      receive check_msgs -> ok end,
                      bad_dist_struct_check_msgs([one,
                                                  two]),
                      Parent ! {self(), messages_checked},
                      receive done -> ok end
              end),
    receive {P, started} -> ok end,
    pong = rpc:call(Victim, net_adm, ping, [Offender]),
    verify_up(Offender, Victim),
    true = lists:member(Offender, rpc:call(Victim, erlang, nodes, [])),
    start_monitor(Offender,P),
    P ! one,
    send_bad_structure(Offender, P,{?DOP_MONITOR_P_EXIT,'replace',P,normal},2),
    pong = rpc:call(Victim, net_adm, ping, [Offender]),
    start_monitor(Offender,P),
    send_bad_structure(Offender, P,{?DOP_MONITOR_P_EXIT,'replace',P,normal,normal},2),
    pong = rpc:call(Victim, net_adm, ping, [Offender]),
    start_link(Offender,P),
    send_bad_structure(Offender, P,{?DOP_LINK},0),
    pong = rpc:call(Victim, net_adm, ping, [Offender]),
    start_link(Offender,P),
    send_bad_structure(Offender, P,{?DOP_UNLINK,'replace'},2),
    pong = rpc:call(Victim, net_adm, ping, [Offender]),
    start_link(Offender,P),
    send_bad_structure(Offender, P,{?DOP_UNLINK,'replace',make_ref()},2),
    pong = rpc:call(Victim, net_adm, ping, [Offender]),
    start_link(Offender,P),
    send_bad_structure(Offender, P,{?DOP_UNLINK,make_ref(),P},0),
    pong = rpc:call(Victim, net_adm, ping, [Offender]),
    start_link(Offender,P),
    send_bad_structure(Offender, P,{?DOP_UNLINK,normal,normal},0),
    pong = rpc:call(Victim, net_adm, ping, [Offender]),
    start_monitor(Offender,P),
    send_bad_structure(Offender, P,{?DOP_MONITOR_P,'replace',P},2),
    pong = rpc:call(Victim, net_adm, ping, [Offender]),
    start_monitor(Offender,P),
    send_bad_structure(Offender, P,{?DOP_MONITOR_P,'replace',P,normal},2),
    pong = rpc:call(Victim, net_adm, ping, [Offender]),
    start_monitor(Offender,P),
    send_bad_structure(Offender, P,{?DOP_DEMONITOR_P,'replace',P},2),
    pong = rpc:call(Victim, net_adm, ping, [Offender]),
    start_monitor(Offender,P),
    send_bad_structure(Offender, P,{?DOP_DEMONITOR_P,'replace',P,normal},2),
    pong = rpc:call(Victim, net_adm, ping, [Offender]),
    send_bad_structure(Offender, P,{?DOP_EXIT,'replace',P},2),
    pong = rpc:call(Victim, net_adm, ping, [Offender]),
    send_bad_structure(Offender, P,{?DOP_EXIT,make_ref(),normal,normal},0),
    pong = rpc:call(Victim, net_adm, ping, [Offender]),
    send_bad_structure(Offender, P,{?DOP_EXIT_TT,'replace',token,P},2),
    pong = rpc:call(Victim, net_adm, ping, [Offender]),
    send_bad_structure(Offender, P,{?DOP_EXIT_TT,make_ref(),token,normal,normal},0),
    pong = rpc:call(Victim, net_adm, ping, [Offender]),
    send_bad_structure(Offender, P,{?DOP_EXIT2,'replace',P},2),
    pong = rpc:call(Victim, net_adm, ping, [Offender]),
    send_bad_structure(Offender, P,{?DOP_EXIT2,make_ref(),normal,normal},0),
    pong = rpc:call(Victim, net_adm, ping, [Offender]),
    send_bad_structure(Offender, P,{?DOP_EXIT2_TT,'replace',token,P},2),
    pong = rpc:call(Victim, net_adm, ping, [Offender]),
    send_bad_structure(Offender, P,{?DOP_EXIT2_TT,make_ref(),token,normal,normal},0),
    pong = rpc:call(Victim, net_adm, ping, [Offender]),
    send_bad_structure(Offender, P,{?DOP_GROUP_LEADER,'replace'},2),
    pong = rpc:call(Victim, net_adm, ping, [Offender]),
    send_bad_structure(Offender, P,{?DOP_GROUP_LEADER,'replace','atomic'},2),
    pong = rpc:call(Victim, net_adm, ping, [Offender]),
    send_bad_structure(Offender, P,{?DOP_GROUP_LEADER,'replace',P},0),
    pong = rpc:call(Victim, net_adm, ping, [Offender]),
    send_bad_structure(Offender, P,{?DOP_REG_SEND_TT,'replace','',name},2,{message}),
    pong = rpc:call(Victim, net_adm, ping, [Offender]),
    send_bad_structure(Offender, P,{?DOP_REG_SEND_TT,'replace','',name,token},0,{message}),
    pong = rpc:call(Victim, net_adm, ping, [Offender]),
    send_bad_structure(Offender, P,{?DOP_REG_SEND,'replace',''},2,{message}),
    pong = rpc:call(Victim, net_adm, ping, [Offender]),
    send_bad_structure(Offender, P,{?DOP_REG_SEND,'replace','',P},0,{message}),
    pong = rpc:call(Victim, net_adm, ping, [Offender]),
    send_bad_structure(Offender, P,{?DOP_REG_SEND,'replace','',name},0,{message}),
    pong = rpc:call(Victim, net_adm, ping, [Offender]),
    send_bad_structure(Offender, P,{?DOP_REG_SEND,'replace','',name,{token}},2,{message}),
    pong = rpc:call(Victim, net_adm, ping, [Offender]),
    send_bad_structure(Offender, P,{?DOP_SEND_TT,'',P},0,{message}),
    pong = rpc:call(Victim, net_adm, ping, [Offender]),
    send_bad_structure(Offender, P,{?DOP_SEND_TT,'',name,token},0,{message}),
    pong = rpc:call(Victim, net_adm, ping, [Offender]),
    send_bad_structure(Offender, P,{?DOP_SEND,''},0,{message}),
    pong = rpc:call(Victim, net_adm, ping, [Offender]),
    send_bad_structure(Offender, P,{?DOP_SEND,'',name},0,{message}),
    pong = rpc:call(Victim, net_adm, ping, [Offender]),
    send_bad_structure(Offender, P,{?DOP_SEND,'',P,{token}},0,{message}),
    pong = rpc:call(Victim, net_adm, ping, [Offender]),
    P ! two,
    P ! check_msgs,
    receive
        {P, messages_checked} -> ok
    after 5000 ->
              exit(victim_is_dead)
    end,

    {message_queue_len, 0}
    = rpc:call(Victim, erlang, process_info, [P, message_queue_len]),

    unlink(P),
    P ! done,
    stop_node(Offender),
    stop_node(Victim),
    ok.



bad_dist_ext_receive(Config) when is_list(Config) ->
    {ok, Offender} = start_node(bad_dist_ext_receive_offender),
    {ok, Victim} = start_node(bad_dist_ext_receive_victim),
    start_node_monitors([Offender,Victim]),

    Parent = self(),

    P = spawn_link(Victim,
                   fun () ->
                           Parent ! {self(), started},
                           receive check_msgs -> ok end,
                           bad_dist_ext_check_msgs([one,
                                                    two,
                                                    three]),
                           Parent ! {self(), messages_checked},
                           receive done -> ok end
                   end),

    receive {P, started} -> ok end,
    pong = rpc:call(Victim, net_adm, ping, [Offender]),
    verify_up(Offender, Victim),
    true = lists:member(Offender, rpc:call(Victim, erlang, nodes, [])),
    P ! one,
    send_bad_msg(Offender, P),
    P ! two,
    verify_down(Offender, connection_closed, Victim, killed),
    {message_queue_len, 2}
    = rpc:call(Victim, erlang, process_info, [P, message_queue_len]),

    Suspended = make_ref(),
    S = spawn(Victim,
              fun () ->
                      erlang:suspend_process(P),
                      Parent ! Suspended,
                      receive after infinity -> ok end
              end),
    MS = erlang:monitor(process, S),
    receive Suspended -> ok end,
    pong = rpc:call(Victim, net_adm, ping, [Offender]),
    verify_up(Offender, Victim),
    true = lists:member(Offender, rpc:call(Victim, erlang, nodes, [])),
    send_bad_msgs(Offender, P, 5),
    true = lists:member(Offender, rpc:call(Victim, erlang, nodes, [])),
    P ! three,
    send_bad_msgs(Offender, P, 5),

    %% Make sure bad msgs has reached Victim
    rpc:call(Offender, rpc, call, [Victim, erlang, node, []]),

    verify_still_up(Offender, Victim),
    {message_queue_len, 13}
    = rpc:call(Victim, erlang, process_info, [P, message_queue_len]),

    exit(S, bang),
    receive {'DOWN', MS, process, S, bang} -> ok end,
    verify_down(Offender, connection_closed, Victim, killed),
    {message_queue_len, 3}
    = rpc:call(Victim, erlang, process_info, [P, message_queue_len]),

    P ! check_msgs,
    receive {P, messages_checked} -> ok end,

    {message_queue_len, 0}
    = rpc:call(Victim, erlang, process_info, [P, message_queue_len]),

    P ! done,
    unlink(P),
    verify_no_down(Offender, Victim),
    stop_node(Offender),
    stop_node(Victim).


bad_dist_ext_process_info(Config) when is_list(Config) ->
    {ok, Offender} = start_node(bad_dist_ext_process_info_offender),
    {ok, Victim} = start_node(bad_dist_ext_process_info_victim),
    start_node_monitors([Offender,Victim]),

    Parent = self(),
    P = spawn_link(Victim,
                   fun () ->
                           Parent ! {self(), started},
                           receive check_msgs -> ok end,
                           bad_dist_ext_check_msgs([one, two]),
                           Parent ! {self(), messages_checked},
                           receive done -> ok end
                   end),

    receive {P, started} -> ok end,
    P ! one,

    Suspended = make_ref(),
    S = spawn(Victim,
              fun () ->
                      erlang:suspend_process(P),
                      Parent ! Suspended,
                      receive after infinity -> ok end
              end),

    receive Suspended -> ok end,
    pong = rpc:call(Victim, net_adm, ping, [Offender]),
    verify_up(Offender, Victim),
    send_bad_msgs(Offender, P, 5),

    P ! two,
    send_bad_msgs(Offender, P, 5),

    %% Make sure bad msgs has reached Victim
    rpc:call(Offender, rpc, call, [Victim, erlang, node, []]),

    verify_still_up(Offender, Victim),
    {message_queue_len, 12}
    = rpc:call(Victim, erlang, process_info, [P, message_queue_len]),
    verify_still_up(Offender, Victim),
    [{message_queue_len, 2},
     {messages, [one, two]}]
    = rpc:call(Victim, erlang, process_info, [P, [message_queue_len,
                                                  messages]]),
    verify_down(Offender, connection_closed, Victim, killed),

    P ! check_msgs,
    exit(S, bang),
    receive {P, messages_checked} -> ok end,

    {message_queue_len, 0}
    = rpc:call(Victim, erlang, process_info, [P, message_queue_len]),

    P ! done,
    unlink(P),
    verify_no_down(Offender, Victim),
    stop_node(Offender),
    stop_node(Victim).

bad_dist_ext_control(Config) when is_list(Config) ->
    {ok, Offender} = start_node(bad_dist_ext_control_offender),
    {ok, Victim} = start_node(bad_dist_ext_control_victim),
    start_node_monitors([Offender,Victim]),

    pong = rpc:call(Victim, net_adm, ping, [Offender]),
    verify_up(Offender, Victim),
    send_bad_dhdr(Offender, Victim),
    verify_down(Offender, connection_closed, Victim, killed),

    pong = rpc:call(Victim, net_adm, ping, [Offender]),
    verify_up(Offender, Victim),
    send_bad_ctl(Offender, Victim),
    verify_down(Offender, connection_closed, Victim, killed),

    verify_no_down(Offender, Victim),
    stop_node(Offender),
    stop_node(Victim).

bad_dist_ext_connection_id(Config) when is_list(Config) ->
    {ok, Offender} = start_node(bad_dist_ext_connection_id_offender),
    {ok, Victim} = start_node(bad_dist_ext_connection_id_victim),
    start_node_monitors([Offender,Victim]),

    Parent = self(),
    P = spawn_link(Victim,
                   fun () ->
                           Parent ! {self(), started},
                           receive check_msgs -> ok end,
                           bad_dist_ext_check_msgs([]),
                           Parent ! {self(), messages_checked},
                           receive done -> ok end
                   end),

    receive {P, started} -> ok end,
    Suspended = make_ref(),
    S = spawn(Victim,
              fun () ->
                      erlang:suspend_process(P),
                      Parent ! Suspended,
                      receive after infinity -> ok end
              end),
    MS = erlang:monitor(process, S),
    receive Suspended -> ok end,
    pong = rpc:call(Victim, net_adm, ping, [Offender]),
    verify_up(Offender, Victim),
    send_bad_msg(Offender, P),

    %% Make sure bad msg has reached Victim
    rpc:call(Offender, rpc, call, [Victim, erlang, node, []]),

    {message_queue_len, 1}
    = rpc:call(Victim, erlang, process_info, [P, message_queue_len]),

    true = rpc:call(Offender, net_kernel, disconnect, [Victim]),
    verify_down(Offender, disconnect, Victim, connection_closed),
    pong = rpc:call(Offender, net_adm, ping, [Victim]),

    verify_up(Offender, Victim),
    %% We have a new connection between Offender and Victim, bad message
    %% should not bring it down.

    {message_queue_len, 1}
    = rpc:call(Victim, erlang, process_info, [P, message_queue_len]),

    exit(S, bang),
    receive {'DOWN', MS, process, S, bang} -> ok end,
    %% Wait for a while (if the connection is taken down it might take a
    %% while).
    receive after 2000 -> ok end,
    verify_still_up(Offender, Victim),

    P ! check_msgs,
    receive {P, messages_checked} -> ok end,

    {message_queue_len, 0}
    = rpc:call(Victim, erlang, process_info, [P, message_queue_len]),

    verify_still_up(Offender, Victim),
    P ! done,
    unlink(P),
    verify_no_down(Offender, Victim),
    stop_node(Offender),
    stop_node(Victim).

%% OTP-14661: Bad message is discovered by erts_msg_attached_data_size
bad_dist_ext_size(Config) when is_list(Config) ->
    {ok, Offender} = start_node(bad_dist_ext_process_info_offender),
    %%Prog = "Prog=/home/uabseri/src/otp_new3/bin/cerl -rr -debug",
    Prog = [],
    {ok, Victim} = start_node(bad_dist_ext_process_info_victim, [], Prog),
    start_node_monitors([Offender,Victim]),

    Parent = self(),
    P = spawn_link(Victim,
                   fun () ->
                           Parent ! {self(), started},
                           receive check_msgs -> ok end,  %% DID CRASH HERE
                           bad_dist_ext_check_msgs([one]),
                           Parent ! {self(), messages_checked}
                   end),

    receive {P, started} -> ok end,
    P ! one,

    Suspended = make_ref(),
    S = spawn(Victim,
              fun () ->
                      erlang:suspend_process(P),
                      Parent ! Suspended,
                      receive after infinity -> ok end
              end),

    receive Suspended -> ok end,
    pong = rpc:call(Victim, net_adm, ping, [Offender]),
    verify_up(Offender, Victim),
    send_bad_msgs(Offender, P, 1, dmsg_bad_tag()),

    %% Make sure bad msgs has reached Victim
    rpc:call(Offender, rpc, call, [Victim, erlang, node, []]),

    verify_still_up(Offender, Victim),

    rpc:call(Victim, erlang, process_info, [P, total_heap_size]),

    verify_down(Offender, connection_closed, Victim, killed),

    P ! check_msgs,
    exit(S, bang),  % resume Victim
    receive {P, messages_checked} -> ok end,

    unlink(P),
    verify_no_down(Offender, Victim),
    stop_node(Offender),
    stop_node(Victim).


bad_dist_struct_check_msgs([]) ->
    receive
        Msg ->
            exit({unexpected_message, Msg})
    after 0 ->
              ok
    end;
bad_dist_struct_check_msgs([M|Ms]) ->
    receive
        {'EXIT',_,_} = EM ->
            io:format("Ignoring exit message: ~p~n",[EM]),
            bad_dist_struct_check_msgs([M|Ms]);
        Msg ->
            M = Msg,
            bad_dist_struct_check_msgs(Ms)
    end.
bad_dist_ext_check_msgs([]) ->
    receive
        Msg ->
            exit({unexpected_message, Msg})
    after 0 ->
              ok
    end;
bad_dist_ext_check_msgs([M|Ms]) ->
    receive
        Msg ->
            M = Msg,
            bad_dist_ext_check_msgs(Ms)
    end.

ensure_dctrl(Node) ->
    case dctrl(Node) of
        undefined ->
            pong = net_adm:ping(Node),
            dctrl(Node);
        DCtrl ->
            DCtrl
    end.

dctrl_send(DPrt, Data) when is_port(DPrt) ->
    port_command(DPrt, Data);
dctrl_send(DPid, Data) when is_pid(DPid) ->
    Ref = make_ref(),
    DPid ! {send, self(), Ref, Data},
    receive {Ref, Res} -> Res end.

dctrl_dop_reg_send(Node, Name, Msg) ->
    dctrl_send(ensure_dctrl(Node),
               [dmsg_hdr(),
                dmsg_ext({?DOP_REG_SEND,
                          self(),
                          ?COOKIE,
                          Name}),
                dmsg_ext(Msg)]).

dctrl_dop_send(To, Msg) ->
    Node = node(To),
    dctrl_send(ensure_dctrl(Node),
               [dmsg_hdr(),
                dmsg_ext({?DOP_SEND, ?COOKIE, To}),
                dmsg_ext(Msg)]).

send_bad_structure(Offender,Victim,Bad,WhereToPutSelf) ->
    send_bad_structure(Offender,Victim,Bad,WhereToPutSelf,[]).
send_bad_structure(Offender,Victim,Bad,WhereToPutSelf,PayLoad) ->
    Parent = self(),
    Done = make_ref(),
    spawn(Offender,
          fun () ->
                  Node = node(Victim),
                  pong = net_adm:ping(Node),
                  DCtrl = dctrl(Node),
                  Bad1 = case WhereToPutSelf of
                             0 ->
                                 Bad;
                             N when N > 0 ->
                                 setelement(N,Bad,self())
                         end,
                  DData = [dmsg_hdr(),
                           dmsg_ext(Bad1)] ++
                  case PayLoad of
                      [] -> [];
                      _Other -> [dmsg_ext(PayLoad)]
                  end,
                  dctrl_send(DCtrl, DData),
                  Parent ! {DData,Done}
          end),
    receive
        {WhatSent,Done} ->
            io:format("Offender sent ~p~n",[WhatSent]),
            ok
    after 5000 ->
              exit(unable_to_send)
    end.


%% send_bad_msgs():
%% Send a valid distribution header and control message
%% but an invalid message. This invalid message will be
%% enqueued in the receivers message queue.
send_bad_msg(BadNode, To) ->
    send_bad_msgs(BadNode, To, 1).

send_bad_msgs(BadNode, To, Repeat) ->
    send_bad_msgs(BadNode, To, Repeat, dmsg_bad_atom_cache_ref()).

send_bad_msgs(BadNode, To, Repeat, BadTerm) when is_atom(BadNode),
                                                 is_pid(To),
                                                 is_integer(Repeat) ->
    Parent = self(),
    Done = make_ref(),
    spawn_link(BadNode,
               fun () ->
                       Node = node(To),
                       pong = net_adm:ping(Node),
                       DCtrl = dctrl(Node),
                       DData = [dmsg_hdr(),
                                dmsg_ext({?DOP_SEND, ?COOKIE, To}),
<<<<<<< HEAD
                                dmsg_bad_atom_cache_ref()],
		       repeat(fun () -> dctrl_send(DCtrl, DData) end, Repeat),
=======
                                BadTerm],
                       repeat(fun () -> port_command(DPrt, DData) end, Repeat),
>>>>>>> 237d0c7d
                       Parent ! Done
               end),
    receive Done -> ok end.

%% send_bad_ctl():
%% Send a valid distribution header but an invalid control message.
send_bad_ctl(BadNode, ToNode) when is_atom(BadNode), is_atom(ToNode) ->
    Parent = self(),
    Done = make_ref(),
    spawn_link(BadNode,
               fun () ->
                       pong = net_adm:ping(ToNode),
                       %% We creat a valid ctl msg and replace an
                       %% atom with an invalid atom cache reference
                       <<131,Replace/binary>> = term_to_binary(replace),
                       Ctl = dmsg_ext({?DOP_REG_SEND,
                                       self(),
                                       ?COOKIE,
                                       replace}),
                       CtlBeginSize = size(Ctl) - size(Replace),
                       <<CtlBegin:CtlBeginSize/binary, Replace/binary>> = Ctl,
                       DCtrl = dctrl(ToNode),
                       Data = [dmsg_fake_hdr2(),
                               CtlBegin,
                               dmsg_bad_atom_cache_ref(),
                               dmsg_ext({a, message})],
                       dctrl_send(DCtrl, Data),
                       Parent ! Done
               end),
    receive Done -> ok end.

%% send_bad_dhr():
%% Send an invalid distribution header
send_bad_dhdr(BadNode, ToNode) when is_atom(BadNode), is_atom(ToNode) ->
    Parent = self(),
    Done = make_ref(),
    spawn_link(BadNode,
               fun () ->
                       pong = net_adm:ping(ToNode),
                       dctrl_send(dctrl(ToNode), dmsg_bad_hdr()),
                       Parent ! Done
               end),
    receive Done -> ok end.

dctrl(Node) when is_atom(Node) ->
    case catch erts_debug:get_internal_state(available_internal_state) of
        true -> true;
        _ -> erts_debug:set_internal_state(available_internal_state, true)
    end,
    erts_debug:get_internal_state({dist_ctrl, Node}).

dmsg_hdr() ->
    [131, % Version Magic
     $D,  % Dist header
     0].  % No atom cache referenses

dmsg_bad_hdr() ->
    [131, % Version Magic
     $D,  % Dist header
     255].  % 255 atom references


%% dmsg_fake_hdr1() ->
%%     A = <<"fake header atom 1">>,
%%     [131, % Version Magic
%%      $D, 1, 16#8, 0, size(A), A]. % Fake header

dmsg_fake_hdr2() ->
    A1 = <<"fake header atom 1">>,
    A2 = <<"atom 2">>,
    A3 = <<"atom 3">>,
    [131, % Version Magic
     $D,
     3,
     16#88, 16#08, % Flags
     0, size(A1), A1,
     1, size(A2), A2,
     2, size(A3), A3].

dmsg_ext(Term) ->
    <<131, Res/binary>> = term_to_binary(Term),
    Res.

dmsg_bad_atom_cache_ref() ->
    [$R, 137].

dmsg_bad_tag() ->  %% Will fail early at heap size calculation
    [$?, 66].

start_epmd_false(Config) when is_list(Config) ->
    %% Start a node with the option -start_epmd false.
    {ok, OtherNode} = start_node(start_epmd_false, "-start_epmd false"),
    %% We should be able to ping it, as epmd was started by us:
    pong = net_adm:ping(OtherNode),
    stop_node(OtherNode),

    ok.

epmd_module(Config) when is_list(Config) ->
    %% We need a relay node to test this, since the test node uses the
    %% standard epmd module.
    Sock1 = start_relay_node(epmd_module_node1, "-epmd_module " ++ ?MODULE_STRING),
    Node1 = inet_rpc_nodename(Sock1),
    %% Ask what port it's listening on - it won't have registered with
    %% epmd.
    {ok, {ok, Port1}} = do_inet_rpc(Sock1, application, get_env, [kernel, dist_listen_port]),

    %% Start a second node, passing the port number as a secret
    %% argument.
    Sock2 = start_relay_node(epmd_module_node2, "-epmd_module " ++ ?MODULE_STRING
			     ++ " -other_node_port " ++ integer_to_list(Port1)),
    Node2 = inet_rpc_nodename(Sock2),
    %% Node 1 can't ping node 2
    {ok, pang} = do_inet_rpc(Sock1, net_adm, ping, [Node2]),
    {ok, []} = do_inet_rpc(Sock1, erlang, nodes, []),
    {ok, []} = do_inet_rpc(Sock2, erlang, nodes, []),
    %% But node 2 can ping node 1
    {ok, pong} = do_inet_rpc(Sock2, net_adm, ping, [Node1]),
    {ok, [Node2]} = do_inet_rpc(Sock1, erlang, nodes, []),
    {ok, [Node1]} = do_inet_rpc(Sock2, erlang, nodes, []),

    stop_relay_node(Sock2),
    stop_relay_node(Sock1).

%% epmd_module functions:

start_link() ->
    ignore.

register_node(Name, Port) ->
    register_node(Name, Port, inet_tcp).
register_node(_Name, Port, _Driver) ->
    %% Save the port number we're listening on.
    application:set_env(kernel, dist_listen_port, Port),
    Creation = rand:uniform(3),
    {ok, Creation}.

port_please(_Name, _Ip) ->
    case init:get_argument(other_node_port) of
	error ->
	    %% None specified.  Default to 42.
	    Port = 42,
	    Version = 5,
	    {port, Port, Version};
	{ok, [[PortS]]} ->
	    %% Port number given on command line.
	    Port = list_to_integer(PortS),
	    Version = 5,
	    {port, Port, Version}
    end.

%%% Utilities

timestamp() ->
    erlang:monotonic_time(millisecond).

start_node(X) ->
    start_node(X, [], []).

start_node(X, Y) ->
    start_node(X, Y, []).

start_node(Name, Args, Rel) when is_atom(Name), is_list(Rel) ->
    Pa = filename:dirname(code:which(?MODULE)),
    Cookie = atom_to_list(erlang:get_cookie()),
    RelArg = case Rel of
                 [] -> [];
                 _ -> [{erl,[{release,Rel}]}]
             end,
    test_server:start_node(Name, slave,
                           [{args,
                             Args++" -setcookie "++Cookie++" -pa \""++Pa++"\""}
                            | RelArg]);
start_node(Config, Args, Rel) when is_list(Config), is_list(Rel) ->
    Name = list_to_atom((atom_to_list(?MODULE)
                         ++ "-"
                         ++ atom_to_list(proplists:get_value(testcase, Config))
                         ++ "-"
                         ++ integer_to_list(erlang:system_time(second))
                         ++ "-"
                         ++ integer_to_list(erlang:unique_integer([positive])))),
    start_node(Name, Args, Rel).

stop_node(Node) ->
    test_server:stop_node(Node).

freeze_node(Node, MS) ->
    Own = 300,
    DoingIt = make_ref(),
    Freezer = self(),
    spawn_link(Node,
               fun () ->
                       erts_debug:set_internal_state(available_internal_state,
                                                     true),
                       dctrl_dop_send(Freezer, DoingIt),
                       receive after Own -> ok end,
                       erts_debug:set_internal_state(block, MS+Own)
               end),
    receive DoingIt -> ok end,
    receive after Own -> ok end.

inet_rpc_nodename({N,H,_Sock}) ->
    list_to_atom(N++"@"++H).

do_inet_rpc({_,_,Sock},M,F,A) ->
    Bin = term_to_binary({M,F,A}),
    gen_tcp:send(Sock,Bin),
    case gen_tcp:recv(Sock,0) of
        {ok, Bin2} ->
            T = binary_to_term(Bin2),
            {ok,T};
        Else ->
            {error, Else}
    end.

inet_rpc_server([Host, PortList]) ->
    Port = list_to_integer(PortList),
    {ok, Sock} = gen_tcp:connect(Host, Port,[binary, {packet, 4}, 
                                             {active, false}]),
    inet_rpc_server_loop(Sock).

inet_rpc_server_loop(Sock) ->
    case gen_tcp:recv(Sock,0) of
        {ok, Bin} ->
            {M,F,A} = binary_to_term(Bin),
            Res = (catch apply(M,F,A)),
            RB = term_to_binary(Res),
            gen_tcp:send(Sock,RB),
            inet_rpc_server_loop(Sock);
        _ ->
            erlang:halt()
    end.


start_relay_node(Node, Args) ->
    Pa = filename:dirname(code:which(?MODULE)),
    Cookie = "NOT"++atom_to_list(erlang:get_cookie()),
    {ok, LSock} = gen_tcp:listen(0, [binary, {packet, 4}, {active, false}]),
    {ok, Port} = inet:port(LSock),
    {ok, Host} = inet:gethostname(),
    RunArg = "-run " ++ atom_to_list(?MODULE) ++ " inet_rpc_server " ++
    Host ++ " " ++ integer_to_list(Port),
    {ok, NN} = test_server:start_node(Node, peer,
                                      [{args, Args ++
                                        " -setcookie "++Cookie++" -pa "++Pa++" "++
                                        RunArg}]),
    [N,H] = string:tokens(atom_to_list(NN),"@"),
    {ok, Sock} = gen_tcp:accept(LSock),
    pang = net_adm:ping(NN),
    {N,H,Sock}.

stop_relay_node({N,H,Sock}) ->
    catch do_inet_rpc(Sock,erlang,halt,[]),
    catch gen_tcp:close(Sock),
    wait_dead(N,H,10).

wait_dead(N,H,0) ->
    {error,{not_dead,N,H}};
wait_dead(N,H,X) ->
    case erl_epmd:port_please(N,H) of
        {port,_,_} ->
            receive
            after 1000 ->
                      ok
            end,
            wait_dead(N,H,X-1);
        noport ->
            ok;
        Else ->
            {error, {unexpected, Else}}
    end.


start_node_monitors(Nodes) ->
    Master = self(),
    lists:foreach(fun (Node) ->
                          spawn(Node,
                                fun () ->
                                        node_monitor(Master)
                                end)
                  end,
                  Nodes),
    ok.

node_monitor(Master) ->
    Opts = [nodedown_reason,{node_type,all}],
    Nodes0 = nodes(connected),
    net_kernel:monitor_nodes(true, Opts),
    Nodes1 = nodes(connected),
    case lists:sort(Nodes0) == lists:sort(Nodes1) of
        true ->
            lists:foreach(fun (Node) ->
                                  Master ! {nodeup, node(), Node}
                          end,
                          Nodes0),
            io:format("~p ~p: ~p~n", [node(), erlang:system_time(microsecond), Nodes0]),
            node_monitor_loop(Master);
        false ->
            net_kernel:monitor_nodes(false, Opts),
            flush_node_changes(),
            node_monitor(Master)
    end.

flush_node_changes() ->
    receive
        {NodeChange, _Node, _InfoList} when NodeChange == nodeup;
                                            NodeChange == nodedown ->
            flush_node_changes()
    after 0 ->
              ok
    end.

node_monitor_loop(Master) ->
    receive
        {nodeup, Node, _InfoList} = Msg ->
            Master ! {nodeup, node(), Node},
            io:format("~p ~p: ~p~n", [node(), erlang:system_time(microsecond), Msg]),
            node_monitor_loop(Master);
        {nodedown, Node, InfoList} = Msg ->
            Reason = case lists:keysearch(nodedown_reason, 1, InfoList) of
                         {value, {nodedown_reason, R}} -> R;
                         _ -> undefined
                     end,
            Master ! {nodedown, node(), Node, Reason},
            io:format("~p ~p: ~p~n", [node(), erlang:system_time(microsecond), Msg]),
            node_monitor_loop(Master)
    end.

verify_up(A, B) ->
    receive {nodeup, A, B} -> ok end,
    receive {nodeup, B, A} -> ok end.

verify_still_up(A, B) ->
    true = lists:member(B, rpc:call(A, erlang, nodes, [connected])),
    true = lists:member(A, rpc:call(B, erlang, nodes, [connected])),
    verify_no_down(A, B).

verify_no_down(A, B) ->
    receive
        {nodedown, A, B, _} = Msg0 ->
            ct:fail(Msg0)
    after 0 ->
              ok
    end,
    receive
        {nodedown, B, A, _} = Msg1 ->
            ct:fail(Msg1)
    after 0 ->
              ok
    end.

%% verify_down(A, B) ->
%%     receive {nodedown, A, B, _} -> ok end,
%%     receive {nodedown, B, A, _} -> ok end.

verify_down(A, ReasonA, B, ReasonB) ->
    receive
        {nodedown, A, B, _} = Msg0 ->
            {nodedown, A, B, ReasonA} = Msg0
    end,
    receive
        {nodedown, B, A, _} = Msg1 ->
            {nodedown, B, A, ReasonB} = Msg1
    end,
    ok.

hostname() ->
    from($@, atom_to_list(node())).

from(H, [H | T]) -> T;
from(H, [_ | T]) -> from(H, T);
from(_, []) -> [].

%% fun_spawn(Fun) ->
%%     fun_spawn(Fun, []).

%% fun_spawn(Fun, Args) ->
%%     spawn_link(erlang, apply, [Fun, Args]).


long_or_short() -> 
    case net_kernel:longnames() of
        true -> " -name ";
        false -> " -sname "
    end.

until(Fun) ->
    case Fun() of
        true ->
            ok;
        false ->
            receive after 10 -> ok end,
            until(Fun)
    end.

forever(Fun) ->
    Fun(),
    forever(Fun).

abort(Why) ->
    erts_debug:set_internal_state(available_internal_state, true),
    erts_debug:set_internal_state(abort, Why).


start_busy_dist_port_tracer() ->
    Tracer = spawn_link(fun () -> busy_dist_port_tracer() end),
    erlang:system_monitor(Tracer, [busy_dist_port]),
    Tracer.

stop_busy_dist_port_tracer(Tracer) when is_pid(Tracer) ->
    unlink(Tracer),
    exit(Tracer, bye);
stop_busy_dist_port_tracer(_) ->
    true.

busy_dist_port_tracer() ->
    receive
        {monitor, _SuspendedProcess, busy_dist_port, _Port} = M ->
            erlang:display(M),
            busy_dist_port_tracer()
    end.

repeat(_Fun, 0) ->
    ok;
repeat(Fun, N) ->
    Fun(),
    repeat(Fun, N-1).

string_to_atom_ext(String) ->
    Utf8List = string_to_utf8_list(String),
    Len = length(Utf8List),
    case Len < 256 of
        true ->
            [?SMALL_ATOM_UTF8_EXT, Len | Utf8List];
        false ->
            [?ATOM_UTF8_EXT, Len bsr 8, Len band 16#ff | Utf8List]
    end.

string_to_atom(String) ->
    binary_to_term(list_to_binary([?VERSION_MAGIC
                                   | string_to_atom_ext(String)])).

string_to_utf8_list([]) ->
    [];
string_to_utf8_list([CP|CPs]) when is_integer(CP),
                                   0 =< CP,
                                   CP =< 16#7F ->
    [CP | string_to_utf8_list(CPs)];
string_to_utf8_list([CP|CPs]) when is_integer(CP),
                                   16#80 =< CP,
                                   CP =< 16#7FF ->
    [16#C0 bor (CP bsr 6),
     16#80 bor (16#3F band CP)
     | string_to_utf8_list(CPs)];
string_to_utf8_list([CP|CPs]) when is_integer(CP),
                                   16#800 =< CP,
                                   CP =< 16#FFFF ->
    [16#E0 bor (CP bsr 12),
     16#80 bor (16#3F band (CP bsr 6)),
     16#80 bor (16#3F band CP)
     | string_to_utf8_list(CPs)];
string_to_utf8_list([CP|CPs]) when is_integer(CP),
                                   16#10000 =< CP,
                                   CP =< 16#10FFFF ->
    [16#F0 bor (CP bsr 18),
     16#80 bor (16#3F band (CP bsr 12)),
     16#80 bor (16#3F band (CP bsr 6)),
     16#80 bor (16#3F band CP)
     | string_to_utf8_list(CPs)].

mk_pid({NodeName, Creation}, Number, Serial) when is_atom(NodeName) ->
    <<?VERSION_MAGIC, NodeNameExt/binary>> = term_to_binary(NodeName),
    mk_pid({NodeNameExt, Creation}, Number, Serial);
mk_pid({NodeNameExt, Creation}, Number, Serial) ->
    case catch binary_to_term(list_to_binary([?VERSION_MAGIC,
                                              ?PID_EXT,
                                              NodeNameExt,
                                              uint32_be(Number),
                                              uint32_be(Serial),
                                              uint8(Creation)])) of
        Pid when is_pid(Pid) ->
            Pid;
        {'EXIT', {badarg, _}} ->
            exit({badarg, mk_pid, [{NodeNameExt, Creation}, Number, Serial]});
        Other ->
            exit({unexpected_binary_to_term_result, Other})
    end.

mk_port({NodeName, Creation}, Number) when is_atom(NodeName) ->
    <<?VERSION_MAGIC, NodeNameExt/binary>> = term_to_binary(NodeName),
    mk_port({NodeNameExt, Creation}, Number);
mk_port({NodeNameExt, Creation}, Number) ->
    case catch binary_to_term(list_to_binary([?VERSION_MAGIC,
                                              ?PORT_EXT,
                                              NodeNameExt,
                                              uint32_be(Number),
                                              uint8(Creation)])) of
        Port when is_port(Port) ->
            Port;
        {'EXIT', {badarg, _}} ->
            exit({badarg, mk_port, [{NodeNameExt, Creation}, Number]});
        Other ->
            exit({unexpected_binary_to_term_result, Other})
    end.

mk_ref({NodeName, Creation}, [Number] = NL) when is_atom(NodeName),
                                                 is_integer(Creation),
                                                 is_integer(Number) ->
    <<?VERSION_MAGIC, NodeNameExt/binary>> = term_to_binary(NodeName),
    mk_ref({NodeNameExt, Creation}, NL);
mk_ref({NodeNameExt, Creation}, [Number]) when is_integer(Creation),
                                               is_integer(Number) ->
    case catch binary_to_term(list_to_binary([?VERSION_MAGIC,
                                              ?REFERENCE_EXT,
                                              NodeNameExt,
                                              uint32_be(Number),
                                              uint8(Creation)])) of
        Ref when is_reference(Ref) ->
            Ref;
        {'EXIT', {badarg, _}} ->
            exit({badarg, mk_ref, [{NodeNameExt, Creation}, [Number]]});
        Other ->
            exit({unexpected_binary_to_term_result, Other})
    end;
mk_ref({NodeName, Creation}, Numbers) when is_atom(NodeName),
                                           is_integer(Creation),
                                           is_list(Numbers) ->
    <<?VERSION_MAGIC, NodeNameExt/binary>> = term_to_binary(NodeName),
    mk_ref({NodeNameExt, Creation}, Numbers);
mk_ref({NodeNameExt, Creation}, Numbers) when is_integer(Creation),
                                              is_list(Numbers) ->
    case catch binary_to_term(list_to_binary([?VERSION_MAGIC,
                                              ?NEW_REFERENCE_EXT,
                                              uint16_be(length(Numbers)),
                                              NodeNameExt,
                                              uint8(Creation),
                                              lists:map(fun (N) ->
                                                                uint32_be(N)
                                                        end,
                                                        Numbers)])) of
        Ref when is_reference(Ref) ->
            Ref;
        {'EXIT', {badarg, _}} ->
            exit({badarg, mk_ref, [{NodeNameExt, Creation}, Numbers]});
        Other ->
            exit({unexpected_binary_to_term_result, Other})
    end.


uint32_be(Uint) when is_integer(Uint), 0 =< Uint, Uint < 1 bsl 32 ->
    [(Uint bsr 24) band 16#ff,
     (Uint bsr 16) band 16#ff,
     (Uint bsr 8) band 16#ff,
     Uint band 16#ff];
uint32_be(Uint) ->
    exit({badarg, uint32_be, [Uint]}).


uint16_be(Uint) when is_integer(Uint), 0 =< Uint, Uint < 1 bsl 16 ->
    [(Uint bsr 8) band 16#ff,
     Uint band 16#ff];
uint16_be(Uint) ->
    exit({badarg, uint16_be, [Uint]}).

uint8(Uint) when is_integer(Uint), 0 =< Uint, Uint < 1 bsl 8 ->
    Uint band 16#ff;
uint8(Uint) ->
    exit({badarg, uint8, [Uint]}).<|MERGE_RESOLUTION|>--- conflicted
+++ resolved
@@ -1846,13 +1846,8 @@
                        DCtrl = dctrl(Node),
                        DData = [dmsg_hdr(),
                                 dmsg_ext({?DOP_SEND, ?COOKIE, To}),
-<<<<<<< HEAD
-                                dmsg_bad_atom_cache_ref()],
+                                BadTerm],
 		       repeat(fun () -> dctrl_send(DCtrl, DData) end, Repeat),
-=======
-                                BadTerm],
-                       repeat(fun () -> port_command(DPrt, DData) end, Repeat),
->>>>>>> 237d0c7d
                        Parent ! Done
                end),
     receive Done -> ok end.
