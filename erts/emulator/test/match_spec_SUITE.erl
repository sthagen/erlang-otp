%%
%% %CopyrightBegin%
%% 
%% Copyright Ericsson AB 1999-2018. All Rights Reserved.
%% 
%% Licensed under the Apache License, Version 2.0 (the "License");
%% you may not use this file except in compliance with the License.
%% You may obtain a copy of the License at
%%
%%     http://www.apache.org/licenses/LICENSE-2.0
%%
%% Unless required by applicable law or agreed to in writing, software
%% distributed under the License is distributed on an "AS IS" BASIS,
%% WITHOUT WARRANTIES OR CONDITIONS OF ANY KIND, either express or implied.
%% See the License for the specific language governing permissions and
%% limitations under the License.
%% 
%% %CopyrightEnd%
%%

-module(match_spec_SUITE).

-export([all/0, suite/0]).
-export([test_1/1, test_2/1, test_3/1, test_4a/1, test_4b/1, test_5a/1,
         test_5b/1, caller_and_return_to/1, bad_match_spec_bin/1,
	 trace_control_word/1, silent/1, silent_no_ms/1, silent_test/1,
	 ms_trace2/1, ms_trace3/1, ms_trace_dead/1, boxed_and_small/1,
	 destructive_in_test_bif/1, guard_exceptions/1,
	 empty_list/1,
	 unary_plus/1, unary_minus/1, moving_labels/1]).
-export([fpe/1]).
-export([otp_9422/1]).
-export([faulty_seq_trace/1, do_faulty_seq_trace/0]).
-export([maps/1]).
-export([runner/2, loop_runner/3]).
-export([f1/1, f2/2, f3/2, fn/1, fn/2, fn/3]).
-export([do_boxed_and_small/0]).
-export([f1_test4/1, f2_test4/2, f3_test4/2]).

% This test suite assumes that tracing in general works. What we test is
% the match spec functionality.

-include_lib("common_test/include/ct.hrl").

suite() ->
    [{ct_hooks,[ts_install_cth]},
     {timetrap, {minutes, 1}}].

all() ->
    [test_1, test_2, test_3, test_4a, test_4b, test_5a, test_5b, caller_and_return_to, bad_match_spec_bin,
     trace_control_word, silent, silent_no_ms, silent_test, ms_trace2,
     ms_trace3, ms_trace_dead, boxed_and_small, destructive_in_test_bif,
     guard_exceptions, unary_plus, unary_minus, fpe,
     moving_labels,
     faulty_seq_trace,
     empty_list,
     otp_9422,
     maps].

test_1(Config) when is_list(Config) ->
    tr(fun() -> ?MODULE:f1(a) end,
       {?MODULE, f1, 1},
       [],
       [{call, {?MODULE, f1, [a]}}]),

    tr(fun() -> ?MODULE:f2(a, a) end,
       {?MODULE, f2, 2},
       [{['$1','$1'],[{is_atom, '$1'}],[]}],
       [{call, {?MODULE, f2, [a, a]}}]),

    tr(fun() -> ?MODULE:f2(a, a) end,
       {?MODULE, f2, 2},
       [{['$1','$1'],[{is_atom, '$1'}],[{message, false}]}],
       []),

    tr(fun() -> ?MODULE:f2(a, a) end,
       {?MODULE, f2, 2},
       [{['$1','$1'],[{is_atom, '$1'}],[{message, 4711}]}],
       [{call, {?MODULE, f2, [a, a]}, 4711}]),

    Ref = make_ref(),
    tr(fun() -> ?MODULE:f2(Ref, Ref) end,
       {?MODULE, f2, 2},
       [{[Ref,'$1'],[{is_reference, '$1'}],[{message, 4711}]}],
       [{call, {?MODULE, f2, [Ref, Ref]}, 4711}]),
    tr(fun() -> ?MODULE:f2(Ref, Ref) end,
       {?MODULE, f2, 2},
       [{['$1',Ref],[{is_reference, '$1'}],[{message, 4711}]}],
       [{call, {?MODULE, f2, [Ref, Ref]}, 4711}]),

    tr(fun() -> ?MODULE:f2(a, a) end,
       {?MODULE, f2, 2},
       [{['$0','$0'],[{is_atom, '$0'}],[{message, 4711}]}],
       [{call, {?MODULE, f2, [a, a]}, 4711}]),

    tr(fun() -> ?MODULE:f2(a, b) end,
       {?MODULE, f2, 2},
       [{['_','_'],[],[]}],
       [{call, {?MODULE, f2, [a, b]}}]),

    tr(fun() -> ?MODULE:f2(a, b) end,
       {?MODULE, f2, 2},
       [{['_','_'],[],[{message, '$_'}]}],
       [{call, {?MODULE, f2, [a, b]}, [a, b]}]),

    tr(fun() -> ?MODULE:f2(a, '$_') end,
       {?MODULE, f2, 2},
       [{['$1','$_'],[{is_atom, '$1'}],[]}],
       [{call, {?MODULE, f2, [a, '$_']}}]),

    tr(fun() -> ?MODULE:f1({a}) end,
       {?MODULE, f1, 1},
       [{['$1'],[{'==', '$1', {const, {a}}}],[]}],
       [{call, {?MODULE, f1, [{a}]}}]),

    tr(fun() -> ?MODULE:f1({a}) end,
       {?MODULE, f1, 1},
       [{['$1'],[{'==', '$1', {{a}}}],[]}],
       [{call, {?MODULE, f1, [{a}]}}]),

    %% Undocumented, currently.
    tr(fun() -> ?MODULE:f2(a, a) end,
       {?MODULE, f2, 2},
       [{['$1','$1'],[{is_atom, '$1'}],[{message, 4711},
                                        {message, true}]}],
       [{call, {?MODULE, f2, [a, a]}}]),

    tr(fun() -> ?MODULE:f2(a, a) end,
       {?MODULE, f2, 2},
       [{['$1','$1'],[{is_atom, '$1'}],[{message, 4711},
                                        {message, false}]}],
       []),

    tr(fun() -> ?MODULE:f2(a, a) end,
       {?MODULE, f2, 2},
       [{['$1','$1'],[{is_atom, '$1'}],[kakalorum]}],
       [{call, {?MODULE, f2, [a, a]}}]),

    %% Verify that 'process_dump' can handle a matchstate on the stack.
    tr(fun() -> fbinmatch(<<0>>, 0) end,
       {?MODULE, f1, 1},
       [{['_'],[],[{message, {process_dump}}]}],
       [fun({trace, _, call, {?MODULE, f1, [0]}, _Bin}) -> true end]),

    % Error cases
    errchk([{['$1','$1'],[{is_atom, '$1'}],[{banka, kanin}]}]),
    ok.

test_2(Config) when is_list(Config) ->
    tr(fun() -> ?MODULE:f2(a, a) end,
       {?MODULE, f2, 2},
       [{['$1','$1'],[{is_atom, '$1'}],[{return_trace}]}],
       [{call, {?MODULE, f2, [a, a]}},
        {return_from, {?MODULE, f2, 2}, {a, a}}]),
    ok.

%% Test the enable_trace/2 and caller/0 PAM instructions
test_3(Config) when is_list(Config) ->
    Fun1 = fun() -> 
		   register(fnoppelklopfer,self()),
		   ?MODULE:f2(a, b),
		   ?MODULE:f2(a, b) 
	   end,
    P1 = spawn(?MODULE, runner, [self(), Fun1]),
    Pat = [{['$1','$1'],[],[{message,
                             [{enable_trace, P1, call},{caller}]}]},
           {['_','_'],[],[{message,
                           [{disable_trace, fnoppelklopfer, call}]}]}],
    Fun2 = fun() -> ?MODULE:f3(a, a) end,
    P2 = spawn(?MODULE, runner, [self(), Fun2]),
    erlang:trace(P2, true, [call]),
    erlang:trace_pattern({?MODULE, f2, 2}, Pat),
    collect(P2, [{trace, P2, call, {?MODULE, f2, [a, a]}, [true,
							     {?MODULE,f3,2}]}]),
    collect(P1, [{trace, P1, call, {?MODULE, f2, [a, b]}, [true]}]),
    ok.

%% Test `caller_line` trace with `call` and `global`
test_4a(Config) when is_list(Config) ->
    Fun = fun() -> ?MODULE:f3_test4(a, b) end,
    Pat = [{'_', [],[{message, {caller_line}}]}],
    P = spawn(?MODULE, runner, [self(), Fun]),
    erlang:trace(P, true, [call]),
    %% `global` is implied but we still mention explictly
    erlang:trace_pattern({?MODULE, f2_test4, 2}, Pat, [global]),
    erlang:trace_pattern({?MODULE, f1_test4, 1}, Pat, [global]),
    collect(P, [{trace, P, call, {?MODULE, f2_test4, [a, b]}, {?MODULE, f3_test4, 2, {"test4.erl", 3}}},
                {trace, P, call, {?MODULE, f1_test4, [a]}, {?MODULE, f3_test4, 2, {"test4.erl", 3}}}]),
    ok.

%% Test `caller_line` trace with `return_trace`, `call` and `global`
test_4b(Config) when is_list(Config) ->
    Fun = fun() -> ?MODULE:f3_test4(a, b) end,
    P = spawn(?MODULE, runner, [self(), Fun]),
    Pat = [{'_', [], [{return_trace}, {message, {caller_line}}]}],
    erlang:trace(P, true, [call]),
    %% `global` is implied but we still mention explictly
    erlang:trace_pattern({?MODULE, f2_test4, 2}, Pat, [global]),
    erlang:trace_pattern({?MODULE, f1_test4, 1}, Pat, [global]),
    collect(P, [{trace, P, call, {?MODULE, f2_test4, [a, b]}, {?MODULE, f3_test4, 2, {"test4.erl", 3}}},
                {trace, P, call, {?MODULE, f1_test4, [a]}, {?MODULE, f3_test4, 2, {"test4.erl", 3}}},
                {trace, P, return_from, {?MODULE, f1_test4, 1}, {a}},
                {trace, P, return_from, {?MODULE, f2_test4, 2}, {a}}
               ]),
    ok.

%% Test `caller_line` trace with `call` and `local`
test_5a(Config) when is_list(Config) ->
    Fun = fun() -> f3_test5(a, b) end,
    Pat = [{'_', [],[{message, {caller_line}}]}],
    P = spawn(?MODULE, runner, [self(), Fun]),
    erlang:trace(P, true, [call]),
    %% Notice `local` function tracing
    erlang:trace_pattern({?MODULE, f2_test5, 2}, Pat, [local]),
    erlang:trace_pattern({?MODULE, f1_test5, 1}, Pat, [local]),
    collect(P, [{trace, P, call, {?MODULE, f2_test5, [a, b]}, {?MODULE, f3_test5, 2, {"test5.erl", 3}}},
                {trace, P, call, {?MODULE, f1_test5, [a]}, {?MODULE, f3_test5, 2, {"test5.erl", 3}}}]),
    ok.

%% Test `caller_line` trace with `return_trace`, `call` and `local`
test_5b(Config) when is_list(Config) ->
    Fun = fun() -> f3_test5(a, b) end,
    P = spawn(?MODULE, runner, [self(), Fun]),
    Pat = [{'_', [], [{return_trace}, {message, {caller_line}}]}],
    erlang:trace(P, true, [call]),
    %% Notice `local` function tracing
    erlang:trace_pattern({?MODULE, f2_test5, 2}, Pat, [local]),
    erlang:trace_pattern({?MODULE, f1_test5, 1}, Pat, [local]),
    collect(P, [{trace, P, call, {?MODULE, f2_test5, [a, b]}, {?MODULE, f3_test5, 2, {"test5.erl", 3}}},
                {trace, P, call, {?MODULE, f1_test5, [a]}, {?MODULE, f3_test5, 2, {"test5.erl", 3}}},
                {trace, P, return_from, {?MODULE, f1_test5, 1}, {a}},
                {trace, P, return_from, {?MODULE, f2_test5, 2}, {a}}
               ]),
    ok.

%% Test that caller and return to work as they should
%% There was a bug where caller would be undefined when return_to was set
%% for r the bif erlang:put().
caller_and_return_to(Config) when is_list(Config) ->
    tr(
      fun do_put_wrapper/0,
      fun (Tracee) ->
              MsgCaller = [{'_',[],[{message,{caller}}]}],
              1 = erlang:trace(Tracee, true, [call,return_to]),
              1 = erlang:trace_pattern( {?MODULE,do_put,1}, MsgCaller, [local]),
              1 = erlang:trace_pattern( {?MODULE,do_the_put,1}, MsgCaller, [local]),
              1 = erlang:trace_pattern( {erlang,integer_to_list,1}, MsgCaller, [local]),
              1 = erlang:trace_pattern( {erlang,put,2}, MsgCaller, [local]),

              [{trace,Tracee,call,{?MODULE,do_put,[test]},{?MODULE,do_put_wrapper,0}},
               {trace,Tracee,call,{?MODULE,do_the_put,[test]},{?MODULE,do_put,1}},
               {trace,Tracee,call,{erlang,integer_to_list,[1]},{?MODULE,do_the_put,1}},
               {trace,Tracee,return_to,{?MODULE,do_the_put,1}},
               {trace,Tracee,call,{erlang,put,[test,"1"]},{?MODULE,do_the_put,1}},
               {trace,Tracee,return_to,{?MODULE,do_the_put,1}},
               {trace,Tracee,return_to,{?MODULE,do_put,1}},

               %% These last trace messages are a bit strange...
               %% if call tracing had been enabled for do_put_wrapper
               %% then caller and return_to would have been {?MODULE,do_put_wrapper,1}
               %% but since it is not, they are set to do_put instead, but we still
               %% get the do_put_wrapper return_to message...
               {trace,Tracee,call,{erlang,integer_to_list,[2]},{?MODULE,do_put,1}},
               {trace,Tracee,return_to,{?MODULE,do_put,1}},
               {trace,Tracee,return_to,{?MODULE,do_put_wrapper,0}}
              ]
      end),
    ok.

do_put_wrapper() ->
    do_put(test),
    ok.

do_put(Var) ->
    do_the_put(Var),
    erlang:integer_to_list(id(2)).
do_the_put(Var) ->
    Lst = erlang:integer_to_list(id(1)),
    erlang:put(Var, Lst).

otp_9422(Config) when is_list(Config) ->
    Laps = 10000,
    Fun1 = fun() -> otp_9422_tracee() end,
    P1 = spawn_link(?MODULE, loop_runner, [self(), Fun1, Laps]),
    io:format("spawned ~p as tracee\n", [P1]),

    erlang:trace(P1, true, [call, silent]),

    Fun2 = fun() -> otp_9422_trace_changer() end,
    P2 = spawn_link(?MODULE, loop_runner, [self(), Fun2, Laps]),
    io:format("spawned ~p as trace_changer\n", [P2]),

    start_collect(P1),
    start_collect(P2),

    %%receive after 10*1000 -> ok end,

    stop_collect(P1),
    stop_collect(P2, abort),
    ok.
    
otp_9422_tracee() ->
    ?MODULE:f1(a),
    ?MODULE:f1(b),
    ?MODULE:f1(c).

otp_9422_trace_changer() ->
    Pat1 = [{[a], [], [{enable_trace, arity}]}],
    erlang:trace_pattern({?MODULE, f1, 1}, Pat1),
    Pat2 = [{[b], [], [{disable_trace, arity}]}],
    erlang:trace_pattern({?MODULE, f1, 1}, Pat2).

    
    


bad_match_spec_bin(Config) when is_list(Config) ->
    {'EXIT',{badarg,_}} = (catch ets:match_spec_run([1], <<>>)),
    B0 = <<1,2>>,
    {B,_} = split_binary(B0, 0),
    {'EXIT',{badarg,_}} = (catch ets:match_spec_run([1], B)),
    ok.



%% Test the erlang:system_info(trace_control_word) and
%% erlang:system_flag(trace_control_word, Value) BIFs,
%% as well as the get_tcw/0 and set_tcw/1 PAM instructions
trace_control_word(Config) when is_list(Config) ->
    32 = Bits = tcw_bits(),
    High = 1 bsl (Bits - 1),
    erlang:system_flag(trace_control_word, 17),
    tr(fun() -> ?MODULE:f1(a) end,
       {?MODULE, f1, 1},
       [{'_',[{'=:=', {get_tcw}, 17}],[]}],
       [{call, {?MODULE, f1, [a]}}]),
    tr(fun() -> ?MODULE:f1(a) end,
       {?MODULE, f1, 1},
       [{'_',[{'=:=', {get_tcw}, 18}],[]}],
       []),
    erlang:system_flag(trace_control_word, High),
    tr(fun() -> ?MODULE:f1(a) end,
       {?MODULE, f1, 1},
       [{'_',[{'=:=', {get_tcw}, High}],[]}],
       [{call, {?MODULE, f1, [a]}}]),
    erlang:system_flag(trace_control_word, 0),
    tr(fun() -> 
               ?MODULE:f1(a), 
               ?MODULE:f1(start), 
               ?MODULE:f1(b), 
               ?MODULE:f1(c), 
               ?MODULE:f1(high), 
               ?MODULE:f1(d),
               ?MODULE:f1(stop), 
               ?MODULE:f1(e) 
       end,
       {?MODULE, f1, 1},
       [{[start],
         [],
         [{message, {set_tcw, 17}}]},
        {[stop],
         [],
         [{message, {set_tcw, 0}}]},
        {[high],
         [],
         [{message, {set_tcw, High}}]},
        {['_'],
         [{'>', {get_tcw}, 0}],
         [{set_tcw, {'+', 1, {get_tcw}}}, {message, {get_tcw}}] }],
       [{call, {?MODULE, f1, [start]}, 0},
        {call, {?MODULE, f1, [b]}, 18},
        {call, {?MODULE, f1, [c]}, 19},
        {call, {?MODULE, f1, [high]}, 19},
        {call, {?MODULE, f1, [d]}, High + 1},
        {call, {?MODULE, f1, [stop]}, High + 1}]),
    0 = erlang:system_info(trace_control_word),
    ok.

tcw_bits() ->
    tcw_bits(erlang:system_flag(trace_control_word, 0), 0, 0).

tcw_bits(Save, Prev, Bits) ->
    Curr = 1 bsl Bits,
    case catch erlang:system_flag(trace_control_word, Curr) of
        {'EXIT' , {badarg, _}} ->
            Prev = erlang:system_flag(trace_control_word, Save),
            Bits;
        Prev ->
            Curr = erlang:system_info(trace_control_word),
            tcw_bits(Save, Curr, Bits+1)
    end.


%% Test the erlang:trace(_, _, [silent]) flag
%% as well as the silent/0 PAM instruction
silent(Config) when is_list(Config) ->
    %% Global call trace
    tr(fun() -> 
               ?MODULE:f1(a),     % No trace - not active
               ?MODULE:f1(miss),  % No trace - no activation
               ?MODULE:f1(b),     % No trace - still not active
               ?MODULE:f1(start), % Trace    - activation
               ?MODULE:f1(c),     % Trace    - active
               f1(d),             % No trace - local call
               ?MODULE:f1(miss),  % Trace    - no inactivation
               ?MODULE:f1(e),     % Trace    - still active
               ?MODULE:f1(stop),  % No trace - inactivation
               ?MODULE:f1(f)      % No trace - not active
       end,
       {?MODULE, f1, 1},
       [call, silent],
       [{[start],
         [],
         [{silent, false}, {message, start}]},
        {[stop],
         [],
         [{silent, true}, {message, stop}]},
        {[miss],
         [],
         [{silent, neither_true_nor_false}, {message, miss}]},
        {['$1'],
         [],
         [{message, '$1'}] }],
       [global],
       [{call, {?MODULE, f1, [start]}, start},
        {call, {?MODULE, f1, [c]}, c},
        {call, {?MODULE, f1, [miss]}, miss},
        {call, {?MODULE, f1, [e]}, e} ]),
    %% Local call trace
    tr(fun() -> 
               ?MODULE:f1(a),     % No trace - not active
               f1(b),             % No trace - not active
               ?MODULE:f1(start), % Trace    - activation
               ?MODULE:f1(c),     % Trace    - active
               f1(d),             % Trace    - active
               f1(stop),          % No trace - inactivation
               ?MODULE:f1(e),     % No trace - not active
               f1(f)              % No trace - not active
       end,
       {?MODULE, f1, 1},
       [call, silent],
       [{[start],
         [],
         [{silent, false}, {message, start}]},
        {[stop],
         [],
         [{silent, true}, {message, stop}]},
        {['$1'],
         [],
         [{message, '$1'}] }],
       [local],
       [{call, {?MODULE, f1, [start]}, start},
        {call, {?MODULE, f1, [c]}, c},
        {call, {?MODULE, f1, [d]}, d} ]),
    ok.

%% Test the erlang:trace(_, _, [silent]) flag without match specs
silent_no_ms(Config) when is_list(Config) ->
    %% Global call trace
    %%
    %% Trace f2/2 and erlang:integer_to_list/1 without match spec
    %% and use match spec on f1/1 to control silent flag.
    tr(
      fun () -> 
              ?MODULE:f1(a),
              ?MODULE:f2(b, c),
              _ = erlang:integer_to_list(id(1)),
              ?MODULE:f3(d, e),
              ?MODULE:f1(start),
              ?MODULE:f2(f, g),
              _ = erlang:integer_to_list(id(2)),
              ?MODULE:f3(h, i),
              ?MODULE:f1(stop),
              ?MODULE:f2(j, k),
              _ = erlang:integer_to_list(id(3)),
              ?MODULE:f3(l, m)
      end,
      fun (Tracee) ->
              1 = erlang:trace(Tracee, true, [call,silent,return_to]),
              1 = erlang:trace_pattern( {?MODULE,f2,2}, [], [global]),
              1 = erlang:trace_pattern( {erlang,integer_to_list,1}, [], [global]),
              1 = erlang:trace_pattern(
                    {?MODULE,f1,1},
                    [{[start],[],[{silent,false}]},
                     {[stop],[],[{silent,true}]}],
                    [global]),
              %%
              %% Expected: (no return_to for global call trace)
              %%
              [{trace,Tracee,call,{?MODULE,f1,[start]}},
               {trace,Tracee,call,{?MODULE,f2,[f,g]}},
               {trace,Tracee,call,{erlang,integer_to_list,[2]}},
               {trace,Tracee,call,{?MODULE,f2,[h,i]}}]
      end),
    %% Local call trace
    %%
    %% Trace f2/2 and erlang:integer_to_list/1 without match spec
    %% and use match spec on f1/1 to control silent flag.
    tr(
      fun () -> 
              ?MODULE:f1(a),
              ?MODULE:f2(b, c),
              _ = erlang:integer_to_list(id(1)),
              ?MODULE:f3(d, e),
              ?MODULE:f1(start),
              ?MODULE:f2(f, g),
              _ = erlang:integer_to_list(id(2)),
              ?MODULE:f3(h, i),
              ?MODULE:f1(stop),
              ?MODULE:f2(j, k),
              _ = erlang:integer_to_list(id(3)),
              ?MODULE:f3(l, m)
      end,
      fun (Tracee) ->
              1 = erlang:trace(Tracee, true, [call,silent,return_to]),
              1 = erlang:trace_pattern( {?MODULE,f2,2}, [], [local]),
              1 = erlang:trace_pattern( {erlang,integer_to_list,1}, [], [local]),
              1 = erlang:trace_pattern(
                    {?MODULE,f1,1},
                    [{[start],[],[{silent,false}]},
                     {[stop],[],[{silent,true}]}],
                    [local]),
              %%
              %% Expected:
              %%
              [{trace,Tracee,call,{?MODULE,f1,[start]}},
               {trace,Tracee,return_to,
                {?MODULE,'-silent_no_ms/1-fun-3-',0}},
               {trace,Tracee,call,{?MODULE,f2,[f,g]}},
               {trace,Tracee,return_to,
                {?MODULE,'-silent_no_ms/1-fun-3-',0}},
               {trace,Tracee,call,{erlang,integer_to_list,[2]}},
               {trace,Tracee,return_to,
                {?MODULE,'-silent_no_ms/1-fun-3-',0}},
               {trace,Tracee,call,{?MODULE,f2,[h,i]}},
               {trace,Tracee,return_to,{?MODULE,f3,2}}]
      end).

%% Test that match_spec_test does not activate silent
silent_test(_Config) ->
    {flags,[]} = erlang:trace_info(self(),flags),
    erlang:match_spec_test([],[{'_',[],[{silent,true}]}],trace),
    {flags,[]} = erlang:trace_info(self(),flags).


%% Test the match spec functions {trace/2}
ms_trace2(Config) when is_list(Config) ->
    Tracer = self(),
    %% Meta trace init
    %%
    %% Trace global f1/1, local f2/2, global erlang:integer_to_list/1
    %% without match spec. Use match spec functions
    %% {trace/2} to control trace through fn/2,3.
    tr(
      fun () -> 
              ?MODULE:f1(a),
              ?MODULE:f2(b, c),
              _ = erlang:integer_to_list(id(1)),
              ?MODULE:f3(d, e),
              fn([all], [call,return_to,{tracer,Tracer}]),
              ?MODULE:f1(f),
              f2(g, h),
              f1(i),
              _ = erlang:integer_to_list(id(2)),
              ?MODULE:f3(j, k),
              fn([call,return_to], []),
              ?MODULE:f1(l),
              ?MODULE:f2(m, n),
              _ = erlang:integer_to_list(id(3)),
              ?MODULE:f3(o, p)
      end,
      fun (Tracee) ->
              1 = erlang:trace(Tracee, false, [all]),
              1 = erlang:trace_pattern( {?MODULE,f1,1}, [], [global]),
              1 = erlang:trace_pattern( {?MODULE,f2,2}, [], [local]),
              1 = erlang:trace_pattern( {erlang,integer_to_list,1}, [], [global]),
              3 = erlang:trace_pattern(
                    {?MODULE,fn,'_'},
                    [{['$1','$2'],[],
                      [{trace,'$1','$2'},{message,ms_trace2}]}],
                    [meta]),
              %%
              %% Expected: (no return_to for global call trace)
              %%
              Origin = {match_spec_SUITE,'-ms_trace2/1-fun-1-',1},
              [{trace_ts,Tracee,call,
                {?MODULE,fn,
                 [[all],[call,return_to,{tracer,Tracer}]]},
                ms_trace2},
               {trace,Tracee,call,{?MODULE,f1,[f]}},
               {trace,Tracee,call,{?MODULE,f2,[g,h]}},
               {trace,Tracee,return_to,Origin},
               {trace,Tracee,call,{erlang,integer_to_list,[2]}},
               {trace,Tracee,call,{?MODULE,f2,[j,k]}},
               {trace,Tracee,return_to,{?MODULE,f3,2}},
               {trace_ts,Tracee,call,
                {?MODULE,fn,
                 [[call,return_to],[]]},
                ms_trace2}]
      end),
    %% Silence valgrind
    erlang:trace_pattern({?MODULE,fn,'_'},[],[]),
    ok.



%% Test the match spec functions {trace/3}
ms_trace3(Config) when is_list(Config) ->
    TraceeName = 'match_spec_SUITE:ms_trace3',
    Tracer = self(),
    %% Meta trace init
    %%
    %% Trace global f1/1, local f2/2, global erlang:integer_to_list/1
    %% without match spec. Use match spec functions
    %% {trace/2} to control trace through fn/2,3.
    Tag = make_ref(),
    Controller =
    spawn_link(
      fun () ->
              receive 
                  {Tracee,Tag,start} ->
                      fn(TraceeName, [all], 
                         [call,return_to,send,'receive',
                          {tracer,Tracer}]),
                      Tracee ! {self(),Tag,started},
                      receive {Tracee,Tag,stop_1} -> ok end,
                      fn(Tracee, [call,return_to], []),
                      Tracee ! {self(),Tag,stopped_1},
                      receive {Tracee,Tag,stop_2} -> ok end,
                      fn(Tracee, [all], []),
                      Tracee ! {self(),Tag,stopped_2}
              end
      end),
    tr(
      fun () -> %% Action
              register(TraceeName, self()),
              ?MODULE:f1(a),
              ?MODULE:f2(b, c),
              _ = erlang:integer_to_list(id(1)),
              ?MODULE:f3(d, e),
              Controller ! {self(),Tag,start},
              receive {Controller,Tag,started} -> ok end,
              ?MODULE:f1(f),
              f2(g, h),
              f1(i),
              _ = erlang:integer_to_list(id(2)),
              ?MODULE:f3(j, k),
              Controller ! {self(),Tag,stop_1},
              receive {Controller,Tag,stopped_1} -> ok end,
              ?MODULE:f1(l),
              ?MODULE:f2(m, n),
              _ = erlang:integer_to_list(id(3)),
              ?MODULE:f3(o, p),
              Controller ! {self(),Tag,stop_2},
              receive {Controller,Tag,stopped_2} -> ok end,
              ?MODULE:f1(q),
              ?MODULE:f2(r, s),
              _ = erlang:integer_to_list(id(4)),
              ?MODULE:f3(t, u)
      end,

      fun (Tracee) -> %% Startup
              1 = erlang:trace(Tracee, false, [all]),
              1 = erlang:trace_pattern( {?MODULE,f1,1}, [], [global]),
              1 = erlang:trace_pattern( {?MODULE,f2,2}, [], [local]),
              1 = erlang:trace_pattern( {erlang,integer_to_list,1}, [], [global]),
              3 = erlang:trace_pattern(
                    {?MODULE,fn,'_'},
                    [{['$1','$2','$3'],[],
                      [{trace,'$1','$2','$3'},{message,Tag}]}],
                    [meta]),
              %%
              %% Expected: (no return_to for global call trace)
              %%
              Origin = {match_spec_SUITE,'-ms_trace3/1-fun-2-',2},
              [{trace_ts,Controller,call,
                {?MODULE,fn,[TraceeName,[all],
                             [call,return_to,send,'receive',
                              {tracer,Tracer}]]},
                Tag},
               {trace,Tracee,'receive',{Controller,Tag,started}},
               {trace,Tracee,call,{?MODULE,f1,[f]}},
               {trace,Tracee,call,{?MODULE,f2,[g,h]}},
               {trace,Tracee,return_to,Origin},
               {trace,Tracee,call,{erlang,integer_to_list,[2]}},
               {trace,Tracee,call,{?MODULE,f2,[j,k]}},
               {trace,Tracee,return_to,{?MODULE,f3,2}},
               {trace,Tracee,send,{Tracee,Tag,stop_1},Controller},
               {trace_ts,Controller,call,
                {?MODULE,fn,[Tracee,[call,return_to],[]]},
                Tag},
               {trace_ts,Controller,call,
                {?MODULE,fn,[Tracee,[all],[]]},
                Tag}]
      end),
    ok.

%% Test that a dead tracer is removed using ms
ms_trace_dead(_Config) ->
    Self = self(),
    TFun = fun F() -> receive M -> Self ! M, F() end end,
    {Tracer, MRef} = spawn_monitor(TFun),
    MetaTracer = spawn_link(TFun),
    erlang:trace_pattern({?MODULE, f1, '_'},
                         [{'_',[],[{message, false},
                                   {trace,[],
                                    [call,{const,{tracer,Tracer}}]}]}],
                         [{meta, MetaTracer}]),
    erlang:trace_pattern({?MODULE, f2, '_'}, []),
    ?MODULE:f2(1,2),
    ?MODULE:f1(1),
    {tracer,Tracer} = erlang:trace_info(self(), tracer),
    {flags,[call]} = erlang:trace_info(self(), flags),
    ?MODULE:f2(2,3),
    receive {trace, Self, call, {?MODULE, f2, _}} -> ok end,
    exit(Tracer, stop),
    receive {'DOWN',MRef,_,_,_} -> ok end,
    ?MODULE:f1(2),
    {tracer,[]} = erlang:trace_info(self(), tracer),
    ?MODULE:f2(3,4),
    TRef = erlang:trace_delivered(all),
    receive {trace_delivered, _, TRef} -> ok end,
    receive M -> ct:fail({unexpected, M}) after 10 -> ok end.

%% Test that destructive operations in test bif does not really happen
destructive_in_test_bif(Config) when is_list(Config) ->
    {ok,OldToken,_,_} = erlang:match_spec_test
				([],
				 [{'_',[],[{message,{get_seq_token}}]}],trace),
    {ok,_,_,_} = erlang:match_spec_test
			 ([],
			  [{'_',[],[{message,{set_seq_token, label, 1}}]}],
			  trace),
    {ok,OldToken,_,_} = erlang:match_spec_test
				([],
				 [{'_',[],[{message,{get_seq_token}}]}],trace),
    {ok, OldTCW,_,_} = erlang:match_spec_test
			       ([],[{'_',[],[{message,{get_tcw}}]}],trace),
    {ok,OldTCW,_,_} = erlang:match_spec_test
			      ([],
			       [{'_',[],[{message,{set_tcw, OldTCW+1}}]}],
			       trace),
    {ok, OldTCW,_,_} = erlang:match_spec_test
			       ([],[{'_',[],[{message,{get_tcw}}]}],trace),
    ok.

%% Test that the comparison between boxed and small does not crash emulator
boxed_and_small(Config) when is_list(Config) ->
    {ok, Peer, Node} = ?CT_PEER(),
    ok = rpc:call(Node,?MODULE,do_boxed_and_small,[]),
    peer:stop(Peer).

do_boxed_and_small() ->
    {ok, false, _, _} = erlang:match_spec_test({0,3},[{{1.47,'_'},[],['$_']}],table),
    {ok, false, _, _} = erlang:match_spec_test({0,3},[{{12345678901234567890,'_'},[],['$_']}],table),
    {ok, false, _, _} = erlang:match_spec_test({0,3},[{{<<1,2,3,4>>,'_'},[],['$_']}],table),
    {ok, false, _, _} = erlang:match_spec_test({0,3},[{{make_ref(),'_'},[],['$_']}],table),
    ok.

%% Test that faulty seq_trace_call does not crash emulator
faulty_seq_trace(Config) when is_list(Config) ->
    {ok, Peer, Node} = ?CT_PEER(),
    ok = rpc:call(Node,?MODULE,do_faulty_seq_trace,[]),
    peer:stop(Peer).

do_faulty_seq_trace() ->
    {ok,'EXIT',_,_} = erlang:match_spec_test([],[{'_',[],[{message,{set_seq_token,yxa,true}}]}],trace),
    ok.

errchk(Pat) ->
    case catch erlang:trace_pattern({?MODULE, f2, 2}, Pat) of
	{'EXIT', {badarg, _}} ->
	    ok;
	Other ->
	    ct:fail({noerror, Other})
    end.

%% Checks that unary minus works
unary_minus(Config) when is_list(Config) ->
    {ok,true,[],[]} = erlang:match_spec_test
			      (5,
			       [{'$1',
				 [{'<',{'-','$1'},-4}],
				 [true]}],
			       table),
    {ok,false,[],[]} = erlang:match_spec_test
			      (5,
			       [{'$1',
				 [{'<',{'-','$1'},-6}],
				 [true]}],
			       table),
    {ok,true,[],[]} = erlang:match_spec_test
			      (5,
			       [{'$1',
				 [{'=:=',{'-','$1',2},3}],
				 [true]}],
			       table),
    {ok,false,[],[]} = erlang:match_spec_test
			      (hej,
			       [{'$1',
				 [{'=/=',{'-','$1'},0}],
				 [true]}],
			       table),
    ok.

%% Checks that unary plus works
unary_plus(Config) when is_list(Config) ->
    {ok,true,[],[]} = erlang:match_spec_test
			      (5,
			       [{'$1',
				 [{'<',{'+','$1'},6}],
				 [true]}],
			       table),
    {ok,false,[],[]} = erlang:match_spec_test
			      (5,
			       [{'$1',
				 [{'<',{'+','$1'},4}],
				 [true]}],
			       table),
    {ok,true,[],[]} = erlang:match_spec_test
			      (5,
			       [{'$1',
				 [{'=:=',{'+','$1',2},7}],
				 [true]}],
			       table),
    {ok,false,[],[]} = erlang:match_spec_test
			      (hej,
			       [{'$1',
				 [{'=/=',{'+','$1'},0}],
				 [true]}],
			       table),
    ok.


    

%% Checks that exceptions in guards are handled correctly
guard_exceptions(Config) when is_list(Config) ->
    {ok,false,[],[]} = erlang:match_spec_test
			       (5,
				[{'$1',
				  [{'or',{is_integer,'$1'},{'or','$1','$1'}}],
				  [true]}],
				table),
    {ok,true,[],[]} = erlang:match_spec_test
			       (5,
				[{'$1',
				  [{'orelse',{is_integer,'$1'},
				    {'or','$1','$1'}}],
				  [true]}],
				table),
    {ok,false,[],[]} = erlang:match_spec_test
			       (5,
				[{'$1',
				  [{'orelse',{'or','$1',true},
				    {is_integer,'$1'}}],
				  [true]}],
				table),
    {ok,false,[],[]} = erlang:match_spec_test
			       (5,
				[{'$1',
				  [{'or',{is_integer,'$1'},
				    {'orelse','$1',true}}],
				  [true]}],
				table),
    {ok,true,[],[]} = erlang:match_spec_test
			       (5,
				[{'$1',
				  [{'or',{is_integer,'$1'},
				    {'orelse',true,'$1'}}],
				  [true]}],
				table),
    {ok,true,[],[]} = erlang:match_spec_test
			       (5,
				[{'$1',
				  [{'or',{is_integer,'$1'},
				    {'andalso',false,'$1'}}],
				  [true]}],
				table),
    {ok,false,[],[]} = erlang:match_spec_test
			       (5,
				[{'$1',
				  [{'or',{is_integer,'$1'},
				    {'andalso','$1',false}}],
				  [true]}],
				table),

    {ok,false,[],[]} = erlang:match_spec_test
			       (5,
				[{'$1',
				  [{'or',{is_integer,'$1'},
				    {'andalso','$1',false}}],
				  [true]}],
				table),

    ok.

%% Checks floating point exceptions in match-specs
fpe(Config) when is_list(Config) ->
    MS = [{{'$1'},[],[{'/','$1',0}]}],
    case catch (['EXIT','EXIT'] = 
		ets:match_spec_run([{1},{2}],ets:match_spec_compile(MS))) of 
	{'EXIT',_} -> ct:fail({error, "Floating point exceptions faulty"});
	_ -> ok 
    end.

%% Test maps in match-specs
maps(Config) when is_list(Config) ->
    {ok,#{},[],[]} = erlang:match_spec_test(#{}, [{'_',[],['$_']}], table),
    {ok,#{},[],[]} = erlang:match_spec_test(#{}, [{#{},[],['$_']}], table),
    {ok,false,[],[]} =
        erlang:match_spec_test(#{}, [{not_a_map,[],['$_']}], table),
    {ok,bar,[],[]} =
        erlang:match_spec_test(#{foo => bar},
                               [{#{foo => '$1'},[],['$1']}],
                               table),
    {ok,false,[],[]} =
        erlang:match_spec_test(#{foo => bar},
                               [{#{foo => qux},[],[qux]}],
                               table),
    {ok,false,[],[]} =
        erlang:match_spec_test(#{}, [{#{foo => '_'},[],[foo]}], table),
    {error,_} =
        erlang:match_spec_test(#{}, [{#{'$1' => '_'},[],[foo]}], table),
    {ok,bar,[],[]} =
        erlang:match_spec_test({#{foo => bar}},
                               [{{#{foo => '$1'}},[],['$1']}],
                               table),
    {ok,#{foo := 3},[],[]} =
        erlang:match_spec_test({}, [{{},[],[#{foo => {'+',1,2}}]}], table),

    {ok,"camembert",[],[]} =
        erlang:match_spec_test(#{b => "camembert",c => "cabécou"},
                               [{#{b => '$1',c => "cabécou"},[],['$1']}], table),

    {ok,#{a :="camembert",b := "hi"},[],[]} =
        erlang:match_spec_test(#{<<"b">> =>"camembert","c"=>"cabécou", "wat"=>"hi", b=><<"other">>},
                               [{#{<<"b">> => '$1',"wat" => '$2'},[],[#{a=>'$1',b=>'$2'}]}],
                               table),

    {ok,1,[],[]} = erlang:match_spec_test(#{a => 1}, [{'$1',[],[{map_size,'$1'}]}],table),
    {ok,'EXIT',[],[]} = erlang:match_spec_test(not_a_map, [{'$1',[],[{map_size,'$1'}]}], table),
    {ok,false,[],[]} = erlang:match_spec_test(not_a_map, [{'$1',[{map_size,'$1'}],['$_']}], table),
    {ok,true,[],[]} = erlang:match_spec_test(#{a => 1}, [{'$1',[{'=:=',{map_size,'$1'},1}],[true]}], table),

    {ok,1,[],[]} = erlang:match_spec_test(#{a => 1}, [{'$1',[],[{map_get,a,'$1'}]}], table),
    {ok,'EXIT',[],[]} = erlang:match_spec_test(#{a => 1}, [{'$1',[],[{map_get,b,'$1'}]}], table),
    {ok,'EXIT',[],[]} = erlang:match_spec_test(not_a_map, [{'$1',[],[{map_get,b,'$1'}]}], table),
    {ok,false,[],[]} = erlang:match_spec_test(#{a => 1}, [{'$1',[{map_get,b,'$1'}],['$_']}], table),
    {ok,false,[],[]} = erlang:match_spec_test(not_a_map, [{'$1',[{map_get,b,'$1'}],['$_']}], table),
    {ok,true,[],[]} = erlang:match_spec_test(#{a => true}, [{'$1',[{map_get,a,'$1'}],[true]}], table),

    {ok,true,[],[]} = erlang:match_spec_test(#{a => 1}, [{'$1',[],[{is_map_key,a,'$1'}]}], table),
    {ok,false,[],[]} = erlang:match_spec_test(#{a => 1}, [{'$1',[],[{is_map_key,b,'$1'}]}], table),
    {ok,'EXIT',[],[]} = erlang:match_spec_test(not_a_map, [{'$1',[],[{is_map_key,a,'$1'}]}], table),
    {ok,false,[],[]} = erlang:match_spec_test(#{a => 1}, [{'$1',[{is_map_key,b,'$1'}],['$_']}], table),
    {ok,false,[],[]} = erlang:match_spec_test(not_a_map, [{'$1',[{is_map_key,b,'$1'}],['$_']}], table),
    {ok,true,[],[]} = erlang:match_spec_test(#{a => true}, [{'$1',[{is_map_key,a,'$1'}],[true]}], table),

    %% large maps

    Ls0 = [{I,<<I:32>>}||I <- lists:seq(1,415)],
    M0  = maps:from_list(Ls0),
    M1  = #{a=>1,b=>2,c=>3,d=>4},

    R1  = M0#{263 := #{ a=> 3 }},
    Ms1 = [{M1#{c:='$1'},[],[M0#{263 := #{a => '$1'}}]}],

    {ok,R1,[],[]} = erlang:match_spec_test(M1,Ms1,table),

    Ms2 = [{M0#{63:='$1', 19:='$2'},[],[M0#{19:='$1', 63:='$2'}]}],
    R2  = M0#{63 := maps:get(19,M0), 19 := maps:get(63,M0) },
    {ok,R2,[],[]} = erlang:match_spec_test(M0,Ms2,table),

    ok = maps_check_loop(M1),
    ok = maps_check_loop(M0),
    M2 = maps:from_list([{integer_to_list(K),V} || {K,V} <- Ls0]),
    ok = maps_check_loop(M2),

    %% Maps in guards
    {ok,#{a:=1},[],[]} = erlang:match_spec_test(#{a=>1}, [{'$1',[{'==','$1',#{a=>1}}],['$1']}], table),
    {ok,#{a:='$1'},[],[]} = erlang:match_spec_test(#{a=>'$1'}, [{'$1',[{'==','$1',#{a=>{const,'$1'}}}],['$1']}], table),
    {ok,#{a:=1},[],[]} = erlang:match_spec_test(#{a=>1}, [{'$1',[{'==','$1',#{{const,a}=>1}}],['$1']}], table),
    {ok,#{20:=1,b:=2},[],[]} = erlang:match_spec_test({11,#{20=>1,b=>2}},[{{'$1','$2'},[{'==','$2',#{{'+','$1',9}=>{'-','$1',10},b=>{const,2}}}],['$2']}], table),
    %% Test that maps with duplicate keys work. This depends on the iteration order of small maps.
    true = lists:any(
             fun(N) ->
                     {ok,#{1=>1,2=>N},[],[]} ==
                         erlang:match_spec_test(#{1=>1,2=>N},[{'$1',[{'==','$1',#{1=>1,2=>2,{const,2}=>3,{'+',1,1}=>4,{'+',2,0}=>5}}],['$1']}],table)
             end,[2,3,4,5]),
    %% Test what happens when a map is collapsed from hash to flatmap
    {ok,#{0:=1},[],[]} = erlang:match_spec_test(#{0=>1},[{'$1',[{'==','$1',maps:from_list([{{'-',I,I},1} || I <- lists:seq(1,100)])}],['$1']}], table),

    %% Large maps in guards
    {ok,#{a:=1},[],[]} = erlang:match_spec_test(M0#{a=>1}, [{'$1',[{'==','$1',M0#{a=>1}}],['$1']}], table),
    {ok,#{a:='$1'},[],[]} = erlang:match_spec_test(M0#{a=>'$1'}, [{'$1',[{'==','$1',M0#{a=>{const,'$1'}}}],['$1']}], table),
    {ok,#{520:=1,b:=2},[],[]} = erlang:match_spec_test({11,M0#{520=>1,b=>2}},[{{'$1','$2'},[{'==','$2',M0#{{'+','$1',509}=>{'-','$1',10},b=>{const,2}}}],['$2']}], table),
    %% Test that maps with duplicate keys work. This depends on the iteration order of hash maps.
    true = lists:any(
             fun(N) ->
                     {ok,M0#{1:=1,2:=N},[],[]} == erlang:match_spec_test(M0#{1=>1,2=>N},[{'$1',[{'==','$1',M0#{1=>1,2=>2,{const,2}=>3,{'+',1,1}=>4,{'+',2,0}=>5}}],['$1']}], table)
             end, [2,3,4,5]),

    %% Maps in body
    {ok,#{a:=1,b:=2},[],[]} = erlang:match_spec_test(#{a=>1},[{#{a=>'$1'},[],[#{a=>'$1',b=>{const,2}}]}], table),
    {ok,#{a:=1,b:=#{a:='$1'}},[],[]} = erlang:match_spec_test(#{a=>1},[{#{a=>'$1'},[],[#{a=>'$1',b=>#{a=>{const,'$1'}}}]}], table),
    {ok,#{a:=1,b:=#{a:='$1'}},[],[]} = erlang:match_spec_test(#{a=>1},[{#{a=>'$1'},[],[#{a=>'$1',{const,b}=>#{a=>{const,'$1'}}}]}], table),
    %% Test that maps with duplicate keys work. This depends on the iteration order of small maps.
    true = lists:any(
             fun(N) ->
                     {ok,#{2=>N},[],[]} == erlang:match_spec_test(#{a=>1},[{#{a=>'$1'},[],[#{{'+',3,-1}=>1,2=>2,{const,2}=>3,{'+',1,'$1'}=>4,{'+',2,0}=>5}]}], table)
             end,[1,2,3,4,5]),
    %% Test what happens when a map is collapsed from hash to flatmap
    {ok,#{0:=1},[],[]} = erlang:match_spec_test(#{0=>1},[{'$1',[],[maps:from_list([{{'-',I,I},1} || I <- lists:seq(1,100)])]}], table),

    %% Large maps in body
    {ok,#{a:=1,b:=#{a:='$1'}},[],[]} = erlang:match_spec_test(M0#{a=>1},[{#{a=>'$1'},[],[M0#{a=>'$1',b=>M0#{a=>{const,'$1'}}}]}], table),
    {ok,#{a:=1,b:=#{a:='$1'}},[],[]} = erlang:match_spec_test(M0#{a=>1},[{#{a=>'$1'},[],[M0#{a=>'$1',{const,b}=>M0#{a=>{const,'$1'}}}]}], table),
    %% Test that maps with duplicate keys work. This depends on the iteration order of hash maps.
    true = lists:any(
             fun(N) ->
                     {ok,M0#{1:=1,2:=N},[],[]} == erlang:match_spec_test(M0#{1=>1,2=>5},[{'$1',[],[M0#{1=>1,2=>2,{const,2}=>3,{'+',1,1}=>4,{'*',2,1}=>5}]}], table)
             end,[2,3,4,5]),

    ok.

maps_check_loop(M) ->
    Ks = maps:keys(M),
    maps_check_loop(M,M,M,M,Ks,lists:reverse(Ks),1).

maps_check_loop(Orig,M0,MsM0,Rm0,[K|Ks],[Rk|Rks],Ix) ->
    MsK  = list_to_atom([$$]++integer_to_list(Ix)),
    MsM1 = MsM0#{K := MsK},
    Rm1  = Rm0#{Rk := MsK},
    M1   = M0#{Rk  := maps:get(K,MsM0)},
    Ms   = [{MsM1,[],[Rm1]}],
    {ok,M1,[],[]} = erlang:match_spec_test(Orig,Ms,table),
    maps_check_loop(Orig,M1,MsM1,Rm1,Ks,Rks,Ix+1);
maps_check_loop(_,_,_,_,[],[],_) -> ok.


empty_list(Config) when is_list(Config) ->
    Val=[{'$1',[], [{message,'$1'},{message,{caller}},{return_trace}]}],
     %% Did crash debug VM in faulty assert:
    erlang:match_spec_test([],Val,trace).

moving_labels(Config) when is_list(Config) ->
    %% Force an andalso/orelse construction to be moved by placing it
    %% in a tuple followed by a constant term. Labels should still
    %% point at their correct target.
    %% 
    Ms = [{{'$1','$2'},[],[{{ok,{'andalso','$1','$2'},[1,2,3]}}]}],
    {ok,{ok,false,[1,2,3]},[],[]} =
	erlang:match_spec_test({true,false}, Ms, table),

    Ms2 = [{{'$1','$2'},[],[{{ok,{'orelse','$1','$2'},[1,2,3]}}]}],
    {ok,{ok,true,[1,2,3]},[],[]} =
	erlang:match_spec_test({true,false}, Ms2, table),

    ok.
    
tr(Fun, MFA, Pat, Expected) ->
    tr(Fun, MFA, [call], Pat, [global], Expected).

tr(Fun, MFA, TraceFlags, Pat, PatFlags, Expected0) ->
    tr(Fun,
       fun(P) ->
               erlang:trace(P, true, TraceFlags),
               erlang:trace_pattern(MFA, Pat, PatFlags),
               lists:map(
                 fun(X) when is_function(X,1) -> X;
                    (X) -> list_to_tuple([trace, P | tuple_to_list(X)])
                 end,
                 Expected0)
       end).

tr(RunFun, ControlFun) ->
    P = spawn_link(?MODULE, runner, [self(), RunFun]),
    collect(P, ControlFun(P)).

collect(P, TMs) ->
    start_collect(P),
    collect(TMs),
    stop_collect(P).

collect([]) ->
    receive
	M ->
	    io:format("Got unexpected: ~p~n", [M]),
	    flush({got_unexpected,M})
    after 17 ->
	    ok
    end;
collect([TM | TMs]) ->
    io:format(        "Expecting:      ~p~n", [TM]),
    receive
        %% We only look at trace messages with the same tracee
        %% as the message we are looking for. This because
        %% the order of trace messages is only guaranteed from
        %% within a single process.
	M0 when element(2, M0) =:= element(2, TM); is_function(TM, 1) ->
	    M = case element(1, M0) of
		    trace_ts ->
			list_to_tuple(lists:reverse(
					tl(lists:reverse(tuple_to_list(M0)))));
		    _ -> M0
		end,
	    case is_function(TM,1) of
		true ->
		    case (catch TM(M)) of
			true ->
			    io:format("Got:            ~p~n", [M]),
			    collect(TMs);
			_ ->
			    io:format("Got unexpected: ~p~n", [M]),
			    flush({got_unexpected,M})
		    end;

		false ->
		    case M of
			TM ->
			    io:format("Got:            ~p~n", [M]),
			    collect(TMs);
			_ ->
			    io:format("Got unexpected: ~p~n", [M]),
			    flush({got_unexpected,M})
		    end
	    end
    after 15000 ->
            flush(timeout)
    end.

flush(Reason) ->
    receive
        M ->
            io:format("In queue:       ~p~n", [M]),
            flush(Reason)
    after 17 ->
              ct:fail(Reason)
    end.

start_collect(P) ->
    P ! {go, self()}.

stop_collect(P) ->
    stop_collect(P, done).
stop_collect(P, Order) ->
    P ! {Order, self()},
    receive
        {gone, P} ->
            ok
    end.


runner(Collector, Fun) ->
    receive
        {go, Collector} ->
            go
    end,
    Fun(),
    receive
        {done, Collector} ->
            Collector ! {gone, self()}
    end.

loop_runner(Collector, Fun, Laps) ->
    receive
        {go, Collector} ->
            go
    end,
    loop_runner_cont(Collector, Fun, 0, Laps).

loop_runner_cont(Collector, _Fun, Laps, Laps) ->
    receive
        {done, Collector} -> ok;
        {abort, Collector} -> ok
    end,
    io:format("loop_runner ~p exit after ~p laps\n", [self(), Laps]),
    Collector ! {gone, self()};

loop_runner_cont(Collector, Fun, N, Laps) ->
    Fun(),
    receive
        {abort, Collector} ->
            io:format("loop_runner ~p aborted after ~p of ~p laps\n", [self(), N+1, Laps]),
            Collector ! {gone, self()}
    after 0 ->
              loop_runner_cont(Collector, Fun, N+1, Laps)
    end.


f1(X) ->
    {X}.

f2(X, Y) ->
    {X, Y}.

f3(X,Y) ->
    ?MODULE:f2(X,Y),
    ok.

fn(X) ->
    [X].
fn(X, Y) ->
    [X, Y].
fn(X, Y, Z) ->
    [X, Y, Z].

fbinmatch(<<Int, Rest/binary>>, Acc) ->
    fbinmatch(Rest, [?MODULE:f1(Int) | Acc]);
fbinmatch(<<>>, Acc) -> Acc.

id(X) ->
<<<<<<< HEAD
    X.
=======
    X.

start_node(Name) ->
    Pa = filename:dirname(code:which(?MODULE)),
    Cookie = atom_to_list(erlang:get_cookie()),
    test_server:start_node(Name, slave, 
                           [{args, "-setcookie " ++ Cookie ++" -pa " ++ Pa}]).

stop_node(Node) ->
    test_server:stop_node(Node).

-file("test4.erl", 1).
f3_test4(X,Y) ->
    ?MODULE:f2_test4(X,Y), % Line 3 - This line number should remain stable
    ok.

f2_test4(X, _) ->
    ?MODULE:f1_test4(X).

f1_test4(X) ->
    {X}.

-file("test5.erl", 1).
f3_test5(X,Y) ->
    f2_test5(X,Y), % Line 3 - This line number should remain stable
    ok.

f2_test5(X, _) ->
    f1_test5(X).

f1_test5(X) ->
    {X}.
>>>>>>> 34659f0d
<|MERGE_RESOLUTION|>--- conflicted
+++ resolved
@@ -1211,19 +1211,7 @@
 fbinmatch(<<>>, Acc) -> Acc.
 
 id(X) ->
-<<<<<<< HEAD
     X.
-=======
-    X.
-
-start_node(Name) ->
-    Pa = filename:dirname(code:which(?MODULE)),
-    Cookie = atom_to_list(erlang:get_cookie()),
-    test_server:start_node(Name, slave, 
-                           [{args, "-setcookie " ++ Cookie ++" -pa " ++ Pa}]).
-
-stop_node(Node) ->
-    test_server:stop_node(Node).
 
 -file("test4.erl", 1).
 f3_test4(X,Y) ->
@@ -1245,5 +1233,4 @@
     f1_test5(X).
 
 f1_test5(X) ->
-    {X}.
->>>>>>> 34659f0d
+    {X}.