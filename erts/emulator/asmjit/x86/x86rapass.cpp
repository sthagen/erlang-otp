--- conflicted
+++ resolved
@@ -127,17 +127,6 @@
     uint32_t singleRegOps = 0;
 
     if (opCount) {
-<<<<<<< HEAD
-      // The mask is for all registers, but we are mostly interested in AVX-512
-      // registers at the moment. The mask will be combined with all available
-      // registers of the Compiler at the end so we it never use more registers
-      // than available.
-      uint32_t instructionAllowedRegs = 0xFFFFFFFFu;
-
-      if (instInfo.isEvex()) {
-        // EVEX instruction and VEX instructions that can be encoded with EVEX
-        // have the possibility to use 32 SIMD registers (XMM/YMM/ZMM).
-=======
       // The mask is for all registers, but we are mostly interested in AVX-512 registers at the moment. The mask
       // will be combined with all available registers of the Compiler at the end so we it never use more registers
       // than available.
@@ -150,7 +139,6 @@
       if (instInfo.isEvex()) {
         // EVEX instruction and VEX instructions that can be encoded with EVEX have the possibility to use 32 SIMD
         // registers (XMM/YMM/ZMM).
->>>>>>> 055e2185
         if (instInfo.isVex() && !instInfo.isEvexCompatible()) {
           if (instInfo.isEvexKRegOnly()) {
             // EVEX encodable only if the first operand is K register (compare instructions).
@@ -168,11 +156,7 @@
         }
       }
       else if (instInfo.isEvexTransformable()) {
-<<<<<<< HEAD
-        ib.addAggregatedFlags(RAInst::kFlagIsTransformable);
-=======
         ib.addAggregatedFlags(RATiedFlags::kInst_IsTransformable);
->>>>>>> 055e2185
       }
       else {
         // Not EVEX, restrict everything to [0-15] registers.
@@ -188,13 +172,8 @@
           // ----------------
           const Reg& reg = op.as<Reg>();
 
-<<<<<<< HEAD
-          uint32_t flags = raRegRwFlags(opRwInfo.opFlags());
-          uint32_t allowedRegs = instructionAllowedRegs;
-=======
           RATiedFlags flags = raRegRwFlags(opRwInfo.opFlags());
           RegMask allowedRegs = instructionAllowedRegs;
->>>>>>> 055e2185
 
           // X86-specific constraints related to LO|HI general purpose registers. This is only required when the
           // register is part of the encoding. If the register is fixed we won't restrict anything as it doesn't
@@ -364,15 +343,9 @@
               RAWorkReg* workReg;
               ASMJIT_PROPAGATE(_pass->virtIndexAsWorkReg(vIndex, &workReg));
 
-<<<<<<< HEAD
-              uint32_t flags = raMemIndexRwFlags(opRwInfo.opFlags());
-              uint32_t group = workReg->group();
-              uint32_t allocable = _pass->_availableRegs[group] & instructionAllowedRegs;
-=======
               RATiedFlags flags = raMemIndexRwFlags(opRwInfo.opFlags());
               RegGroup group = workReg->group();
               RegMask inOutRegs = _pass->_availableRegs[group] & instructionAllowedRegs;
->>>>>>> 055e2185
 
               // Index registers have never fixed id on X86/x64.
               const uint32_t useId = BaseReg::kIdBad;
@@ -406,12 +379,7 @@
 
         if (group == RegGroup::kX86_K) {
           // AVX-512 mask selector {k} register - read-only, allocable to any register except {k0}.
-<<<<<<< HEAD
-          uint32_t allocableRegs = _pass->_availableRegs[group];
-          ASMJIT_PROPAGATE(ib.add(workReg, RATiedReg::kUse | RATiedReg::kRead, allocableRegs, BaseReg::kIdBad, rewriteMask, BaseReg::kIdBad, 0));
-=======
           ASMJIT_PROPAGATE(ib.add(workReg, RATiedFlags::kUse | RATiedFlags::kRead, inOutRegs, BaseReg::kIdBad, rewriteMask, inOutRegs, BaseReg::kIdBad, 0));
->>>>>>> 055e2185
           singleRegOps = 0;
         }
         else {
@@ -1201,19 +1169,6 @@
   _emitHelper._avx512Enabled = avx512Enabled;
 
   _archTraits = &ArchTraits::byArch(arch);
-<<<<<<< HEAD
-  _physRegCount.set(Reg::kGroupGp  , baseRegCount);
-  _physRegCount.set(Reg::kGroupVec , simdRegCount);
-  _physRegCount.set(Reg::kGroupMm  , 8);
-  _physRegCount.set(Reg::kGroupKReg, 8);
-  _buildPhysIndex();
-
-  _availableRegCount = _physRegCount;
-  _availableRegs[Reg::kGroupGp  ] = Support::lsbMask<uint32_t>(_physRegCount.get(Reg::kGroupGp  ));
-  _availableRegs[Reg::kGroupVec ] = Support::lsbMask<uint32_t>(_physRegCount.get(Reg::kGroupVec ));
-  _availableRegs[Reg::kGroupMm  ] = Support::lsbMask<uint32_t>(_physRegCount.get(Reg::kGroupMm  ));
-  _availableRegs[Reg::kGroupKReg] = Support::lsbMask<uint32_t>(_physRegCount.get(Reg::kGroupKReg)) ^ 1u;
-=======
   _physRegCount.set(RegGroup::kGp, baseRegCount);
   _physRegCount.set(RegGroup::kVec, simdRegCount);
   _physRegCount.set(RegGroup::kX86_K, 8);
@@ -1225,7 +1180,6 @@
   _availableRegs[RegGroup::kVec] = Support::lsbMask<RegMask>(_physRegCount.get(RegGroup::kVec));
   _availableRegs[RegGroup::kX86_K] = Support::lsbMask<RegMask>(_physRegCount.get(RegGroup::kX86_K)) ^ 1u;
   _availableRegs[RegGroup::kX86_MM] = Support::lsbMask<RegMask>(_physRegCount.get(RegGroup::kX86_MM));
->>>>>>> 055e2185
 
   _scratchRegIndexes[0] = uint8_t(Gp::kIdCx);
   _scratchRegIndexes[1] = uint8_t(baseRegCount - 1);
@@ -1250,18 +1204,10 @@
   return RACFGBuilder(this).run();
 }
 
-<<<<<<< HEAD
-// ============================================================================
-// [asmjit::x86::X86RAPass - Rewrite]
-// ============================================================================
-
-static uint32_t transformVexToEvex(uint32_t instId) {
-=======
 // x86::X86RAPass - Rewrite
 // ========================
 
 static InstId transformVexToEvex(InstId instId) {
->>>>>>> 055e2185
   switch (instId) {
     case Inst::kIdVbroadcastf128: return Inst::kIdVbroadcastf32x4;
     case Inst::kIdVbroadcasti128: return Inst::kIdVbroadcasti32x4;
@@ -1275,13 +1221,10 @@
     case Inst::kIdVpandn: return Inst::kIdVpandnd;
     case Inst::kIdVpor: return Inst::kIdVpord;
     case Inst::kIdVpxor: return Inst::kIdVpxord;
-<<<<<<< HEAD
-=======
     case Inst::kIdVroundpd: return Inst::kIdVrndscalepd;
     case Inst::kIdVroundps: return Inst::kIdVrndscaleps;
     case Inst::kIdVroundsd: return Inst::kIdVrndscalesd;
     case Inst::kIdVroundss: return Inst::kIdVrndscaless;
->>>>>>> 055e2185
 
     default:
       // This should never happen as only transformable instructions should go this path.
@@ -1308,13 +1251,8 @@
 
       // Rewrite virtual registers into physical registers.
       if (raInst) {
-<<<<<<< HEAD
-        // If the instruction contains pass data (raInst) then it was a subject
-        // for register allocation and must be rewritten to use physical regs.
-=======
         // If the instruction contains pass data (raInst) then it was a subject for register allocation and must be
         // rewritten to use physical regs.
->>>>>>> 055e2185
         RATiedReg* tiedRegs = raInst->tiedRegs();
         uint32_t tiedCount = raInst->tiedCount();
 
@@ -1343,19 +1281,6 @@
           }
         }
 
-<<<<<<< HEAD
-        // This data is allocated by Zone passed to `runOnFunction()`, which
-        // will be reset after the RA pass finishes. So reset this data to
-        // prevent having a dead pointer after the RA pass is complete.
-        node->resetPassData();
-
-        if (ASMJIT_UNLIKELY(node->type() != BaseNode::kNodeInst)) {
-          // FuncRet terminates the flow, it must either be removed if the exit
-          // label is next to it (optimization) or patched to an architecture
-          // dependent jump instruction that jumps to the function's exit before
-          // the epilog.
-          if (node->type() == BaseNode::kNodeFuncRet) {
-=======
         // This data is allocated by Zone passed to `runOnFunction()`, which will be reset after the RA pass finishes.
         // So reset this data to prevent having a dead pointer after the RA pass is complete.
         node->resetPassData();
@@ -1364,7 +1289,6 @@
           // FuncRet terminates the flow, it must either be removed if the exit label is next to it (optimization) or
           // patched to an architecture dependent jump instruction that jumps to the function's exit before the epilog.
           if (node->type() == NodeType::kFuncRet) {
->>>>>>> 055e2185
             RABlock* block = raInst->block();
             if (!isNextTo(node, _func->exitNode())) {
               cc()->_setCursor(node->prev());
@@ -1409,14 +1333,8 @@
   return kErrorOk;
 }
 
-<<<<<<< HEAD
-// ============================================================================
-// [asmjit::x86::X86RAPass - OnEmit]
-// ============================================================================
-=======
 // x86::X86RAPass - OnEmit
 // =======================
->>>>>>> 055e2185
 
 Error X86RAPass::emitMove(uint32_t workId, uint32_t dstPhysId, uint32_t srcPhysId) noexcept {
   RAWorkReg* wReg = workRegById(workId);
