--- conflicted
+++ resolved
@@ -16,22 +16,6 @@
 //! Instruction database (X86).
 namespace InstDB {
 
-<<<<<<< HEAD
-// ============================================================================
-// [asmjit::x86::InstDB::Mode]
-// ============================================================================
-
-//! Describes which mode is supported by an instruction or instruction signature.
-enum Mode : uint32_t {
-  //! Invalid mode.
-  kModeNone = 0x00u,
-  //! X86 mode supported.
-  kModeX86 = 0x01u,
-  //! X64 mode supported.
-  kModeX64 = 0x02u,
-  //! Both X86 and X64 modes supported.
-  kModeAny = 0x03u
-=======
 //! Describes which operation mode is supported by an instruction.
 enum class Mode : uint8_t {
   //! Invalid mode.
@@ -42,7 +26,6 @@
   kX64 = 0x02u,
   //! Both X86 and X64 modes supported.
   kAny = 0x03u
->>>>>>> 055e2185
 };
 ASMJIT_DEFINE_ENUM_FLAGS(Mode)
 
@@ -52,89 +35,6 @@
          arch == Arch::kX64 ? Mode::kX64 : Mode::kNone;
 }
 
-<<<<<<< HEAD
-// ============================================================================
-// [asmjit::x86::InstDB::OpFlags]
-// ============================================================================
-
-//! Operand flags (X86).
-enum OpFlags : uint32_t {
-  kOpNone                  = 0x00000000u, //!< No flags.
-
-  kOpGpbLo                 = 0x00000001u, //!< Operand can be low 8-bit GPB register.
-  kOpGpbHi                 = 0x00000002u, //!< Operand can be high 8-bit GPB register.
-  kOpGpw                   = 0x00000004u, //!< Operand can be 16-bit GPW register.
-  kOpGpd                   = 0x00000008u, //!< Operand can be 32-bit GPD register.
-  kOpGpq                   = 0x00000010u, //!< Operand can be 64-bit GPQ register.
-  kOpXmm                   = 0x00000020u, //!< Operand can be 128-bit XMM register.
-  kOpYmm                   = 0x00000040u, //!< Operand can be 256-bit YMM register.
-  kOpZmm                   = 0x00000080u, //!< Operand can be 512-bit ZMM register.
-  kOpMm                    = 0x00000100u, //!< Operand can be 64-bit MM register.
-  kOpKReg                  = 0x00000200u, //!< Operand can be 64-bit K register.
-  kOpSReg                  = 0x00000400u, //!< Operand can be SReg (segment register).
-  kOpCReg                  = 0x00000800u, //!< Operand can be CReg (control register).
-  kOpDReg                  = 0x00001000u, //!< Operand can be DReg (debug register).
-  kOpSt                    = 0x00002000u, //!< Operand can be 80-bit ST register (X87).
-  kOpBnd                   = 0x00004000u, //!< Operand can be 128-bit BND register.
-  kOpTmm                   = 0x00008000u, //!< Operand can be 0..8192-bit TMM register.
-  kOpAllRegs               = 0x0000FFFFu, //!< Combination of all possible registers.
-
-  kOpI4                    = 0x00010000u, //!< Operand can be unsigned 4-bit immediate.
-  kOpU4                    = 0x00020000u, //!< Operand can be unsigned 4-bit immediate.
-  kOpI8                    = 0x00040000u, //!< Operand can be signed 8-bit immediate.
-  kOpU8                    = 0x00080000u, //!< Operand can be unsigned 8-bit immediate.
-  kOpI16                   = 0x00100000u, //!< Operand can be signed 16-bit immediate.
-  kOpU16                   = 0x00200000u, //!< Operand can be unsigned 16-bit immediate.
-  kOpI32                   = 0x00400000u, //!< Operand can be signed 32-bit immediate.
-  kOpU32                   = 0x00800000u, //!< Operand can be unsigned 32-bit immediate.
-  kOpI64                   = 0x01000000u, //!< Operand can be signed 64-bit immediate.
-  kOpU64                   = 0x02000000u, //!< Operand can be unsigned 64-bit immediate.
-  kOpAllImm                = 0x03FF0000u, //!< Operand can be any immediate.
-
-  kOpMem                   = 0x04000000u, //!< Operand can be a scalar memory pointer.
-  kOpVm                    = 0x08000000u, //!< Operand can be a vector memory pointer.
-
-  kOpRel8                  = 0x10000000u, //!< Operand can be relative 8-bit  displacement.
-  kOpRel32                 = 0x20000000u, //!< Operand can be relative 32-bit displacement.
-
-  kOpImplicit              = 0x80000000u  //!< Operand is implicit.
-};
-
-// ============================================================================
-// [asmjit::x86::InstDB::MemFlags]
-// ============================================================================
-
-//! Memory operand flags (X86).
-enum MemFlags : uint32_t {
-  // NOTE: Instruction uses either scalar or vector memory operands, they never
-  // collide. This allows us to share bits between "M" and "Vm" enums.
-
-  kMemOpAny                = 0x0001u,     //!< Operand can be any scalar memory pointer.
-  kMemOpM8                 = 0x0002u,     //!< Operand can be an 8-bit memory pointer.
-  kMemOpM16                = 0x0004u,     //!< Operand can be a 16-bit memory pointer.
-  kMemOpM32                = 0x0008u,     //!< Operand can be a 32-bit memory pointer.
-  kMemOpM48                = 0x0010u,     //!< Operand can be a 48-bit memory pointer (FAR pointers only).
-  kMemOpM64                = 0x0020u,     //!< Operand can be a 64-bit memory pointer.
-  kMemOpM80                = 0x0040u,     //!< Operand can be an 80-bit memory pointer.
-  kMemOpM128               = 0x0080u,     //!< Operand can be a 128-bit memory pointer.
-  kMemOpM256               = 0x0100u,     //!< Operand can be a 256-bit memory pointer.
-  kMemOpM512               = 0x0200u,     //!< Operand can be a 512-bit memory pointer.
-  kMemOpM1024              = 0x0400u,     //!< Operand can be a 1024-bit memory pointer.
-
-  kMemOpVm32x              = 0x0002u,     //!< Operand can be a vm32x (vector) pointer.
-  kMemOpVm32y              = 0x0004u,     //!< Operand can be a vm32y (vector) pointer.
-  kMemOpVm32z              = 0x0008u,     //!< Operand can be a vm32z (vector) pointer.
-  kMemOpVm64x              = 0x0020u,     //!< Operand can be a vm64x (vector) pointer.
-  kMemOpVm64y              = 0x0040u,     //!< Operand can be a vm64y (vector) pointer.
-  kMemOpVm64z              = 0x0080u,     //!< Operand can be a vm64z (vector) pointer.
-
-  kMemOpBaseOnly           = 0x0800u,     //!< Only memory base is allowed (no index, no offset).
-  kMemOpDs                 = 0x1000u,     //!< Implicit memory operand's DS segment.
-  kMemOpEs                 = 0x2000u,     //!< Implicit memory operand's ES segment.
-
-  kMemOpMib                = 0x4000u,     //!< Operand must be MIB (base+index) pointer.
-  kMemOpTMem               = 0x8000u      //!< Operand is a sib_mem (ADX memory operand).
-=======
 //! Operand signature flags used by \ref OpSignature.
 enum class OpFlags : uint64_t {
   //! No operand flags.
@@ -207,32 +107,20 @@
 
   //! Contains mask of all registers, memory operands, immediate operands, and displacement operands.
   kOpMask          = kRegMask | kMemMask | kVmMask | kImmMask | kRelMask
->>>>>>> 055e2185
 };
 ASMJIT_DEFINE_ENUM_FLAGS(OpFlags)
 
 //! Operand signature.
 //!
-<<<<<<< HEAD
-//! Details about instruction encoding, operation, features, and some limitations.
-enum Flags : uint32_t {
-  kFlagNone                = 0x00000000u, //!< No flags.
-=======
 //! Contains all possible operand combinations, memory size information, and a fixed register id (or `BaseReg::kIdBad`
 //! if fixed id isn't required).
 struct OpSignature {
   //! \name Members
   //! \{
->>>>>>> 055e2185
 
   uint64_t _flags : 56;
   uint64_t _regMask : 8;
 
-<<<<<<< HEAD
-  kFlagFpu                 = 0x00000100u, //!< Instruction that accesses FPU registers.
-  kFlagMmx                 = 0x00000200u, //!< Instruction that accesses MMX registers (including 3DNOW and GEODE) and EMMS.
-  kFlagVec                 = 0x00000400u, //!< Instruction that accesses XMM registers (SSE, AVX, AVX512).
-=======
   //! \}
 
   //! \name Accessors
@@ -240,61 +128,10 @@
 
   //! Returns operand signature flags.
   inline OpFlags flags() const noexcept { return (OpFlags)_flags; }
->>>>>>> 055e2185
 
   //! Tests whether the given `flag` is set.
   inline bool hasFlag(OpFlags flag) const noexcept { return (_flags & uint64_t(flag)) != 0; }
 
-<<<<<<< HEAD
-  kFlagFpuM16              = 0x00000800u, //!< FPU instruction can address `word_ptr` (shared with M80).
-  kFlagFpuM32              = 0x00001000u, //!< FPU instruction can address `dword_ptr`.
-  kFlagFpuM64              = 0x00002000u, //!< FPU instruction can address `qword_ptr`.
-  kFlagFpuM80              = 0x00000800u, //!< FPU instruction can address `tword_ptr` (shared with M16).
-
-  // Prefixes and Encoding Flags
-  // ---------------------------
-  //
-  // These describe optional X86 prefixes that can be used to change the instruction's operation.
-
-  kFlagTsib                = 0x00004000u, //!< Instruction uses TSIB (or SIB_MEM) encoding (MODRM followed by SIB).
-  kFlagRep                 = 0x00008000u, //!< Instruction can be prefixed with using the REP(REPE) or REPNE prefix.
-  kFlagRepIgnored          = 0x00010000u, //!< Instruction ignores REP|REPNE prefixes, but they are accepted.
-  kFlagLock                = 0x00020000u, //!< Instruction can be prefixed with using the LOCK prefix.
-  kFlagXAcquire            = 0x00040000u, //!< Instruction can be prefixed with using the XACQUIRE prefix.
-  kFlagXRelease            = 0x00080000u, //!< Instruction can be prefixed with using the XRELEASE prefix.
-  kFlagMib                 = 0x00100000u, //!< Instruction uses MIB (BNDLDX|BNDSTX) to encode two registers.
-  kFlagVsib                = 0x00200000u, //!< Instruction uses VSIB instead of legacy SIB.
-
-  // If both `kFlagPrefixVex` and `kFlagPrefixEvex` flags are specified it
-  // means that the instructions can be encoded by either VEX or EVEX prefix.
-  // In that case AsmJit checks global options and also instruction options
-  // to decide whether to emit VEX or EVEX prefix.
-
-  kFlagVex                 = 0x00400000u, //!< Instruction can be encoded by VEX|XOP (AVX|AVX2|BMI|XOP|...).
-  kFlagEvex                = 0x00800000u, //!< Instruction can be encoded by EVEX (AVX512).
-  kFlagPreferEvex          = 0x01000000u, //!< EVEX encoding is preferred over VEX encoding (AVX515_VNNI vs AVX_VNNI).
-  kFlagEvexCompat          = 0x02000000u, //!< EVEX and VEX signatures are compatible.
-  kFlagEvexKReg            = 0x04000000u, //!< EVEX instruction requires K register in the first operand (compare instructions).
-  kFlagEvexTwoOp           = 0x08000000u, //!< EVEX instruction requires two operands and K register as a selector (gather instructions).
-  kFlagEvexTransformable   = 0x10000000u  //!< VEX instruction that can be transformed to a compatible EVEX instruction.
-};
-
-// ============================================================================
-// [asmjit::x86::InstDB::Avx512Flags]
-// ============================================================================
-
-//! AVX512 flags.
-enum Avx512Flags : uint32_t {
-  kAvx512Flag_             = 0x00000000u, //!< Internally used in tables, has no meaning.
-  kAvx512FlagK             = 0x00000001u, //!< Supports masking {k1..k7}.
-  kAvx512FlagZ             = 0x00000002u, //!< Supports zeroing {z}, must be used together with `kAvx512k`.
-  kAvx512FlagER            = 0x00000004u, //!< Supports 'embedded-rounding' {er} with implicit {sae},
-  kAvx512FlagSAE           = 0x00000008u, //!< Supports 'suppress-all-exceptions' {sae}.
-  kAvx512FlagB32           = 0x00000010u, //!< Supports 32-bit broadcast 'b32'.
-  kAvx512FlagB64           = 0x00000020u, //!< Supports 64-bit broadcast 'b64'.
-  kAvx512FlagT4X           = 0x00000080u  //!< Operates on a vector of consecutive registers (AVX512_4FMAPS and AVX512_4VNNIW).
-};
-=======
   //! Tests whether this signature contains at least one register operand of any type.
   inline bool hasReg() const noexcept { return hasFlag(OpFlags::kRegMask); }
   //! Tests whether this signature contains at least one scalar memory operand of any type.
@@ -308,7 +145,6 @@
 
   //! Tests whether the operand is implicit.
   inline bool isImplicit() const noexcept { return hasFlag(OpFlags::kFlagImplicit); }
->>>>>>> 055e2185
 
   //! Returns a physical register mask.
   inline RegMask regMask() const noexcept { return _regMask; }
@@ -506,21 +342,11 @@
   //! Instruction control flow category, see \ref InstControlFlow.
   uint32_t _controlFlow : 3;
   //! Specifies what happens if all source operands share the same register.
-<<<<<<< HEAD
-  uint32_t _singleRegCase : 2;
-=======
   uint32_t _sameRegHint : 2;
->>>>>>> 055e2185
 
   //! \name Accessors
   //! \{
 
-<<<<<<< HEAD
-  //! Returns instruction flags, see \ref Flags.
-  inline uint32_t flags() const noexcept { return _flags; }
-  //! Tests whether the instruction has a `flag`, see \ref Flags.
-  inline bool hasFlag(uint32_t flag) const noexcept { return (_flags & flag) != 0; }
-=======
   //! Returns instruction flags.
   inline InstFlags flags() const noexcept { return (InstFlags)_flags; }
   //! Tests whether the instruction has a `flag`.
@@ -530,12 +356,6 @@
   inline Avx512Flags avx512Flags() const noexcept { return (Avx512Flags)_avx512Flags; }
   //! Tests whether the instruction has an AVX-512 `flag`.
   inline bool hasAvx512Flag(Avx512Flags flag) const noexcept { return Support::test(_avx512Flags, flag); }
->>>>>>> 055e2185
-
-  //! Returns instruction AVX-512 flags, see \ref Avx512Flags.
-  inline uint32_t avx512Flags() const noexcept { return _avx512Flags; }
-  //! Tests whether the instruction has an AVX-512 `flag`, see \ref Avx512Flags.
-  inline bool hasAvx512Flag(uint32_t flag) const noexcept { return (_avx512Flags & flag) != 0; }
 
   //! Tests whether the instruction is FPU instruction.
   inline bool isFpu() const noexcept { return hasFlag(InstFlags::kFpu); }
@@ -580,27 +400,7 @@
   inline bool isEvexTwoOpOnly() const noexcept { return hasFlag(InstFlags::kEvexTwoOp); }
   inline bool isEvexTransformable() const noexcept { return hasFlag(InstFlags::kEvexTransformable); }
 
-  inline bool isEvexCompatible() const noexcept { return hasFlag(kFlagEvexCompat); }
-  inline bool isEvexKRegOnly() const noexcept { return hasFlag(kFlagEvexKReg); }
-  inline bool isEvexTwoOpOnly() const noexcept { return hasFlag(kFlagEvexTwoOp); }
-  inline bool isEvexTransformable() const noexcept { return hasFlag(kFlagEvexTransformable); }
-
   //! Tests whether the instruction supports AVX512 masking {k}.
-<<<<<<< HEAD
-  inline bool hasAvx512K() const noexcept { return hasAvx512Flag(kAvx512FlagK); }
-  //! Tests whether the instruction supports AVX512 zeroing {k}{z}.
-  inline bool hasAvx512Z() const noexcept { return hasAvx512Flag(kAvx512FlagZ); }
-  //! Tests whether the instruction supports AVX512 embedded-rounding {er}.
-  inline bool hasAvx512ER() const noexcept { return hasAvx512Flag(kAvx512FlagER); }
-  //! Tests whether the instruction supports AVX512 suppress-all-exceptions {sae}.
-  inline bool hasAvx512SAE() const noexcept { return hasAvx512Flag(kAvx512FlagSAE); }
-  //! Tests whether the instruction supports AVX512 broadcast (either 32-bit or 64-bit).
-  inline bool hasAvx512B() const noexcept { return hasAvx512Flag(kAvx512FlagB32 | kAvx512FlagB64); }
-  //! Tests whether the instruction supports AVX512 broadcast (32-bit).
-  inline bool hasAvx512B32() const noexcept { return hasAvx512Flag(kAvx512FlagB32); }
-  //! Tests whether the instruction supports AVX512 broadcast (64-bit).
-  inline bool hasAvx512B64() const noexcept { return hasAvx512Flag(kAvx512FlagB64); }
-=======
   inline bool hasAvx512K() const noexcept { return hasAvx512Flag(Avx512Flags::kK); }
   //! Tests whether the instruction supports AVX512 zeroing {k}{z}.
   inline bool hasAvx512Z() const noexcept { return hasAvx512Flag(Avx512Flags::kZ); }
@@ -622,7 +422,6 @@
     constexpr uint32_t kShift = Support::ConstCTZ<uint32_t(Avx512Flags::kB16)>::value;
     return (uint32_t(_avx512Flags) & uint32_t(Avx512Flags::kB16 | Avx512Flags::kB32 | Avx512Flags::kB64)) >> (kShift - 1);
   }
->>>>>>> 055e2185
 
   inline uint32_t signatureIndex() const noexcept { return _iSignatureIndex; }
   inline uint32_t signatureCount() const noexcept { return _iSignatureCount; }
@@ -666,16 +465,6 @@
   inline const CommonInfo& commonInfo() const noexcept { return _commonInfoTable[_commonInfoIndex]; }
 
   //! Returns instruction flags, see \ref Flags.
-<<<<<<< HEAD
-  inline uint32_t flags() const noexcept { return commonInfo().flags(); }
-  //! Tests whether the instruction has flag `flag`, see \ref Flags.
-  inline bool hasFlag(uint32_t flag) const noexcept { return commonInfo().hasFlag(flag); }
-
-  //! Returns instruction AVX-512 flags, see \ref Avx512Flags.
-  inline uint32_t avx512Flags() const noexcept { return commonInfo().avx512Flags(); }
-  //! Tests whether the instruction has an AVX-512 `flag`, see \ref Avx512Flags.
-  inline bool hasAvx512Flag(uint32_t flag) const noexcept { return commonInfo().hasAvx512Flag(flag); }
-=======
   inline InstFlags flags() const noexcept { return commonInfo().flags(); }
   //! Tests whether the instruction has flag `flag`, see \ref Flags.
   inline bool hasFlag(InstFlags flag) const noexcept { return commonInfo().hasFlag(flag); }
@@ -684,7 +473,6 @@
   inline Avx512Flags avx512Flags() const noexcept { return commonInfo().avx512Flags(); }
   //! Tests whether the instruction has an AVX-512 `flag`, see \ref Avx512Flags.
   inline bool hasAvx512Flag(Avx512Flags flag) const noexcept { return commonInfo().hasAvx512Flag(flag); }
->>>>>>> 055e2185
 
   //! Tests whether the instruction is FPU instruction.
   inline bool isFpu() const noexcept { return commonInfo().isFpu(); }
@@ -724,27 +512,7 @@
   inline bool isEvexTwoOpOnly() const noexcept { return hasFlag(InstFlags::kEvexTwoOp); }
   inline bool isEvexTransformable() const noexcept { return hasFlag(InstFlags::kEvexTransformable); }
 
-  inline bool isEvexCompatible() const noexcept { return hasFlag(kFlagEvexCompat); }
-  inline bool isEvexKRegOnly() const noexcept { return hasFlag(kFlagEvexKReg); }
-  inline bool isEvexTwoOpOnly() const noexcept { return hasFlag(kFlagEvexTwoOp); }
-  inline bool isEvexTransformable() const noexcept { return hasFlag(kFlagEvexTransformable); }
-
   //! Tests whether the instruction supports AVX512 masking {k}.
-<<<<<<< HEAD
-  inline bool hasAvx512K() const noexcept { return hasAvx512Flag(kAvx512FlagK); }
-  //! Tests whether the instruction supports AVX512 zeroing {k}{z}.
-  inline bool hasAvx512Z() const noexcept { return hasAvx512Flag(kAvx512FlagZ); }
-  //! Tests whether the instruction supports AVX512 embedded-rounding {er}.
-  inline bool hasAvx512ER() const noexcept { return hasAvx512Flag(kAvx512FlagER); }
-  //! Tests whether the instruction supports AVX512 suppress-all-exceptions {sae}.
-  inline bool hasAvx512SAE() const noexcept { return hasAvx512Flag(kAvx512FlagSAE); }
-  //! Tests whether the instruction supports AVX512 broadcast (either 32-bit or 64-bit).
-  inline bool hasAvx512B() const noexcept { return hasAvx512Flag(kAvx512FlagB32 | kAvx512FlagB64); }
-  //! Tests whether the instruction supports AVX512 broadcast (32-bit).
-  inline bool hasAvx512B32() const noexcept { return hasAvx512Flag(kAvx512FlagB32); }
-  //! Tests whether the instruction supports AVX512 broadcast (64-bit).
-  inline bool hasAvx512B64() const noexcept { return hasAvx512Flag(kAvx512FlagB64); }
-=======
   inline bool hasAvx512K() const noexcept { return hasAvx512Flag(Avx512Flags::kK); }
   //! Tests whether the instruction supports AVX512 zeroing {k}{z}.
   inline bool hasAvx512Z() const noexcept { return hasAvx512Flag(Avx512Flags::kZ); }
@@ -760,7 +528,6 @@
   inline bool hasAvx512B32() const noexcept { return hasAvx512Flag(Avx512Flags::kB32); }
   //! Tests whether the instruction supports AVX512 broadcast (64-bit).
   inline bool hasAvx512B64() const noexcept { return hasAvx512Flag(Avx512Flags::kB64); }
->>>>>>> 055e2185
 
   //! Returns a control flow category of the instruction.
   inline InstControlFlow controlFlow() const noexcept { return commonInfo().controlFlow(); }
