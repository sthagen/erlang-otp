--- conflicted
+++ resolved
@@ -514,21 +514,12 @@
 
   uint32_t blockFlags = 0;
   if (bitWords != nullptr) {
-<<<<<<< HEAD
-    if (impl->options & JitAllocator::kOptionUseDualMapping) {
-      err = VirtMem::allocDualMapping(&virtMem, blockSize, VirtMem::kAccessRWX);
-      blockFlags |= JitAllocatorBlock::kFlagDualMapped;
-    }
-    else {
-      err = VirtMem::alloc(&virtMem.rx, blockSize, VirtMem::kAccessRWX);
-=======
     if (Support::test(impl->options, JitAllocatorOptions::kUseDualMapping)) {
       err = VirtMem::allocDualMapping(&virtMem, blockSize, VirtMem::MemoryFlags::kAccessRWX);
       blockFlags |= JitAllocatorBlock::kFlagDualMapped;
     }
     else {
       err = VirtMem::alloc(&virtMem.rx, blockSize, VirtMem::MemoryFlags::kAccessRWX);
->>>>>>> 055e2185
       virtMem.rw = virtMem.rx;
     }
   }
@@ -537,24 +528,15 @@
   if (ASMJIT_UNLIKELY(!block || !bitWords || err != kErrorOk)) {
     if (bitWords)
       ::free(bitWords);
-<<<<<<< HEAD
+
     if (block)
       ::free(block);
-=======
-
-    if (block)
-      ::free(block);
-
->>>>>>> 055e2185
+
     return nullptr;
   }
 
   // Fill the memory if the secure mode is enabled.
-<<<<<<< HEAD
-  if (impl->options & JitAllocator::kOptionFillUnusedMemory) {
-=======
   if (Support::test(impl->options, JitAllocatorOptions::kFillUnusedMemory)) {
->>>>>>> 055e2185
     VirtMem::ProtectJitReadWriteScope scope(virtMem.rw, blockSize);
     JitAllocatorImpl_fillPattern(virtMem.rw, impl->fillPattern, blockSize);
   }
@@ -616,13 +598,8 @@
   uint32_t granularity = pool->granularity;
   size_t numBitWords = pool->bitWordCountFromAreaSize(areaSize);
 
-<<<<<<< HEAD
-  VirtMem::protectJitMemory(VirtMem::kProtectJitReadWrite);
-  if (impl->options & JitAllocator::kOptionFillUnusedMemory) {
-=======
   VirtMem::protectJitMemory(VirtMem::ProtectJitAccess::kReadWrite);
   if (Support::test(impl->options, JitAllocatorOptions::kFillUnusedMemory)) {
->>>>>>> 055e2185
     uint8_t* rwPtr = block->rwPtr();
     BitVectorRangeIterator<Support::BitWord, 0> it(block->_usedBitVector, pool->bitWordCountFromAreaSize(block->areaSize()));
 
@@ -637,11 +614,7 @@
       VirtMem::flushInstructionCache(spanPtr, spanSize);
     }
   }
-<<<<<<< HEAD
-  VirtMem::protectJitMemory(VirtMem::kProtectJitReadExecute);
-=======
   VirtMem::protectJitMemory(VirtMem::ProtectJitAccess::kReadExecute);
->>>>>>> 055e2185
 
   memset(block->_usedBitVector, 0, size_t(numBitWords) * sizeof(Support::BitWord));
   memset(block->_stopBitVector, 0, size_t(numBitWords) * sizeof(Support::BitWord));
@@ -871,11 +844,7 @@
   block->markReleasedArea(areaIndex, areaEnd);
 
   // Fill the released memory if the secure mode is enabled.
-<<<<<<< HEAD
-  if (impl->options & kOptionFillUnusedMemory) {
-=======
   if (Support::test(impl->options, JitAllocatorOptions::kFillUnusedMemory)) {
->>>>>>> 055e2185
     uint8_t* spanPtr = block->rwPtr() + areaIndex * pool->granularity;
     size_t spanSize = areaSize * pool->granularity;
 
@@ -933,18 +902,8 @@
     block->markShrunkArea(areaStart + areaShrunkSize, areaEnd);
 
     // Fill released memory if the secure mode is enabled.
-<<<<<<< HEAD
-    if (impl->options & kOptionFillUnusedMemory) {
-      uint8_t* spanPtr = block->rwPtr() + (areaStart + areaShrunkSize) * pool->granularity;
-      size_t spanSize = areaDiff * pool->granularity;
-
-      VirtMem::ProtectJitReadWriteScope scope(spanPtr, spanSize);
-      JitAllocatorImpl_fillPattern(spanPtr, fillPattern(), spanSize);
-    }
-=======
     if (Support::test(impl->options, JitAllocatorOptions::kFillUnusedMemory))
       JitAllocatorImpl_fillPattern(block->rwPtr() + (areaStart + areaShrunkSize) * pool->granularity, fillPattern(), areaDiff * pool->granularity);
->>>>>>> 055e2185
   }
 
   return kErrorOk;
