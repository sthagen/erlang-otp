--- conflicted
+++ resolved
@@ -14907,71 +14907,50 @@
 
         DDBG(desc,
              ("INET-DRV-DBG[%d][" SOCKET_FSTR ",%T] "
-<<<<<<< HEAD
-              "packet_inet_command -> send failed"
-              "\r\n   error: %d (%T)"
-              "\r\n",
-              __LINE__,
-              desc->s, driver_caller(desc->port),
-              err, error_atom(err)) );
-        
-        if ((err != ERRNO_BLOCK) && (err != EINTR)) {
-            inet_reply_error(desc, err);
-            return;
-        }
-        // else if (desc->nonBlockSend) {
-        else if (IS_NON_BLOCK_SEND(desc)) {
-
-            DDBG(desc,
-                 ("INET-DRV-DBG[%d][" SOCKET_FSTR ",%T] "
-                  "packet_inet_command -> block|intr when non-block send"
-                  "\r\n",
-                  __LINE__,
-                  desc->s, driver_caller(desc->port)) );
-        
-            inet_reply_error(desc, err);
-            return;
-        }
-        else {
-
-            DDBG(desc,
-                 ("INET-DRV-DBG[%d][" SOCKET_FSTR ",%T] "
-                  "packet_inet_command -> block|intr send"
-                  "\r\n",
-                  __LINE__,
-                  desc->s, driver_caller(desc->port)) );
-
-            /* XXX if(! INET_IGNORED(INETP(desc))) */
-            sock_select(desc, (FD_WRITE|FD_CLOSE), 1);
-            set_busy_port(desc->port, 1);
-            /* XXX add_multi_timer(... desc->send_timeout, ...); */
-            inet_reply_caller_ref(desc);
-            return;
-=======
               "packet_inet_command -> error: %d (%s)"
               "\r\n", __LINE__,
               desc->s, driver_caller(desc->port), err, errno_str(err)) );
 
         if (IS_UDP(desc)) {
+
             inet_reply_error(desc, err);
             return;
+
         } else {
+
             if ((err != ERRNO_BLOCK) && (err != EINTR)) {
+
                 inet_reply_error(desc, err);
                 return;
-            }
-            else {
-                /* XXX if(! INET_IGNORED(INETP(desc))) */
+
+            } else if (IS_NON_BLOCK_SEND(desc)) {
+
+                DDBG(desc,
+                     ("INET-DRV-DBG[%d][" SOCKET_FSTR ",%T] "
+                      "packet_inet_command -> [sctp] block|intr when non-block send"
+                      "\r\n",
+                      __LINE__, desc->s, driver_caller(desc->port)) );
+
+                inet_reply_error(desc, err);
+                return;
+
+            } else {
+
+                DDBG(desc,
+                     ("INET-DRV-DBG[%d][" SOCKET_FSTR ",%T] "
+                      "packet_inet_command -> [sctp] block|intr send"
+                      "\r\n",
+                      __LINE__, desc->s, driver_caller(desc->port)) );
+
                 sock_select(desc, (FD_WRITE|FD_CLOSE), 1);
                 set_busy_port(desc->port, 1);
                 /* XXX add_multi_timer(... desc->send_timeout, ...); */
                 inet_reply_caller_ref(desc);
                 return;
+
             }
->>>>>>> 3d5bf92d
         }
-    }
-    else {
+    } else {
         inet_reply_ok(desc);
         return;
     }
