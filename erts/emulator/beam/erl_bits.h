--- conflicted
+++ resolved
@@ -54,12 +54,8 @@
      * Temporary buffer sometimes used by erts_new_bs_put_integer().
      */
     byte *byte_buf_;
-<<<<<<< HEAD
-    int byte_buf_len_;
-
-=======
     Uint byte_buf_len_;
->>>>>>> 0594990c
+
     /*
      * Pointer to the beginning of the current binary.
      */
