--- conflicted
+++ resolved
@@ -1262,19 +1262,9 @@
             tmr->btm.bp = NULL;
             erts_queue_message(proc, 0, mp, tmr->btm.message,
                                am_clock_service);
-            erts_smp_proc_lock(proc, ERTS_PROC_LOCK_BTM);
+            erts_proc_lock(proc, ERTS_PROC_LOCK_BTM);
             /* If the process is exiting do not disturb the cleanup... */
             if (!ERTS_PROC_IS_EXITING(proc)) {
-<<<<<<< HEAD
-                int dec_refc = 0;
-                ErtsMessage *mp = erts_alloc_message(0, NULL);
-                mp->data.heap_frag = tmr->btm.bp;
-                tmr->btm.bp = NULL;
-                erts_queue_message(proc, 0, mp, tmr->btm.message,
-                                   am_clock_service);
-                erts_proc_lock(proc, ERTS_PROC_LOCK_BTM);
-=======
->>>>>>> 6c8d1ac3
 #ifdef ERTS_MAGIC_REF_BIF_TIMERS
                 if (tmr->btm.proc_list.next) {
                     proc_btm_list_delete(&proc->bif_timers, tmr);
@@ -1287,14 +1277,8 @@
                     dec_refc = 1;
                 }
 #endif
-<<<<<<< HEAD
-                erts_proc_unlock(proc, ERTS_PROC_LOCK_BTM);
-                if (dec_refc)
-                    timer_pre_dec_refc((ErtsTimer *) tmr);
-=======
->>>>>>> 6c8d1ac3
             }
-            erts_smp_proc_unlock(proc, ERTS_PROC_LOCK_BTM);
+            erts_proc_unlock(proc, ERTS_PROC_LOCK_BTM);
             if (dec_refc)
                 timer_pre_dec_refc((ErtsTimer *) tmr);
         }
