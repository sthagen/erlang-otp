--- conflicted
+++ resolved
@@ -754,13 +754,8 @@
 		    needed = 2*erts_list_length(hi);
 		}
 		if (HeapWordsLeft(p) < needed) {
-<<<<<<< HEAD
 		    erts_garbage_collect(p, needed, ret, 1);
-		    hi = pd->data[(pd->splitPosition + pd->homeSize)];
-=======
-		    BUMP_REDS(p, erts_garbage_collect(p, needed, ret, 1));
 		    hi = pd->data[pd->usedSlots - 1];
->>>>>>> 5db3a62f
 		    lo = pd->data[pd->splitPosition];
 		}
 #ifdef DEBUG
