--- conflicted
+++ resolved
@@ -4835,7 +4835,6 @@
             BIF_P->mbuf_sz += sz;
             BIF_RET(copy);
         }
-<<<<<<< HEAD
         else if (ERTS_IS_ATOM_STR("remove_hopefull_dflags", BIF_ARG_1)) {
             int old_val, new_val;
 
@@ -4871,7 +4870,8 @@
             case am_false:
                 erts_release_code_write_permission();
                 BIF_RET(am_true);
-=======
+            }
+        }
         else if (ERTS_IS_ATOM_STR("multizero_timeout_in_timeout", BIF_ARG_1)) {
             Sint64 timeout;
             if (term_to_Sint64(BIF_ARG_2, &timeout)) {
@@ -4882,7 +4882,6 @@
                                           test_multizero_timeout_in_timeout,
                                           (void *) BIF_P);
                 BIF_RET(am_ok);
->>>>>>> 8d3393e8
             }
         }
     }
