/*
 * %CopyrightBegin%
 *
 * Copyright Ericsson AB 2001-2020. All Rights Reserved.
 *
 * Licensed under the Apache License, Version 2.0 (the "License");
 * you may not use this file except in compliance with the License.
 * You may obtain a copy of the License at
 *
 *     http://www.apache.org/licenses/LICENSE-2.0
 *
 * Unless required by applicable law or agreed to in writing, software
 * distributed under the License is distributed on an "AS IS" BASIS,
 * WITHOUT WARRANTIES OR CONDITIONS OF ANY KIND, either express or implied.
 * See the License for the specific language governing permissions and
 * limitations under the License.
 *
 * %CopyrightEnd%
 */

#ifdef HAVE_CONFIG_H
#  include "config.h"
#endif

#include <ctype.h>

#define ERTS_WANT_EXTERNAL_TAGS
#include "sys.h"
#include "erl_vm.h"
#include "erl_sys_driver.h"
#include "global.h"
#include "erl_process.h"
#include "error.h"
#include "bif.h"
#include "big.h"
#include "dist.h"
#include "erl_version.h"
#include "erl_binary.h"
#include "erl_db_util.h"
#include "register.h"
#include "external.h"
#include "packet_parser.h"
#include "erl_bits.h"
#include "erl_bif_unique.h"
#include "dtrace-wrapper.h"
#include "erl_proc_sig_queue.h"
#include "erl_osenv.h"

static Port *open_port(Process* p, Eterm name, Eterm settings, int *err_typep, int *err_nump);
static int merge_global_environment(erts_osenv_t *env, Eterm key_value_pairs);
static char **convert_args(Eterm);
static void free_args(char **);

char *erts_default_arg0 = "default";

BIF_RETTYPE erts_internal_open_port_2(BIF_ALIST_2)
{
    BIF_RETTYPE ret;
    Port *port;
    Eterm res;
    char *str;
    int err_type, err_num;
    ErtsLink *proc_lnk, *port_lnk;

    port = open_port(BIF_P, BIF_ARG_1, BIF_ARG_2, &err_type, &err_num);
    if (!port) {
	if (err_type == -4) {
            /* Invalid settings arguments. */
            return am_badopt;
        } else if (err_type == -3) {
	    ASSERT(err_num == BADARG || err_num == SYSTEM_LIMIT);
	    if (err_num == BADARG)
                res = am_badarg;
            else if (err_num == SYSTEM_LIMIT)
                res = am_system_limit;
            else
                /* this is only here to silence gcc, it should not happen */
                BIF_ERROR(BIF_P, EXC_INTERNAL_ERROR);
	} else if (err_type == -2) {
	    str = erl_errno_id(err_num);
            res = erts_atom_put((byte *) str, sys_strlen(str), ERTS_ATOM_ENC_LATIN1, 1);
	} else {
	    res = am_einval;
	}
        BIF_RET(res);
    }

    proc_lnk = erts_link_internal_create(ERTS_LNK_TYPE_PORT, port->common.id);
    port_lnk = erts_link_internal_create(ERTS_LNK_TYPE_PORT, BIF_P->common.id);
    /*
     * This link should not already be present, but can potentially
     * due to id wrapping...
     */
    if (!!erts_link_tree_lookup_insert(&ERTS_P_LINKS(BIF_P), proc_lnk))
        erts_link_internal_release(proc_lnk);
    erts_link_tree_insert(&ERTS_P_LINKS(port), port_lnk);

    if (port->drv_ptr->flags & ERL_DRV_FLAG_USE_INIT_ACK) {

        /* Copied from erl_port_task.c */
        port->async_open_port = erts_alloc(ERTS_ALC_T_PRTSD,
                                           sizeof(*port->async_open_port));
        erts_make_ref_in_array(port->async_open_port->ref);
        port->async_open_port->to = BIF_P->common.id;

        /*
         * We unconditionaly *must* do a receive on a message
         * containing the reference after this...
         */
        erts_msgq_set_save_end(BIF_P);

        res = erts_proc_store_ref(BIF_P, port->async_open_port->ref);
    } else {
        res = port->common.id;
    }

    if (IS_TRACED_FL(BIF_P, F_TRACE_PROCS))
        trace_proc(BIF_P, ERTS_PROC_LOCK_MAIN, BIF_P,
                   am_link, port->common.id);

    ERTS_BIF_PREP_RET(ret, res);

    erts_port_release(port);

    return ret;
}

static ERTS_INLINE Port *
lookup_port(Process *c_p, Eterm id_or_name, Uint32 invalid_flags)
{
    /* TODO: Implement nicer lookup in register... */
    Eterm id;
    if (is_atom(id_or_name))
	id = erts_whereis_name_to_id(c_p, id_or_name);
    else
	id = id_or_name;
    return erts_port_lookup(id, invalid_flags);
}

static ERTS_INLINE Port *
sig_lookup_port(Process *c_p, Eterm id_or_name)
{
    return lookup_port(c_p, id_or_name, ERTS_PORT_SFLGS_INVALID_DRIVER_LOOKUP);
}

/* Non-inline copy of sig_lookup_port to be exported */
Port *erts_sig_lookup_port(Process *c_p, Eterm id_or_name)
{
    return lookup_port(c_p, id_or_name, ERTS_PORT_SFLGS_INVALID_DRIVER_LOOKUP);
}

static ERTS_INLINE Port *
data_lookup_port(Process *c_p, Eterm id_or_name)
{
    return lookup_port(c_p, id_or_name, ERTS_PORT_SFLGS_INVALID_LOOKUP);
}

/*
 * erts_internal:port_command/3 is used by the
 * erlang:port_command/2 and erlang:port_command/3
 * BIFs.
 */

BIF_RETTYPE erts_internal_port_command_3(BIF_ALIST_3)
{
    BIF_RETTYPE res;
    Port *prt;
    int flags = 0;
    erts_aint32_t state;

    if (is_not_nil(BIF_ARG_3)) {
	Eterm l = BIF_ARG_3;
	while (is_list(l)) {
	    Eterm* cons = list_val(l);
	    Eterm car = CAR(cons);
	    if (car == am_force)
		flags |= ERTS_PORT_SIG_FLG_FORCE;
	    else if (car == am_nosuspend)
		flags |= ERTS_PORT_SIG_FLG_NOSUSPEND;
	    else
		BIF_RET(am_badopt);
	    l = CDR(cons);
	}
	if (!is_nil(l))
	    BIF_RET(am_badopt);
    }

    prt = sig_lookup_port(BIF_P, BIF_ARG_1);
    if (!prt)
        ERTS_BIF_PREP_RET(res, am_badarg);
    else if ((flags & ERTS_PORT_SIG_FLG_FORCE)
             && !(prt->drv_ptr->flags & ERL_DRV_FLAG_SOFT_BUSY)) {
        ERTS_BIF_PREP_RET(res, am_notsup);
    }
    else {
        Eterm ref;
#ifdef DEBUG
        ref = NIL;
#endif

<<<<<<< HEAD
	switch (erts_port_output(BIF_P, flags, prt, prt->common.id,
				 BIF_ARG_2, &ref)) {
	case ERTS_PORT_OP_BADARG:
	case ERTS_PORT_OP_DROPPED:
	    ERTS_BIF_PREP_RET(res, am_badarg);
	    break;
	case ERTS_PORT_OP_BUSY:
	    ASSERT(!(flags & ERTS_PORT_SIG_FLG_FORCE));
	    if (flags & ERTS_PORT_SIG_FLG_NOSUSPEND)
		ERTS_BIF_PREP_RET(res, am_false);
	    else {
		erts_suspend(BIF_P, ERTS_PROC_LOCK_MAIN, prt);
		ERTS_BIF_PREP_YIELD3(res, BIF_TRAP_EXPORT(BIF_erts_internal_port_command_3),
				     BIF_P, BIF_ARG_1, BIF_ARG_2, BIF_ARG_3);
	    }
	    break;
	case ERTS_PORT_OP_BUSY_SCHEDULED:
	    ASSERT(!(flags & ERTS_PORT_SIG_FLG_FORCE));
	    /* Fall through... */
	case ERTS_PORT_OP_SCHEDULED:
	    ASSERT(is_internal_ordinary_ref(ref));
	    /* Signal order preserved by reply... */
	    BIF_RET(ref);
	    break;
	case ERTS_PORT_OP_DONE:
	    ERTS_BIF_PREP_RET(res, am_true);
	    break;
	default:
	    ERTS_INTERNAL_ERROR("Unexpected erts_port_output() result");
	    break;
	}
=======
        switch (erts_port_output(BIF_P, flags, prt, prt->common.id,
                                 BIF_ARG_2, &ref)) {
        case ERTS_PORT_OP_BADARG:
        case ERTS_PORT_OP_DROPPED:
            ERTS_BIF_PREP_RET(res, am_badarg);
            break;
        case ERTS_PORT_OP_BUSY:
            ASSERT(!(flags & ERTS_PORT_SIG_FLG_FORCE));
            if (flags & ERTS_PORT_SIG_FLG_NOSUSPEND)
                ERTS_BIF_PREP_RET(res, am_false);
            else {
                erts_suspend(BIF_P, ERTS_PROC_LOCK_MAIN, prt);
                ERTS_BIF_YIELD3(bif_export[BIF_erts_internal_port_command_3],
                                BIF_P, BIF_ARG_1, BIF_ARG_2, BIF_ARG_3);
            }
            break;
        case ERTS_PORT_OP_BUSY_SCHEDULED:
            ASSERT(!(flags & ERTS_PORT_SIG_FLG_FORCE));
            /* Fall through... */
        case ERTS_PORT_OP_SCHEDULED:
            ASSERT(is_internal_ordinary_ref(ref));
            BIF_RET(ref);
        case ERTS_PORT_OP_DONE:
            ERTS_BIF_PREP_RET(res, am_true);
            break;
        default:
            ERTS_INTERNAL_ERROR("Unexpected erts_port_output() result");
            ERTS_BIF_PREP_RET(res, am_internal_error);
            break;
        }
>>>>>>> cd4d45fb
    }

    state = erts_atomic32_read_acqb(&BIF_P->state);
    if (state & ERTS_PSFLG_EXITING) {
	KILL_CATCHES(BIF_P);	/* Must exit */
	ERTS_BIF_PREP_ERROR(res, BIF_P, EXC_ERROR);
    }
    else {
        /* Ensure signal order is preserved... */
        if (state & (ERTS_PSFLG_SIG_Q|ERTS_PSFLG_SIG_IN_Q))
            ERTS_BIF_PREP_HANDLE_SIGNALS_RETURN(res, BIF_P, res);
    }

    return res;
}

BIF_RETTYPE erts_internal_port_call_3(BIF_ALIST_3)
{
    Port* prt;
    Eterm retval;
    Uint uint_op;
    erts_aint32_t state;

    prt = sig_lookup_port(BIF_P, BIF_ARG_1);
    if (!prt)
	retval = am_badarg;
    else if (!term_to_Uint(BIF_ARG_2, &uint_op))
	retval = am_badarg;
    else if (uint_op > (Uint) UINT_MAX)
	retval = am_badarg;
    else {
        unsigned int op = (unsigned int) uint_op;

        switch (erts_port_call(BIF_P, prt, op, BIF_ARG_3, &retval)) {
        case ERTS_PORT_OP_DROPPED:
        case ERTS_PORT_OP_BADARG:
            retval = am_badarg;
            break;
        case ERTS_PORT_OP_SCHEDULED:
            ASSERT(is_internal_ordinary_ref(retval));
            /* Signal order preserved by reply... */
            BIF_RET(retval);
            break;
        case ERTS_PORT_OP_DONE:
            ASSERT(is_not_internal_ref(retval));
            break;
        default:
            ERTS_INTERNAL_ERROR("Unexpected erts_port_call() result");
            retval = am_internal_error;
            break;
        }
    }

    state = erts_atomic32_read_acqb(&BIF_P->state);
    if (state & ERTS_PSFLG_EXITING)
	ERTS_BIF_EXITED(BIF_P);
    else {
        /* Ensure signal order is preserved... */
        if (state & (ERTS_PSFLG_SIG_Q|ERTS_PSFLG_SIG_IN_Q))
            ERTS_BIF_HANDLE_SIGNALS_RETURN(BIF_P, retval);
    }

    BIF_RET(retval);
}

BIF_RETTYPE erts_internal_port_control_3(BIF_ALIST_3)
{
    Port* prt;
    Eterm retval;
    Uint uint_op;
    erts_aint32_t state;

    prt = sig_lookup_port(BIF_P, BIF_ARG_1);
    if (!prt)
	retval = am_badarg;
    else if (!term_to_Uint(BIF_ARG_2, &uint_op))
	retval = am_badarg;
    else if (uint_op > (Uint) UINT_MAX)
	retval = am_badarg;
    else {
        unsigned int op = (unsigned int) uint_op;

        switch (erts_port_control(BIF_P, prt, op, BIF_ARG_3, &retval)) {
        case ERTS_PORT_OP_BADARG:
        case ERTS_PORT_OP_DROPPED:
            retval = am_badarg;
            break;
        case ERTS_PORT_OP_SCHEDULED:
            ASSERT(is_internal_ordinary_ref(retval));
            /* Signal order preserved by reply... */
            BIF_RET(retval);
        case ERTS_PORT_OP_DONE:
            ASSERT(is_not_internal_ref(retval));
            break;
        default:
            ERTS_INTERNAL_ERROR("Unexpected erts_port_control() result");
            retval = am_internal_error;
            break;
        }
    }

    state = erts_atomic32_read_acqb(&BIF_P->state);
    if (state & ERTS_PSFLG_EXITING)
	ERTS_BIF_EXITED(BIF_P);
    else {
        /* Ensure signal order is preserved... */
        if (state & (ERTS_PSFLG_SIG_Q|ERTS_PSFLG_SIG_IN_Q))
            ERTS_BIF_HANDLE_SIGNALS_RETURN(BIF_P, retval);
    }

    BIF_RET(retval);
}

/*
 * erts_internal:port_close/1 is used by the
 * erlang:port_close/1 BIF.
 */
BIF_RETTYPE erts_internal_port_close_1(BIF_ALIST_1)
{
    Eterm retval;
    Port *prt;

    prt = sig_lookup_port(BIF_P, BIF_ARG_1);
    if (!prt)
	retval = am_badarg;
    else {

#ifdef DEBUG
        retval = NIL;
#endif

        switch (erts_port_exit(BIF_P, 0, prt, BIF_P->common.id,
                               am_normal, &retval)) {
        case ERTS_PORT_OP_BADARG:
        case ERTS_PORT_OP_DROPPED:
            retval = am_badarg;
            break;
        case ERTS_PORT_OP_SCHEDULED:
            ASSERT(is_internal_ordinary_ref(retval));
            /* Signal order preserved by reply... */
            BIF_RET(retval);
            break;
        case ERTS_PORT_OP_DONE:
            retval = am_true;
            break;
        default:
            ERTS_INTERNAL_ERROR("Unexpected erts_port_exit() result");
            retval = am_internal_error;
            break;
        }
    }

    /* Ensure signal order is preserved... */
    if (ERTS_PROC_HAS_INCOMING_SIGNALS(BIF_P))
        ERTS_BIF_HANDLE_SIGNALS_RETURN(BIF_P, retval);
    
    BIF_RET(retval);
}

/*
 * erts_internal:port_connect/2 is used by the
 * erlang:port_connect/2 BIF.
 */
BIF_RETTYPE erts_internal_port_connect_2(BIF_ALIST_2)
{
    Eterm retval;
    Port* prt;

    prt = sig_lookup_port(BIF_P, BIF_ARG_1);
    if (!prt)
	retval = am_badarg;
    else {
#ifdef DEBUG
        retval = NIL;
#endif

        switch (erts_port_connect(BIF_P, 0, prt, BIF_P->common.id,
                                  BIF_ARG_2, &retval)) {
        case ERTS_PORT_OP_BADARG:
        case ERTS_PORT_OP_DROPPED:
            retval = am_badarg;
            break;
        case ERTS_PORT_OP_SCHEDULED:
            ASSERT(is_internal_ordinary_ref(retval));
            /* Signal order preserved by reply... */
            BIF_RET(retval);
        case ERTS_PORT_OP_DONE:
            retval = am_true;
            break;
        default:
            ERTS_INTERNAL_ERROR("Unexpected erts_port_connect() result");
            retval = am_internal_error;
            break;
        }
    }

    /* Ensure signal order is preserved... */
    if (ERTS_PROC_HAS_INCOMING_SIGNALS(BIF_P))
        ERTS_BIF_HANDLE_SIGNALS_RETURN(BIF_P, retval);
    
    BIF_RET(retval);
}

BIF_RETTYPE erts_internal_port_info_1(BIF_ALIST_1)
{
    Eterm retval;
    Port* prt;

    if (is_internal_port(BIF_ARG_1) || is_atom(BIF_ARG_1)) {
	prt = sig_lookup_port(BIF_P, BIF_ARG_1);
	if (!prt)
	    retval = am_undefined;
        else {
            switch (erts_port_info(BIF_P, prt, THE_NON_VALUE, &retval)) {
            case ERTS_PORT_OP_BADARG:
                retval = am_badarg;
                break;
            case ERTS_PORT_OP_DROPPED:
                retval = am_undefined;
                break;
            case ERTS_PORT_OP_SCHEDULED:
                ASSERT(is_internal_ordinary_ref(retval));
                /* Signal order preserved by reply... */
                BIF_RET(retval);
            case ERTS_PORT_OP_DONE:
                ASSERT(is_not_internal_ref(retval));
                break;
            default:
                ERTS_INTERNAL_ERROR("Unexpected erts_port_info() result");
                retval = am_internal_error;
                break;
            }
        }
    }
    else if (is_external_port(BIF_ARG_1)) {
	if (external_port_dist_entry(BIF_ARG_1) == erts_this_dist_entry)
	    retval = am_undefined;
	else
	    retval = am_badarg;
    }
    else {
	retval = am_badarg;
    }

    /* Ensure signal order is preserved... */
    if (ERTS_PROC_HAS_INCOMING_SIGNALS(BIF_P))
        ERTS_BIF_HANDLE_SIGNALS_RETURN(BIF_P, retval);
    
    BIF_RET(retval);
}


BIF_RETTYPE erts_internal_port_info_2(BIF_ALIST_2)
{
    Eterm retval;
    Port* prt;

    if (is_internal_port(BIF_ARG_1) || is_atom(BIF_ARG_1)) {
	prt = sig_lookup_port(BIF_P, BIF_ARG_1);
	if (!prt)
	    retval = am_undefined;
        else {
            switch (erts_port_info(BIF_P, prt, BIF_ARG_2, &retval)) {
            case ERTS_PORT_OP_BADARG:
                retval = am_badarg;
                break;
            case ERTS_PORT_OP_DROPPED:
                retval = am_undefined;
                break;
            case ERTS_PORT_OP_SCHEDULED:
                ASSERT(is_internal_ordinary_ref(retval));
                /* Signal order preserved by reply... */
                BIF_RET(retval);
            case ERTS_PORT_OP_DONE:
                ASSERT(is_not_internal_ref(retval));
                break;
            default:
                ERTS_INTERNAL_ERROR("Unexpected erts_port_info() result");
                retval = am_internal_error;
                break;
            }
        }
    }
    else if (is_external_port(BIF_ARG_1)) {
	if (external_port_dist_entry(BIF_ARG_1) == erts_this_dist_entry)
	    retval = am_undefined;
	else
	    retval = am_badtype;
    }
    else {
	retval = am_badtype;
    }

    /* Ensure signal order is preserved... */
    if (ERTS_PROC_HAS_INCOMING_SIGNALS(BIF_P))
        ERTS_BIF_HANDLE_SIGNALS_RETURN(BIF_P, retval);

    BIF_RET(retval);
}

/*
 * The erlang:port_set_data()/erlang:port_get_data() operations should
 * be viewed as operations on a table (inet_db) with data values
 * associated with port identifier keys. That is, these operations are
 * *not* signals to/from ports.
 */

#if (TAG_PRIMARY_IMMED1 & 0x3) == 0
# error "erlang:port_set_data()/erlang:port_get_data() needs to be rewritten!"
#endif

typedef struct {
    ErtsThrPrgrLaterOp later_op;
    Uint hsize;
    Eterm data;
    ErlOffHeap off_heap;
    Eterm heap[1];
} ErtsPortDataHeap;

static void
free_port_data_heap(void *vpdhp)
{
    erts_cleanup_offheap(&((ErtsPortDataHeap *) vpdhp)->off_heap);
    erts_free(ERTS_ALC_T_PORT_DATA_HEAP, vpdhp);
}

static ERTS_INLINE void
cleanup_old_port_data(erts_aint_t data)
{
    if ((data & 0x3) != 0) {
	ASSERT(is_immed((Eterm) data));
    }
    else {
	ErtsPortDataHeap *pdhp = (ErtsPortDataHeap *) data;
	size_t size;
	ERTS_THR_DATA_DEPENDENCY_READ_MEMORY_BARRIER;
	size = sizeof(ErtsPortDataHeap) + (pdhp->hsize-1)*sizeof(Eterm);
	erts_schedule_thr_prgr_later_cleanup_op(free_port_data_heap,
						(void *) pdhp,
						&pdhp->later_op,
						size);
    }
}

void
erts_init_port_data(Port *prt)
{
    erts_atomic_init_nob(&prt->data, (erts_aint_t) am_undefined);
}

void
erts_cleanup_port_data(Port *prt)
{
    ASSERT(erts_atomic32_read_nob(&prt->state) & ERTS_PORT_SFLGS_INVALID_LOOKUP);
    cleanup_old_port_data(erts_atomic_xchg_nob(&prt->data,
						   (erts_aint_t) NULL));
}

Uint
erts_port_data_size(Port *prt)
{
    erts_aint_t data = erts_atomic_read_ddrb(&prt->data);

    if ((data & 0x3) != 0) {
	ASSERT(is_immed((Eterm) (UWord) data));
	return (Uint) 0;
    }
    else {
	ErtsPortDataHeap *pdhp = (ErtsPortDataHeap *) data;
	return (Uint) sizeof(ErtsPortDataHeap) + (pdhp->hsize-1)*sizeof(Eterm);
    }
}

ErlOffHeap *
erts_port_data_offheap(Port *prt)
{
    erts_aint_t data = erts_atomic_read_ddrb(&prt->data);

    if ((data & 0x3) != 0) {
	ASSERT(is_immed((Eterm) (UWord) data));
	return NULL;
    }
    else {
	ErtsPortDataHeap *pdhp = (ErtsPortDataHeap *) data;
	return &pdhp->off_heap;
    }
}

BIF_RETTYPE port_set_data_2(BIF_ALIST_2)
{
    /*
     * This is not a signal. See comment above.
     */
    erts_aint_t data;
    Port* prt;

    prt = data_lookup_port(BIF_P, BIF_ARG_1);
    if (!prt)
        BIF_ERROR(BIF_P, BADARG);

    if (is_immed(BIF_ARG_2)) {
	data = (erts_aint_t) BIF_ARG_2;
	ASSERT((data & 0x3) != 0);
    }
    else {
	ErtsPortDataHeap *pdhp;
	Uint hsize;
	Eterm *hp;

	hsize = size_object(BIF_ARG_2);
	pdhp = erts_alloc(ERTS_ALC_T_PORT_DATA_HEAP,
			  sizeof(ErtsPortDataHeap) + (hsize-1)*sizeof(Eterm));
	hp = &pdhp->heap[0];
	pdhp->off_heap.first = NULL;
	pdhp->off_heap.overhead = 0;
	pdhp->hsize = hsize;
	pdhp->data = copy_struct(BIF_ARG_2, hsize, &hp, &pdhp->off_heap);
	data = (erts_aint_t) pdhp;
	ASSERT((data & 0x3) == 0);
    }

    data = erts_atomic_xchg_wb(&prt->data, data);

    if (data == (erts_aint_t)NULL) {
	/* Port terminated by racing thread */
	data = erts_atomic_xchg_wb(&prt->data, data);
	ASSERT(data != (erts_aint_t)NULL);
	cleanup_old_port_data(data);
	BIF_ERROR(BIF_P, BADARG);
    }
    cleanup_old_port_data(data);
    BIF_RET(am_true);
}


BIF_RETTYPE port_get_data_1(BIF_ALIST_1)
{
    /*
     * This is not a signal. See comment above.
     */
    Eterm res;
    erts_aint_t data;
    Port* prt;

    prt = data_lookup_port(BIF_P, BIF_ARG_1);
    if (!prt)
        BIF_ERROR(BIF_P, BADARG);

    data = erts_atomic_read_ddrb(&prt->data);
    if (data == (erts_aint_t)NULL)
        BIF_ERROR(BIF_P, BADARG);  /* Port terminated by racing thread */

    if ((data & 0x3) != 0) {
	res = (Eterm) (UWord) data;
	ASSERT(is_immed(res));
    }
    else {
	ErtsPortDataHeap *pdhp = (ErtsPortDataHeap *) data;
	Eterm *hp = HAlloc(BIF_P, pdhp->hsize);
	res = copy_struct(pdhp->data, pdhp->hsize, &hp, &MSO(BIF_P));
    }

    BIF_RET(res);
}

Eterm erts_port_data_read(Port* prt)
{
    Eterm res;
    erts_aint_t data;

    data = erts_atomic_read_ddrb(&prt->data);
    if (data == (erts_aint_t)NULL)
        return am_undefined;  /* Port terminated by racing thread */

    if ((data & 0x3) != 0) {
	res = (Eterm) (UWord) data;
	ASSERT(is_immed(res));
    }
    else {
	ErtsPortDataHeap *pdhp = (ErtsPortDataHeap *) data;
	res = pdhp->data;
    }
    return res;
}


/* 
 * Open a port. Most of the work is not done here but rather in
 * the file io.c.
 * Error returns: -1 or -2 returned from open_driver (-2 implies
 * that *err_nump contains the error code; -1 means we don't really know what happened),
 * -3 if argument parsing failed or we are out of ports (*err_nump should contain
 * either BADARG or SYSTEM_LIMIT),
 * -4 if port settings were invalid.
 */

static Port *
open_port(Process* p, Eterm name, Eterm settings, int *err_typep, int *err_nump)
{
    int merged_environment = 0;
    Sint i;
    Eterm option;
    Uint arity;
    Eterm* tp;
    Uint* nargs;
    erts_driver_t* driver;
    char* name_buf = NULL;
    SysDriverOpts opts;
    Sint linebuf;
    Eterm edir = NIL;
    byte dir[MAXPATHLEN];
    erts_aint32_t sflgs = 0;
    Port *port;

    /* These are the defaults */
    opts.packet_bytes = 0;
    opts.use_stdio = 1;
    opts.redir_stderr = 0;
    opts.read_write = 0;
    opts.hide_window = 0;
    opts.wd = NULL;
    opts.exit_status = 0;
    opts.overlapped_io = 0; 
    opts.spawn_type = ERTS_SPAWN_ANY; 
    opts.argv = NULL;
    opts.parallelism = erts_port_parallelism;
    opts.high_watermark = 8192;
    opts.low_watermark = opts.high_watermark / 2;
    opts.port_watermarks_set = 0;
    opts.msgq_watermarks_set = 0;
    erts_osenv_init(&opts.envir);

    linebuf = 0;

    *err_nump = 0;

    if (is_not_list(settings) && is_not_nil(settings)) {
	goto bad_settings;
    }

    /*
     * Parse the settings.
     */

    if (is_not_nil(settings)) {
	nargs = list_val(settings);
	while (1) {
	    if (is_tuple_arity(*nargs, 2)) {
		tp = tuple_val(*nargs);
		arity = *tp++;
		option = *tp++;
		if (option == am_packet) {
		    if (is_not_small(*tp)) {
			goto bad_settings;
		    }
		    opts.packet_bytes = signed_val(*tp);
		    switch (opts.packet_bytes) {
		    case 1:
		    case 2:
		    case 4:
			break;
		    default:
			goto bad_settings;
		   }
		} else if (option == am_line) {
		    if (is_not_small(*tp)) {
			goto bad_settings;
		    }
		    linebuf = signed_val(*tp);
		    if (linebuf <= 0) {
			goto bad_settings;
		    }
		} else if (option == am_env) {
		    if (merged_environment) {
		        /* Ignore previous env option */
		        erts_osenv_clear(&opts.envir);
		    }

		    merged_environment = 1;

		    if (merge_global_environment(&opts.envir, *tp)) {
		        goto bad_settings;
		    }
		} else if (option == am_args) {
		    char **av;
		    char **oav = opts.argv;
		    if ((av = convert_args(*tp)) == NULL) {
			goto bad_settings;
		    }
		    opts.argv = av;
		    if (oav) {
			opts.argv[0] = oav[0];
			oav[0] = erts_default_arg0;
			free_args(oav);
		    }

		} else if (option == am_arg0) {
		    char *a0;

		    if ((a0 = erts_convert_filename_to_native(*tp, NULL, 0, ERTS_ALC_T_TMP, 1, 1, NULL)) == NULL) {
			goto bad_settings;
		    }
		    if (opts.argv == NULL) {
			opts.argv = erts_alloc(ERTS_ALC_T_TMP, 
					       2 * sizeof(char **));
			opts.argv[0] = a0;
			opts.argv[1] = NULL;
		    } else {
			if (opts.argv[0] != erts_default_arg0) {
			    erts_free(ERTS_ALC_T_TMP, opts.argv[0]);
			}
			opts.argv[0] = a0;
		    }
		} else if (option == am_cd) {
		    edir = *tp;
		} else if (option == am_parallelism) {
		    if (*tp == am_true)
			opts.parallelism = 1;
		    else if (*tp == am_false)
			opts.parallelism = 0;
		    else
			goto bad_settings;
                } else if (option == am_busy_limits_port) {
                    Uint high, low;
                    if (*tp == am_disabled)
                        low = high = ERL_DRV_BUSY_MSGQ_DISABLED;
                    else if (!is_tuple_arity(*tp, 2))
                        goto bad_settings;
                    else {
                        Eterm *wtp = tuple_val(*tp);
                        if (!term_to_Uint(wtp[1], &low))
                            goto bad_settings;
                        if (!term_to_Uint(wtp[2], &high))
                            goto bad_settings;
                        if (high < ERL_DRV_BUSY_MSGQ_LIM_MIN)
                            goto bad_settings;
                        if (high > ERL_DRV_BUSY_MSGQ_LIM_MAX)
                            goto bad_settings;
                        if (low < ERL_DRV_BUSY_MSGQ_LIM_MIN)
                            goto bad_settings;
                        if (low > ERL_DRV_BUSY_MSGQ_LIM_MAX)
                            goto bad_settings;
                        if (high == ~((Uint) 0) || low == ~((Uint) 0))
                            goto bad_settings;
                        if (low > high)
                            low = high;
                    }
                    opts.low_watermark = low;
                    opts.high_watermark = high;
                    opts.port_watermarks_set = !0;
                } else if (option == am_busy_limits_msgq) {
                    Uint high, low;
                    if (*tp == am_disabled)
                        low = high = ERL_DRV_BUSY_MSGQ_DISABLED;
                    else if (!is_tuple_arity(*tp, 2))
                        goto bad_settings;
                    else {
                        Eterm *wtp = tuple_val(*tp);
                        if (!term_to_Uint(wtp[1], &low))
                            goto bad_settings;
                        if (!term_to_Uint(wtp[2], &high))
                            goto bad_settings;
                        if (high < ERL_DRV_BUSY_MSGQ_LIM_MIN)
                            goto bad_settings;
                        if (high > ERL_DRV_BUSY_MSGQ_LIM_MAX)
                            goto bad_settings;
                        if (low < ERL_DRV_BUSY_MSGQ_LIM_MIN)
                            goto bad_settings;
                        if (low > ERL_DRV_BUSY_MSGQ_LIM_MAX)
                            goto bad_settings;
                        if (high == ~((Uint) 0) || low == ~((Uint) 0))
                            goto bad_settings;
                        if (low > high)
                            low = high;
                    }
                    opts.low_msgq_watermark = low;
                    opts.high_msgq_watermark = high;
                    opts.msgq_watermarks_set = !0;
		} else {
		    goto bad_settings;
		}
	    } else if (*nargs == am_stream) {
		opts.packet_bytes = 0;
	    } else if (*nargs == am_use_stdio) {
		opts.use_stdio = 1;
	    } else if (*nargs == am_stderr_to_stdout) {
		opts.redir_stderr = 1;
	    } else if (*nargs == am_line) {
		linebuf = 512;
	    } else if (*nargs == am_nouse_stdio) {
		opts.use_stdio = 0;
	    } else if (*nargs == am_binary) {
		sflgs |= ERTS_PORT_SFLG_BINARY_IO;
	    } else if (*nargs == am_in) {
		opts.read_write |= DO_READ;
	    } else if (*nargs == am_out) {
		opts.read_write |= DO_WRITE;
	    } else if (*nargs == am_eof) {
		sflgs |= ERTS_PORT_SFLG_SOFT_EOF;
	    } else if (*nargs == am_hide) {
		opts.hide_window = 1;
	    } else if (*nargs == am_exit_status) {
		opts.exit_status = 1;
	    } else if (*nargs == am_overlapped_io) {
		opts.overlapped_io = 1;
	    } else {
		goto bad_settings;
	    }
	    if (is_nil(*++nargs)) 
		break;
	    if (is_not_list(*nargs)) {
		goto bad_settings;
	    }
	    nargs = list_val(*nargs);
	}
    }

    if (opts.read_write == 0)	/* implement default */
	opts.read_write = DO_READ|DO_WRITE;

    /* Mutually exclusive arguments. */
    if((linebuf && opts.packet_bytes) || 
       (opts.redir_stderr && !opts.use_stdio)) {
	goto bad_settings;
    }

    /* If we lacked an env option, fill in the global environment without
     * changes. */
    if (!merged_environment) {
        merge_global_environment(&opts.envir, NIL);
    }

    /*
     * Parse the first argument and start the appropriate driver.
     */

    if (is_atom(name) || (i = is_string(name))) {
	/* a vanilla port */
	if (is_atom(name)) {
	    name_buf = (char *) erts_alloc(ERTS_ALC_T_TMP,
					   atom_tab(atom_val(name))->len+1);
	    sys_memcpy((void *) name_buf,
		       (void *) atom_tab(atom_val(name))->name, 
		       atom_tab(atom_val(name))->len);
	    name_buf[atom_tab(atom_val(name))->len] = '\0';
	} else {
	    name_buf = (char *) erts_alloc(ERTS_ALC_T_TMP, i + 1);
	    if (intlist_to_buf(name, name_buf, i) != i)
		erts_exit(ERTS_ERROR_EXIT, "%s:%d: Internal error\n", __FILE__, __LINE__);
	    name_buf[i] = '\0';
	}
	driver = &vanilla_driver;
    } else {   
	if (is_not_tuple(name)) {
	    goto badarg;		/* Not a process or fd port */
	}
	tp = tuple_val(name);
	arity = *tp++;

	if (arity == make_arityval(0)) {
	    goto badarg;
	}
    
	if (*tp == am_spawn || *tp == am_spawn_driver || *tp == am_spawn_executable) {	/* A process port */
	    int encoding;
	    if (arity != make_arityval(2)) {
		goto badarg;
	    }
	    name = tp[1];
	    encoding = erts_get_native_filename_encoding();
	    /* Do not convert the command to utf-16le yet, do that in win32 specific code */
	    /* since the cmd is used for comparsion with drivers names and copied to port info */
	    if (encoding == ERL_FILENAME_WIN_WCHAR) {
		encoding = ERL_FILENAME_UTF8;
	    }
	    if ((name_buf = erts_convert_filename_to_encoding(name, NULL, 0, ERTS_ALC_T_TMP,0,1, encoding, NULL, 0))
		== NULL) {
		goto badarg;
	    }

	    if (*tp == am_spawn_driver) {
		opts.spawn_type = ERTS_SPAWN_DRIVER;
	    } else if (*tp == am_spawn_executable) {
		opts.spawn_type = ERTS_SPAWN_EXECUTABLE;
	    }

	    driver = &spawn_driver;
	} else if (*tp == am_fd) { /* An fd port */
	    if (arity != make_arityval(3)) {
		goto badarg;
	    }
	    if (is_not_small(tp[1]) || is_not_small(tp[2])) {
		goto badarg;
	    }
	    opts.ifd = unsigned_val(tp[1]);
	    opts.ofd = unsigned_val(tp[2]);

            /* Syntesize name from input and output descriptor. */
            name_buf = erts_alloc(ERTS_ALC_T_TMP, 256);
            erts_snprintf(name_buf, 256, "%i/%i", opts.ifd, opts.ofd);

	    driver = &fd_driver;
	} else {
	    goto badarg;
	}
    }

    if ((driver != &spawn_driver && opts.argv != NULL) ||
	(driver == &spawn_driver && 
	 opts.spawn_type != ERTS_SPAWN_EXECUTABLE && 
	 opts.argv != NULL)) {
	/* Argument vector only if explicit spawn_executable */
	goto badarg;
    }

    if (edir != NIL) {
	if ((opts.wd = erts_convert_filename_to_native(edir, NULL, 0, ERTS_ALC_T_TMP,0,1,NULL)) == NULL) {
	    goto badarg;
	}
    }

    if (driver != &spawn_driver && opts.exit_status) {
	goto badarg;
    }
    
    if (IS_TRACED_FL(p, F_TRACE_SCHED_PROCS)) {
        trace_sched(p, ERTS_PROC_LOCK_MAIN, am_out);
    }
    

    erts_proc_unlock(p, ERTS_PROC_LOCK_MAIN);

    port = erts_open_driver(driver, p->common.id, name_buf, &opts, err_typep, err_nump);
#ifdef USE_VM_PROBES
    if (port && DTRACE_ENABLED(port_open)) {
        DTRACE_CHARBUF(process_str, DTRACE_TERM_BUF_SIZE);
        DTRACE_CHARBUF(port_str, DTRACE_TERM_BUF_SIZE);

        dtrace_proc_str(p, process_str);
        erts_snprintf(port_str, sizeof(DTRACE_CHARBUF_NAME(port_str)), "%T", port->common.id);
        DTRACE3(port_open, process_str, name_buf, port_str);
    }
#endif

    if (port && IS_TRACED_FL(port, F_TRACE_PORTS))
        trace_port(port, am_getting_linked, p->common.id);

    erts_proc_lock(p, ERTS_PROC_LOCK_MAIN);

    if (IS_TRACED_FL(p, F_TRACE_SCHED_PROCS)) {
        trace_sched(p, ERTS_PROC_LOCK_MAIN, am_in);
    }

    if (!port) {
	DEBUGF(("open_driver returned (%d:%d)\n",
		err_typep ? *err_typep : 4711,
		err_nump ? *err_nump : 4711));
	goto do_return;
    }

    if (linebuf && port->linebuf == NULL){
	port->linebuf = allocate_linebuf(linebuf);
	sflgs |= ERTS_PORT_SFLG_LINEBUF_IO;
    }

    if (sflgs)
	erts_atomic32_read_bor_relb(&port->state, sflgs);
 
 do_return:
    erts_osenv_clear(&opts.envir);
    if (name_buf)
	erts_free(ERTS_ALC_T_TMP, (void *) name_buf);
    if (opts.argv) {
	free_args(opts.argv);
    }
    if (opts.wd && opts.wd != ((char *)dir)) {
	erts_free(ERTS_ALC_T_TMP, (void *) opts.wd);
    }
    return port;

 bad_settings:
    if (err_typep)
	*err_typep = -4;
    port = NULL;
    goto do_return;

 badarg:
    if (err_typep)
	*err_typep = -3;
    if (err_nump)
	*err_nump = BADARG;
    port = NULL;
    goto do_return;
}

/* Merges the the global environment and the given {Key, Value} list into env,
 * unsetting all keys whose value is either 'false' or NIL. The behavior on
 * NIL is undocumented and perhaps surprising, but the previous implementation
 * worked in this manner. */
static int merge_global_environment(erts_osenv_t *env, Eterm key_value_pairs) {
    const erts_osenv_t *global_env = erts_sys_rlock_global_osenv();
    erts_osenv_merge(env, global_env, 0);
    erts_sys_runlock_global_osenv();

    while (is_list(key_value_pairs)) {
        Eterm *cell, *tuple;

        cell = list_val(key_value_pairs);

        if(!is_tuple_arity(CAR(cell), 2)) {
            return -1;
        }

        tuple = tuple_val(CAR(cell));
        key_value_pairs = CDR(cell);

        if(is_nil(tuple[2]) || tuple[2] == am_false) {
            if(erts_osenv_unset_term(env, tuple[1]) < 0) {
                return -1;
            }
        } else {
            if(erts_osenv_put_term(env, tuple[1], tuple[2]) < 0) {
                return -1;
            }
        }
    }

    if(!is_nil(key_value_pairs)) {
        return -1;
    }

    return 0;
}

/* Arguments can be given i unicode and as raw binaries, convert filename is used to convert */
static char **convert_args(Eterm l)
{
    char **pp;
    char *b;
    Sint n;
    Sint i = 0;
    Eterm str;
    if (is_not_list(l) && is_not_nil(l)) {
	return NULL;
    }

    n = erts_list_length(l);
    if (n < 0)
        return NULL;
    /* We require at least one element in argv[0] + NULL at end */
    pp = erts_alloc(ERTS_ALC_T_TMP, (n + 2) * sizeof(char **));
    pp[i++] = erts_default_arg0;
    while (is_list(l)) {
	str = CAR(list_val(l));
	if ((b = erts_convert_filename_to_native(str,NULL,0,ERTS_ALC_T_TMP,1,1,NULL)) == NULL) {
	    int j;
	    for (j = 1; j < i; ++j)
		erts_free(ERTS_ALC_T_TMP, pp[j]);
	    erts_free(ERTS_ALC_T_TMP, pp);
	    return NULL;
	}	    
	pp[i++] = b;
	l = CDR(list_val(l));
    }
    pp[i] = NULL;
    return pp;
}

static void free_args(char **av)
{
    int i;
    if (av == NULL)
	return;
    for (i = 0; av[i] != NULL; ++i) {
	if (av[i] != erts_default_arg0) {
	    erts_free(ERTS_ALC_T_TMP, av[i]);
	}
    }
    erts_free(ERTS_ALC_T_TMP, av);
}

/* ------------ decode_packet() and friends: */

struct packet_callback_args
{
    Process* p;  /* In */
    Eterm res;   /* Out */
    int string_as_bin; /* return strings as binaries (http_bin): */
    byte* aligned_ptr;
    Uint bin_sz;
    Eterm orig;
    Uint bin_offs;
    byte bin_bitoffs;
};

#define in_area(ptr,start,nbytes) \
    ((UWord)((char*)(ptr) - (char*)(start)) < (nbytes))

static Eterm
http_bld_string(struct packet_callback_args* pca, Uint **hpp, Uint *szp,
		const char *str, Sint len)
{
    Eterm res = THE_NON_VALUE;
    Uint size;
    int make_subbin;

    if (pca->string_as_bin) {
	size = heap_bin_size(len);
	make_subbin = (size > ERL_SUB_BIN_SIZE
		       && in_area(str, pca->aligned_ptr, pca->bin_sz));
	if (szp) {
	    *szp += make_subbin ? ERL_SUB_BIN_SIZE : size;
	}
	if (hpp) {
	    res = make_binary(*hpp);
	    if (make_subbin) {
		ErlSubBin* bin = (ErlSubBin*) *hpp;
		bin->thing_word = HEADER_SUB_BIN;
		bin->size = len;
		bin->offs = pca->bin_offs + ((byte*)str - pca->aligned_ptr);
		bin->orig = pca->orig;
		bin->bitoffs = pca->bin_bitoffs;
		bin->bitsize = 0;
		bin->is_writable = 0;
		*hpp += ERL_SUB_BIN_SIZE;
	    }
	    else {
		ErlHeapBin* bin = (ErlHeapBin*) *hpp;
		bin->thing_word = header_heap_bin(len);
		bin->size = len;
		sys_memcpy(bin->data, str, len);
		*hpp += size;
	    }
	}
    }
    else {
	res = erts_bld_string_n(hpp, szp, str, len);
    }
    return res;
}

static int http_response_erl(void *arg, int major, int minor,
                             int status, const char* phrase, int phrase_len)
{
    /* {http_response,{Major,Minor},Status,"Phrase"} */
    struct packet_callback_args* pca = (struct packet_callback_args*) arg;    
    Eterm phrase_term, ver;
    Uint hsize = 3 + 5;
    Eterm* hp;
#ifdef DEBUG
    Eterm* hend;
#endif

    http_bld_string(pca, NULL, &hsize, phrase, phrase_len);
    hp = HAlloc(pca->p, hsize);
#ifdef DEBUG
    hend = hp + hsize;
#endif
    phrase_term = http_bld_string(pca, &hp, NULL, phrase, phrase_len);
    ver = TUPLE2(hp, make_small(major), make_small(minor));
    hp += 3;
    pca->res = TUPLE4(hp, am_http_response, ver, make_small(status), phrase_term);
    ASSERT(hp+5==hend);
    return 1;
}   
    
static Eterm http_bld_uri(struct packet_callback_args* pca,
			  Eterm** hpp, Uint* szp, const PacketHttpURI* uri)
{
    Eterm s1, s2;
    if (uri->type == URI_STAR) {
        return am_Times; /* '*' */
    }

    s1 = http_bld_string(pca, hpp, szp, uri->s1_ptr, uri->s1_len);

    switch (uri->type) {
    case URI_ABS_PATH:
        return erts_bld_tuple(hpp, szp, 2, am_abs_path, s1);
    case URI_HTTP:
    case URI_HTTPS:
        s2 = http_bld_string(pca, hpp, szp, uri->s2_ptr, uri->s2_len);
        return erts_bld_tuple
            (hpp, szp, 5, am_absoluteURI, 
             ((uri->type==URI_HTTP) ? am_http : am_https),
             s1, 
             ((uri->port==0) ? am_undefined : make_small(uri->port)),
             s2);
        
    case URI_STRING:
        return s1;
    case URI_SCHEME:
        s2 = http_bld_string(pca, hpp, szp, uri->s2_ptr, uri->s2_len);
        return erts_bld_tuple(hpp, szp, 3, am_scheme, s1, s2);
                              
    default:
        erts_exit(ERTS_ERROR_EXIT, "%s, line %d: type=%u\n", __FILE__, __LINE__, uri->type);
    }
}

static int http_request_erl(void* arg, const http_atom_t* meth,
                            const char* meth_ptr, int meth_len,
                            const PacketHttpURI* uri, int major, int minor)
{
    struct packet_callback_args* pca = (struct packet_callback_args*) arg;    
    Eterm meth_term, uri_term, ver_term;
    Uint sz = 0;
    Uint* szp = &sz;
    Eterm* hp;
    Eterm** hpp = NULL;

    /* {http_request,Meth,Uri,Version} */

    for (;;) {
        meth_term = (meth!=NULL) ? meth->atom :
	    http_bld_string(pca, hpp, szp, meth_ptr, meth_len);
        uri_term = http_bld_uri(pca, hpp, szp, uri);
        ver_term = erts_bld_tuple(hpp, szp, 2,
                                  make_small(major), make_small(minor));
        pca->res = erts_bld_tuple(hpp, szp, 4, am_http_request, meth_term,
                                  uri_term, ver_term); 
        if (hpp != NULL) break;
        hpp = &hp;
        hp = HAlloc(pca->p, sz);
        szp = NULL;        
    }
    return 1;
}

static int
http_header_erl(void* arg, const http_atom_t* name,
		const char* name_ptr, int name_len,
		const char* oname_ptr, int oname_len,
		const char* value_ptr, int value_len)
{
    struct packet_callback_args* pca = (struct packet_callback_args*) arg;    
    Eterm bit_term, name_term, oname_term, val_term;
    Uint sz = 6;
    Eterm* hp;
#ifdef DEBUG
    Eterm* hend;
#endif
    
    /* {http_header,Bit,Name,Oname,Value} */

    if (name == NULL) {
	http_bld_string(pca, NULL, &sz, name_ptr, name_len);
    }
    http_bld_string(pca, NULL, &sz, oname_ptr, oname_len);
    http_bld_string(pca, NULL, &sz, value_ptr, value_len);

    hp = HAlloc(pca->p, sz);
#ifdef DEBUG
    hend = hp + sz;
#endif	

    if (name != NULL) {
	bit_term = make_small(name->index+1);
	name_term = name->atom;
    }
    else {	
	bit_term = make_small(0);	
	name_term = http_bld_string(pca, &hp,NULL,name_ptr,name_len);
    }

    oname_term = http_bld_string(pca, &hp, NULL, oname_ptr, oname_len);
    val_term = http_bld_string(pca, &hp, NULL, value_ptr, value_len);
    pca->res = TUPLE5(hp, am_http_header, bit_term, name_term, oname_term, val_term);
    ASSERT(hp+6==hend);
    return 1;
}   

static int http_eoh_erl(void* arg)
{
    /* http_eoh */
    struct packet_callback_args* pca = (struct packet_callback_args*) arg;    
    pca->res = am_http_eoh;
    return 1;
}

static int http_error_erl(void* arg, const char* buf, int len)
{
    /* {http_error,Line} */
    struct packet_callback_args* pca = (struct packet_callback_args*) arg;
    Uint sz = 3;
    Eterm* hp;
#ifdef DEBUG
    Eterm* hend;
#endif

    http_bld_string(pca, NULL, &sz, buf, len);

    hp = HAlloc(pca->p, sz);
#ifdef DEBUG
    hend = hp + sz;
#endif
    pca->res = erts_bld_tuple(&hp, NULL, 2, am_http_error,
			      http_bld_string(pca, &hp, NULL, buf, len));
    ASSERT(hp==hend);
    return 1;
}

static
int ssl_tls_erl(void* arg, unsigned type, unsigned major, unsigned minor,
		const char* buf, int len, const char* prefix, int plen)
{
    struct packet_callback_args* pca = (struct packet_callback_args*) arg;
    Eterm* hp;
    Eterm ver;
    Eterm bin = new_binary(pca->p, NULL, plen+len);
    byte* bin_ptr = binary_bytes(bin);

    sys_memcpy(bin_ptr+plen, buf, len);
    if (plen) {
        sys_memcpy(bin_ptr, prefix, plen);
    }

    /* {ssl_tls,NIL,ContentType,{Major,Minor},Bin} */
    hp = HAlloc(pca->p, 3+6);
    ver = TUPLE2(hp, make_small(major), make_small(minor));
    hp += 3;
    pca->res = TUPLE5(hp, am_ssl_tls, NIL, make_small(type), ver, bin);
    return 1;
}


PacketCallbacks packet_callbacks_erl = {
    http_response_erl,
    http_request_erl,
    http_eoh_erl,
    http_header_erl,
    http_error_erl,
    ssl_tls_erl
};

/*
 decode_packet(Type,Bin,Options)
 Returns:
     {ok, PacketBodyBin, RestBin}
     {more, PacketSz | undefined}
     {error, invalid}
*/
BIF_RETTYPE decode_packet_3(BIF_ALIST_3)
{
    unsigned max_plen = 0;   /* Packet max length, 0=no limit */
    unsigned trunc_len = 0;  /* Truncate lines if longer, 0=no limit */
    int http_state = 0;      /* 0=request/response 1=header */
    int packet_sz;           /*-------Binaries involved: ------------------*/
    byte* bin_ptr;           /*| orig: original binary                     */
    byte bin_bitsz;          /*| bin: BIF_ARG_2, may be sub-binary of orig */
	                     /*| packet: prefix of bin                     */
    char* body_ptr;          /*| body: part of packet to return            */
    int body_sz;             /*| rest: bin without packet                  */
    struct packet_callback_args pca;
    enum PacketParseType type;
    Eterm* hp;
    Eterm* hend;
    ErlSubBin* rest;
    Eterm res;
    Eterm options;
    int   code;
    char  delimiter = '\n';

    switch (BIF_ARG_1) {
    case make_small(0): case am_raw: type = TCP_PB_RAW; break;
    case make_small(1): type = TCP_PB_1; break;
    case make_small(2): type = TCP_PB_2; break;
    case make_small(4): type = TCP_PB_4; break;
    case am_asn1: type = TCP_PB_ASN1; break;
    case am_sunrm: type = TCP_PB_RM; break;
    case am_cdr: type = TCP_PB_CDR; break;
    case am_fcgi: type = TCP_PB_FCGI; break;
    case am_line: type = TCP_PB_LINE_LF; break;
    case am_tpkt: type = TCP_PB_TPKT; break;
    case am_http: type = TCP_PB_HTTP; break;
    case am_httph: type = TCP_PB_HTTPH; break;
    case am_http_bin: type = TCP_PB_HTTP_BIN; break;
    case am_httph_bin: type = TCP_PB_HTTPH_BIN; break;
    case am_ssl_tls: type = TCP_PB_SSL_TLS; break;
    default:
        BIF_P->fvalue = am_badopt;
        BIF_ERROR(BIF_P, BADARG | EXF_HAS_EXT_INFO);
    }

    if (!is_binary(BIF_ARG_2) ||
        (!is_list(BIF_ARG_3) && !is_nil(BIF_ARG_3))) {
        BIF_ERROR(BIF_P, BADARG);
    }

    options = BIF_ARG_3;
    while (!is_nil(options)) {
        Eterm* cons = list_val(options);
        if (is_tuple(CAR(cons))) {
            Eterm* tpl = tuple_val(CAR(cons));
            Uint val;
            if (tpl[0] == make_arityval(2) &&
		term_to_Uint(tpl[2],&val) && val <= UINT_MAX) {
                switch (tpl[1]) {
                case am_packet_size:
                    max_plen = val;
                    goto next_option;
                case am_line_length:
                    trunc_len = val;
                    goto next_option;
                case am_line_delimiter:
                    if (type == TCP_PB_LINE_LF && val <= 255) {
                        delimiter = (char)val;
                        goto next_option;
                    }
                }
            }
        }
        BIF_ERROR(BIF_P, BADARG);

    next_option:       
        options = CDR(cons);
    }


    pca.bin_sz = binary_size(BIF_ARG_2);
    ERTS_GET_BINARY_BYTES(BIF_ARG_2, bin_ptr, pca.bin_bitoffs, bin_bitsz);  
    if (pca.bin_bitoffs != 0) {
        pca.aligned_ptr = erts_alloc(ERTS_ALC_T_TMP, pca.bin_sz);
        erts_copy_bits(bin_ptr, pca.bin_bitoffs, 1, pca.aligned_ptr, 0, 1, pca.bin_sz*8);
    }
    else {
        pca.aligned_ptr = bin_ptr;
    }
    packet_sz = packet_get_length(type, (char*)pca.aligned_ptr, pca.bin_sz,
                                  max_plen, trunc_len, delimiter, &http_state);
    if (!(packet_sz > 0 && packet_sz <= pca.bin_sz)) {
        if (packet_sz < 0) {
	    goto error;
        }
        else { /* not enough data */
            Eterm plen = (packet_sz==0) ? am_undefined : 
                erts_make_integer(packet_sz, BIF_P);
            Eterm* hp = HAlloc(BIF_P,3);        
            res = TUPLE2(hp, am_more, plen);
            goto done;
        }
    }
    /* We got a whole packet */

    body_ptr = (char*) pca.aligned_ptr;
    body_sz = packet_sz;
    packet_get_body(type, (const char**) &body_ptr, &body_sz);

    ERTS_GET_REAL_BIN(BIF_ARG_2, pca.orig, pca.bin_offs, pca.bin_bitoffs, bin_bitsz);
    pca.p = BIF_P;
    pca.res = THE_NON_VALUE;
    pca.string_as_bin = (type == TCP_PB_HTTP_BIN || type == TCP_PB_HTTPH_BIN);
    code = packet_parse(type, (char*)pca.aligned_ptr, packet_sz, &http_state,
			&packet_callbacks_erl, &pca);
    if (code == 0) { /* no special packet parsing, make plain binary */
        ErlSubBin* body;
        Uint hsz = 2*ERL_SUB_BIN_SIZE + 4;
        hp = HAlloc(BIF_P, hsz);
        hend = hp + hsz;

        body = (ErlSubBin *) hp;
        body->thing_word = HEADER_SUB_BIN;
        body->size = body_sz;
        body->offs = pca.bin_offs + (body_ptr - (char*)pca.aligned_ptr);
        body->orig = pca.orig;
        body->bitoffs = pca.bin_bitoffs;
        body->bitsize = 0;
        body->is_writable = 0;
        hp += ERL_SUB_BIN_SIZE;
        pca.res = make_binary(body);
    }
    else if (code > 0) {
	Uint hsz = ERL_SUB_BIN_SIZE + 4;
	ASSERT(pca.res != THE_NON_VALUE);
	hp = HAlloc(BIF_P, hsz);
	hend = hp + hsz;
    }
    else {
error:
	hp = HAlloc(BIF_P,3);        
	res = TUPLE2(hp, am_error, am_invalid);
	goto done;
    }

    rest = (ErlSubBin *) hp;
    rest->thing_word = HEADER_SUB_BIN;
    rest->size = pca.bin_sz - packet_sz;
    rest->offs = pca.bin_offs + packet_sz;
    rest->orig = pca.orig;
    rest->bitoffs = pca.bin_bitoffs;
    rest->bitsize = bin_bitsz;   /* The extra bits go into the rest. */
    rest->is_writable = 0;
    hp += ERL_SUB_BIN_SIZE;
    res = TUPLE3(hp, am_ok, pca.res, make_binary(rest));
    hp += 4;
    ASSERT(hp==hend); (void)hend;

done:
    if (pca.aligned_ptr != bin_ptr) {
        erts_free(ERTS_ALC_T_TMP, pca.aligned_ptr);
    }
    BIF_RET(res);
}
<|MERGE_RESOLUTION|>--- conflicted
+++ resolved
@@ -198,7 +198,6 @@
         ref = NIL;
 #endif
 
-<<<<<<< HEAD
 	switch (erts_port_output(BIF_P, flags, prt, prt->common.id,
 				 BIF_ARG_2, &ref)) {
 	case ERTS_PORT_OP_BADARG:
@@ -211,8 +210,8 @@
 		ERTS_BIF_PREP_RET(res, am_false);
 	    else {
 		erts_suspend(BIF_P, ERTS_PROC_LOCK_MAIN, prt);
-		ERTS_BIF_PREP_YIELD3(res, BIF_TRAP_EXPORT(BIF_erts_internal_port_command_3),
-				     BIF_P, BIF_ARG_1, BIF_ARG_2, BIF_ARG_3);
+		ERTS_BIF_YIELD3(BIF_TRAP_EXPORT(BIF_erts_internal_port_command_3),
+				BIF_P, BIF_ARG_1, BIF_ARG_2, BIF_ARG_3);
 	    }
 	    break;
 	case ERTS_PORT_OP_BUSY_SCHEDULED:
@@ -230,38 +229,6 @@
 	    ERTS_INTERNAL_ERROR("Unexpected erts_port_output() result");
 	    break;
 	}
-=======
-        switch (erts_port_output(BIF_P, flags, prt, prt->common.id,
-                                 BIF_ARG_2, &ref)) {
-        case ERTS_PORT_OP_BADARG:
-        case ERTS_PORT_OP_DROPPED:
-            ERTS_BIF_PREP_RET(res, am_badarg);
-            break;
-        case ERTS_PORT_OP_BUSY:
-            ASSERT(!(flags & ERTS_PORT_SIG_FLG_FORCE));
-            if (flags & ERTS_PORT_SIG_FLG_NOSUSPEND)
-                ERTS_BIF_PREP_RET(res, am_false);
-            else {
-                erts_suspend(BIF_P, ERTS_PROC_LOCK_MAIN, prt);
-                ERTS_BIF_YIELD3(bif_export[BIF_erts_internal_port_command_3],
-                                BIF_P, BIF_ARG_1, BIF_ARG_2, BIF_ARG_3);
-            }
-            break;
-        case ERTS_PORT_OP_BUSY_SCHEDULED:
-            ASSERT(!(flags & ERTS_PORT_SIG_FLG_FORCE));
-            /* Fall through... */
-        case ERTS_PORT_OP_SCHEDULED:
-            ASSERT(is_internal_ordinary_ref(ref));
-            BIF_RET(ref);
-        case ERTS_PORT_OP_DONE:
-            ERTS_BIF_PREP_RET(res, am_true);
-            break;
-        default:
-            ERTS_INTERNAL_ERROR("Unexpected erts_port_output() result");
-            ERTS_BIF_PREP_RET(res, am_internal_error);
-            break;
-        }
->>>>>>> cd4d45fb
     }
 
     state = erts_atomic32_read_acqb(&BIF_P->state);
