--- conflicted
+++ resolved
@@ -358,13 +358,8 @@
 typedef struct ErtsSchedulerSleepInfo_ ErtsSchedulerSleepInfo;
 
 typedef struct {
-<<<<<<< HEAD
     erts_spinlock_t lock;
-    ErtsSchedulerSleepInfo *list;
-=======
-    erts_smp_spinlock_t lock;
     ErtsSchedulerSleepInfo *list; /* circular lifo list; points to last out */
->>>>>>> eaaecd5a
 } ErtsSchedulerSleepList;
 
 struct ErtsSchedulerSleepInfo_ {
