--- conflicted
+++ resolved
@@ -130,15 +130,10 @@
 
 static void bp_meta_unref(BpMetaTracer *bmt);
 static void bp_count_unref(BpCount *bcp);
-<<<<<<< HEAD
+static BpDataCallTrace* bp_calltrace_alloc(void);
 static void bp_calltrace_unref(BpDataCallTrace *bdt);
 static void consolidate_bp_data(struct erl_module_instance *mi,
                                 ErtsCodeInfo *ci, int local);
-=======
-static BpDataTime* bp_time_alloc(void);
-static void bp_time_unref(BpDataTime *bdt);
-static void consolidate_bp_data(Module *modp, ErtsCodeInfo *ci, int local);
->>>>>>> 9e1fa96c
 static void uninstall_breakpoint(ErtsCodeInfo *ci_rw,
                                  const ErtsCodeInfo *ci_exec);
 
@@ -448,7 +443,6 @@
     if (flags & ERTS_BPF_MEM_TRACE) {
 	dst->memory = src->memory;
 	erts_refc_inc(&dst->memory->refc, 1);
-	ASSERT(dst->memory->hash);
     }
 }
 
@@ -1500,18 +1494,9 @@
     hash->item = NULL;
 }
 
-<<<<<<< HEAD
-static void bp_hash_reset(BpDataCallTrace* bdt) {
-    Uint i;
-    for (i = 0; i < bdt->n; i++) {
-        bp_hash_delete(&(bdt->hash[i]));
-        bp_hash_init(&(bdt->hash[i]), 32);
-    }
-=======
-static void bp_hash_reset(BpDataTime** bdt_p) {
-    bp_time_unref(*bdt_p);
-    *bdt_p = bp_time_alloc();
->>>>>>> 9e1fa96c
+static void bp_hash_reset(BpDataCallTrace** bdt_p) {
+    bp_calltrace_unref(*bdt_p);
+    *bdt_p = bp_calltrace_alloc();
 }
 
 void erts_schedule_time_break(Process *p, Uint schedule) {
@@ -1682,8 +1667,7 @@
 	    bp->flags &= ~ERTS_BPF_TIME_TRACE_ACTIVE;
 	} else {
 	    bp->flags |= ERTS_BPF_TIME_TRACE_ACTIVE;
-<<<<<<< HEAD
-	    bp_hash_reset(bp->time);
+	    bp_hash_reset(&bp->time);
 	}
 	ASSERT((bp->flags & ~ERTS_BPF_ALL) == 0);
 	return;
@@ -1692,10 +1676,7 @@
 	    bp->flags &= ~ERTS_BPF_MEM_TRACE_ACTIVE;
 	} else {
 	    bp->flags |= ERTS_BPF_MEM_TRACE_ACTIVE;
-	    bp_hash_reset(bp->memory);
-=======
-            bp_hash_reset(&bp->time);
->>>>>>> 9e1fa96c
+	    bp_hash_reset(&bp->memory);
 	}
 	ASSERT((bp->flags & ~ERTS_BPF_ALL) == 0);
 	return;
@@ -1726,29 +1707,18 @@
 	erts_refc_init(&bcp->refc, 1);
 	erts_atomic_init_nob(&bcp->acount, 0);
 	bp->count = bcp;
-<<<<<<< HEAD
     } else if (break_flags & (ERTS_BPF_TIME_TRACE | ERTS_BPF_MEM_TRACE)) {
 	BpDataCallTrace* bdt;
-	Uint i;
 
 	ASSERT((break_flags & bp->flags & ERTS_BPF_TIME_TRACE) == 0);
         ASSERT((break_flags & bp->flags & ERTS_BPF_MEM_TRACE) == 0);
-	bdt = Alloc(sizeof(BpDataCallTrace));
-	erts_refc_init(&bdt->refc, 1);
-	bdt->n = erts_no_schedulers + 1;
-	bdt->hash = Alloc(sizeof(bp_trace_hash_t)*(bdt->n));
-	for (i = 0; i < bdt->n; i++) {
-	    bp_hash_init(&(bdt->hash[i]), 32);
-	}
+
+        bdt = bp_calltrace_alloc();
+
         if (break_flags & ERTS_BPF_TIME_TRACE)
             bp->time = bdt;
         else
             bp->memory = bdt;
-=======
-    } else if (break_flags & ERTS_BPF_TIME_TRACE) {
-	ASSERT((bp->flags & ERTS_BPF_TIME_TRACE) == 0);
-	bp->time = bp_time_alloc();
->>>>>>> 9e1fa96c
     }
 
     bp->flags |= break_flags;
@@ -1827,11 +1797,11 @@
     }
 }
 
-static BpDataTime* bp_time_alloc(void)
+static BpDataCallTrace* bp_calltrace_alloc(void)
 {
     const Uint n = erts_no_schedulers + 1;
-    BpDataTime *bdt = Alloc(offsetof(BpDataTime,hash) +
-                            sizeof(bp_time_hash_t)*n);
+    BpDataCallTrace *bdt = Alloc(offsetof(BpDataCallTrace,hash) +
+                                 sizeof(bp_trace_hash_t)*n);
     bdt->n = n;
     erts_refc_init(&bdt->refc, 1);
     for (Uint i = 0; i < n; i++) {
