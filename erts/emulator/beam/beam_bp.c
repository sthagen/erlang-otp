/*
 * %CopyrightBegin%
 *
 * Copyright Ericsson AB 2000-2017. All Rights Reserved.
 *
 * Licensed under the Apache License, Version 2.0 (the "License");
 * you may not use this file except in compliance with the License.
 * You may obtain a copy of the License at
 *
 *     http://www.apache.org/licenses/LICENSE-2.0
 *
 * Unless required by applicable law or agreed to in writing, software
 * distributed under the License is distributed on an "AS IS" BASIS,
 * WITHOUT WARRANTIES OR CONDITIONS OF ANY KIND, either express or implied.
 * See the License for the specific language governing permissions and
 * limitations under the License.
 *
 * %CopyrightEnd%
 */
 
#ifdef HAVE_CONFIG_H
#  include "config.h"
#endif
 
#include "sys.h"
#include "erl_vm.h"
#include "global.h"
#include "erl_process.h"
#include "beam_load.h"
#include "bif.h"
#include "error.h"
#include "erl_binary.h"
#include "beam_bp.h"
#include "erl_term.h"
#include "erl_nfunc_sched.h"

/* *************************************************************************
** Macros
*/

/*
** Memory allocation macros
*/
/* Breakpoint data */
#define Alloc(SZ)		erts_alloc(ERTS_ALC_T_BPD, (SZ))
#define ReAlloc(P, SIZ)		erts_realloc(ERTS_ALC_T_BPD, (P), (SZ))
#define Free(P)			erts_free(ERTS_ALC_T_BPD, (P))

#if defined(ERTS_ENABLE_LOCK_CHECK)
#  define ERTS_REQ_PROC_MAIN_LOCK(P) \
      if ((P)) erts_proc_lc_require_lock((P), ERTS_PROC_LOCK_MAIN,\
					 __FILE__, __LINE__)
#  define ERTS_UNREQ_PROC_MAIN_LOCK(P) \
      if ((P)) erts_proc_lc_unrequire_lock((P), ERTS_PROC_LOCK_MAIN)
#else
#  define ERTS_REQ_PROC_MAIN_LOCK(P)
#  define ERTS_UNREQ_PROC_MAIN_LOCK(P)
#endif

#define ERTS_BPF_LOCAL_TRACE       0x01
#define ERTS_BPF_META_TRACE        0x02
#define ERTS_BPF_COUNT             0x04
#define ERTS_BPF_COUNT_ACTIVE      0x08
#define ERTS_BPF_DEBUG             0x10
#define ERTS_BPF_TIME_TRACE        0x20
#define ERTS_BPF_TIME_TRACE_ACTIVE 0x40
#define ERTS_BPF_GLOBAL_TRACE      0x80

#define ERTS_BPF_ALL               0xFF

extern BeamInstr beam_return_to_trace[1];   /* OpCode(i_return_to_trace) */
extern BeamInstr beam_return_trace[1];      /* OpCode(i_return_trace) */
extern BeamInstr beam_exception_trace[1];   /* OpCode(i_exception_trace) */
extern BeamInstr beam_return_time_trace[1]; /* OpCode(i_return_time_trace) */

erts_atomic32_t erts_active_bp_index;
erts_atomic32_t erts_staging_bp_index;
erts_mtx_t erts_dirty_bp_ix_mtx;

/*
 * Inlined helpers
 */

static ERTS_INLINE ErtsMonotonicTime
get_mtime(Process *c_p)
{
    return erts_get_monotonic_time(erts_proc_sched_data(c_p));
}

static ERTS_INLINE Uint32
acquire_bp_sched_ix(Process *c_p)
{
    ErtsSchedulerData *esdp = erts_proc_sched_data(c_p);
    ASSERT(esdp);
    if (ERTS_SCHEDULER_IS_DIRTY(esdp)) {
	erts_mtx_lock(&erts_dirty_bp_ix_mtx);
        return (Uint32) erts_no_schedulers;
    }
    return (Uint32) esdp->no - 1;
}

static ERTS_INLINE void
release_bp_sched_ix(Uint32 ix)
{
    if (ix == (Uint32) erts_no_schedulers)
        erts_mtx_unlock(&erts_dirty_bp_ix_mtx);
}



/* *************************************************************************
** Local prototypes
*/

/*
** Helpers
*/
static ErtsTracer do_call_trace(Process* c_p, ErtsCodeInfo *info, Eterm* reg,
                                int local, Binary* ms, ErtsTracer tracer);
static void set_break(BpFunctions* f, Binary *match_spec, Uint break_flags,
		      enum erts_break_op count_op, ErtsTracer tracer);
static void set_function_break(ErtsCodeInfo *ci,
			       Binary *match_spec,
			       Uint break_flags,
			       enum erts_break_op count_op,
			       ErtsTracer tracer);

static void clear_break(BpFunctions* f, Uint break_flags);
static int clear_function_break(ErtsCodeInfo *ci, Uint break_flags);

static BpDataTime* get_time_break(ErtsCodeInfo *ci);
static GenericBpData* check_break(ErtsCodeInfo *ci, Uint break_flags);

static void bp_meta_unref(BpMetaTracer *bmt);
static void bp_count_unref(BpCount *bcp);
static void bp_time_unref(BpDataTime *bdt);
static void consolidate_bp_data(Module *modp, ErtsCodeInfo *ci, int local);
static void uninstall_breakpoint(ErtsCodeInfo *ci);

/* bp_hash */
#define BP_TIME_ADD(pi0, pi1)                       \
    do {                                            \
	(pi0)->count   += (pi1)->count;             \
	(pi0)->time    += (pi1)->time;              \
    } while(0)

static void bp_hash_init(bp_time_hash_t *hash, Uint n);
static void bp_hash_rehash(bp_time_hash_t *hash, Uint n);
static ERTS_INLINE bp_data_time_item_t * bp_hash_get(bp_time_hash_t *hash, bp_data_time_item_t *sitem);
static ERTS_INLINE bp_data_time_item_t * bp_hash_put(bp_time_hash_t *hash, bp_data_time_item_t *sitem);
static void bp_hash_delete(bp_time_hash_t *hash);

/* *************************************************************************
** External interfaces
*/

void 
erts_bp_init(void) {
    erts_atomic32_init_nob(&erts_active_bp_index, 0);
    erts_atomic32_init_nob(&erts_staging_bp_index, 1);
    erts_mtx_init(&erts_dirty_bp_ix_mtx, "dirty_break_point_index", NIL,
        ERTS_LOCK_FLAGS_PROPERTY_STATIC | ERTS_LOCK_FLAGS_CATEGORY_DEBUG);
}


void
erts_bp_match_functions(BpFunctions* f, ErtsCodeMFA *mfa, int specified)
{
    ErtsCodeIndex code_ix = erts_active_code_ix();
    Uint max_funcs = 0;
    int current;
    int max_modules = module_code_size(code_ix);
    int num_modules = 0;
    Module* modp;
    Module** module;
    Uint i;

    module = (Module **) Alloc(max_modules*sizeof(Module *));
    num_modules = 0;
    for (current = 0; current < max_modules; current++) {
	modp = module_code(current, code_ix);
	if (modp->curr.code_hdr) {
	    max_funcs += modp->curr.code_hdr->num_functions;
	    module[num_modules++] = modp;
	}
    }

    f->matching = (BpFunction *) Alloc(max_funcs*sizeof(BpFunction));
    i = 0;
    for (current = 0; current < num_modules; current++) {
	BeamCodeHeader* code_hdr = module[current]->curr.code_hdr;
	ErtsCodeInfo* ci;
	Uint num_functions = (Uint)(UWord) code_hdr->num_functions;
	Uint fi;

	if (specified > 0) {
	    if (mfa->module != make_atom(module[current]->module)) {
		/* Wrong module name */
		continue;
	    }
	}

	for (fi = 0; fi < num_functions; fi++) {

	    ci = code_hdr->functions[fi];
	    ASSERT(BeamIsOpCode(ci->op, op_i_func_info_IaaI));
	    if (erts_is_function_native(ci)) {
		continue;
	    }
	    if (is_nil(ci->mfa.module)) { /* Ignore BIF stub */
		continue;
	    }
            switch (specified) {
            case 3:
                if (ci->mfa.arity != mfa->arity)
                    continue;
            case 2:
                if (ci->mfa.function != mfa->function)
                    continue;
            case 1:
                if (ci->mfa.module != mfa->module)
                    continue;
            case 0:
                break;
            }
            /* Store match */
            f->matching[i].ci = ci;
            f->matching[i].mod = module[current];
            i++;
	}
    }
    f->matched = i;
    Free(module);
}

void
erts_bp_match_export(BpFunctions* f, ErtsCodeMFA *mfa, int specified)
{
    ErtsCodeIndex code_ix = erts_active_code_ix();
    int i;
    int num_exps = export_list_size(code_ix);
    int ne;

    f->matching = (BpFunction *) Alloc(num_exps*sizeof(BpFunction));
    ne = 0;
    for (i = 0; i < num_exps; i++) {
	Export* ep = export_list(i, code_ix);
	BeamInstr* pc;

        switch (specified) {
        case 3:
            if (mfa->arity != ep->info.mfa.arity)
                continue;
        case 2:
            if (mfa->function != ep->info.mfa.function)
                continue;
        case 1:
            if (mfa->module != ep->info.mfa.module)
                continue;
        case 0:
            break;
        default:
            ASSERT(0);
        }

	pc = ep->beam;
	if (ep->addressv[code_ix] == pc) {
	    if (BeamIsOpCode(*pc, op_apply_bif) ||
                BeamIsOpCode(*pc, op_call_error_handler)) {
                continue;
	    }
	    ASSERT(BeamIsOpCode(*pc, op_i_generic_breakpoint));
	} else if (erts_is_function_native(erts_code_to_codeinfo(ep->addressv[code_ix]))) {
	    continue;
	}

	f->matching[ne].ci = &ep->info;
	f->matching[ne].mod = erts_get_module(ep->info.mfa.module, code_ix);
	ne++;

    }
    f->matched = ne;
}

void
erts_bp_free_matched_functions(BpFunctions* f)
{
    if (f->matching) {
	Free(f->matching);
    }
    else ASSERT(f->matched == 0);
}

void
erts_consolidate_bp_data(BpFunctions* f, int local)
{
    BpFunction* fs = f->matching;
    Uint i;
    Uint n = f->matched;

    ERTS_LC_ASSERT(erts_has_code_write_permission());

    for (i = 0; i < n; i++) {
	consolidate_bp_data(fs[i].mod, fs[i].ci, local);
    }
}

void
erts_consolidate_bif_bp_data(void)
{
    int i;

    ERTS_LC_ASSERT(erts_has_code_write_permission());
    for (i = 0; i < BIF_SIZE; i++) {
	Export *ep = bif_export[i];
	consolidate_bp_data(0, &ep->info, 0);
    }
}

static void
consolidate_bp_data(Module* modp, ErtsCodeInfo *ci, int local)
{
    GenericBp* g = ci->u.gen_bp;
    GenericBpData* src;
    GenericBpData* dst;
    Uint flags;

    if (g == 0) {
	return;
    }

    src = &g->data[erts_active_bp_ix()];
    dst = &g->data[erts_staging_bp_ix()];

    /*
     * The contents of the staging area may be out of date.
     * Decrement all reference pointers.
     */

    flags = dst->flags;
    if (flags & (ERTS_BPF_LOCAL_TRACE|ERTS_BPF_GLOBAL_TRACE)) {
	MatchSetUnref(dst->local_ms);
    }
    if (flags & ERTS_BPF_META_TRACE) {
	bp_meta_unref(dst->meta_tracer);
	MatchSetUnref(dst->meta_ms);
    }
    if (flags & ERTS_BPF_COUNT) {
	bp_count_unref(dst->count);
    }
    if (flags & ERTS_BPF_TIME_TRACE) {
	bp_time_unref(dst->time);
    }

    /*
     * If all flags are zero, deallocate all breakpoint data.
     */

    flags = dst->flags = src->flags;
    if (flags == 0) {
	if (modp) {
	    if (local) {
		modp->curr.num_breakpoints--;
	    } else {
		modp->curr.num_traced_exports--;
	    }
	    ASSERT(modp->curr.num_breakpoints >= 0);
	    ASSERT(modp->curr.num_traced_exports >= 0);
	    ASSERT(! BeamIsOpCode(*erts_codeinfo_to_code(ci),
                                  op_i_generic_breakpoint));
	}
	ci->u.gen_bp = NULL;
	Free(g);
	return;
    }

    /*
     * Copy the active data to the staging area (making it ready
     * for the next time it will be used).
     */

    if (flags & (ERTS_BPF_LOCAL_TRACE|ERTS_BPF_GLOBAL_TRACE)) {
	dst->local_ms = src->local_ms;
	MatchSetRef(dst->local_ms);
    }
    if (flags & ERTS_BPF_META_TRACE) {
	dst->meta_tracer = src->meta_tracer;
	erts_refc_inc(&dst->meta_tracer->refc, 1);
	dst->meta_ms = src->meta_ms;
	MatchSetRef(dst->meta_ms);
    }
    if (flags & ERTS_BPF_COUNT) {
	dst->count = src->count;
	erts_refc_inc(&dst->count->refc, 1);
    }
    if (flags & ERTS_BPF_TIME_TRACE) {
	dst->time = src->time;
	erts_refc_inc(&dst->time->refc, 1);
	ASSERT(dst->time->hash);
    }
}

void
erts_commit_staged_bp(void)
{
    ErtsBpIndex staging = erts_staging_bp_ix();
    ErtsBpIndex active = erts_active_bp_ix();

    erts_atomic32_set_nob(&erts_active_bp_index, staging);
    erts_atomic32_set_nob(&erts_staging_bp_index, active);
}

void
erts_install_breakpoints(BpFunctions* f)
{
    Uint i;
    Uint n = f->matched;
    BeamInstr br = BeamOpCodeAddr(op_i_generic_breakpoint);

    for (i = 0; i < n; i++) {
	ErtsCodeInfo* ci = f->matching[i].ci;
	GenericBp* g = ci->u.gen_bp;
        BeamInstr volatile *pc = erts_codeinfo_to_code(ci);
        BeamInstr instr = *pc;

	if (!BeamIsOpCode(instr, op_i_generic_breakpoint) && g) {
	    Module* modp = f->matching[i].mod;

	    /*
	     * The breakpoint must be disabled in the active data
	     * (it will enabled later by switching bp indices),
	     * and enabled in the staging data.
	     */
	    ASSERT(g->data[erts_active_bp_ix()].flags == 0);
	    ASSERT(g->data[erts_staging_bp_ix()].flags != 0);

	    /*
	     * The following write is not protected by any lock. We
	     * assume that the hardware guarantees that a write of an
	     * aligned word-size writes is atomic (i.e. that other
	     * processes executing this code will not see a half
	     * pointer).
             *
             * The contents of *pc is marked 'volatile' to ensure that
             * the compiler will do a single full-word write, and not
             * try any fancy optimizations to write a half word.
	     */
            instr = BeamSetCodeAddr(instr, br);
            *pc = instr;
	    modp->curr.num_breakpoints++;
	}
    }
}

void
erts_uninstall_breakpoints(BpFunctions* f)
{
    Uint i;
    Uint n = f->matched;

    for (i = 0; i < n; i++) {
	uninstall_breakpoint(f->matching[i].ci);
    }
}

static void
uninstall_breakpoint(ErtsCodeInfo *ci)
{
    BeamInstr *pc = erts_codeinfo_to_code(ci);
    if (BeamIsOpCode(*pc, op_i_generic_breakpoint)) {
	GenericBp* g = ci->u.gen_bp;
	if (g->data[erts_active_bp_ix()].flags == 0) {
	    /*
	     * The following write is not protected by any lock. We
	     * assume that the hardware guarantees that a write of an
	     * aligned word-size (or half-word) writes is atomic
	     * (i.e. that other processes executing this code will not
	     * see a half pointer).
	     */
	    *pc = g->orig_instr;
	}
    }
}

void
erts_set_trace_break(BpFunctions* f, Binary *match_spec)
{
    set_break(f, match_spec, ERTS_BPF_LOCAL_TRACE, 0, erts_tracer_true);
}

void
erts_set_mtrace_break(BpFunctions* f, Binary *match_spec, ErtsTracer tracer)
{
    set_break(f, match_spec, ERTS_BPF_META_TRACE, 0, tracer);
}

void
erts_set_call_trace_bif(ErtsCodeInfo *ci, Binary *match_spec, int local)
{
    Uint flags = local ? ERTS_BPF_LOCAL_TRACE : ERTS_BPF_GLOBAL_TRACE;

    set_function_break(ci, match_spec, flags, 0, erts_tracer_nil);
}

void
erts_set_mtrace_bif(ErtsCodeInfo *ci, Binary *match_spec, ErtsTracer tracer)
{
    set_function_break(ci, match_spec, ERTS_BPF_META_TRACE, 0, tracer);
}

void
erts_set_time_trace_bif(ErtsCodeInfo *ci, enum erts_break_op count_op)
{
    set_function_break(ci, NULL,
		       ERTS_BPF_TIME_TRACE|ERTS_BPF_TIME_TRACE_ACTIVE,
		       count_op, erts_tracer_nil);
}

void
erts_clear_time_trace_bif(ErtsCodeInfo *ci) {
    clear_function_break(ci, ERTS_BPF_TIME_TRACE|ERTS_BPF_TIME_TRACE_ACTIVE);
}

void
erts_set_debug_break(BpFunctions* f) {
    set_break(f, NULL, ERTS_BPF_DEBUG, 0, erts_tracer_nil);
}

void
erts_set_count_break(BpFunctions* f, enum erts_break_op count_op)
{
    set_break(f, 0, ERTS_BPF_COUNT|ERTS_BPF_COUNT_ACTIVE,
	      count_op, erts_tracer_nil);
}

void
erts_set_time_break(BpFunctions* f, enum erts_break_op count_op)
{
    set_break(f, 0, ERTS_BPF_TIME_TRACE|ERTS_BPF_TIME_TRACE_ACTIVE,
	      count_op, erts_tracer_nil);
}

void
erts_clear_trace_break(BpFunctions* f)
{
    clear_break(f, ERTS_BPF_LOCAL_TRACE);
}

void
erts_clear_call_trace_bif(ErtsCodeInfo *ci, int local)
{
    GenericBp* g = ci->u.gen_bp;

    if (g) {
	Uint flags = local ? ERTS_BPF_LOCAL_TRACE : ERTS_BPF_GLOBAL_TRACE;
	if (g->data[erts_staging_bp_ix()].flags & flags) {
	    clear_function_break(ci, flags);
	}
    }
}

void
erts_clear_mtrace_break(BpFunctions* f)
{
    clear_break(f, ERTS_BPF_META_TRACE);
}

void
erts_clear_mtrace_bif(ErtsCodeInfo *ci)
{
    clear_function_break(ci, ERTS_BPF_META_TRACE);
}

void
erts_clear_debug_break(BpFunctions* f)
{
    ERTS_LC_ASSERT(erts_thr_progress_is_blocking());
    clear_break(f, ERTS_BPF_DEBUG);
}

void
erts_clear_count_break(BpFunctions* f)
{
    clear_break(f, ERTS_BPF_COUNT|ERTS_BPF_COUNT_ACTIVE);
}

void
erts_clear_time_break(BpFunctions* f)
{
    clear_break(f, ERTS_BPF_TIME_TRACE|ERTS_BPF_TIME_TRACE_ACTIVE);
}

void
erts_clear_all_breaks(BpFunctions* f)
{
    clear_break(f, ERTS_BPF_ALL);
}

int 
erts_clear_module_break(Module *modp) {
    BeamCodeHeader* code_hdr;
    Uint n;
    Uint i;

    ERTS_LC_ASSERT(erts_thr_progress_is_blocking());
    ASSERT(modp);
    code_hdr = modp->curr.code_hdr;
    if (!code_hdr) {
	return 0;
    }
    n = (Uint)(UWord) code_hdr->num_functions;
    for (i = 0; i < n; ++i) {
	ErtsCodeInfo *ci = code_hdr->functions[i];
	if (erts_is_function_native(ci))
	    continue;
	clear_function_break(ci, ERTS_BPF_ALL);
    }

    erts_commit_staged_bp();

    for (i = 0; i < n; ++i) {
	ErtsCodeInfo *ci = code_hdr->functions[i];
	if (erts_is_function_native(ci))
	    continue;
	uninstall_breakpoint(ci);
	consolidate_bp_data(modp, ci, 1);
	ASSERT(ci->u.gen_bp == NULL);
    }
    return n;
}

void
erts_clear_export_break(Module* modp, ErtsCodeInfo *ci)
{
    ERTS_LC_ASSERT(erts_thr_progress_is_blocking());

    clear_function_break(ci, ERTS_BPF_ALL);
    erts_commit_staged_bp();
    *erts_codeinfo_to_code(ci) = (BeamInstr) 0;
    consolidate_bp_data(modp, ci, 0);
    ASSERT(ci->u.gen_bp == NULL);
}

/*
 * If c_p->cp is a trace return instruction, we set cp
 * to be the place where we again start to execute code.
 *
 * cp is used by match spec {caller} to get the calling
 * function, and if we don't do this fixup it will be
 * 'undefined'. This has the odd side effect of {caller}
 * not really being which function is the caller, but
 * rather which function we are about to return to.
 */
static void fixup_cp_before_trace(Process *c_p, int *return_to_trace)
{
    Eterm *cpp, *E = c_p->stop;
    BeamInstr w = *c_p->cp;
    if (w == (BeamInstr) BeamOp(op_return_trace)) {
        cpp = &E[2];
    } else if (w == (BeamInstr) BeamOp(op_i_return_to_trace)) {
        *return_to_trace = 1;
        cpp = &E[0];
    } else if (w == (BeamInstr) BeamOp(op_i_return_time_trace)) {
        cpp = &E[0];
    } else {
        cpp = NULL;
    }
    if (cpp) {
        for (;;) {
            BeamInstr w = *cp_val(*cpp);
            if (w == (BeamInstr) BeamOp(op_return_trace)) {
                cpp += 3;
            } else if (w == (BeamInstr) BeamOp(op_i_return_to_trace)) {
                *return_to_trace = 1;
                cpp += 1;
            } else if (w == (BeamInstr) BeamOp(op_i_return_time_trace)) {
                cpp += 2;
            } else {
                break;
            }
        }
        c_p->cp = (BeamInstr *) cp_val(*cpp);
        ASSERT(is_CP(*cpp));
    }
}

BeamInstr
erts_generic_breakpoint(Process* c_p, ErtsCodeInfo *info, Eterm* reg)
{
    GenericBp* g;
    GenericBpData* bp;
    Uint bp_flags;
    ErtsBpIndex ix = erts_active_bp_ix();

    ASSERT(BeamIsOpCode(info->op, op_i_func_info_IaaI));

    g = info->u.gen_bp;
    bp = &g->data[ix];
    bp_flags = bp->flags;
    ASSERT((bp_flags & ~ERTS_BPF_ALL) == 0);
    if (bp_flags & (ERTS_BPF_LOCAL_TRACE|
		    ERTS_BPF_GLOBAL_TRACE|
		    ERTS_BPF_TIME_TRACE_ACTIVE) &&
	!IS_TRACED_FL(c_p, F_TRACE_CALLS)) {
	bp_flags &= ~(ERTS_BPF_LOCAL_TRACE|
		      ERTS_BPF_GLOBAL_TRACE|
		      ERTS_BPF_TIME_TRACE|
		      ERTS_BPF_TIME_TRACE_ACTIVE);
	if (bp_flags == 0) {	/* Quick exit */
	    return g->orig_instr;
	}
    }

    if (bp_flags & ERTS_BPF_LOCAL_TRACE) {
	ASSERT((bp_flags & ERTS_BPF_GLOBAL_TRACE) == 0);
	(void) do_call_trace(c_p, info, reg, 1, bp->local_ms, erts_tracer_true);
    } else if (bp_flags & ERTS_BPF_GLOBAL_TRACE) {
	(void) do_call_trace(c_p, info, reg, 0, bp->local_ms, erts_tracer_true);
    }

    if (bp_flags & ERTS_BPF_META_TRACE) {
	ErtsTracer old_tracer, new_tracer;

	old_tracer = erts_atomic_read_nob(&bp->meta_tracer->tracer);

	new_tracer = do_call_trace(c_p, info, reg, 1, bp->meta_ms, old_tracer);

	if (!ERTS_TRACER_COMPARE(new_tracer, old_tracer)) {
            if (old_tracer == erts_atomic_cmpxchg_acqb(
                    &bp->meta_tracer->tracer,
                    (erts_aint_t)new_tracer,
                    (erts_aint_t)old_tracer)) {
                ERTS_TRACER_CLEAR(&old_tracer);
            } else {
                ERTS_TRACER_CLEAR(&new_tracer);
            }
	}
    }

    if (bp_flags & ERTS_BPF_COUNT_ACTIVE) {
	erts_atomic_inc_nob(&bp->count->acount);
    }

    if (bp_flags & ERTS_BPF_TIME_TRACE_ACTIVE) {
	Eterm w;
	erts_trace_time_call(c_p, info, bp->time);
	w = (BeamInstr) *c_p->cp;
	if (! (BeamIsOpCode(w, op_i_return_time_trace) ||
	       BeamIsOpCode(w, op_return_trace) ||
               BeamIsOpCode(w, op_i_return_to_trace)) ) {
	    Eterm* E = c_p->stop;
	    ASSERT(c_p->htop <= E && E <= c_p->hend);
	    if (E - 2 < c_p->htop) {
		(void) erts_garbage_collect(c_p, 2, reg, info->mfa.arity);
		ERTS_VERIFY_UNUSED_TEMP_ALLOC(c_p);
	    }
	    E = c_p->stop;

	    ASSERT(c_p->htop <= E && E <= c_p->hend);

	    E -= 2;
	    E[0] = make_cp(erts_codeinfo_to_code(info));
	    E[1] = make_cp(c_p->cp);     /* original return address */
	    c_p->cp = beam_return_time_trace;
	    c_p->stop = E;
	}
    }

    if (bp_flags & ERTS_BPF_DEBUG) {
	return BeamOpCodeAddr(op_i_debug_breakpoint);
    } else {
	return g->orig_instr;
    }
}

/*
 * Entry point called by the trace wrap functions in erl_bif_wrap.c
 *
 * The trace wrap functions are themselves called through the export
 * entries instead of the original BIF functions.
 */
Eterm
erts_bif_trace(int bif_index, Process* p, Eterm* args, BeamInstr* I)
{
    Eterm result;
    Eterm (*func)(Process*, Eterm*, BeamInstr*);
    Export* ep = bif_export[bif_index];
    Uint32 flags = 0, flags_meta = 0;
    ErtsTracer meta_tracer = erts_tracer_nil;
    int applying = (I == ep->beam); /* Yup, the apply code for a bif
                                      * is actually in the
                                      * export entry */
    BeamInstr *cp = p->cp;
    GenericBp* g;
    GenericBpData* bp = NULL;
    Uint bp_flags = 0;
    int return_to_trace = 0;

    ERTS_CHK_HAVE_ONLY_MAIN_PROC_LOCK(p);

    g = ep->info.u.gen_bp;
    if (g) {
	bp = &g->data[erts_active_bp_ix()];
	bp_flags = bp->flags;
    }

    /*
     * Make continuation pointer OK, it is not during direct BIF calls,
     * but it is correct during apply of bif.
     */
    if (!applying) {
	p->cp = I;
    } else {
        fixup_cp_before_trace(p, &return_to_trace);
    }
    if (bp_flags & (ERTS_BPF_LOCAL_TRACE|ERTS_BPF_GLOBAL_TRACE) &&
	IS_TRACED_FL(p, F_TRACE_CALLS)) {
	int local = !!(bp_flags & ERTS_BPF_LOCAL_TRACE);
	flags = erts_call_trace(p, &ep->info, bp->local_ms, args,
				local, &ERTS_TRACER(p));
    }
    if (bp_flags & ERTS_BPF_META_TRACE) {
	ErtsTracer old_tracer;

        meta_tracer = erts_atomic_read_nob(&bp->meta_tracer->tracer);
        old_tracer = meta_tracer;
	flags_meta = erts_call_trace(p, &ep->info, bp->meta_ms, args,
				     0, &meta_tracer);

	if (!ERTS_TRACER_COMPARE(old_tracer, meta_tracer)) {
            ErtsTracer new_tracer = erts_tracer_nil;
            erts_tracer_update(&new_tracer, meta_tracer);
	    if (old_tracer == erts_atomic_cmpxchg_acqb(
                    &bp->meta_tracer->tracer,
                    (erts_aint_t)new_tracer,
                    (erts_aint_t)old_tracer)) {
                ERTS_TRACER_CLEAR(&old_tracer);
            } else {
                ERTS_TRACER_CLEAR(&new_tracer);
            }
	}
    }
    if (bp_flags & ERTS_BPF_TIME_TRACE_ACTIVE &&
	IS_TRACED_FL(p, F_TRACE_CALLS)) {
	erts_trace_time_call(p, &ep->info, bp->time);
    }

    /* Restore original continuation pointer (if changed). */
    p->cp = cp;

    func = bif_table[bif_index].f;

    result = func(p, args, I);

    if (erts_nif_export_check_save_trace(p, result,
					 applying, ep,
					 cp, flags,
					 flags_meta, I,
					 meta_tracer)) {
	/*
	 * erts_bif_trace_epilogue() will be called
	 * later when appropriate via the NIF export
	 * scheduling functionality...
	 */
	return result;
    }

    return erts_bif_trace_epilogue(p, result, applying, ep, cp,
				   flags, flags_meta, I,
				   meta_tracer);
}

Eterm
erts_bif_trace_epilogue(Process *p, Eterm result, int applying,
			Export* ep, BeamInstr *cp, Uint32 flags,
			Uint32 flags_meta, BeamInstr* I,
			ErtsTracer meta_tracer)
{
    if (applying && (flags & MATCH_SET_RETURN_TO_TRACE)) {
	BeamInstr i_return_trace      = beam_return_trace[0];
	BeamInstr i_return_to_trace   = beam_return_to_trace[0];
	BeamInstr i_return_time_trace = beam_return_time_trace[0];
	Eterm *cpp;
	/* Maybe advance cp to skip trace stack frames */
	for (cpp = p->stop;  ;  cp = cp_val(*cpp++)) {
	    if (*cp == i_return_trace) {
		/* Skip stack frame variables */
		while (is_not_CP(*cpp)) cpp++;
		cpp += 2; /* Skip return_trace parameters */
	    } else if (*cp == i_return_time_trace) {
		/* Skip stack frame variables */
		while (is_not_CP(*cpp)) cpp++;
		cpp += 1; /* Skip return_time_trace parameters */
	    } else if (*cp == i_return_to_trace) {
		/* A return_to trace message is going to be generated
		 * by normal means, so we do not have to.
		 */
		cp = NULL;
		break;
	    } else break;
	}
    }

    /* Try to get these in the order
     * they usually appear in normal code... */
    if (is_non_value(result)) {
	Uint reason = p->freason;
	if (reason != TRAP) {
	    Eterm class;
	    Eterm value = p->fvalue;
	    /* Expand error value like in handle_error() */
	    if (reason & EXF_ARGLIST) {
		Eterm *tp;
		ASSERT(is_tuple(value));
		tp = tuple_val(value);
		value = tp[1];
	    }
	    if ((reason & EXF_THROWN) && (p->catches <= 0)) {
                Eterm *hp = HAlloc(p, 3);
		value = TUPLE2(hp, am_nocatch, value);
		reason = EXC_ERROR;
	    }
	    /* Note: expand_error_value() could theoretically
	     * allocate on the heap, but not for any error
	     * returned by a BIF, and it would do no harm,
	     * just be annoying.
	     */
	    value = expand_error_value(p, reason, value);
	    class = exception_tag[GET_EXC_CLASS(reason)];

	    if (flags_meta & MATCH_SET_EXCEPTION_TRACE) {
		erts_trace_exception(p, &ep->info.mfa, class, value,
				     &meta_tracer);
	    }
	    if (flags & MATCH_SET_EXCEPTION_TRACE) {
		erts_trace_exception(p, &ep->info.mfa, class, value,
				     &ERTS_TRACER(p));
	    }
	    if ((flags & MATCH_SET_RETURN_TO_TRACE) && p->catches > 0) {
		/* can only happen if(local)*/
		Eterm *ptr = p->stop;
		ASSERT(is_CP(*ptr));
		ASSERT(ptr <= STACK_START(p));
		/* Search the nearest stack frame for a catch */
		while (++ptr < STACK_START(p)) {
		    if (is_CP(*ptr)) break;
		    if (is_catch(*ptr)) {
			if (applying) {
			    /* Apply of BIF, cp is in calling function */
			    if (cp) erts_trace_return_to(p, cp);
			} else {
			    /* Direct bif call, I points into
			     * calling function */
			    erts_trace_return_to(p, I);
			}
		    }
		}
	    }
	    if ((flags_meta|flags) & MATCH_SET_EXCEPTION_TRACE) {
		erts_proc_lock(p, ERTS_PROC_LOCKS_ALL_MINOR);
		ERTS_TRACE_FLAGS(p) |= F_EXCEPTION_TRACE;
		erts_proc_unlock(p, ERTS_PROC_LOCKS_ALL_MINOR);
	    }
	}
    } else {
	if (flags_meta & MATCH_SET_RX_TRACE) {
	    erts_trace_return(p, &ep->info.mfa, result, &meta_tracer);
	}
	/* MATCH_SET_RETURN_TO_TRACE cannot occur if(meta) */
	if (flags & MATCH_SET_RX_TRACE) {
	    erts_trace_return(p, &ep->info.mfa, result, &ERTS_TRACER(p));
	}
	if (flags & MATCH_SET_RETURN_TO_TRACE &&
            IS_TRACED_FL(p, F_TRACE_RETURN_TO)) {
	    /* can only happen if(local)*/
	    if (applying) {
		/* Apply of BIF, cp is in calling function */
		if (cp) erts_trace_return_to(p, cp);
	    } else {
		/* Direct bif call, I points into calling function */
		erts_trace_return_to(p, I);
	    }
	}
    }
    ERTS_CHK_HAVE_ONLY_MAIN_PROC_LOCK(p);
    return result;
}

static ErtsTracer
do_call_trace(Process* c_p, ErtsCodeInfo* info, Eterm* reg,
	      int local, Binary* ms, ErtsTracer tracer)
{
    int return_to_trace = 0;
    BeamInstr *cp_save = c_p->cp;
    Uint32 flags;
    Uint need = 0;
    Eterm* E = c_p->stop;

<<<<<<< HEAD
    w = *c_p->cp;
    if (BeamIsOpCode(w, op_return_trace)) {
	cpp = &E[2];
    } else if (BeamIsOpCode(w, op_i_return_to_trace)) {
	return_to_trace = 1;
	cpp = &E[0];
    } else if (BeamIsOpCode(w, op_i_return_time_trace)) {
	cpp = &E[0];
    } else {
	cpp = NULL;
    }
    if (cpp) {
	for (;;) {
	    BeamInstr w = *cp_val(*cpp);
	    if (BeamIsOpCode(w, op_return_trace)) {
		cpp += 3;
	    } else if (BeamIsOpCode(w, op_i_return_to_trace)) {
		return_to_trace = 1;
		cpp += 1;
            } else if (BeamIsOpCode(w, op_i_return_time_trace)) {
		cpp += 2;
	    } else {
		break;
	    }
	}
	cp_save = c_p->cp;
	c_p->cp = (BeamInstr *) cp_val(*cpp);
	ASSERT(is_CP(*cpp));
    }
    ERTS_UNREQ_PROC_MAIN_LOCK(c_p);
    flags = erts_call_trace(c_p, info, ms, reg, local, &tracer);
    ERTS_REQ_PROC_MAIN_LOCK(c_p);
    if (cpp) {
	c_p->cp = cp_save;
    }
=======
    fixup_cp_before_trace(c_p, &return_to_trace);

    ERTS_SMP_UNREQ_PROC_MAIN_LOCK(c_p);
    flags = erts_call_trace(c_p, info, ms, reg, local, &tracer);
    ERTS_SMP_REQ_PROC_MAIN_LOCK(c_p);

    /* restore cp after potential fixup */
    c_p->cp = cp_save;
>>>>>>> becaa097

    ASSERT(!ERTS_PROC_IS_EXITING(c_p));
    if ((flags & MATCH_SET_RETURN_TO_TRACE) && !return_to_trace) {
	need += 1;
    }
    if (flags & MATCH_SET_RX_TRACE) {
	need += 3 + size_object(tracer);
    }
    if (need) {
	ASSERT(c_p->htop <= E && E <= c_p->hend);
	if (E - need < c_p->htop) {
	    (void) erts_garbage_collect(c_p, need, reg, info->mfa.arity);
	    ERTS_VERIFY_UNUSED_TEMP_ALLOC(c_p);
	    E = c_p->stop;
	}
    }
    if (flags & MATCH_SET_RETURN_TO_TRACE && !return_to_trace) {
	E -= 1;
	ASSERT(c_p->htop <= E && E <= c_p->hend);
	E[0] = make_cp(c_p->cp);
	c_p->cp = beam_return_to_trace;
    }
    if (flags & MATCH_SET_RX_TRACE)
    {
	E -= 3;
        c_p->stop = E;
	ASSERT(c_p->htop <= E && E <= c_p->hend);
	ASSERT(is_CP((Eterm) (UWord) (&info->mfa.module)));
	ASSERT(IS_TRACER_VALID(tracer));
	E[2] = make_cp(c_p->cp);
        E[1] = copy_object(tracer, c_p);
	E[0] = make_cp(&info->mfa.module);
                               /* We ARE at the beginning of an instruction,
				  the funcinfo is above i. */
	c_p->cp = (flags & MATCH_SET_EXCEPTION_TRACE) ?
	    beam_exception_trace : beam_return_trace;
	erts_proc_lock(c_p, ERTS_PROC_LOCKS_ALL_MINOR);
	ERTS_TRACE_FLAGS(c_p) |= F_EXCEPTION_TRACE;
	erts_proc_unlock(c_p, ERTS_PROC_LOCKS_ALL_MINOR);
    } else
        c_p->stop = E;
    return tracer;
}

void
erts_trace_time_call(Process* c_p, ErtsCodeInfo *info, BpDataTime* bdt)
{
    ErtsMonotonicTime time;
    process_breakpoint_time_t *pbt = NULL;
    bp_data_time_item_t sitem, *item = NULL;
    bp_time_hash_t *h = NULL;
    BpDataTime *pbdt = NULL;
    Uint32 six = acquire_bp_sched_ix(c_p);

    ASSERT(c_p);
    ASSERT(erts_atomic32_read_acqb(&c_p->state) & (ERTS_PSFLG_RUNNING
						       | ERTS_PSFLG_DIRTY_RUNNING));

    /* get previous timestamp and breakpoint
     * from the process psd  */
    
    pbt = ERTS_PROC_GET_CALL_TIME(c_p);
    time = get_mtime(c_p);

    /* get pbt
     * timestamp = t0
     * lookup bdt from code
     * set ts0 to pbt
     * add call count here?
     */
    if (pbt == 0) {
	/* First call of process to instrumented function */
	pbt = Alloc(sizeof(process_breakpoint_time_t));
	(void) ERTS_PROC_SET_CALL_TIME(c_p, pbt);
    } else {
	ASSERT(pbt->ci);
	/* add time to previous code */
	sitem.time = time - pbt->time;
	sitem.pid = c_p->common.id;
	sitem.count = 0;

	/* previous breakpoint */
	pbdt = get_time_break(pbt->ci);

	/* if null then the breakpoint was removed */
	if (pbdt) {
	    h = &(pbdt->hash[six]);

	    ASSERT(h);
	    ASSERT(h->item);

	    item = bp_hash_get(h, &sitem);
	    if (!item) {
		item = bp_hash_put(h, &sitem);
	    } else {
		BP_TIME_ADD(item, &sitem);
	    }
	}
    }

    /* Add count to this code */
    sitem.pid     = c_p->common.id;
    sitem.count   = 1;
    sitem.time    = 0;

    /* this breakpoint */
    ASSERT(bdt);
    h = &(bdt->hash[six]);

    ASSERT(h);
    ASSERT(h->item);

    item = bp_hash_get(h, &sitem);
    if (!item) {
	item = bp_hash_put(h, &sitem);
    } else {
	BP_TIME_ADD(item, &sitem);
    }

    pbt->ci = info;
    pbt->time = time;

    release_bp_sched_ix(six);
}

void
erts_trace_time_return(Process *p, ErtsCodeInfo *ci)
{
    ErtsMonotonicTime time;
    process_breakpoint_time_t *pbt = NULL;
    bp_data_time_item_t sitem, *item = NULL;
    bp_time_hash_t *h = NULL;
    BpDataTime *pbdt = NULL;
    Uint32 six = acquire_bp_sched_ix(p);

    ASSERT(p);
    ASSERT(erts_atomic32_read_acqb(&p->state) & (ERTS_PSFLG_RUNNING
						     | ERTS_PSFLG_DIRTY_RUNNING));

    /* get previous timestamp and breakpoint
     * from the process psd  */

    pbt = ERTS_PROC_GET_CALL_TIME(p);
    time = get_mtime(p);

    /* get pbt
     * lookup bdt from code
     * timestamp = t1
     * get ts0 from pbt
     * get item from bdt->hash[bp_hash(p->id)]
     * ack diff (t1, t0) to item
     */

    if (pbt) {

	/* might have been removed due to
	 * trace_pattern(false)
	 */
	ASSERT(pbt->ci);

	sitem.time = time - pbt->time;
	sitem.pid   = p->common.id;
	sitem.count = 0;

	/* previous breakpoint */
	pbdt = get_time_break(pbt->ci);

	/* beware, the trace_pattern might have been removed */
	if (pbdt) {

	    h = &(pbdt->hash[six]);

	    ASSERT(h);
	    ASSERT(h->item);

	    item = bp_hash_get(h, &sitem);
	    if (!item) {
		item = bp_hash_put(h, &sitem);
	    } else {
		BP_TIME_ADD(item, &sitem);
	    }

	}

	pbt->ci = ci;
	pbt->time = time;

    }

    release_bp_sched_ix(six);
}

int 
erts_is_trace_break(ErtsCodeInfo *ci, Binary **match_spec_ret, int local)
{
    Uint flags = local ? ERTS_BPF_LOCAL_TRACE : ERTS_BPF_GLOBAL_TRACE;
    GenericBpData* bp = check_break(ci, flags);

    if (bp) {
	if (match_spec_ret) {
	    *match_spec_ret = bp->local_ms;
	}
	return 1;
    }
    return 0;
}

int
erts_is_mtrace_break(ErtsCodeInfo *ci, Binary **match_spec_ret,
		     ErtsTracer *tracer_ret)
{
    GenericBpData* bp = check_break(ci, ERTS_BPF_META_TRACE);
    
    if (bp) {
	if (match_spec_ret) {
	    *match_spec_ret = bp->meta_ms;
	}
	if (tracer_ret) {
            *tracer_ret = erts_atomic_read_nob(&bp->meta_tracer->tracer);
	}
	return 1;
    }
    return 0;
}

int 
erts_is_count_break(ErtsCodeInfo *ci, Uint *count_ret)
{
    GenericBpData* bp = check_break(ci, ERTS_BPF_COUNT);
    
    if (bp) {
	if (count_ret) {
	    *count_ret = (Uint) erts_atomic_read_nob(&bp->count->acount);
	}
	return 1;
    }
    return 0;
}

int erts_is_time_break(Process *p, ErtsCodeInfo *ci, Eterm *retval) {
    Uint i, ix;
    bp_time_hash_t hash;
    Uint size;
    Eterm *hp, t;
    bp_data_time_item_t *item = NULL;
    BpDataTime *bdt = get_time_break(ci);

    if (bdt) {
	if (retval) {
	    /* collect all hashes to one hash */
	    bp_hash_init(&hash, 64);
	    /* foreach threadspecific hash */
	    for (i = 0; i < bdt->n; i++) {
		bp_data_time_item_t *sitem;

	        /* foreach hash bucket not NIL*/
		for(ix = 0; ix < bdt->hash[i].n; ix++) {
		    item = &(bdt->hash[i].item[ix]);
		    if (item->pid != NIL) {
			sitem = bp_hash_get(&hash, item);
			if (sitem) {
			    BP_TIME_ADD(sitem, item);
			} else {
			    bp_hash_put(&hash, item);
			}
		    }
		}
	    }
	    /* *retval should be NIL or term from previous bif in export entry */

	    if (hash.used > 0) {
		size = (5 + 2)*hash.used;
		hp   = HAlloc(p, size);

		for(ix = 0; ix < hash.n; ix++) {
		    item = &(hash.item[ix]);
		    if (item->pid != NIL) {
			ErtsMonotonicTime sec, usec;
			usec = ERTS_MONOTONIC_TO_USEC(item->time);
			sec = usec / 1000000;
			usec = usec - sec*1000000;
			t = TUPLE4(hp, item->pid,
				make_small(item->count),
				   make_small((Uint) sec),
				   make_small((Uint) usec));
			hp += 5;
			*retval = CONS(hp, t, *retval); hp += 2;
		    }
		}
	    }
	    bp_hash_delete(&hash);
	}
	return 1;
    }

    return 0;
}


ErtsCodeInfo *
erts_find_local_func(ErtsCodeMFA *mfa) {
    Module *modp;
    BeamCodeHeader* code_hdr;
    ErtsCodeInfo* ci;
    Uint i,n;

    if ((modp = erts_get_module(mfa->module, erts_active_code_ix())) == NULL)
	return NULL;
    if ((code_hdr = modp->curr.code_hdr) == NULL)
	return NULL;
    n = (BeamInstr) code_hdr->num_functions;
    for (i = 0; i < n; ++i) {
	ci = code_hdr->functions[i];
	ASSERT(BeamIsOpCode(ci->op, op_i_func_info_IaaI));
	ASSERT(mfa->module == ci->mfa.module || is_nil(ci->mfa.module));
	if (mfa->function == ci->mfa.function &&
	    mfa->arity == ci->mfa.arity) {
	    return ci;
	}
    }
    return NULL;
}

static void bp_hash_init(bp_time_hash_t *hash, Uint n) {
    Uint size = sizeof(bp_data_time_item_t)*n;
    Uint i;

    hash->n    = n;
    hash->used = 0;

    hash->item = (bp_data_time_item_t *)Alloc(size);
    sys_memzero(hash->item, size);

    for(i = 0; i < n; ++i) {
	hash->item[i].pid = NIL;
    }
}

static void bp_hash_rehash(bp_time_hash_t *hash, Uint n) {
    bp_data_time_item_t *item = NULL;
    Uint size = sizeof(bp_data_time_item_t)*n;
    Uint ix;
    Uint hval;

    item = (bp_data_time_item_t *)Alloc(size);
    sys_memzero(item, size);

    for( ix = 0; ix < n; ++ix) {
	item[ix].pid = NIL;
    }

    /* rehash, old hash -> new hash */

    for( ix = 0; ix < hash->n; ix++) {
	if (hash->item[ix].pid != NIL) {

	    hval = ((hash->item[ix].pid) >> 4) % n; /* new n */

	    while (item[hval].pid != NIL) {
		hval = (hval + 1) % n;
	    }
	    item[hval].pid     = hash->item[ix].pid;
	    item[hval].count   = hash->item[ix].count;
	    item[hval].time    = hash->item[ix].time;
	}
    }

    Free(hash->item);
    hash->n = n;
    hash->item = item;
}
static ERTS_INLINE bp_data_time_item_t * bp_hash_get(bp_time_hash_t *hash, bp_data_time_item_t *sitem) {
    Eterm pid = sitem->pid;
    Uint hval = (pid >> 4) % hash->n;
    bp_data_time_item_t *item = NULL;

    item = hash->item;

    while (item[hval].pid != pid) {
	if (item[hval].pid == NIL) return NULL;
	hval = (hval + 1) % hash->n;
    }

    return &(item[hval]);
}

static ERTS_INLINE bp_data_time_item_t * bp_hash_put(bp_time_hash_t *hash, bp_data_time_item_t* sitem) {
    Uint hval;
    float r = 0.0;
    bp_data_time_item_t *item;

    /* make sure that the hash is not saturated */
    /* if saturated, rehash it */

    r = hash->used / (float) hash->n;

    if (r > 0.7f) {
	bp_hash_rehash(hash, hash->n * 2);
    }
    /* Do hval after rehash */
    hval = (sitem->pid >> 4) % hash->n;

    /* find free slot */
    item = hash->item;

    while (item[hval].pid != NIL) {
	hval = (hval + 1) % hash->n;
    }
    item = &(hash->item[hval]);

    item->pid     = sitem->pid;
    item->time    = sitem->time;
    item->count   = sitem->count;
    hash->used++;

    return item;
}

static void bp_hash_delete(bp_time_hash_t *hash) {
    hash->n = 0;
    hash->used = 0;
    Free(hash->item);
    hash->item = NULL;
}

void erts_schedule_time_break(Process *p, Uint schedule) {
    process_breakpoint_time_t *pbt = NULL;
    bp_data_time_item_t sitem, *item = NULL;
    bp_time_hash_t *h = NULL;
    BpDataTime *pbdt = NULL;
    Uint32 six = acquire_bp_sched_ix(p);

    ASSERT(p);

    pbt = ERTS_PROC_GET_CALL_TIME(p);

    if (pbt) {

	switch(schedule) {
	case ERTS_BP_CALL_TIME_SCHEDULE_EXITING :
	    break;
	case ERTS_BP_CALL_TIME_SCHEDULE_OUT :
	    /* When a process is scheduled _out_,
	     * timestamp it and add its delta to
	     * the previous breakpoint.
	     */

	    pbdt = get_time_break(pbt->ci);
	    if (pbdt) {
		sitem.time = get_mtime(p) - pbt->time;
		sitem.pid   = p->common.id;
		sitem.count = 0;

		h = &(pbdt->hash[six]);

		ASSERT(h);
		ASSERT(h->item);

		item = bp_hash_get(h, &sitem);
		if (!item) {
		    item = bp_hash_put(h, &sitem);
		} else {
		    BP_TIME_ADD(item, &sitem);
		}
	    }
	    break;
	case ERTS_BP_CALL_TIME_SCHEDULE_IN :
	    /* When a process is scheduled _in_,
	     * timestamp it and remove the previous
	     * timestamp in the psd.
	     */
	    pbt->time = get_mtime(p);
	    break;
	default :
	    ASSERT(0);
		/* will never happen */
	    break;
	}
    } /* pbt */

    release_bp_sched_ix(six);
}

/* *************************************************************************
** Local helpers
*/


static void
set_break(BpFunctions* f, Binary *match_spec, Uint break_flags,
	  enum erts_break_op count_op, ErtsTracer tracer)
{
    Uint i;
    Uint n;

    n = f->matched;
    for (i = 0; i < n; i++) {
	set_function_break(f->matching[i].ci,
                           match_spec, break_flags,
			   count_op, tracer);
    }
}

static void
set_function_break(ErtsCodeInfo *ci, Binary *match_spec, Uint break_flags,
		   enum erts_break_op count_op, ErtsTracer tracer)
{
    GenericBp* g;
    GenericBpData* bp;
    Uint common;
    ErtsBpIndex ix = erts_staging_bp_ix();

    ERTS_LC_ASSERT(erts_has_code_write_permission());
    g = ci->u.gen_bp;
    if (g == 0) {
	int i;
	if (count_op == ERTS_BREAK_RESTART || count_op == ERTS_BREAK_PAUSE) {
	    /* Do not insert a new breakpoint */
	    return;
	}
	g = Alloc(sizeof(GenericBp));
	g->orig_instr = *erts_codeinfo_to_code(ci);
	for (i = 0; i < ERTS_NUM_BP_IX; i++) {
	    g->data[i].flags = 0;
	}
	ci->u.gen_bp = g;
    }
    bp = &g->data[ix];

    /*
     * If we are changing an existing breakpoint, clean up old data.
     */

    common = break_flags & bp->flags;
    if (common & (ERTS_BPF_LOCAL_TRACE|ERTS_BPF_GLOBAL_TRACE)) {
	MatchSetUnref(bp->local_ms);
    } else if (common & ERTS_BPF_META_TRACE) {
	MatchSetUnref(bp->meta_ms);
	bp_meta_unref(bp->meta_tracer);
    } else if (common & ERTS_BPF_COUNT) {
	if (count_op == ERTS_BREAK_PAUSE) {
	    bp->flags &= ~ERTS_BPF_COUNT_ACTIVE;
	} else {
	    bp->flags |= ERTS_BPF_COUNT_ACTIVE;
	    erts_atomic_set_nob(&bp->count->acount, 0);
	}
	ASSERT((bp->flags & ~ERTS_BPF_ALL) == 0);
	return;
    } else if (common & ERTS_BPF_TIME_TRACE) {
	BpDataTime* bdt = bp->time;
	Uint i = 0;

	if (count_op == ERTS_BREAK_PAUSE) {
	    bp->flags &= ~ERTS_BPF_TIME_TRACE_ACTIVE;
	} else {
	    bp->flags |= ERTS_BPF_TIME_TRACE_ACTIVE;
	    for (i = 0; i < bdt->n; i++) {
		bp_hash_delete(&(bdt->hash[i]));
		bp_hash_init(&(bdt->hash[i]), 32);
	    }
	}
	ASSERT((bp->flags & ~ERTS_BPF_ALL) == 0);
	return;
    }

    /*
     * Initialize the new breakpoint data.
     */

    if (break_flags & (ERTS_BPF_LOCAL_TRACE|ERTS_BPF_GLOBAL_TRACE)) {
	MatchSetRef(match_spec);
	bp->local_ms = match_spec;
    } else if (break_flags & ERTS_BPF_META_TRACE) {
	BpMetaTracer* bmt;
        ErtsTracer meta_tracer = erts_tracer_nil;
	MatchSetRef(match_spec);
	bp->meta_ms = match_spec;
	bmt = Alloc(sizeof(BpMetaTracer));
	erts_refc_init(&bmt->refc, 1);
        erts_tracer_update(&meta_tracer, tracer); /* copy tracer */
	erts_atomic_init_nob(&bmt->tracer, (erts_aint_t)meta_tracer);
	bp->meta_tracer = bmt;
    } else if (break_flags & ERTS_BPF_COUNT) {
	BpCount* bcp;

	ASSERT((bp->flags & ERTS_BPF_COUNT) == 0);
	bcp = Alloc(sizeof(BpCount));
	erts_refc_init(&bcp->refc, 1);
	erts_atomic_init_nob(&bcp->acount, 0);
	bp->count = bcp;
    } else if (break_flags & ERTS_BPF_TIME_TRACE) {
	BpDataTime* bdt;
	int i;

	ASSERT((bp->flags & ERTS_BPF_TIME_TRACE) == 0);
	bdt = Alloc(sizeof(BpDataTime));
	erts_refc_init(&bdt->refc, 1);
	bdt->n = erts_no_schedulers + 1;
	bdt->hash = Alloc(sizeof(bp_time_hash_t)*(bdt->n));
	for (i = 0; i < bdt->n; i++) {
	    bp_hash_init(&(bdt->hash[i]), 32);
	}
	bp->time = bdt;
    }

    bp->flags |= break_flags;
    ASSERT((bp->flags & ~ERTS_BPF_ALL) == 0);
}

static void
clear_break(BpFunctions* f, Uint break_flags)
{
    Uint i;
    Uint n;

    n = f->matched;
    for (i = 0; i < n; i++) {
	clear_function_break(f->matching[i].ci, break_flags);
    }
}

static int
clear_function_break(ErtsCodeInfo *ci, Uint break_flags)
{
    GenericBp* g;
    GenericBpData* bp;
    Uint common;
    ErtsBpIndex ix = erts_staging_bp_ix();

    ERTS_LC_ASSERT(erts_has_code_write_permission());

    if ((g = ci->u.gen_bp) == NULL) {
	return 1;
    }

    bp = &g->data[ix];
    ASSERT((bp->flags & ~ERTS_BPF_ALL) == 0);
    common = bp->flags & break_flags;
    bp->flags &= ~break_flags;
    if (common & (ERTS_BPF_LOCAL_TRACE|ERTS_BPF_GLOBAL_TRACE)) {
	MatchSetUnref(bp->local_ms);
    }
    if (common & ERTS_BPF_META_TRACE) {
	MatchSetUnref(bp->meta_ms);
	bp_meta_unref(bp->meta_tracer);
    }
    if (common & ERTS_BPF_COUNT) {
	ASSERT((bp->flags & ERTS_BPF_COUNT_ACTIVE) == 0);
	bp_count_unref(bp->count);
    }
    if (common & ERTS_BPF_TIME_TRACE) {
	ASSERT((bp->flags & ERTS_BPF_TIME_TRACE_ACTIVE) == 0);
	bp_time_unref(bp->time);
    }

    ASSERT((bp->flags & ~ERTS_BPF_ALL) == 0);
    return 1;
}

static void
bp_meta_unref(BpMetaTracer* bmt)
{
    if (erts_refc_dectest(&bmt->refc, 0) <= 0) {
        ErtsTracer trc = erts_atomic_read_nob(&bmt->tracer);
        ERTS_TRACER_CLEAR(&trc);
	Free(bmt);
    }
}

static void
bp_count_unref(BpCount* bcp)
{
    if (erts_refc_dectest(&bcp->refc, 0) <= 0) {
	Free(bcp);
    }
}

static void
bp_time_unref(BpDataTime* bdt)
{
    if (erts_refc_dectest(&bdt->refc, 0) <= 0) {
	Uint i = 0;
	Uint j = 0;
	Process *h_p = NULL;
	bp_data_time_item_t* item = NULL;
	process_breakpoint_time_t* pbt = NULL;

	/* remove all psd associated with the hash
	 * and then delete the hash.
	 * ... sigh ...
	 */

	for (i = 0; i < bdt->n; ++i) {
	    if (bdt->hash[i].used) {
		for (j = 0; j < bdt->hash[i].n; ++j) {
		    item = &(bdt->hash[i].item[j]);
		    if (item->pid != NIL) {
			h_p = erts_pid2proc(NULL, 0, item->pid,
					    ERTS_PROC_LOCK_MAIN);
			if (h_p) {
			    pbt = ERTS_PROC_SET_CALL_TIME(h_p, NULL);
			    if (pbt) {
				Free(pbt);
			    }
			    erts_proc_unlock(h_p, ERTS_PROC_LOCK_MAIN);
			}
		    }
		}
	    }
	    bp_hash_delete(&(bdt->hash[i]));
	}
	Free(bdt->hash);
	Free(bdt);
    }
}

static BpDataTime*
get_time_break(ErtsCodeInfo *ci)
{
    GenericBpData* bp = check_break(ci, ERTS_BPF_TIME_TRACE);
    return bp ? bp->time : 0;
}

static GenericBpData*
check_break(ErtsCodeInfo *ci, Uint break_flags)
{
    GenericBp* g = ci->u.gen_bp;

    ASSERT(BeamIsOpCode(ci->op, op_i_func_info_IaaI));
    if (erts_is_function_native(ci)) {
	return 0;
    }
    if (g) {
	GenericBpData* bp = &g->data[erts_active_bp_ix()];
	ASSERT((bp->flags & ~ERTS_BPF_ALL) == 0);
	if (bp->flags & break_flags) {
	    return bp;
	}
    }
    return 0;
}<|MERGE_RESOLUTION|>--- conflicted
+++ resolved
@@ -655,12 +655,12 @@
 {
     Eterm *cpp, *E = c_p->stop;
     BeamInstr w = *c_p->cp;
-    if (w == (BeamInstr) BeamOp(op_return_trace)) {
+    if (BeamIsOpCode(w, op_return_trace)) {
         cpp = &E[2];
-    } else if (w == (BeamInstr) BeamOp(op_i_return_to_trace)) {
+    } else if (BeamIsOpCode(w, op_i_return_to_trace)) {
         *return_to_trace = 1;
         cpp = &E[0];
-    } else if (w == (BeamInstr) BeamOp(op_i_return_time_trace)) {
+    } else if (BeamIsOpCode(w, op_i_return_time_trace)) {
         cpp = &E[0];
     } else {
         cpp = NULL;
@@ -668,12 +668,12 @@
     if (cpp) {
         for (;;) {
             BeamInstr w = *cp_val(*cpp);
-            if (w == (BeamInstr) BeamOp(op_return_trace)) {
+            if (BeamIsOpCode(w, op_return_trace)) {
                 cpp += 3;
-            } else if (w == (BeamInstr) BeamOp(op_i_return_to_trace)) {
+            } else if (BeamIsOpCode(w, op_i_return_to_trace)) {
                 *return_to_trace = 1;
                 cpp += 1;
-            } else if (w == (BeamInstr) BeamOp(op_i_return_time_trace)) {
+            } else if (BeamIsOpCode(w, op_i_return_time_trace)) {
                 cpp += 2;
             } else {
                 break;
@@ -996,52 +996,12 @@
     Uint need = 0;
     Eterm* E = c_p->stop;
 
-<<<<<<< HEAD
-    w = *c_p->cp;
-    if (BeamIsOpCode(w, op_return_trace)) {
-	cpp = &E[2];
-    } else if (BeamIsOpCode(w, op_i_return_to_trace)) {
-	return_to_trace = 1;
-	cpp = &E[0];
-    } else if (BeamIsOpCode(w, op_i_return_time_trace)) {
-	cpp = &E[0];
-    } else {
-	cpp = NULL;
-    }
-    if (cpp) {
-	for (;;) {
-	    BeamInstr w = *cp_val(*cpp);
-	    if (BeamIsOpCode(w, op_return_trace)) {
-		cpp += 3;
-	    } else if (BeamIsOpCode(w, op_i_return_to_trace)) {
-		return_to_trace = 1;
-		cpp += 1;
-            } else if (BeamIsOpCode(w, op_i_return_time_trace)) {
-		cpp += 2;
-	    } else {
-		break;
-	    }
-	}
-	cp_save = c_p->cp;
-	c_p->cp = (BeamInstr *) cp_val(*cpp);
-	ASSERT(is_CP(*cpp));
-    }
-    ERTS_UNREQ_PROC_MAIN_LOCK(c_p);
+    fixup_cp_before_trace(c_p, &return_to_trace);
+
     flags = erts_call_trace(c_p, info, ms, reg, local, &tracer);
-    ERTS_REQ_PROC_MAIN_LOCK(c_p);
-    if (cpp) {
-	c_p->cp = cp_save;
-    }
-=======
-    fixup_cp_before_trace(c_p, &return_to_trace);
-
-    ERTS_SMP_UNREQ_PROC_MAIN_LOCK(c_p);
-    flags = erts_call_trace(c_p, info, ms, reg, local, &tracer);
-    ERTS_SMP_REQ_PROC_MAIN_LOCK(c_p);
 
     /* restore cp after potential fixup */
     c_p->cp = cp_save;
->>>>>>> becaa097
 
     ASSERT(!ERTS_PROC_IS_EXITING(c_p));
     if ((flags & MATCH_SET_RETURN_TO_TRACE) && !return_to_trace) {
