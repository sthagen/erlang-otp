--- conflicted
+++ resolved
@@ -617,9 +617,6 @@
     a.mov(getXRef(0), RET);
 }
 
-<<<<<<< HEAD
-void BeamModuleAssembler::emit_get_list(const x86::Gp src,
-=======
 void BeamModuleAssembler::emit_i_make_fun3(const ArgVal &Fun,
                                            const ArgVal &Dst,
                                            const ArgVal &NumFree,
@@ -648,8 +645,7 @@
     mov_arg(Dst, RET);
 }
 
-void BeamModuleAssembler::emit_get_list(const ArgVal &Src,
->>>>>>> a43fa82d
+void BeamModuleAssembler::emit_get_list(const x86::Gp src,
                                         const ArgVal &Hd,
                                         const ArgVal &Tl) {
     x86::Gp boxed_ptr = emit_ptr_val(src, src);
