/*
 * %CopyrightBegin%
 *
 * Copyright Ericsson AB 2020-2021. All Rights Reserved.
 *
 * Licensed under the Apache License, Version 2.0 (the "License");
 * you may not use this file except in compliance with the License.
 * You may obtain a copy of the License at
 *
 *     http://www.apache.org/licenses/LICENSE-2.0
 *
 * Unless required by applicable law or agreed to in writing, software
 * distributed under the License is distributed on an "AS IS" BASIS,
 * WITHOUT WARRANTIES OR CONDITIONS OF ANY KIND, either express or implied.
 * See the License for the specific language governing permissions and
 * limitations under the License.
 *
 * %CopyrightEnd%
 */

#include <string>
#include <vector>
#include <unordered_map>
#include <map>

#ifndef ASMJIT_ASMJIT_H_INCLUDED
#    include <asmjit/asmjit.hpp>
#endif

extern "C"
{
#ifdef HAVE_CONFIG_H
#    include "config.h"
#endif

#include "sys.h"
#include "erl_vm.h"
#include "global.h"
#include "beam_catches.h"

#include "beam_asm.h"
}

#include "beam_jit_common.hpp"

using namespace asmjit;

class BeamAssembler : public ErrorHandler {
protected:
    /* Holds code and relocation information. */
    CodeHolder code;

    /* TODO: Want to change this to x86::Builder in order to be able to patch
     * the correct I into the code after code generation */
    x86::Assembler a;

    FileLogger logger;

    Section *rodata = nullptr;

    /* * * * * * * * * */

    /* Points at x_reg_array inside an ErtsSchedulerRegisters struct, allowing
     * the aux_regs field to be addressed with an 8-bit displacement. */
    const x86::Gp registers = x86::rbx;

#ifdef NATIVE_ERLANG_STACK
    /* The Erlang stack pointer, note that it uses RSP and is therefore invalid
     * when running on the runtime stack. */
    const x86::Gp E = x86::rsp;

#    ifdef ERLANG_FRAME_POINTERS
    /* Current frame pointer, used when we emit native stack frames (e.g. to
     * better support `perf`). */
    const x86::Gp frame_pointer = x86::rbp;
#    endif

    /* When we're not using frame pointers, we can keep the Erlang stack in
     * RBP when running on the runtime stack, which is slightly faster than
     * reading and writing from c_p->stop. */
    const x86::Gp E_saved = x86::rbp;
#else
    const x86::Gp E = x86::rbp;
#endif

    const x86::Gp c_p = x86::r13;
    const x86::Gp FCALLS = x86::r14;
    const x86::Gp HTOP = x86::r15;

    /* Local copy of the active code index.
     *
     * This is set to ERTS_SAVE_CALLS_CODE_IX when save_calls is active, which
     * routes us to a common handler routine that calls save_calls before
     * jumping to the actual code. */
    const x86::Gp active_code_ix = x86::r12;

#ifdef ERTS_MSACC_EXTENDED_STATES
    const x86::Mem erts_msacc_cache = getSchedulerRegRef(
            offsetof(ErtsSchedulerRegisters, aux_regs.d.erts_msacc_cache));
#endif

    /* * * * * * * * * */
#ifdef WIN32
    const x86::Gp ARG1 = x86::rcx;
    const x86::Gp ARG2 = x86::rdx;
    const x86::Gp ARG3 = x86::r8;
    const x86::Gp ARG4 = x86::r9;
    const x86::Gp ARG5 = x86::r10;
    const x86::Gp ARG6 = x86::r11;

    const x86::Gp ARG1d = x86::ecx;
    const x86::Gp ARG2d = x86::edx;
    const x86::Gp ARG3d = x86::r8d;
    const x86::Gp ARG4d = x86::r9d;
    const x86::Gp ARG5d = x86::r10d;
    const x86::Gp ARG6d = x86::r11d;
#else
    const x86::Gp ARG1 = x86::rdi;
    const x86::Gp ARG2 = x86::rsi;
    const x86::Gp ARG3 = x86::rdx;
    const x86::Gp ARG4 = x86::rcx;
    const x86::Gp ARG5 = x86::r8;
    const x86::Gp ARG6 = x86::r9;

    const x86::Gp ARG1d = x86::edi;
    const x86::Gp ARG2d = x86::esi;
    const x86::Gp ARG3d = x86::edx;
    const x86::Gp ARG4d = x86::ecx;
    const x86::Gp ARG5d = x86::r8d;
    const x86::Gp ARG6d = x86::r9d;
#endif

    const x86::Gp RET = x86::rax;
    const x86::Gp RETd = x86::eax;
    const x86::Gp RETb = x86::al;

    const x86::Mem TMP_MEM1q = getSchedulerRegRef(
            offsetof(ErtsSchedulerRegisters, aux_regs.d.TMP_MEM[0]));
    const x86::Mem TMP_MEM2q = getSchedulerRegRef(
            offsetof(ErtsSchedulerRegisters, aux_regs.d.TMP_MEM[1]));
    const x86::Mem TMP_MEM3q = getSchedulerRegRef(
            offsetof(ErtsSchedulerRegisters, aux_regs.d.TMP_MEM[2]));
    const x86::Mem TMP_MEM4q = getSchedulerRegRef(
            offsetof(ErtsSchedulerRegisters, aux_regs.d.TMP_MEM[3]));
    const x86::Mem TMP_MEM5q = getSchedulerRegRef(
            offsetof(ErtsSchedulerRegisters, aux_regs.d.TMP_MEM[4]));

    const x86::Mem TMP_MEM1d = getSchedulerRegRef(
            offsetof(ErtsSchedulerRegisters, aux_regs.d.TMP_MEM[0]),
            sizeof(Uint32));
    const x86::Mem TMP_MEM2d = getSchedulerRegRef(
            offsetof(ErtsSchedulerRegisters, aux_regs.d.TMP_MEM[1]),
            sizeof(Uint32));
    const x86::Mem TMP_MEM3d = getSchedulerRegRef(
            offsetof(ErtsSchedulerRegisters, aux_regs.d.TMP_MEM[2]),
            sizeof(Uint32));
    const x86::Mem TMP_MEM4d = getSchedulerRegRef(
            offsetof(ErtsSchedulerRegisters, aux_regs.d.TMP_MEM[3]),
            sizeof(Uint32));
    const x86::Mem TMP_MEM5d = getSchedulerRegRef(
            offsetof(ErtsSchedulerRegisters, aux_regs.d.TMP_MEM[4]),
            sizeof(Uint32));

    enum Distance { dShort, dLong };

public:
    static bool hasCpuFeature(uint32_t featureId);

<<<<<<< HEAD
    BeamAssembler();
    BeamAssembler(const std::string &log);
=======
    BeamAssembler() : code() {
        /* Setup with default code info */
        Error err = code.init(Environment::host());
        ERTS_ASSERT(!err && "Failed to init codeHolder");

        err = code.newSection(&rodata,
                              ".rodata",
                              SIZE_MAX,
                              SectionFlags::kReadOnly,
                              8);
        ERTS_ASSERT(!err && "Failed to create .rodata section");

        err = code.attach(&a);

        ERTS_ASSERT(!err && "Failed to attach codeHolder");
#ifdef DEBUG
        a.addDiagnosticOptions(DiagnosticOptions::kValidateAssembler);
#endif
        a.addEncodingOptions(EncodingOptions::kOptimizeForSize);
        code.setErrorHandler(this);
    }

    BeamAssembler(const std::string &log) : BeamAssembler() {
        if (erts_jit_asm_dump) {
            setLogger(log + ".asm");
        }
    }
>>>>>>> 055e2185

    ~BeamAssembler();

    void *getBaseAddress();
    size_t getOffset();

protected:
    void _codegen(JitAllocator *allocator,
                  const void **executable_ptr,
<<<<<<< HEAD
                  void **writable_ptr);
=======
                  void **writable_ptr) {
        Error err = code.flatten();
        ERTS_ASSERT(!err && "Could not flatten code");
        err = code.resolveUnresolvedLinks();
        ERTS_ASSERT(!err && "Could not resolve all links");

        /* Verify that all labels are bound */
#ifdef DEBUG
        for (auto e : code.labelEntries()) {
            if (!e->isBound()) {
                erts_exit(ERTS_ABORT_EXIT, "Label %s is not bound", e->name());
            }
        }
#endif

        err = allocator->alloc(const_cast<void **>(executable_ptr),
                               writable_ptr,
                               code.codeSize() + 16);

        if (err == ErrorCode::kErrorTooManyHandles) {
            ERTS_ASSERT(!"Failed to allocate module code: "
                         "out of file descriptors");
        } else if (err) {
            ERTS_ASSERT("Failed to allocate module code");
        }

        code.relocateToBase((uint64_t)*executable_ptr);
        code.copyFlattenedData(*writable_ptr,
                               code.codeSize(),
                               CopySectionFlags::kPadSectionBuffer);
#ifdef DEBUG
        if (FileLogger *l = dynamic_cast<FileLogger *>(code.logger()))
            if (FILE *f = l->file())
                fprintf(f, "; CODE_SIZE: %zd\n", code.codeSize());
#endif
    }
>>>>>>> 055e2185

    void *getCode(Label label);
    byte *getCode(char *labelName);

    void handleError(Error err, const char *message, BaseEmitter *origin);

    constexpr x86::Mem getRuntimeStackRef() const {
        int base = offsetof(ErtsSchedulerRegisters, aux_regs.d.runtime_stack);

        return getSchedulerRegRef(base);
    }

#if !defined(NATIVE_ERLANG_STACK)
#    ifdef JIT_HARD_DEBUG
    constexpr x86::Mem getInitialSPRef() const {
        int base = offsetof(ErtsSchedulerRegisters, initial_sp);

        return getSchedulerRegRef(base);
    }
#    endif

    constexpr x86::Mem getCPRef() const {
        return x86::qword_ptr(E);
    }
#endif

    constexpr x86::Mem getSchedulerRegRef(int offset,
                                          size_t size = sizeof(UWord)) const {
        const int x_reg_offset =
                offsetof(ErtsSchedulerRegisters, x_reg_array.d);

        /* The entire aux_reg field should be addressable with an 8-bit
         * displacement. */
        ERTS_CT_ASSERT(x_reg_offset <= 128);

        return x86::Mem(registers, offset - x_reg_offset, size);
    }

    constexpr x86::Mem getFRef(int index, size_t size = sizeof(UWord)) const {
        int base = offsetof(ErtsSchedulerRegisters, f_reg_array.d);
        int offset = index * sizeof(FloatDef);

        ASSERT(index >= 0 && index <= 1023);
        return getSchedulerRegRef(base + offset, size);
    }

    constexpr x86::Mem getXRef(int index, size_t size = sizeof(UWord)) const {
        int base = offsetof(ErtsSchedulerRegisters, x_reg_array.d);
        int offset = index * sizeof(Eterm);

        ASSERT(index >= 0 && index < ERTS_X_REGS_ALLOCATED);
        return getSchedulerRegRef(base + offset, size);
    }

    constexpr x86::Mem getYRef(int index, size_t size = sizeof(UWord)) const {
        ASSERT(index >= 0 && index <= 1023);

#ifdef NATIVE_ERLANG_STACK
        return x86::Mem(E, index * sizeof(Eterm), size);
#else
        return x86::Mem(E, (index + CP_SIZE) * sizeof(Eterm), size);
#endif
    }

    constexpr x86::Mem getCARRef(x86::Gp Src,
                                 size_t size = sizeof(UWord)) const {
        return x86::Mem(Src, -TAG_PRIMARY_LIST, size);
    }

    constexpr x86::Mem getCDRRef(x86::Gp Src,
                                 size_t size = sizeof(UWord)) const {
        return x86::Mem(Src, -TAG_PRIMARY_LIST + sizeof(Eterm), size);
    }

    void align_erlang_cp() {
        /* Align so that the current address forms a valid CP. */
        ERTS_CT_ASSERT(_CPMASK == 3);
        a.align(AlignMode::kCode, 4);
        ASSERT(is_CP(a.offset()));
    }

    void load_x_reg_array(x86::Gp reg) {
        /* By definition. */
        a.mov(reg, registers);
    }

    void load_erl_bits_state(x86::Gp reg) {
        int offset =
                offsetof(ErtsSchedulerRegisters, aux_regs.d.erl_bits_state);

        a.lea(reg, getSchedulerRegRef(offset));
    }

    /* Ensure that the Erlang stack is used and the redzone is unused.
     * We combine those test to minimize the number of instructions.
     */
    void emit_assert_redzone_unused() {
#ifdef JIT_HARD_DEBUG
        const int REDZONE_BYTES = S_REDZONE * sizeof(Eterm);
        Label ok = a.newLabel(), crash = a.newLabel();

        /* We modify the stack pointer to avoid spilling into a register,
         * TMP_MEM, or using the stack. */
        a.sub(E, imm(REDZONE_BYTES));
        a.cmp(HTOP, E);
        a.short_().ja(crash);
        a.cmp(E, x86::qword_ptr(c_p, offsetof(Process, hend)));
        a.short_().jle(ok);

        a.bind(crash);
        comment("Redzone touched");
        a.ud2();

        a.bind(ok);
        a.add(E, imm(REDZONE_BYTES));
#endif
    }

    /*
     * Calls an Erlang function.
     */
    template<typename Any>
    void erlang_call(Any Target, const x86::Gp &spill) {
#ifdef NATIVE_ERLANG_STACK
        /* We use the Erlang stack as the native stack. We can use a
         * native `call` instruction. */
        emit_assert_redzone_unused();
        aligned_call(Target);
#else
        Label next = a.newLabel();

        /* Save the return CP on the stack. */
        a.lea(spill, x86::qword_ptr(next));
        a.mov(getCPRef(), spill);

        a.jmp(Target);

        /* Need to align this label in order for it to be recognized as
         * is_CP. */
        align_erlang_cp();
        a.bind(next);
#endif
    }

    /*
     * Calls the given address in shared fragment, ensuring that the
     * redzone is unused and that the return address forms a valid
     * CP.
     */
    template<typename Any>
    void fragment_call(Any Target) {
        emit_assert_redzone_unused();

#if defined(JIT_HARD_DEBUG) && !defined(NATIVE_ERLANG_STACK)
        /* Verify that the stack has not grown. */
        Label next = a.newLabel();
        a.cmp(x86::rsp, getInitialSPRef());
        a.short_().je(next);
        comment("The stack has grown");
        a.ud2();
        a.bind(next);
#endif

        aligned_call(Target);
    }

    /*
     * Calls the given function pointer. In a debug build with
     * JIT_HARD_DEBUG defined, it will be enforced that the redzone is
     * unused.
     *
     * The return will NOT be aligned, and thus will not form a valid
     * CP. That means that call code must not scan the stack in any
     * way. That means, for example, that the called code must not
     * throw an exception, do a garbage collection, or cause a context
     * switch.
     */
    void safe_fragment_call(void (*Target)()) {
        emit_assert_redzone_unused();
        a.call(imm(Target));
    }

    template<typename FuncPtr>
    void aligned_call(FuncPtr(*target)) {
        /* Calls to absolute addresses (encoded in the address table) are
         * always 6 bytes long. */
        aligned_call(imm(target), 6);
    }

    void aligned_call(Label target) {
        /* Relative calls are always 5 bytes long. */
        aligned_call(target, 5);
    }

    template<typename OperandType>
    void aligned_call(OperandType target) {
        /* Other calls are variable size. While it would be nice to use this
         * method for pointer/label calls too, `asmjit` writes relocations into
         * the code buffer itself and overwriting them causes all kinds of
         * havoc. */
        size_t call_offset, call_size;

        call_offset = a.offset();
        a.call(target);

        call_size = a.offset() - call_offset;
        a.setOffset(call_offset);

        aligned_call(target, call_size);
    }

    /* Calls the given address, ensuring that the return address forms a valid
     * CP. */
    template<typename OperandType>
    void aligned_call(OperandType target, size_t size) {
        /* The return address must be 4-byte aligned to form a valid CP, so
         * we'll align according to the size of the call instruction. */
        ssize_t next_address = (a.offset() + size);

        ERTS_CT_ASSERT(_CPMASK == 3);
        if (next_address % 4) {
            ssize_t nop_count = 4 - next_address % 4;

            a.embed(nops[nop_count - 1], nop_count);
        }

#ifdef JIT_HARD_DEBUG
        /* TODO: When frame pointers are in place, assert (at runtime) that the
         * destination has a `push rbp; mov rbp, rsp` sequence. */
#endif

        a.call(target);
        ASSERT(is_CP(a.offset()));
    }

    /* Canned instruction sequences for multi-byte NOPs */
    static const uint8_t *nops[3];
    static const uint8_t nop1[1];
    static const uint8_t nop2[2];
    static const uint8_t nop3[3];

    void runtime_call(x86::Gp func, unsigned args) {
        ASSERT(args < 5);

        emit_assert_runtime_stack();

#ifdef WIN32
        a.sub(x86::rsp, imm(4 * sizeof(UWord)));
        a.call(func);
        a.add(x86::rsp, imm(4 * sizeof(UWord)));
#else
        a.call(func);
#endif
    }

    template<typename T>
    struct function_arity;
    template<typename T, typename... Args>
    struct function_arity<T(Args...)>
            : std::integral_constant<int, sizeof...(Args)> {};

    template<int expected_arity, typename T>
    void runtime_call(T(*func)) {
        static_assert(expected_arity == function_arity<T>());

        emit_assert_runtime_stack();

#ifdef WIN32
        unsigned pushed;
        switch (expected_arity) {
        case 6:
        case 5:
            /* We push ARG6 to keep the stack aligned even when we only have 5
             * arguments. It does no harm, and is slightly more compact than
             * sub/push/sub. */
            a.push(ARG6);
            a.push(ARG5);
            a.sub(x86::rsp, imm(4 * sizeof(UWord)));
            pushed = 6;
            break;
        default:
            a.sub(x86::rsp, imm(4 * sizeof(UWord)));
            pushed = 4;
        }

#endif

        a.call(imm(func));

#ifdef WIN32
        a.add(x86::rsp, imm(pushed * sizeof(UWord)));
#endif
    }

    template<typename T>
    void abs_jmp(T(*addr)) {
        a.jmp(imm(addr));
    }

    /* Explicitly position-independent absolute jump, for use in fragments that
     * need to be memcpy'd for performance reasons (e.g. NIF stubs) */
    template<typename T>
    void pic_jmp(T(*addr)) {
        a.mov(ARG6, imm(addr));
        a.jmp(ARG6);
    }

    constexpr x86::Mem getArgRef(const ArgVal &val,
                                 size_t size = sizeof(UWord)) const {
        switch (val.getType()) {
        case ArgVal::FReg:
            return getFRef(val.getValue(), size);
        case ArgVal::XReg:
            return getXRef(val.getValue(), size);
        case ArgVal::YReg:
            return getYRef(val.getValue(), size);
        default:
            ERTS_ASSERT(!"NYI");
            return x86::Mem();
        }
    }

    /* Returns the current code address for the `Export` or `ErlFunEntry` in
     * `Src`.
     *
     * Export tracing, save_calls, etc are implemented by shared fragments that
     * assume that the respective entry is in RET, so we have to copy it over
     * if it isn't already. */
    x86::Mem emit_setup_dispatchable_call(const x86::Gp &Src) {
        return emit_setup_dispatchable_call(Src, active_code_ix);
    }

    x86::Mem emit_setup_dispatchable_call(const x86::Gp &Src,
                                          const x86::Gp &CodeIndex) {
        if (RET != Src) {
            a.mov(RET, Src);
        }

        ERTS_CT_ASSERT(offsetof(ErlFunEntry, dispatch) == 0);
        ERTS_CT_ASSERT(offsetof(Export, dispatch) == 0);

        return x86::qword_ptr(RET,
                              CodeIndex,
                              3,
                              offsetof(ErtsDispatchable, addresses));
    }

    void emit_assert_runtime_stack() {
#ifdef JIT_HARD_DEBUG
        Label crash = a.newLabel(), next = a.newLabel();

#    ifdef NATIVE_ERLANG_STACK
        /* Ensure that we are using the runtime stack. */
        int end_offs, start_offs;

        end_offs = offsetof(ErtsSchedulerRegisters, runtime_stack_end);
        start_offs = offsetof(ErtsSchedulerRegisters, runtime_stack_start);

        a.cmp(E, getSchedulerRegRef(end_offs));
        a.short_().jbe(crash);
        a.cmp(E, getSchedulerRegRef(start_offs));
        a.short_().ja(crash);
#    endif

        /* Are we 16-byte aligned? */
        a.test(x86::rsp, (16 - 1));
        a.short_().je(next);

        a.bind(crash);
        comment("Runtime stack is corrupt");
        a.ud2();

        a.bind(next);
#endif
    }

    void emit_assert_erlang_stack() {
#ifdef JIT_HARD_DEBUG
        Label crash = a.newLabel(), next = a.newLabel();

        /* Are we term-aligned? */
        a.test(E, imm(sizeof(Eterm) - 1));
        a.short_().jne(crash);

        a.cmp(E, x86::qword_ptr(c_p, offsetof(Process, heap)));
        a.short_().jl(crash);
        a.cmp(E, x86::qword_ptr(c_p, offsetof(Process, hend)));
        a.short_().jle(next);

        a.bind(crash);
        comment("Erlang stack is corrupt");
        a.ud2();
        a.bind(next);
#endif
    }

    enum Update : int {
        eStack = (1 << 0),
        eHeap = (1 << 1),
        eReductions = (1 << 2),
        eCodeIndex = (1 << 3)
    };

    void emit_enter_frame() {
#ifdef NATIVE_ERLANG_STACK
        if (ERTS_UNLIKELY(erts_frame_layout == ERTS_FRAME_LAYOUT_FP_RA)) {
#    ifdef ERLANG_FRAME_POINTERS
            a.push(frame_pointer);
            a.mov(frame_pointer, E);
#    endif
        } else {
            ASSERT(erts_frame_layout == ERTS_FRAME_LAYOUT_RA);
        }
#endif
    }

    void emit_leave_frame() {
#ifdef NATIVE_ERLANG_STACK
        if (ERTS_UNLIKELY(erts_frame_layout == ERTS_FRAME_LAYOUT_FP_RA)) {
            a.leave();
        } else {
            ASSERT(erts_frame_layout == ERTS_FRAME_LAYOUT_RA);
        }
#endif
    }

    void emit_unwind_frame() {
        emit_assert_erlang_stack();

        emit_leave_frame();
        a.add(x86::rsp, imm(sizeof(UWord)));
    }

    template<int Spec = 0>
    void emit_enter_runtime() {
        emit_assert_erlang_stack();

        ERTS_CT_ASSERT((Spec & (Update::eReductions | Update::eStack |
                                Update::eHeap)) == Spec);

        if (ERTS_LIKELY(erts_frame_layout == ERTS_FRAME_LAYOUT_RA)) {
            if ((Spec & (Update::eHeap | Update::eStack)) ==
                (Update::eHeap | Update::eStack)) {
                /* To update both heap and stack we use sse instructions like
                 * gcc -O3 does. Basically it is this function run through
                 * gcc -O3:
                 *
                 *    struct a { long a; long b; long c; };
                 *    void test(long a, long b, long c, struct a *s) {
                 *      s->a = a;
                 *      s->b = b;
                 *      s->c = c;
                 *    } */
                ERTS_CT_ASSERT((offsetof(Process, stop) -
                                offsetof(Process, htop)) == sizeof(Eterm *));
                a.movq(x86::xmm0, HTOP);
                a.movq(x86::xmm1, E);
                a.punpcklqdq(x86::xmm0, x86::xmm1);
                a.movups(x86::xmmword_ptr(c_p, offsetof(Process, htop)),
                         x86::xmm0);
            } else if (Spec & Update::eHeap) {
                a.mov(x86::qword_ptr(c_p, offsetof(Process, htop)), HTOP);
            } else if (Spec & Update::eStack) {
                a.mov(x86::qword_ptr(c_p, offsetof(Process, stop)), E);
            }

#ifdef NATIVE_ERLANG_STACK
            if (!(Spec & Update::eStack)) {
                a.mov(E_saved, E);
            }
#endif
        } else {
#ifdef ERLANG_FRAME_POINTERS
            ASSERT(erts_frame_layout == ERTS_FRAME_LAYOUT_FP_RA);

            if (Spec & Update::eStack) {
                ERTS_CT_ASSERT((offsetof(Process, frame_pointer) -
                                offsetof(Process, stop)) == sizeof(Eterm *));
                a.movq(x86::xmm0, E);
                a.movq(x86::xmm1, frame_pointer);
                a.punpcklqdq(x86::xmm0, x86::xmm1);
                a.movups(x86::xmmword_ptr(c_p, offsetof(Process, stop)),
                         x86::xmm0);
            } else {
                /* We can skip updating the frame pointer whenever the process
                 * doesn't have to inspect the stack. We still need to update
                 * the stack pointer to switch stacks, though, since we don't
                 * have enough spare callee-save registers. */
                a.mov(x86::qword_ptr(c_p, offsetof(Process, stop)), E);
            }

            if (Spec & Update::eHeap) {
                a.mov(x86::qword_ptr(c_p, offsetof(Process, htop)), HTOP);
            }
#endif
        }

        if (Spec & Update::eReductions) {
            a.mov(x86::qword_ptr(c_p, offsetof(Process, fcalls)), FCALLS);
        }

#ifdef NATIVE_ERLANG_STACK
        a.lea(E, getRuntimeStackRef());
#else
        /* Keeping track of stack alignment across shared fragments would be
         * too much of a maintenance burden, so we stash and align the stack
         * pointer at runtime instead. */
        a.mov(getRuntimeStackRef(), x86::rsp);

        a.sub(x86::rsp, imm(15));
        a.and_(x86::rsp, imm(-16));
#endif
    }

    template<int Spec = 0>
    void emit_leave_runtime() {
        emit_assert_runtime_stack();

        ERTS_CT_ASSERT((Spec & (Update::eReductions | Update::eStack |
                                Update::eHeap | Update::eCodeIndex)) == Spec);

        if (ERTS_LIKELY(erts_frame_layout == ERTS_FRAME_LAYOUT_RA)) {
            if (Spec & Update::eStack) {
                a.mov(E, x86::qword_ptr(c_p, offsetof(Process, stop)));
            } else {
#ifdef NATIVE_ERLANG_STACK
                a.mov(E, E_saved);
#endif
            }
        } else {
#ifdef ERLANG_FRAME_POINTERS
            ASSERT(erts_frame_layout == ERTS_FRAME_LAYOUT_FP_RA);

            a.mov(E, x86::qword_ptr(c_p, offsetof(Process, stop)));

            if (Spec & Update::eStack) {
                a.mov(frame_pointer,
                      x86::qword_ptr(c_p, offsetof(Process, frame_pointer)));
            }
#endif
        }

        if (Spec & Update::eHeap) {
            a.mov(HTOP, x86::qword_ptr(c_p, offsetof(Process, htop)));
        }

        if (Spec & Update::eReductions) {
            a.mov(FCALLS, x86::qword_ptr(c_p, offsetof(Process, fcalls)));
        }

        if (Spec & Update::eCodeIndex) {
            /* Updates the local copy of the active code index, retaining
             * save_calls if active. */
            a.mov(ARG1, imm(&the_active_code_index));
            a.mov(ARG1d, x86::dword_ptr(ARG1));

            a.cmp(active_code_ix, imm(ERTS_SAVE_CALLS_CODE_IX));
            a.cmovne(active_code_ix, ARG1);
        }

#if !defined(NATIVE_ERLANG_STACK)
        /* Restore the unaligned stack pointer we saved on enter. */
        a.mov(x86::rsp, getRuntimeStackRef());
#endif
    }

    void emit_is_boxed(Label Fail, x86::Gp Src, Distance dist = dLong) {
        /* Use the shortest possible instruction depending on the source
         * register. */
        if (Src == x86::rax || Src == x86::rdi || Src == x86::rsi ||
            Src == x86::rcx || Src == x86::rdx) {
            a.test(Src.r8(), imm(_TAG_PRIMARY_MASK - TAG_PRIMARY_BOXED));
        } else {
            a.test(Src.r32(), imm(_TAG_PRIMARY_MASK - TAG_PRIMARY_BOXED));
        }
        if (dist == dShort) {
            a.short_().jne(Fail);
        } else {
            a.jne(Fail);
        }
    }

    x86::Gp emit_ptr_val(x86::Gp Dst, x86::Gp Src) {
#if !defined(TAG_LITERAL_PTR)
        return Src;
#else
        if (Dst != Src) {
            a.mov(Dst, Src);
        }

        /* We intentionally skip TAG_PTR_MASK__ here, as we want to use
         * plain `emit_boxed_val` when we know the argument can't be a literal,
         * such as in bit-syntax matching.
         *
         * This comes at very little cost as `emit_boxed_val` nearly always has
         * a displacement. */
        a.and_(Dst, imm(~TAG_LITERAL_PTR));
        return Dst;
#endif
    }

    constexpr x86::Mem emit_boxed_val(x86::Gp Src,
                                      int32_t bytes = 0,
                                      size_t size = sizeof(UWord)) const {
        ASSERT(bytes % sizeof(Eterm) == 0);
        return x86::Mem(Src, bytes - TAG_PRIMARY_BOXED, size);
    }

    void emit_test_the_non_value(x86::Gp Reg) {
        if (THE_NON_VALUE == 0) {
            a.test(Reg.r32(), Reg.r32());
        } else {
            a.cmp(Reg, imm(THE_NON_VALUE));
        }
    }

    /* Set the Z flag if Reg1 and Reg2 are definitely not equal based on their
     * tags alone. (They may still be equal if both are immediates and all other
     * bits are equal too.) */
    void emit_is_unequal_based_on_tags(x86::Gp Reg1, x86::Gp Reg2) {
        ASSERT(Reg1 != RET && Reg2 != RET);
        emit_is_unequal_based_on_tags(Reg1, Reg2, RET);
    }

    void emit_is_unequal_based_on_tags(x86::Gp Reg1,
                                       x86::Gp Reg2,
                                       const x86::Gp &spill) {
        ERTS_CT_ASSERT(TAG_PRIMARY_IMMED1 == _TAG_PRIMARY_MASK);
        ERTS_CT_ASSERT((TAG_PRIMARY_LIST | TAG_PRIMARY_BOXED) ==
                       TAG_PRIMARY_IMMED1);
        a.mov(RETd, Reg1.r32());
        a.or_(RETd, Reg2.r32());
        a.and_(RETb, imm(_TAG_PRIMARY_MASK));

        /* RET will be now be TAG_PRIMARY_IMMED1 if either one or both
         * registers are immediates, or if one register is a list and the other
         * a boxed. */
        a.cmp(RETb, imm(TAG_PRIMARY_IMMED1));
    }

    /*
     * Generate the shortest instruction for setting a register to an immediate
     * value. May clear flags.
     */
    template<typename T>
    void mov_imm(x86::Gp to, T value) {
        static_assert(std::is_integral<T>::value || std::is_pointer<T>::value);
        if (value) {
            /* Generate the shortest instruction to set the register to an
             * immediate.
             *
             *   48 c7 c0 2a 00 00 00    mov    rax, 42
             *   b8 2a 00 00 00          mov    eax, 42
             *
             *   49 c7 c0 2a 00 00 00    mov    r8, 42
             *   41 b8 2a 00 00 00       mov    r8d, 42
             */
            if (Support::isUInt32((Uint)value)) {
                a.mov(to.r32(), imm(value));
            } else {
                a.mov(to, imm(value));
            }
        } else {
            /*
             * Generate the shortest instruction to set the register to zero.
             *
             *   48 c7 c0 00 00 00 00    mov    rax, 0
             *   b8 00 00 00 00          mov    eax, 0
             *   31 c0                   xor    eax, eax
             *
             * Thus, "xor eax, eax" is five bytes shorter than "mov rax, 0".
             *
             * Note: xor clears ZF and CF; mov does not change any flags.
             */
            a.xor_(to.r32(), to.r32());
        }
    }

    void mov_imm(x86::Gp to, std::nullptr_t value) {
        (void)value;
        mov_imm(to, 0);
    }

public:
    void embed_rodata(const char *labelName, const char *buff, size_t size);
    void embed_bss(const char *labelName, size_t size);
    void embed_zeros(size_t size);

    void setLogger(std::string log);
    void setLogger(FILE *log);

    void comment(const char *format) {
        if (logger.file()) {
            a.commentf("# %s", format);
        }
<<<<<<< HEAD
=======

        setLogger(f);
    }

    void setLogger(FILE *log) {
        logger.setFile(log);
        logger.setIndentation(FormatIndentationGroup::kCode, 4);
        code.setLogger(&logger);
>>>>>>> 055e2185
    }

    template<typename... Ts>
    void comment(const char *format, Ts... args) {
        if (logger.file()) {
            char buff[1024];
            erts_snprintf(buff, sizeof(buff), format, args...);
            a.commentf("# %s", buff);
        }
    }

    struct AsmRange {
        ErtsCodePtr start;
        ErtsCodePtr stop;
        const std::string name;

        struct LineData {
            ErtsCodePtr start;
            const std::string file;
            unsigned line;
        };

        const std::vector<LineData> lines;
    };
};

class BeamGlobalAssembler : public BeamAssembler {
    typedef void (BeamGlobalAssembler::*emitFptr)(void);
    typedef void (*fptr)(void);

    /* Please keep this in alphabetical order. */
#define BEAM_GLOBAL_FUNCS(_)                                                   \
    _(apply_fun_shared)                                                        \
    _(arith_compare_shared)                                                    \
    _(arith_eq_shared)                                                         \
    _(bif_nif_epilogue)                                                        \
    _(bif_element_shared)                                                      \
    _(bif_export_trap)                                                         \
    _(bs_add_shared)                                                           \
    _(bs_create_bin_error_shared)                                              \
    _(bs_size_check_shared)                                                    \
    _(bs_fixed_integer_shared)                                                 \
    _(bs_get_tail_shared)                                                      \
    _(call_bif_shared)                                                         \
    _(call_light_bif_shared)                                                   \
    _(call_nif_early)                                                          \
    _(call_nif_shared)                                                         \
    _(call_nif_yield_helper)                                                   \
    _(catch_end_shared)                                                        \
    _(check_float_error)                                                       \
    _(dispatch_bif)                                                            \
    _(dispatch_nif)                                                            \
    _(dispatch_return)                                                         \
    _(dispatch_save_calls)                                                     \
    _(export_trampoline)                                                       \
    _(garbage_collect)                                                         \
    _(generic_bp_global)                                                       \
    _(generic_bp_local)                                                        \
    _(debug_bp)                                                                \
    _(fconv_shared)                                                            \
    _(handle_call_fun_error)                                                   \
    _(handle_element_error)                                                    \
    _(handle_hd_error)                                                         \
    _(i_band_body_shared)                                                      \
    _(i_band_guard_shared)                                                     \
    _(i_bif_body_shared)                                                       \
    _(i_bif_guard_shared)                                                      \
    _(i_bor_body_shared)                                                       \
    _(i_bor_guard_shared)                                                      \
    _(i_bnot_body_shared)                                                      \
    _(i_bnot_guard_shared)                                                     \
    _(i_bsl_guard_shared)                                                      \
    _(i_bsl_body_shared)                                                       \
    _(i_bsr_guard_shared)                                                      \
    _(i_bsr_body_shared)                                                       \
    _(i_bxor_body_shared)                                                      \
    _(i_bxor_guard_shared)                                                     \
    _(i_func_info_shared)                                                      \
    _(i_load_nif_shared)                                                       \
    _(i_length_guard_shared)                                                   \
    _(i_length_body_shared)                                                    \
    _(i_loop_rec_shared)                                                       \
    _(i_new_small_map_lit_shared)                                              \
    _(i_test_yield_shared)                                                     \
    _(increment_body_shared)                                                   \
    _(int_div_rem_body_shared)                                                 \
    _(int_div_rem_guard_shared)                                                \
    _(minus_body_shared)                                                       \
    _(minus_guard_shared)                                                      \
    _(new_map_shared)                                                          \
    _(plus_body_shared)                                                        \
    _(plus_guard_shared)                                                       \
    _(process_exit)                                                            \
    _(process_main)                                                            \
    _(raise_exception)                                                         \
    _(raise_exception_shared)                                                  \
    _(times_body_shared)                                                       \
    _(times_guard_shared)                                                      \
    _(unary_minus_body_shared)                                                 \
    _(unary_minus_guard_shared)                                                \
    _(unloaded_fun)                                                            \
    _(update_map_assoc_shared)                                                 \
    _(update_map_exact_guard_shared)                                           \
    _(update_map_exact_body_shared)

/* Labels exported from within process_main */
#define PROCESS_MAIN_LABELS(_)                                                 \
    _(context_switch)                                                          \
    _(context_switch_simplified)                                               \
    _(do_schedule)

#define DECL_ENUM(NAME) NAME,

    enum GlobalLabels : uint32_t {
        BEAM_GLOBAL_FUNCS(DECL_ENUM) PROCESS_MAIN_LABELS(DECL_ENUM)
    };
#undef DECL_ENUM

    static const std::map<GlobalLabels, const std::string> labelNames;
    static const std::map<GlobalLabels, emitFptr> emitPtrs;
    std::unordered_map<GlobalLabels, Label> labels;
    std::unordered_map<GlobalLabels, fptr> ptrs;

#define DECL_FUNC(NAME) void emit_##NAME(void);

    BEAM_GLOBAL_FUNCS(DECL_FUNC);
#undef DECL_FUNC

    template<typename T>
    void emit_bitwise_fallback_body(T(*func_ptr), const ErtsCodeMFA *mfa);

    template<typename T>
    void emit_bitwise_fallback_guard(T(*func_ptr));

    x86::Mem emit_i_length_common(Label fail, int state_size);

public:
    BeamGlobalAssembler(JitAllocator *allocator);

    void (*get(GlobalLabels lbl))(void) {
        ASSERT(ptrs[lbl]);
        return ptrs[lbl];
    }

#define GET_CODE(NAME)                                                         \
    void (*get_##NAME(void))() {                                               \
        return get(NAME);                                                      \
    }

    BEAM_GLOBAL_FUNCS(GET_CODE)
    PROCESS_MAIN_LABELS(GET_CODE)
#undef GET_CODE
};

class BeamModuleAssembler : public BeamAssembler {
    typedef unsigned BeamLabel;

    /* Map of label number to asmjit Label */
    typedef std::unordered_map<BeamLabel, const Label> LabelMap;
    LabelMap rawLabels;

    struct patch {
        Label where;
        int64_t ptr_offs;
        int64_t val_offs;
    };

    struct patch_catch {
        struct patch patch;
        Label handler;
    };
    std::vector<struct patch_catch> catches;

    /* Map of import entry to patch labels and mfa */
    struct patch_import {
        std::vector<struct patch> patches;
        ErtsCodeMFA mfa;
    };
    typedef std::unordered_map<unsigned, struct patch_import> ImportMap;
    ImportMap imports;

    /* Map of fun entry to trampoline labels and patches */
    struct patch_lambda {
        std::vector<struct patch> patches;
        Label trampoline;
    };
    typedef std::unordered_map<unsigned, struct patch_lambda> LambdaMap;
    LambdaMap lambdas;

    /* Map of literals to patch labels */
    struct patch_literal {
        std::vector<struct patch> patches;
    };
    typedef std::unordered_map<unsigned, struct patch_literal> LiteralMap;
    LiteralMap literals;

    /* All string patches */
    std::vector<struct patch> strings;

    /* All functions that have been seen so far */
    std::vector<BeamLabel> functions;

    /* The BEAM file we've been loaded from, if any. */
    const BeamFile *beam;

    BeamGlobalAssembler *ga;

    Label codeHeader;

    /* Used by emit to populate the labelToMFA map */
    Label currLabel;

    /* Special shared fragments that must reside in each module. */
    Label funcInfo;
    Label genericBPTramp;
    Label yieldReturn;
    Label yieldEnter;

    /* The module's on_load function, if any. */
    Label on_load;

    /* The end of the last function. */
    Label code_end;

    Eterm mod;

    /* Save the last PC for an error. */
    size_t last_error_offset = 0;

public:
    BeamModuleAssembler(BeamGlobalAssembler *ga,
                        Eterm mod,
                        int num_labels,
                        const BeamFile *file = NULL);
    BeamModuleAssembler(BeamGlobalAssembler *ga,
                        Eterm mod,
                        int num_labels,
                        int num_functions,
                        const BeamFile *file = NULL);

    bool emit(unsigned op, const Span<ArgVal> &args);

    void codegen(JitAllocator *allocator,
                 const void **executable_ptr,
                 void **writable_ptr,
                 const BeamCodeHeader *in_hdr,
                 const BeamCodeHeader **out_exec_hdr,
                 BeamCodeHeader **out_rw_hdr);

    void codegen(JitAllocator *allocator,
                 const void **executable_ptr,
                 void **writable_ptr);

    void codegen(char *buff, size_t len);

    void register_metadata(const BeamCodeHeader *header);

    ErtsCodePtr getCode(unsigned label);
    ErtsCodePtr getLambda(unsigned index);

    void *getCode(Label label) {
        return BeamAssembler::getCode(label);
    }
    byte *getCode(char *labelName) {
        return BeamAssembler::getCode(labelName);
    }

    Label embed_vararg_rodata(const Span<ArgVal> &args, int y_offset);

    unsigned getCodeSize() {
        ASSERT(code.hasBaseAddress());
        return code.codeSize();
    }

    void copyCodeHeader(BeamCodeHeader *hdr);
    BeamCodeHeader *getCodeHeader(void);
    const ErtsCodeInfo *getOnLoad(void);

    unsigned patchCatches(char *rw_base);
    void patchLambda(char *rw_base, unsigned index, BeamInstr I);
    void patchLiteral(char *rw_base, unsigned index, Eterm lit);
    void patchImport(char *rw_base, unsigned index, BeamInstr I);
    void patchStrings(char *rw_base, const byte *string);

protected:
    int getTypeUnion(const ArgVal &arg) const {
        ASSERT(arg.typeIndex() < beam->types.count);
        return beam->types.entries[arg.typeIndex()].type_union;
    }

    bool always_immediate(const ArgVal &arg) const {
        if (arg.isImmed()) {
            return true;
        }
        int type_union = getTypeUnion(arg);
        return (type_union & BEAM_TYPE_MASK_ALWAYS_IMMEDIATE) == type_union;
    }

    bool always_same_types(const ArgVal &lhs, const ArgVal &rhs) const {
        int lhs_types = getTypeUnion(lhs);
        int rhs_types = getTypeUnion(rhs);

        /* We can only be certain that the types are the same when there's
         * one possible type. For example, if one is a number and the other
         * is an integer, they could differ if the former is a float. */
        if ((lhs_types & (lhs_types - 1)) == 0) {
            return lhs_types == rhs_types;
        }

        return false;
    }

    bool always_one_of(const ArgVal &arg, int types) const {
        if (arg.isImmed()) {
            if (is_small(arg.getValue())) {
                return !!(types & BEAM_TYPE_INTEGER);
            } else if (is_atom(arg.getValue())) {
                return !!(types & BEAM_TYPE_ATOM);
            } else if (is_nil(arg.getValue())) {
                return !!(types & BEAM_TYPE_NIL);
            }

            return false;
        } else {
            int type_union = getTypeUnion(arg);
            return type_union == (type_union & types);
        }
    }

    int masked_types(const ArgVal &arg, int mask) const {
        if (arg.isImmed()) {
            if (is_small(arg.getValue())) {
                return mask & BEAM_TYPE_INTEGER;
            } else if (is_atom(arg.getValue())) {
                return mask & BEAM_TYPE_ATOM;
            } else if (is_nil(arg.getValue())) {
                return mask & BEAM_TYPE_NIL;
            }

            return BEAM_TYPE_NONE;
        } else {
            return getTypeUnion(arg) & mask;
        }
    }

    bool exact_type(const ArgVal &arg, int type_id) const {
        return always_one_of(arg, type_id);
    }

    /* Helpers */
    void emit_gc_test(const ArgVal &Stack,
                      const ArgVal &Heap,
                      const ArgVal &Live);
    void emit_gc_test_preserve(const ArgVal &Need,
                               const ArgVal &Live,
                               x86::Gp term);

    x86::Mem emit_variable_apply(bool includeI);
    x86::Mem emit_fixed_apply(const ArgVal &arity, bool includeI);

    x86::Gp emit_call_fun(bool skip_box_test = false,
                          bool skip_fun_test = false,
                          bool skip_arity_test = false);

    x86::Gp emit_is_binary(const ArgVal &Fail,
                           const ArgVal &Src,
                           Label next,
                           Label subbin);

    void emit_is_boxed(Label Fail, x86::Gp Src, Distance dist = dLong) {
        BeamAssembler::emit_is_boxed(Fail, Src, dist);
    }

    void emit_is_boxed(Label Fail,
                       const ArgVal &Arg,
                       x86::Gp Src,
                       Distance dist = dLong) {
        if (always_one_of(Arg, BEAM_TYPE_MASK_ALWAYS_BOXED)) {
            comment("skipped box test since argument is always boxed");
            return;
        }

        BeamAssembler::emit_is_boxed(Fail, Src, dist);
    }

    void emit_get_list(const x86::Gp boxed_ptr,
                       const ArgVal &Hd,
                       const ArgVal &Tl);

    void emit_div_rem(const ArgVal &Fail,
                      const ArgVal &LHS,
                      const ArgVal &RHS,
                      const ErtsCodeMFA *error_mfa);

    void emit_setup_guard_bif(const std::vector<ArgVal> &args,
                              const ArgVal &bif);

    void emit_error(int code);

    x86::Mem emit_bs_get_integer_prologue(Label next,
                                          Label fail,
                                          int flags,
                                          int size);

    int emit_bs_get_field_size(const ArgVal &Size,
                               int unit,
                               Label Fail,
                               const x86::Gp &out,
                               unsigned max_size = 0);

    void emit_bs_get_utf8(const ArgVal &Ctx, const ArgVal &Fail);
    void emit_bs_get_utf16(const ArgVal &Ctx,
                           const ArgVal &Fail,
                           const ArgVal &Flags);

    void emit_raise_exception();
    void emit_raise_exception(const ErtsCodeMFA *exp);
    void emit_raise_exception(Label I, const ErtsCodeMFA *exp);
    void emit_raise_exception(x86::Gp I, const ErtsCodeMFA *exp);

    void emit_validate(const ArgVal &arity);
    void emit_bs_skip_bits(const ArgVal &Fail, const ArgVal &Ctx);

    void emit_linear_search(x86::Gp val,
                            const ArgVal &Fail,
                            const Span<ArgVal> &args);

    void emit_float_instr(uint32_t instId,
                          const ArgVal &LHS,
                          const ArgVal &RHS,
                          const ArgVal &Dst);

    void emit_is_small(Label fail, const ArgVal &Arg, x86::Gp Reg);
    void emit_are_both_small(Label fail,
                             const ArgVal &LHS,
                             x86::Gp A,
                             const ArgVal &RHS,
                             x86::Gp B);

    void emit_validate_unicode(Label next, Label fail, x86::Gp value);

    void emit_bif_is_eq_ne_exact(const ArgVal &LHS,
                                 const ArgVal &RHS,
                                 const ArgVal &Dst,
                                 Eterm fail_value,
                                 Eterm succ_value);

    void emit_proc_lc_unrequire(void);
    void emit_proc_lc_require(void);

    void emit_nyi(const char *msg);
    void emit_nyi(void);

    void emit_binsearch_nodes(size_t Left,
                              size_t Right,
                              const ArgVal &Fail,
                              const Span<ArgVal> &args);

    bool emit_optimized_three_way_select(const ArgVal &Fail,
                                         const Span<ArgVal> &args);

#ifdef DEBUG
    void emit_tuple_assertion(const ArgVal &Src, x86::Gp tuple_reg);
#endif

#include "beamasm_protos.h"

    const Label &resolve_beam_label(const ArgVal &Lbl) const {
        ASSERT(Lbl.isLabel());
        return rawLabels.at(Lbl.getValue());
    }

    void make_move_patch(x86::Gp to,
                         std::vector<struct patch> &patches,
                         int64_t offset = 0) {
        const int MOV_IMM64_PAYLOAD_OFFSET = 2;
        Label lbl = a.newLabel();

        a.bind(lbl);
        a.long_().mov(to, imm(LLONG_MAX));

        patches.push_back({lbl, MOV_IMM64_PAYLOAD_OFFSET, offset});
    }

    void make_word_patch(std::vector<struct patch> &patches) {
        Label lbl = a.newLabel();
        UWord word = LLONG_MAX;

        a.bind(lbl);
        a.embed(reinterpret_cast<char *>(&word), sizeof(word));

        patches.push_back({lbl, 0, 0});
    }

    template<typename A, typename B>
    void mov_arg(A to, B from) {
        /* We can't move to or from Y registers when we're on the runtime
         * stack, so we'll conservatively disallow all mov_args in the hopes of
         * finding such bugs sooner. */
        emit_assert_erlang_stack();

        mov_arg(to, from, ARG1);
    }

    template<typename T>
    void cmp_arg(T oper, const ArgVal &val) {
        cmp_arg(oper, val, ARG1);
    }

    void cmp_arg(x86::Mem mem, const ArgVal &val, const x86::Gp &spill) {
        /* Note that the cast to Sint is necessary to handle negative numbers
         * such as NIL. */
        if (val.isImmed() && Support::isInt32((Sint)val.getValue())) {
            a.cmp(mem, imm(val.getValue()));
        } else {
            mov_arg(spill, val);
            a.cmp(mem, spill);
        }
    }

    void cmp_arg(x86::Gp gp, const ArgVal &val, const x86::Gp &spill) {
        if (val.isImmed() && Support::isInt32((Sint)val.getValue())) {
            a.cmp(gp, imm(val.getValue()));
        } else {
            mov_arg(spill, val);
            a.cmp(gp, spill);
        }
    }

    /* Note: May clear flags. */
    void mov_arg(x86::Gp to, const ArgVal &from, const x86::Gp &spill) {
        if (from.isRegister()) {
            a.mov(to, getArgRef(from));
        } else if (from.isLiteral()) {
            make_move_patch(to, literals[from.getValue()].patches);
        } else {
            mov_imm(to, from.getValue());
        }
    }

    void mov_arg(x86::Mem to, const ArgVal &from, const x86::Gp &spill) {
        if (from.isImmed()) {
            if (Support::isInt32((Sint)from.getValue())) {
                a.mov(to, imm(from.getValue()));
            } else {
                a.mov(spill, imm(from.getValue()));
                a.mov(to, spill);
            }
        } else {
            mov_arg(spill, from);
            a.mov(to, spill);
        }
    }

    void mov_arg(const ArgVal &to, x86::Gp from, const x86::Gp &spill) {
        (void)spill;

        a.mov(getArgRef(to), from);
    }

    void mov_arg(const ArgVal &to, BeamInstr from, const x86::Gp &spill) {
        if (Support::isInt32((Sint)from)) {
            a.mov(getArgRef(to), imm(from));
        } else {
            a.mov(spill, imm(from));
            mov_arg(to, spill);
        }
    }

    void mov_arg(const ArgVal &to, const ArgVal &from, const x86::Gp &spill) {
        if (from.isRegister()) {
            mov_arg(spill, from);
            mov_arg(to, spill);
        } else {
            mov_arg(getArgRef(to), from);
        }
    }
};

void beamasm_metadata_update(
        std::string module_name,
        ErtsCodePtr base_address,
        size_t code_size,
        const std::vector<BeamAssembler::AsmRange> &ranges);
void beamasm_metadata_early_init();
void beamasm_metadata_late_init();<|MERGE_RESOLUTION|>--- conflicted
+++ resolved
@@ -166,38 +166,8 @@
 public:
     static bool hasCpuFeature(uint32_t featureId);
 
-<<<<<<< HEAD
     BeamAssembler();
     BeamAssembler(const std::string &log);
-=======
-    BeamAssembler() : code() {
-        /* Setup with default code info */
-        Error err = code.init(Environment::host());
-        ERTS_ASSERT(!err && "Failed to init codeHolder");
-
-        err = code.newSection(&rodata,
-                              ".rodata",
-                              SIZE_MAX,
-                              SectionFlags::kReadOnly,
-                              8);
-        ERTS_ASSERT(!err && "Failed to create .rodata section");
-
-        err = code.attach(&a);
-
-        ERTS_ASSERT(!err && "Failed to attach codeHolder");
-#ifdef DEBUG
-        a.addDiagnosticOptions(DiagnosticOptions::kValidateAssembler);
-#endif
-        a.addEncodingOptions(EncodingOptions::kOptimizeForSize);
-        code.setErrorHandler(this);
-    }
-
-    BeamAssembler(const std::string &log) : BeamAssembler() {
-        if (erts_jit_asm_dump) {
-            setLogger(log + ".asm");
-        }
-    }
->>>>>>> 055e2185
 
     ~BeamAssembler();
 
@@ -207,46 +177,7 @@
 protected:
     void _codegen(JitAllocator *allocator,
                   const void **executable_ptr,
-<<<<<<< HEAD
                   void **writable_ptr);
-=======
-                  void **writable_ptr) {
-        Error err = code.flatten();
-        ERTS_ASSERT(!err && "Could not flatten code");
-        err = code.resolveUnresolvedLinks();
-        ERTS_ASSERT(!err && "Could not resolve all links");
-
-        /* Verify that all labels are bound */
-#ifdef DEBUG
-        for (auto e : code.labelEntries()) {
-            if (!e->isBound()) {
-                erts_exit(ERTS_ABORT_EXIT, "Label %s is not bound", e->name());
-            }
-        }
-#endif
-
-        err = allocator->alloc(const_cast<void **>(executable_ptr),
-                               writable_ptr,
-                               code.codeSize() + 16);
-
-        if (err == ErrorCode::kErrorTooManyHandles) {
-            ERTS_ASSERT(!"Failed to allocate module code: "
-                         "out of file descriptors");
-        } else if (err) {
-            ERTS_ASSERT("Failed to allocate module code");
-        }
-
-        code.relocateToBase((uint64_t)*executable_ptr);
-        code.copyFlattenedData(*writable_ptr,
-                               code.codeSize(),
-                               CopySectionFlags::kPadSectionBuffer);
-#ifdef DEBUG
-        if (FileLogger *l = dynamic_cast<FileLogger *>(code.logger()))
-            if (FILE *f = l->file())
-                fprintf(f, "; CODE_SIZE: %zd\n", code.codeSize());
-#endif
-    }
->>>>>>> 055e2185
 
     void *getCode(Label label);
     byte *getCode(char *labelName);
@@ -942,17 +873,6 @@
         if (logger.file()) {
             a.commentf("# %s", format);
         }
-<<<<<<< HEAD
-=======
-
-        setLogger(f);
-    }
-
-    void setLogger(FILE *log) {
-        logger.setFile(log);
-        logger.setIndentation(FormatIndentationGroup::kCode, 4);
-        code.setLogger(&logger);
->>>>>>> 055e2185
     }
 
     template<typename... Ts>
