--- conflicted
+++ resolved
@@ -1348,7 +1348,6 @@
 void BeamModuleAssembler::emit_is_eq_exact(const ArgLabel &Fail,
                                            const ArgSource &X,
                                            const ArgSource &Y) {
-<<<<<<< HEAD
     bool is_empty_binary = false;
     if (exact_type(X, BEAM_TYPE_BITSTRING) && Y.isLiteral()) {
         auto unit = getSizeUnit(X);
@@ -1371,18 +1370,10 @@
         return;
     }
 
-    /* If either argument is known to be an immediate, we can fail immediately
-     * if they're not equal. */
-    if (always_immediate(X) || always_immediate(Y)) {
-        if (!X.isImmed() && !Y.isImmed()) {
-            comment("simplified check since one argument is an immediate");
-        }
-=======
     /* If one argument is known to be an immediate, we can fail
      * immediately if they're not equal. */
     if (X.isRegister() && always_immediate(Y)) {
         comment("simplified check since one argument is an immediate");
->>>>>>> 3da37b99
 
         cmp_arg(getArgRef(X), Y);
         a.jne(resolve_beam_label(Fail));
@@ -1458,22 +1449,10 @@
         return;
     }
 
-<<<<<<< HEAD
-    /* If either argument is known to be an immediate, we can fail immediately
-     * if they're equal. */
-    if (always_immediate(X) || always_immediate(Y)) {
-        if (!X.isImmed() && !Y.isImmed()) {
-            comment("simplified check since one argument is an immediate");
-        }
-=======
-void BeamModuleAssembler::emit_is_ne_exact(const ArgLabel &Fail,
-                                           const ArgSource &X,
-                                           const ArgSource &Y) {
     /* If one argument is known to be an immediate, we can fail
      * immediately if they're equal. */
     if (X.isRegister() && always_immediate(Y)) {
         comment("simplified check since one argument is an immediate");
->>>>>>> 3da37b99
 
         cmp_arg(getArgRef(X), Y);
         a.je(resolve_beam_label(Fail));
