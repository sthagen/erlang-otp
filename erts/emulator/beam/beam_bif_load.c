--- conflicted
+++ resolved
@@ -57,17 +57,13 @@
 
 Process *erts_code_purger = NULL;
 
-<<<<<<< HEAD
-ErtsLiteralArea *erts_copy_literal_area = NULL;
 #ifdef ERTS_DIRTY_SCHEDULERS
 Process *erts_dirty_process_code_checker;
 #endif
-=======
 erts_smp_atomic_t erts_copy_literal_area__;
 #define ERTS_SET_COPY_LITERAL_AREA(LA)			\
     erts_smp_atomic_set_nob(&erts_copy_literal_area__,	\
 			    (erts_aint_t) (LA))
->>>>>>> b022c5a1
 #ifdef ERTS_NEW_PURGE_STRATEGY
 Process *erts_literal_area_collector = NULL;
 
