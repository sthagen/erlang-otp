--- conflicted
+++ resolved
@@ -978,57 +978,6 @@
 #endif
 	    );
         BM_SWAP_TIMER(send,system);
-<<<<<<< HEAD
-=======
-#ifdef HYBRID
-    } else {
-        ErlMessage* mp = message_alloc();
-        BM_SWAP_TIMER(send,copy);
-#ifdef INCREMENTAL
-        /* TODO: During GC activate processes if the message relies in
-         * the fromspace and the sender is active. During major
-         * collections add the message to the gray stack if it relies
-         * in the old generation and the sender is active and the
-         * receiver is inactive.
-
-        if (!IS_CONST(message) && (ma_gc_flags & GC_CYCLE) &&
-            (ptr_val(message) >= inc_fromspc &&
-            ptr_val(message) < inc_fromend) && INC_IS_ACTIVE(sender))
-            INC_ACTIVATE(receiver);
-        else if (!IS_CONST(message) && (ma_gc_flags & GC_CYCLE) &&
-            (ptr_val(message) >= global_old_heap &&
-            ptr_val(message) < global_old_hend) &&
-            INC_IS_ACTIVE(sender) && !INC_IS_ACTIVE(receiver))
-            Mark message in blackmap and add it to the gray stack
-        */
-
-         if (!IS_CONST(message))
-            INC_ACTIVATE(receiver);
-#endif
-        LAZY_COPY(sender,message);
-        BM_SWAP_TIMER(copy,send);
-        DTRACE6(message_send, sender_name, receiver_name,
-                size_object(message)msize, tok_label, tok_lastcnt, tok_serial);
-        ERL_MESSAGE_TERM(mp) = message;
-        ERL_MESSAGE_TOKEN(mp) = NIL;
-#ifdef USE_VM_PROBES
-	ERL_MESSAGE_DT_UTAG(mp) = NIL;
-#endif
-        mp->next = NULL;
-	LINK_MESSAGE(receiver, mp);
-        ACTIVATE(receiver);
-
-	res = receiver->msg.len;
-
-	erts_proc_notify_new_message(receiver);
-
-        if (IS_TRACED_FL(receiver, F_TRACE_RECEIVE)) {
-            trace_receive(receiver, message);
-        }
-
-        BM_SWAP_TIMER(send,system);
-#else
->>>>>>> ff1a1e3c
     } else if (sender == receiver) {
 	/* Drop message if receiver has a pending exit ... */
 #ifdef ERTS_SMP
