--- conflicted
+++ resolved
@@ -2266,16 +2266,11 @@
 
     sig->common.tag = ERTS_PROC_SIG_MAKE_TAG(ERTS_SIG_Q_OP_DEMONITOR,
                                              type, 0);
-<<<<<<< HEAD
-
-    if (!proc_queue_signal(sender, from, to, sig,
-                           !(system || (is_pid(from) || is_port(from))),
-                           ERTS_SIG_Q_OP_DEMONITOR)) {
-=======
-    
+
     if (is_not_internal_pid(to)
-        || !proc_queue_signal(NULL, to, sig, ERTS_SIG_Q_OP_DEMONITOR)) {
->>>>>>> ad874231
+        || !proc_queue_signal(sender, from, to, sig,
+                              !(system || (is_pid(from) || is_port(from))),
+                              ERTS_SIG_Q_OP_DEMONITOR)) {
         erts_monitor_release(mon);
     }
 }
