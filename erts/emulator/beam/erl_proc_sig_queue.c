--- conflicted
+++ resolved
@@ -5180,10 +5180,7 @@
             Uint hsz = size_object(msg);
             Uint i;
             ERTS_UNDEF(last,NULL);
-<<<<<<< HEAD
-=======
             ERTS_UNDEF(prev,NULL);
->>>>>>> 2c6a5389
 
             for (i = 0; i < n; i++) {
                 Eterm *hp;
