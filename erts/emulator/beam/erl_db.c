--- conflicted
+++ resolved
@@ -3715,11 +3715,7 @@
 	    std_dev_exp = make_float(hp);
 	    PUT_DOUBLE(f, hp);
 	    hp += FLOAT_SIZE_OBJECT;
-<<<<<<< HEAD
-	    ret = TUPLE6(hp, make_small(erts_smp_atomic_read_nob(&tb->hash.nactive)),
-=======
-	    ret = TUPLE7(hp, make_small(erts_smp_atomic_read(&tb->hash.nactive)),
->>>>>>> 3753f812
+	    ret = TUPLE7(hp, make_small(erts_smp_atomic_read_nob(&tb->hash.nactive)),
 			 avg, std_dev_real, std_dev_exp,
 			 make_small(stats.min_chain_len),
 			 make_small(stats.max_chain_len),
