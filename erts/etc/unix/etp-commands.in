--- conflicted
+++ resolved
@@ -54,17 +54,10 @@
 % 
 % Special commands for not really terms:
 %   etp-mfa, etp-cp, etp-disasm,
-<<<<<<< HEAD
 %   etp-msgq, etpf-msgq,
 %   etp-stacktrace, etp-stacktrace-emu, etp-stacktrace-jit,
 %   etp-stackdump, etp-stackdump-emu, etpf-stackdump, etp-dictdump
-%   etp-process-info, etp-process-memory-info
-=======
-%   etp-msgq, etpf-msgq, 
-%   etp-stacktrace, etp-stacktrace-emu, etp-stackdump, etp-stackdump-emu,
-%   etpf-stackdump, etp-dictdump
 %   etp-process-info, etp-process-info-x, etp-process-memory-info
->>>>>>> 94cff41b
 %   etp-port-info, etp-port-state, etp-port-sched-flags
 %   etp-heapdump, etp-offheapdump, etpf-offheapdump,
 %   etp-search-heaps, etp-search-alloc,
@@ -74,13 +67,8 @@
 %   etp-overlapped-heaps, etp-chart, etp-chart-start, etp-chart-end
 %
 % System inspection
-<<<<<<< HEAD
-%   etp-system-info, etp-schedulers, etp-processes, etp-ports, etp-lc-dump,
-%   etp-migration-info, etp-processes-memory,
-=======
-%   etp-system-info, etp-schedulers, etp-process, etp-ports, etp-lc-dump,
-%   etp-migration-info, etp-processes, etp-processes-x, etp-processes-memory,
->>>>>>> 94cff41b
+%   etp-system-info, etp-schedulers, etp-processes, etp-processes-x, etp-ports,
+%   etp-lc-dump, etp-migration-info, etp-processes-memory,
 %   etp-compile-info, etp-config-h-info
 %
 % Platform specific (when gdb fails you)
@@ -2348,10 +2336,8 @@
     printf "\n    Other: "
     etp-1 $etp_mon->other.item
   end
-  if $etp_mon->type == 7
+  if $etp_mon->type == 8
     printf "Alias"
-    printf "\n    Other: "
-    etp-1 $etp_mon->other.item
   end
   printf "\n"
   etp-mon-lnk-flags-int $etp_mon->flags
@@ -2585,6 +2571,9 @@
     printf "GARBAGE<%x> ", ($arg0 & ~((1 << 25)-1))
   end
   if ($arg0 & (1 << 24))
+    printf "DEBUG-forced-trap "
+  end
+  if ($arg0 & (1 << 23))
     printf "fragmented-send "
   end
   if ($arg0 & (1 << 22))
