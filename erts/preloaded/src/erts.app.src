%%
%% %CopyrightBegin%
%% 
%% Copyright Ericsson AB 2013-2022. All Rights Reserved.
%% 
%% Licensed under the Apache License, Version 2.0 (the "License");
%% you may not use this file except in compliance with the License.
%% You may obtain a copy of the License at
%%
%%     http://www.apache.org/licenses/LICENSE-2.0
%%
%% Unless required by applicable law or agreed to in writing, software
%% distributed under the License is distributed on an "AS IS" BASIS,
%% WITHOUT WARRANTIES OR CONDITIONS OF ANY KIND, either express or implied.
%% See the License for the specific language governing permissions and
%% limitations under the License.
%% 
%% %CopyrightEnd%
%%
{application, erts, [
	{description, "ERTS  CXC 138 10"},
	{vsn, "%VSN%"},
	{modules, [
		%% preloaded
		erlang,
		erl_prim_loader,
		erts_internal,
		init,
		erl_init,
		erts_code_purger,
		prim_buffer,
		prim_eval,
		prim_file,
		prim_inet,
		prim_zip,
                atomics,
                counters,
                persistent_term,
		%ESOCK_MODS%
		zlib
	    ]},
	{registered, []},
	{applications, []},
	{env, []},
<<<<<<< HEAD
	{runtime_dependencies, ["stdlib-@OTP-17934@", "kernel-@OTP-17934:OTP-18124@", "sasl-3.3"]}
=======
	{runtime_dependencies, ["stdlib-4.0", "kernel-8.4.1", "sasl-3.3"]}
>>>>>>> cf18f250
    ]}.

%% vim: ft=erlang<|MERGE_RESOLUTION|>--- conflicted
+++ resolved
@@ -42,11 +42,7 @@
 	{registered, []},
 	{applications, []},
 	{env, []},
-<<<<<<< HEAD
-	{runtime_dependencies, ["stdlib-@OTP-17934@", "kernel-@OTP-17934:OTP-18124@", "sasl-3.3"]}
-=======
-	{runtime_dependencies, ["stdlib-4.0", "kernel-8.4.1", "sasl-3.3"]}
->>>>>>> cf18f250
+	{runtime_dependencies, ["stdlib-@OTP-17934@", "kernel-@OTP-17934@", "sasl-3.3"]}
     ]}.
 
 %% vim: ft=erlang