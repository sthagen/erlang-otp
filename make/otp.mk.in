--- conflicted
+++ resolved
@@ -261,13 +261,9 @@
 XSLTPROC = @XSLTPROC@
 FOP = @FOP@
 XMLLINT = @XMLLINT@
-<<<<<<< HEAD
-CP = @CP@
-=======
 RM = @RM@
 CP = @CP@
 MKDIR = @MKDIR@
->>>>>>> 25046206
 
 DOCGEN=$(ERL_TOP)/lib/erl_docgen
 FOP_CONFIG = $(DOCGEN)/priv/fop.xconf
