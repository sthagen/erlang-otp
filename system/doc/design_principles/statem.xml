<?xml version="1.0" encoding="utf-8" ?>
<!DOCTYPE chapter SYSTEM "chapter.dtd">

<chapter>
  <header>
    <copyright>
      <year>2016</year><year>2019</year>
      <holder>Ericsson AB. All Rights Reserved.</holder>
    </copyright>
    <legalnotice>
      Licensed under the Apache License, Version 2.0 (the "License");
      you may not use this file except in compliance with the License.
      You may obtain a copy of the License at

          http://www.apache.org/licenses/LICENSE-2.0

      Unless required by applicable law or agreed to in writing, software
      distributed under the License is distributed on an "AS IS" BASIS,
      WITHOUT WARRANTIES OR CONDITIONS OF ANY KIND, either express or implied.
      See the License for the specific language governing permissions and
      limitations under the License.

    </legalnotice>

    <title>gen_statem Behavior</title>
    <prepared></prepared>
    <docno></docno>
    <date></date>
    <rev></rev>
    <file>statem.xml</file>
  </header>
  <marker id="gen_statem Behaviour" />
  <p>
    This section is to be read with the
    <seealso marker="stdlib:gen_statem"><c>gen_statem(3)</c></seealso>
    manual page in STDLIB, where all interface functions and callback
    functions are described in detail.
  </p>

<!-- =================================================================== -->

  <section>
    <marker id="Event-Driven State Machines" />
    <title>Event-Driven State Machines</title>
    <p>
      Established Automata Theory does not deal much with
      how a <em>state transition</em> is triggered,
      but assumes that the output is a function
      of the input (and the state) and that they are
      some kind of values.
    </p>
    <p>
      For an Event-Driven State Machine, the input is an event
      that triggers a <em>state transition</em> and the output
      is actions executed during the <em>state transition</em>.
      It can analogously to the mathematical model of a
      Finite State Machine be described as
      a set of relations of the following form:
    </p>
    <pre>
State(S) x Event(E) -> Actions(A), State(S')</pre>
    <p>
      These relations are interpreted as follows:
      if we are in state <c>S</c> and event <c>E</c> occurs, we
      are to perform actions <c>A</c> and make a transition to
      state <c>S'</c>. Notice that <c>S'</c> can be equal to <c>S</c>
      and that <c>A</c> can be empty.
    </p>
    <p>
      In <c>gen_statem</c> we define
      a <em>state change</em> as a <em>state transition</em>
      in which the new state <c>S'</c> is different from
      the current state <c>S</c>, where "different" means
      Erlang's strict inequality: <c>=/=</c>
      also know as "does not match".
      During a <em>state changes</em>,
      <c>gen_statem</c> does more things
      than during other <em>state transitions</em>.
    </p>
    <p>
      As <c>A</c> and <c>S'</c> depend only on
      <c>S</c> and <c>E</c>, the kind of state machine described
      here is a Mealy machine
      (see, for example, the Wikipedia article "Mealy machine").
    </p>
    <p>
      Like most <c>gen_</c> behaviors, <c>gen_statem</c> keeps
      a server <c>Data</c> besides the state. Because of this, and as
      there is no restriction on the number of states
      (assuming that there is enough virtual machine memory)
      or on the number of distinct input events,
      a state machine implemented with this behavior
      is in fact Turing complete.
      But it feels mostly like an Event-Driven Mealy machine.
    </p>
  </section>

<!-- =================================================================== -->

  <section>
    <marker id="When to use gen_statem" />
    <title>When to use gen_statem</title>
    <p>
      If your process logic is convenient to describe as a state machine,
      and you want any of these <c>gen_statem</c> key features:
    </p>
    <list type="bulleted">
      <item>
	Co-located callback code for each state,
	for all
	<seealso marker="#Event Types and Event Content">
	  <em>Event Types</em>
	</seealso>
	(such as <em>call</em>, <em>cast</em> and <em>info</em>)
      </item>
      <item>
	<seealso marker="#Postponing Events">
	  Postponing Events
	</seealso>
	(a substitute for selective receive)
      </item>
      <item>
	<seealso marker="#Inserted Events">
	  Inserted Events
	</seealso>
	that is: events from the state machine to itself
	(in particular purely internal events)
      </item>
      <item>
	<seealso marker="#State Enter Calls">
	  <em>State Enter Calls</em>
	</seealso>
	(callback on state entry co-located with the rest
	of each state's callback code)
      </item>
      <item>
	Easy-to-use time-outs
	(<seealso marker="#State Time-Outs">State Time-Outs</seealso>,
	<seealso marker="#Event Time-Outs">Event Time-Outs</seealso>
	and
	<seealso marker="#Generic Time-Outs">Generic Time-Outs</seealso>
	(named time-outs))
      </item>
    </list>
    <p>
      If so, or if possibly needed in future versions,
      then you should consider using <c>gen_statem</c> over
      <seealso marker="stdlib:gen_server"><c>gen_server</c></seealso>.
    </p>
    <p>
      For simple state machines not needing these features
      <seealso marker="stdlib:gen_server"><c>gen_server</c></seealso>
      works just fine.
      It also has got smaller call overhead,
      but we are talking about something like 2 vs 3.3 microseconds
      call roundtrip time here, so if the server callback
      does just a little bit more than just replying,
      or if the call is not extremely frequent,
      that difference will be hard to notice.
    </p>
  </section>

<!-- =================================================================== -->

  <section>
    <marker id="Callback Module" />
    <title>Callback Module</title>
    <p>
      The <em>callback module</em> contains functions that implement
      the state machine.
      When an event occurs,
      the <c>gen_statem</c> behaviour engine
      calls a function in the <em>callback module</em> with the event,
      current state and server data.
      This function performs the actions for this event,
      and returns the new state and server data
      and also actions to be performed by the behaviour engine.
    </p>
    <p>
      The behaviour engine holds the state machine state,
      server data, timer references, a queue of posponed messages
      and other metadata.  It receives all process messages,
      handles the system messages, and calls the <em>callback module</em>
      with machine specific events.
    </p>
  </section>

<!-- =================================================================== -->

  <section>
    <marker id="Callback Modes" />
    <title>Callback Modes</title>
    <p>
      The <c>gen_statem</c> behavior supports two <em>callback modes</em>:
    </p>
    <taglist>
      <tag>
	<seealso marker="stdlib:gen_statem#type-callback_mode">
	  <c>state_functions</c>
	</seealso>
      </tag>
      <item>
        <p>
	  Events are handled by one callback function per state.
	</p>
      </item>
      <tag>
	<seealso marker="stdlib:gen_statem#type-callback_mode">
	  <c>handle_event_function</c>
	  </seealso>
      </tag>
      <item>
        <p>
	  Events are handled by one single callback function.
	</p>
      </item>
    </taglist>
    <p>
      The <em>callback mode</em> is selected at server start
      and may be changed with a code upgrade/downgrade.
    </p>
    <p>
      See the section
      <seealso marker="#State Callback"><em>State Callback</em></seealso>
      that describes the event handling callback function(s).
    </p>
    <p>
      The <em>callback mode</em> is selected by implementing
      a mandatory callback function
      <seealso marker="stdlib:gen_statem#Module:callback_mode/0">
	<c>Module:callback_mode()</c>
      </seealso>
      that returns one of the <em>callback modes</em>.
    </p>
    <p>
      The
      <seealso marker="stdlib:gen_statem#Module:callback_mode/0">
	<c>Module:callback_mode()</c>
      </seealso>
      function may also return a list containing the <em>callback mode</em>
      and the atom <c>state_enter</c> in which case
      <seealso marker="#State Enter Calls">
	<em>state enter calls</em>
      </seealso>
      are activated for the <em>callback mode</em>.
    </p>

    <section>
      <marker id="Choosing the Callback Mode" />
      <title>Choosing the Callback Mode</title>
      <p>
	The short version: choose <c>state_functions</c> -
	it is the one most like <c>gen_fsm</c>.
	But if you do not want the restriction that the state
	must be an atom, or if you do not want to write
	one <em>state callback</em> function per state; please read on...
      </p>
      <p>
	The two
	<seealso marker="#Callback Modes"><em>callback modes</em></seealso>
	give different possibilities and restrictions,
	with one common goal:
	to handle all possible combinations of events and states.
      </p>
      <p>
	This can be done, for example, by focusing on one state at the time
	and for every state ensure that all events are handled.
	Alternatively, you can focus on one event at the time
	and ensure that it is handled in every state.
	You can also use a mix of these strategies.
      </p>
      <p>
	With <c>state_functions</c>, you are restricted to use
	atom-only states, and the <c>gen_statem</c> engine
	branches depending on state name for you.
	This encourages the <em>callback module</em> to co-locate
	the implementation of all event actions particular
	to one state in the same place in the code,
	hence to focus on one state at the time.
      </p>
      <p>
	This mode fits well when you have a regular state diagram,
	like the ones in this chapter, which describes all events and actions
	belonging to a state visually around that state,
	and each state has its unique name.
      </p>
      <p>
	With <c>handle_event_function</c>, you are free to mix strategies,
	as all events and states are handled in the same callback function.
      </p>
      <p>
	This mode works equally well when you want to focus on
	one event at the time or on
	one state at the time, but function
	<seealso marker="stdlib:gen_statem#Module:handle_event/4">
	  <c>Module:handle_event/4</c>
	</seealso>
	quickly grows too large to handle without branching to
	helper functions.
      </p>
      <p>
	The mode enables the use of non-atom states, for example,
	complex states or even hierarchical states.
	See section
	<seealso marker="#Complex State">Complex State</seealso>.
	If, for example, a state diagram is largely alike
	for the client side and the server side of a protocol,
	you can have a state <c>{StateName,server}</c> or
	<c>{StateName,client}</c>,
	and make <c>StateName</c> determine where in the code
	to handle most events in the state.
	The second element of the tuple is then used to select
	whether to handle special client-side or server-side events.
      </p>
    </section>
  </section>

<!-- =================================================================== -->

  <section>
    <marker id="State Callback" />
    <title>State Callback</title>
    <p>
      The <em>state callback</em> is the callback function
      that handles an event in the current state,
      and which function that is depends on the <em>callback mode</em>:
    </p>
    <taglist>
      <tag><c>state_functions</c></tag>
      <item>
	The event is handled by:<br />
	<seealso marker="stdlib:gen_statem#Module:StateName/3">
	  <c>Module:StateName(EventType, EventContent, Data)</c>
	</seealso>
	<p>
	  This form is the one mostly used in the
	  <seealso marker="#Example">Example</seealso>
	  section.
	</p>
      </item>
      <tag><c>handle_event_function</c></tag>
      <item>
	The event is handled by:<br />
	<seealso marker="stdlib:gen_statem#Module:handle_event/4">
	  <c>Module:handle_event(EventType, EventContent, State, Data)</c>
	</seealso>
	<p>
	  See section
	  <seealso marker="#One State Callback">
	    <em>One State Callback</em>
	  </seealso>
	  for an example.
	</p>
      </item>
    </taglist>
    <p>
      The state is either the name of the function itself or an argument to it.
      The other arguments are the <c>EventType</c>
      and the event dependent <c>EventContent</c>,
      both described in section
      <seealso marker="#Event Types and Event Content">Event Types and Event Content</seealso>,
      and the current server <c>Data</c>.
    </p>
    <p>
      <em>State enter calls</em> are also handled by the event handler
      and have slightly different arguments. See section
      <seealso marker="#State Enter Calls">State Enter Calls</seealso>.
    </p>
    <p>
      The <em>state callback</em> return values
      are defined in the description of
      <seealso marker="stdlib:gen_statem#Module:StateName/3">
	<c>Module:StateName/3</c>
      </seealso>
      in the <c>gen_statem</c> manual page, but here is
      a more readable list:
    </p>
    <taglist>
      <tag>
	<c>{next_state, NextState, NewData, Actions}</c><br />
	<c>{next_state, NextState, NewData}</c>
      </tag>
      <item>
	<p>
	  Set next state and update the server data.
	  If the <c>Actions</c> field is used,
	  execute <em>transition actions</em>.
	  An empty <c>Actions</c> list is equivalent to
	  not returning the field.
	</p>
	<p>
	  See section
	  <seealso marker="#Transition Actions">
	    <em>Transition Actions</em>
	  </seealso>
	  for a list of possible
	  <em>transition actions</em>.
	</p>
	<p>
	  If <c>NextState =/= State</c> this is a <em>state change</em>
	  so the extra things <c>gen_statem</c> does are: the event queue
	  is restarted from the oldest
	  <seealso marker="#Postponing Events">postponed event</seealso>,
	  any current
	  <seealso marker="#State Time-Outs">state time-out</seealso>
	  is cancelled, and a
	  <seealso marker="#State Enter Calls">state enter call</seealso>
	  is performed, if enabled.
	</p>
      </item>
      <tag>
	<c>{keep_state, NewData, Actions}</c><br />
	<c>{keep_state, NewData}</c>
      </tag>
      <item>
	<p>
	  Same as the <c>next_state</c> values with
	  <c>NextState =:= State</c>, that is, no <em>state change</em>.
	</p>
      </item>
      <tag>
	<c>{keep_state_and_data, Actions}</c><br />
	<c>keep_state_and_data</c>
      </tag>
      <item>
	<p>
	  Same as the <c>keep_state</c> values with
	  <c>NextData =:= Data</c>, that is, no change in server data.
	</p>
      </item>
      <tag>
	<c>{repeat_state, NewData, Actions}</c><br />
	<c>{repeat_state, NewData}</c><br />
	<c>{repeat_state_and_data, Actions}</c><br />
	<c>repeat_state_and_data</c>
      </tag>
      <item>
	<p>
	  Same as the <c>keep_state</c> or <c>keep_state_and_data</c> values,
	  and if
	  <seealso marker="#State Enter Calls">
	    State Enter Calls
	  </seealso>
	  are enabled, repeat the <em>state enter call</em>
	  as if this state was entered again.
	</p>
	<p>
	  If these return values are used from a
	  <em>state enter call</em> the <c>OldState</c> does not change,
	  but if used from an event handling <em>state callback</em>
	  the new <em>state enter call's</em> <c>OldState</c>
	  will be the current state.
	</p>
      </item>
      <tag>
	<c>{stop, Reason, NewData}</c><br />
	<c>{stop, Reason}</c>
      </tag>
      <item>
	<p>
	  Stop the server with reason <c>Reason</c>.
	  If the <c>NewData</c> field is used, first update the server data.
	</p>
      </item>
      <tag>
	<c>{stop_and_reply, Reason, NewData, ReplyActions}</c><br />
	<c>{stop_and_reply, Reason, ReplyActions}</c>
      </tag>
      <item>
	<p>
	  Same as the <c>stop</c> values, but first execute the given
	  <seealso marker="#Transition Actions">
	    <em>transition actions</em>
	  </seealso>
	  that may only be reply actions.
	</p>
      </item>
    </taglist>

    <section>
      <marker id="The First State" />
      <title>The First State</title>
      <p>
	To decide the first state the
	<seealso marker="stdlib:gen_statem#Module:init/1">
	  <c>Module:init(Args)</c>
	</seealso>
	callback function is called before any
	<seealso marker="#State Callback"><em>state callback</em></seealso>
	is called.  This function behaves like an <em>state callback</em>
	function, but gets its only argument <c>Args</c> from 
	the <c>gen_statem</c>
	<seealso marker="stdlib:gen_statem#start/3">
	  <c>start/3,4</c>
	</seealso>
	or
	<seealso marker="stdlib:gen_statem#start_link/3">
	  <c>start_link/3,4</c>
	</seealso>
	function, and returns <c>{ok, State, Data}</c>
	or <c>{ok, State, Data, Actions}</c>.
	If you use the
	<seealso marker="#Postponing Events"><c>postpone</c></seealso>
	action from this function, that action is ignored,
	since there is no event	to postpone.
      </p>
    </section>

  </section>

<!-- =================================================================== -->

  <section>
    <marker id="Transition Actions" />
    <title>Transition Actions</title>
    <p>
      In the first section
      <seealso marker="#Event-Driven State Machines">
	Event-Driven State Machines
      </seealso>
      actions were mentioned as a part of
      the general state machine model. These general actions
      are implemented with the code that <em>callback module</em>
      <c>gen_statem</c> executes in an event-handling
      callback function before returning
      to the <c>gen_statem</c> engine.
    </p>
    <p>
      There are more specific <em>transition actions</em>
      that a callback function can command the <c>gen_statem</c>
      engine to do after the callback function return.
      These are commanded by returning a list of
      <seealso marker="stdlib:gen_statem#type-action">actions</seealso>
      in the
      <seealso marker="stdlib:gen_statem#type-state_callback_result">
	return value
      </seealso>
      from the
      <seealso marker="stdlib:gen_statem#Module:StateName/3">callback function</seealso>.
      These are the possible <em>transition actions</em>:
    </p>
    <taglist>
      <tag>
	<seealso marker="stdlib:gen_statem#type-postpone">
	  <c>postpone</c>
	</seealso>
	<br />
	<c>{postpone, Boolean}</c>
      </tag>
      <item>
	If set postpone the current event, see section
	<seealso marker="#Postponing Events">Postponing Events</seealso>.
      </item>
      <tag>
	<seealso marker="stdlib:gen_statem#type-hibernate">
	  <c>hibernate</c>
	</seealso>
	<br />
	<c>{hibernate, Boolean}</c>
      </tag>
      <item>
	If set hibernate the <c>gen_statem</c>, treated in section
	<seealso marker="#Hibernation">Hibernation</seealso>.
      </item>
      <tag>
	<seealso marker="stdlib:gen_statem#type-state_timeout">
	  <c>{state_timeout, Time, EventContent}</c>
	</seealso>
	<br />
	<c>{state_timeout, Time, EventContent, Opts}</c><br />
	<seealso marker="stdlib:gen_statem#type-timeout_update_action">
	  <c>{state_timeout, update, EventContent}</c>
	</seealso>
	<br />
	<seealso marker="stdlib:gen_statem#type-timeout_cancel_action">
	  <c>{state_timeout, cancel}</c>
	</seealso>
      </tag>
      <item>
	Start, update or cancel a state time-out, read more in sections
	<seealso marker="#Time-Outs">Time-Outs</seealso> and
	<seealso marker="#State Time-Outs">State Time-Outs</seealso>.
      </item>
      <tag>
	<seealso marker="stdlib:gen_statem#type-generic_timeout">
	  <c>{{timeout, Name}, Time, EventContent}</c>
	</seealso>
	<br />
	<c>{{timeout, Name}, Time, EventContent, Opts}</c><br />
	<seealso marker="stdlib:gen_statem#type-timeout_update_action">
	  <c>{{timeout, Name}, update, EventContent}</c>
	</seealso>
	<br />
	<seealso marker="stdlib:gen_statem#type-timeout_cancel_action">
	  <c>{{timeout, Name}, cancel}</c>
	</seealso>
      </tag>
      <item>
	Start, update or cancel a generic time-out, read more in sections
	<seealso marker="#Time-Outs">Time-Outs</seealso> and
	<seealso marker="#Generic Time-Outs">Generic Time-Outs</seealso>.
      </item>
      <tag>
	<seealso marker="stdlib:gen_statem#type-event_timeout">
	  <c>{timeout, Time, EventContent}</c>
	</seealso>
	<br />
	<c>{timeout, Time, EventContent, Opts}</c><br />
	<c>Time</c>
      </tag>
      <item>
	Start an event time-out, see more in sections
	<seealso marker="#Time-Outs">Time-Outs</seealso> and
	<seealso marker="#Event Time-Outs">Event Time-Outs</seealso>.
      </item>
      <tag>
	<seealso marker="stdlib:gen_statem#type-reply_action">
	  <c>{reply, From, Reply}</c>
	</seealso>
      </tag>
      <item>
	Reply to a caller, mentioned at the end of section
	<seealso marker="#All State Events">All State Events</seealso>.
      </item>
      <tag>
	<seealso marker="stdlib:gen_statem#type-action">
	  <c>{next_event, EventType, EventContent}</c>
	</seealso>
      </tag>
      <item>
	Generate the next event to handle, see section 
	<seealso marker="#Inserted Events">Inserted Events</seealso>.
      </item>
    </taglist>
    <p>
      For details, see the <c>gen_statem(3)</c>
      manual page for type
      <seealso marker="stdlib:gen_statem#type-action"><c>action()</c></seealso>.
      You can, for example, reply to many callers,
      generate multiple next events,
      and set a time-out to use absolute instead of relative time
      (using the <c>Opts</c> field).
    </p>
    <p>
<<<<<<< HEAD
      Among these <em>transition actions</em> only to reply to a caller
      is an immediate action.  The others are collected and handled
      later during the <em>state transition</em>.
      <seealso marker="#Inserted Events">Inserted Events</seealso>
      are stored and inserted all together,
      and the rest set transition options
      where the last of a specific type override the previous.
      See the description of a <em>state transition</em>
      in the <c>gen_statem(3)</c> manual page for type
      <seealso marker="stdlib:gen_statem#type-transition_option"><c>transition_option()</c></seealso>.
=======
      The different
      <seealso marker="#Time-Outs">Time-Outs</seealso> and
      <seealso marker="#Inserted Events"><c>next_event</c></seealso>
      actions generate new events with corresponding
      <seealso marker="#Event Types and Event Content">
	Event Types and Event Content
      </seealso>.
>>>>>>> be7de823
    </p>
  </section>

<!-- =================================================================== -->

  <section>
    <marker id="Event Types and Event Content" />
    <title>Event Types and Event Content</title>
    <p>
      Events are categorized in different
      <seealso marker="stdlib:gen_statem#type-event_type"><em>event types</em></seealso>.
      Events of all types are for a given state
      handled in the same callback function, and that function gets
      <c>EventType</c> and <c>EventContent</c> as arguments.
      The meaning of the <c>EventContent</c>
      depends on the <c>EventType</c>.
    </p>
    <p>
      The following is a complete list of <em>event types</em> and where
      they come from:
    </p>
    <taglist>
      <tag>
	<seealso marker="stdlib:gen_statem#type-external_event_type">
	  <c>cast</c>
	</seealso>
      </tag>
      <item>
	Generated by
	<seealso marker="stdlib:gen_statem#cast/2">
	  <c>gen_statem:cast(ServerRef, Msg)</c>
	</seealso>
	where <c>Msg</c> becomes the <c>EventContent</c>.
      </item>
      <tag>
	<seealso marker="stdlib:gen_statem#type-external_event_type">
	  <c>{call,From}</c>
	</seealso>
      </tag>
      <item>
	Generated by
	<seealso marker="stdlib:gen_statem#call/2">
	  <c>gen_statem:call(ServerRef, Request)</c>
	</seealso>
	where <c>Request</c> becomes the <c>EventContent</c>.
	<c>From</c> is the reply address to use
	when replying either through the <em>transition action</em>
	<c>{reply,From,Reply}</c> or by calling
	<seealso marker="stdlib:gen_statem#reply/1">
	  <c>gen_statem:reply(From, Reply)</c>
	</seealso>
	from the <em>callback module</em>.
      </item>
      <tag>
	<seealso marker="stdlib:gen_statem#type-external_event_type">
	  <c>info</c>
	</seealso>
      </tag>
      <item>
	Generated by any regular process message sent to
	the <c>gen_statem</c> process.
	The process message becomes the <c>EventContent</c>.
      </item>
      <tag>
	<seealso marker="stdlib:gen_statem#type-timeout_event_type">
	  <c>state_timeout</c>
	</seealso>
      </tag>
      <item>
	Generated by <em>transition action</em>
	<seealso marker="stdlib:gen_statem#type-timeout_action">
	  <c>{state_timeout,Time,EventContent}</c>
	</seealso>
	state timer timing out. Read more in sections
	<seealso marker="#Time-Outs">Time-Outs</seealso> and
	<seealso marker="#State Time-Outs">State Time-Outs</seealso>.
      </item>
      <tag>
	<seealso marker="stdlib:gen_statem#type-timeout_event_type">
	  <c>{timeout,Name}</c>
	</seealso>
      </tag>
      <item>
	Generated by <em>transition action</em>
	<seealso marker="stdlib:gen_statem#type-timeout_action">
	  <c>{{timeout,Name},Time,EventContent}</c>
	</seealso>
	generic timer timing out.  Read more in sections
	<seealso marker="#Time-Outs">Time-Outs</seealso> and
	<seealso marker="#Generic Time-Outs">Generic Time-Outs</seealso>.
      </item>
      <tag>
	<seealso marker="stdlib:gen_statem#type-timeout_event_type">
	  <c>timeout</c>
	</seealso>
      </tag>
      <item>
	Generated by <em>transition action</em>
	<seealso marker="stdlib:gen_statem#type-timeout_action">
	  <c>{timeout,Time,EventContent}</c>
	</seealso>
	(or its short form <c>Time</c>)
	event timer timing out.  Read more in sections
	<seealso marker="#Time-Outs">Time-Outs</seealso> and
	<seealso marker="#Event Time-Outs">Event Time-Outs</seealso>.
      </item>
      <tag>
	<seealso marker="stdlib:gen_statem#type-event_type">
	  <c>internal</c>
	</seealso>
      </tag>
      <item>
	Generated by <em>transition action</em>
	<seealso marker="stdlib:gen_statem#type-action"><c>{next_event,internal,EventContent}</c></seealso>.
	All <em>event types</em> above can also be generated using
	the <c>next_event</c> action:
	<c>{next_event,EventType,EventContent}</c>.
      </item>
    </taglist>
  </section>

<!-- =================================================================== -->

  <section>
    <marker id="State Enter Calls" />
    <title>State Enter Calls</title>
    <p>
      The <c>gen_statem</c> behavior can if this is enabled,
      regardless of <em>callback mode</em>,
      automatically
      <seealso marker="stdlib:gen_statem#type-state_enter">
	call the state callback
      </seealso>
      with special arguments whenever the state changes
      so you can write state enter actions
      near the rest of the <em>state transition</em> rules.
      It typically looks like this:
    </p>
    <pre>
StateName(enter, OldState, Data) ->
    ... code for state enter actions here ...
    {keep_state, NewData};
StateName(EventType, EventContent, Data) ->
    ... code for actions here ...
    {next_state, NewStateName, NewData}.</pre>
    <p>
      Since the <em>state enter call</em> is not an event there are restrictions
      on the allowed return value and
      <seealso marker="#Transition Actions">State Transition Actions</seealso>.
      You may not change the state,
      <seealso marker="#Postponing Events">postpone</seealso>
      this non-event, or
      <seealso marker="#Inserted Events">insert any events</seealso>.
    </p>
    <p>
      The first state that is entered
      will get a <em>state enter call</em>
      with <c>OldState</c> equal to the current state.
    </p>
    <p>
      You may repeat the <em>state enter call</em>
      using the <c>{repeat_state,...}</c>
      return value from the 
      <seealso marker="#State Callback">state callback</seealso>.
      In this case <c>OldState</c> will also be equal to the current state.
    </p>
    <p>
      Depending on how your state machine is specified,
      this can be a very useful feature, but it forces you to handle
      the <em>state enter calls</em> in all states.
      See also the
      <seealso marker="#State Enter Actions">
	State Enter Actions
      </seealso>
      section.
    </p>
  </section>

<!-- =================================================================== -->

  <section>
    <marker id="Time-Outs" />
    <title>Time-Outs</title>
    <p>
      Time-outs in <c>gen_statem</c> are started from a
      <seealso marker="#Transition Actions">
	<em>transition action</em>
      </seealso>
      during a state transition that is when exiting from the
      <seealso marker="#State Callback"><em>state callback</em></seealso>.
    </p>
    <p>
      There are 3 types of time-outs in <c>gen_statem</c>:
    </p>
    <taglist>
      <tag>
	<seealso marker="stdlib:gen_statem#type-state_timeout">
	  <c>state_timeout</c>
	</seealso>
      </tag>
      <item>
	There is one
	<seealso marker="#State Time-Outs">State Time-Out</seealso>
	that is automatically cancelled by a <em>state change</em>.
      </item>
      <tag>
	<seealso marker="stdlib:gen_statem#type-generic_timeout">
	  <c>{timeout, Name}</c>
	</seealso>
      </tag>
      <item>
	There are any number of
	<seealso marker="#Generic Time-Outs">Generic Time-Outs</seealso>
	differing by their <c>Name</c>.
	They have no automatic cancelling.
      </item>
      <tag>
	<seealso marker="stdlib:gen_statem#type-event_timeout">
	  <c>timeout</c>
	</seealso>
      </tag>
      <item>
	There is one
	<seealso marker="#Event Time-Outs">Event Time-Out</seealso>
	that is automatically cancelled by any event.
	Note that
	<seealso marker="#Postponing Events">postponed </seealso>
	and
	<seealso marker="#Inserted Events">inserted</seealso>
	events cancel this timeout just as external events.
      </item>
    </taglist>
    <p>
      When a time-out is started any running time-out of the same type;
      <c>state_timeout</c>, <c>{timeout, Name}</c> or <c>timeout</c>,
      is cancelled, that is, the time-out is restarted with the new time.
    </p>
    <p>
      All time-outs has got an <c>EventContent</c> that is part of the
      <seealso marker="#Transition Actions">
	<em>transition action</em>
      </seealso>
      that starts the time-out.
      Different <c>EventContent</c>s does not create different time-outs.
      The <c>EventContent</c> is delivered to the
      <seealso marker="#State Callback"><em>state callback</em></seealso>
      when the time-out expires.
    </p>
    <section>
      <marker id="Cancelling a Time-Out" />
      <title>Cancelling a Time-Out</title>
      <p>
	If a time-out is started with the time <c>infinity</c> it will
	never time out, in fact it will not even be started, and any
	running time-out with the same tag will be cancelled.
	The <c>EventContent</c> will in this case be ignored,
	so why not set it to <c>undefined</c>.
      </p>
      <p>
	A more explicit way to cancel a timer is to use a
	<seealso marker="#Transition Actions">
	  <em>transition action</em>
	</seealso>
	on the form
	<seealso marker="stdlib:gen_statem#type-timeout_cancel_action">
	  <c>{TimeoutType, cancel}</c>
	</seealso>
	which is a feature introduced in OTP 22.1.
      </p>
    </section>
    <section>
      <marker id="Updating a Time-Out" />
      <title>Updating a Time-Out</title>
      <p>
	While a time-out is running, its <c>EventContent</c>
	can be updated using a
	<seealso marker="#Transition Actions">
	  <em>transition action</em>
	</seealso>
	on the form
	<seealso marker="stdlib:gen_statem#type-timeout_update_action">
	  <c>{TimeoutType, update, NewEventContent}</c>
	</seealso>
	which is a feature introduced in OTP 22.1.
      </p>
      <p>
	If this feature is used while no such <c>TimeoutType</c>
	is running then a time-out event is immediately delivered
	as when starting a
	<seealso marker="#Time-Out Zero">Time-Out Zero</seealso>.
      </p>
    </section>
    <section>
      <marker id="Time-Out Zero" />
      <title>Time-Out Zero</title>
      <p>
	If a time-out is started with the time <c>0</c> it will
	actually not be started.  Instead the time-out event will
	immediately be inserted to be processed after any events
	already enqueued, and before any not yet received external events.
	Note that some time-outs are automatically cancelled
	so if you for example combine
	<seealso marker="#Postponing Events">postponing</seealso>
	an event in a <em>state change</em> with starting an
	<seealso marker="#Event Time-Outs">event time-out</seealso>
	with time <c>0</c> there will be no timeout event inserted
	since the event time-out is cancelled by the postponed
	event that is delivered due to the state change.
      </p>
    </section>
  </section>


<!-- =================================================================== -->

  <section>
    <marker id="Example" />
    <title>Example</title>
    <p>
      A door with a code lock can be seen as a state machine.
      Initially, the door is locked. When someone presses a button,
      an event is generated.
      The pressed buttons are collected, up to the number of buttons
      in the correct code.
      If correct, the door is unlocked for 10 seconds.
      If not correct, we wait for a new button to be pressed.
    </p>
    <!-- The image is edited with dia in a .dia file,
	 then exported to Scalable Vector Graphics. -->
    <image file="../design_principles/code_lock.svg" width="80%">
      <icaption>Code Lock State Diagram</icaption>
    </image>
    <p>
      This code lock state machine can be implemented using
      <c>gen_statem</c> with the following <em>callback module</em>:
    </p>
    <code type="erl"><![CDATA[
-module(code_lock).
-behaviour(gen_statem).
-define(NAME, code_lock).

-export([start_link/1]).
-export([button/1]).
-export([init/1,callback_mode/0,terminate/3]).
-export([locked/3,open/3]).

start_link(Code) ->
    gen_statem:start_link({local,?NAME}, ?MODULE, Code, []).

button(Button) ->
    gen_statem:cast(?NAME, {button,Button}).

init(Code) ->
    do_lock(),
    Data = #{code => Code, length => length(Code), buttons => []},
    {ok, locked, Data}.

callback_mode() ->
    state_functions.
    ]]></code>
    <code type="erl"><![CDATA[
locked(
  cast, {button,Button},
  #{code := Code, length := Length, buttons := Buttons} = Data) ->
    NewButtons =
        if
            length(Buttons) < Length ->
                Buttons;
            true ->
                tl(Buttons)
        end ++ [Button],
    if
        NewButtons =:= Code -> % Correct
	    do_unlock(),
            {next_state, open, Data#{buttons := []},
             [{state_timeout,10000,lock}]}; % Time in milliseconds
	true -> % Incomplete | Incorrect
            {next_state, locked, Data#{buttons := NewButtons}}
    end.
    ]]></code>
    <code type="erl"><![CDATA[
open(state_timeout, lock,  Data) ->
    do_lock(),
    {next_state, locked, Data};
open(cast, {button,_}, Data) ->
    {next_state, open, Data}.
    ]]></code>
    <code type="erl"><![CDATA[
do_lock() ->
    io:format("Lock~n", []).
do_unlock() ->
    io:format("Unlock~n", []).

terminate(_Reason, State, _Data) ->
    State =/= locked andalso do_lock(),
    ok.
    ]]></code>
    <p>The code is explained in the next sections.</p>
  </section>

<!-- =================================================================== -->

  <section>
    <marker id="Starting gen_statem" />
    <title>Starting gen_statem</title>
    <p>
      In the example in the previous section, <c>gen_statem</c> is
      started by calling <c>code_lock:start_link(Code)</c>:
    </p>
    <code type="erl"><![CDATA[
start_link(Code) ->
    gen_statem:start_link({local,?NAME}, ?MODULE, Code, []).
    ]]></code>
    <p>
      <c>start_link</c> calls function
      <seealso marker="stdlib:gen_statem#start_link/4"><c>gen_statem:start_link/4</c></seealso>,
      which spawns and links to a new process, a <c>gen_statem</c>.
    </p>
    <list type="bulleted">
      <item>
        <p>
          The first argument, <c>{local,?NAME}</c>, specifies
          the name. In this case, the <c>gen_statem</c> is locally
          registered as <c>code_lock</c> through the macro <c>?NAME</c>.
        </p>
        <p>
          If the name is omitted, the <c>gen_statem</c> is not registered.
          Instead its pid must be used. The name can also be specified
          as <c>{global,Name}</c>, then the <c>gen_statem</c> is
          registered using
          <seealso marker="kernel:global#register_name/2"><c>global:register_name/2</c></seealso>
          in Kernel.
        </p>
      </item>
      <item>
        <p>
          The second argument, <c>?MODULE</c>, is the name of
          the <em>callback module</em>, that is,
	  the module where the callback
          functions are located, which is this module.
        </p>
        <p>
          The interface functions (<c>start_link/1</c> and <c>button/1</c>)
          are located in the same module as the callback functions
          (<c>init/1</c>, <c>locked/3</c>, and <c>open/3</c>).
          It is normally good programming practice to have the client-side
          code and the server-side code contained in one module.
        </p>
      </item>
      <item>
        <p>
          The third argument, <c>Code</c>, is a list of digits, which
          is the correct unlock code that is passed
          to callback function <c>init/1</c>.
	</p>
      </item>
      <item>
        <p>
          The fourth argument, <c>[]</c>, is a list of options.
          For the available options, see
          <seealso marker="stdlib:gen_statem#start_link/3"><c>gen_statem:start_link/3</c></seealso>.
	</p>
      </item>
    </list>
    <p>
      If name registration succeeds, the new <c>gen_statem</c> process
      calls callback function <c>code_lock:init(Code)</c>.
      This function is expected to return <c>{ok, State, Data}</c>,
      where <c>State</c> is the initial state of the <c>gen_statem</c>,
      in this case <c>locked</c>; assuming that the door is locked to begin
      with. <c>Data</c> is the internal server data of the <c>gen_statem</c>.
      Here the server data is a <seealso marker="stdlib:maps">map</seealso>
      with key <c>code</c> that stores the correct button sequence,
      key <c>length</c> store its length,
      and key <c>buttons</c> that stores the collected buttons
      up to the same length.
    </p>

    <code type="erl"><![CDATA[
init(Code) ->
    do_lock(),
    Data = #{code => Code, length => length(Code), buttons => []},
    {ok, locked, Data}.
    ]]></code>
    <p>Function
      <seealso marker="stdlib:gen_statem#start_link/3"><c>gen_statem:start_link</c></seealso>
      is synchronous. It does not return until the <c>gen_statem</c>
      is initialized and is ready to receive events.
    </p>
    <p>
      Function
      <seealso marker="stdlib:gen_statem#start_link/3"><c>gen_statem:start_link</c></seealso>
      must be used if the <c>gen_statem</c>
      is part of a supervision tree, that is, started by a supervisor.
      Another function,
      <seealso marker="stdlib:gen_statem#start/3"><c>gen_statem:start</c></seealso>
      can be used to start a standalone <c>gen_statem</c>, that is,
      a <c>gen_statem</c> that is not part of a supervision tree.
    </p>

    <p>
      Function
      <seealso marker="stdlib:gen_statem#Module:callback_mode/0"><c>Module:callback_mode/0</c></seealso>
      selects the
      <seealso marker="#Callback Modes"><c>CallbackMode</c></seealso>
      for the <em>callback module</em>, in this case
      <seealso marker="stdlib:gen_statem#type-callback_mode"><c>state_functions</c></seealso>.
      That is, each state has got its own handler function:
    </p>
    <code type="erl"><![CDATA[
callback_mode() ->
    state_functions.
    ]]></code>

  </section>

<!-- =================================================================== -->

  <section>
    <marker id="Handling Events" />
    <title>Handling Events</title>
    <p>The function notifying the code lock about a button event is
      implemented using
      <seealso marker="stdlib:gen_statem#cast/2"><c>gen_statem:cast/2</c></seealso>:
    </p>
    <code type="erl"><![CDATA[
button(Button) ->
    gen_statem:cast(?NAME, {button,Button}).
    ]]></code>
    <p>
      The first argument is the name of the <c>gen_statem</c> and must
      agree with the name used to start it. So, we use the
      same macro <c>?NAME</c> as when starting.
      <c>{button,Button}</c> is the event content.
    </p>
    <p>
      The event is sent to the <c>gen_statem</c>.
      When the event is received, the <c>gen_statem</c> calls
      <c>StateName(cast, Event, Data)</c>, which is expected to
      return a tuple <c>{next_state, NewStateName, NewData}</c>,
      or <c>{next_state, NewStateName, NewData, Actions}</c>.
      <c>StateName</c> is the name of the current state and
      <c>NewStateName</c> is the name of the next state to go to.
      <c>NewData</c> is a new value for the server data of
      the <c>gen_statem</c>, and <c>Actions</c> is a list of
      actions to be performed by the <c>gen_statem</c> engine.
    </p>

    <code type="erl"><![CDATA[
locked(
  cast, {button,Button},
  #{code := Code, length := Length, buttons := Buttons} = Data) ->
    NewButtons =
        if
            length(Buttons) < Length ->
                Buttons;
            true ->
                tl(Buttons)
        end ++ [Button],
    if
        NewButtons =:= Code -> % Correct
	    do_unlock(),
            {next_state, open, Data#{buttons := []},
             [{state_timeout,10000,lock}]}; % Time in milliseconds
	true -> % Incomplete | Incorrect
            {next_state, locked, Data#{buttons := NewButtons}}
    end.
    ]]></code>
    <p>
      In state <c>locked</c>, when a button is pressed,
      it is collected with the last pressed buttons
      up to the length of the correct code,
      and compared with the correct code.
      Depending on the result, the door is either unlocked
      and the <c>gen_statem</c> goes to state <c>open</c>,
      or the door remains in state <c>locked</c>.
    </p>
    <p>
      When changing to state <c>open</c>, the collected
      buttons are reset, the lock unlocked, and a state timer
      for 10 s is started.
    </p>

    <code type="erl"><![CDATA[
open(cast, {button,_}, Data) ->
    {next_state, open, Data}.
    ]]></code>
    <p>
      In state <c>open</c>, a button event is ignored
      by staying in the same state.  This can also be done
      by returning <c>{keep_state, Data}</c> or in this case
      since <c>Data</c> unchanged even by returning
      <c>keep_state_and_data</c>.
    </p>
  </section>

  <section>
    <marker id="State Time-Outs" />
    <title>State Time-Outs</title>
    <p>
      When a correct code has been given, the door is unlocked and
      the following tuple is returned from <c>locked/2</c>:
    </p>
    <code type="erl"><![CDATA[
{next_state, open, Data#{buttons := []},
 [{state_timeout,10000,lock}]}; % Time in milliseconds
 ]]></code>
    <p>
      10,000 is a time-out value in milliseconds.
      After this time (10 seconds), a time-out occurs.
      Then, <c>StateName(state_timeout, lock, Data)</c> is called.
      The time-out occurs when the door has been in state <c>open</c>
      for 10 seconds. After that the door is locked again:
    </p>
    <code type="erl"><![CDATA[
open(state_timeout, lock,  Data) ->
    do_lock(),
    {next_state, locked, Data};
    ]]></code>
    <p>
      The timer for a state time-out is automatically cancelled
      when the state machine does a <em>state change</em>.
    </p>
    <p>
      You can restart, cancel or update a state time-out.
      See section
      <seealso marker="#Time-Outs">Time-Outs</seealso>
      for details.
    </p>
  </section>

<!-- =================================================================== -->

  <section>
    <marker id="All State Events" />
    <title>All State Events</title>
    <p>
      Sometimes events can arrive in any state of the <c>gen_statem</c>.
      It is convenient to handle these in a common state handler function
      that all state functions call for events not specific to the state.
    </p>
    <p>
      Consider a <c>code_length/0</c> function that returns
      the length of the correct code.
      We dispatch all events that are not state-specific
      to the common function <c>handle_common/3</c>:
    </p>
    <code type="erl"><![CDATA[
...
-export([button/1,code_length/0]).
...

code_length() ->
    gen_statem:call(?NAME, code_length).

...
locked(...) -> ... ;
locked(EventType, EventContent, Data) ->
    handle_common(EventType, EventContent, Data).

...
open(...) -> ... ;
open(EventType, EventContent, Data) ->
    handle_common(EventType, EventContent, Data).

handle_common({call,From}, code_length, #{code := Code} = Data) ->
    {keep_state, Data,
     [{reply,From,length(Code)}]}.
    ]]></code>

    <p>
      Another way to do it is through a convenience macro
      <c>?HANDLE_COMMON/0</c>:
    </p>
    <code type="erl"><![CDATA[
...
-export([button/1,code_length/0]).
...

code_length() ->
    gen_statem:call(?NAME, code_length).

-define(HANDLE_COMMON,
    ?FUNCTION_NAME(T, C, D) -> handle_common(T, C, D)).
%%
handle_common({call,From}, code_length, #{code := Code} = Data) ->
    {keep_state, Data,
     [{reply,From,length(Code)}]}.

...
locked(...) -> ... ;
?HANDLE_COMMON.

...
open(...) -> ... ;
?HANDLE_COMMON.
]]></code>

    <p>
      This example uses
      <seealso marker="stdlib:gen_statem#call/2"><c>gen_statem:call/2</c></seealso>,
      which waits for a reply from the server.
      The reply is sent with a <c>{reply,From,Reply}</c> tuple
      in an action list in the <c>{keep_state, ...}</c> tuple
      that retains the current state.  This return form is convenient
      when you want to stay in the current state but do not know or
      care about what it is.
    </p>
    <p>
      If the common <em>state callback</em> needs to know the current state
      a function <c>handle_common/4</c> can be used instead:
    </p>
    <code type="erl"><![CDATA[
-define(HANDLE_COMMON,
    ?FUNCTION_NAME(T, C, D) -> handle_common(T, C, ?FUNCTION_NAME, D)).
    ]]></code>
  </section>

<!-- =================================================================== -->

  <section>
    <marker id="One State Callback" />
    <title>One State Callback</title>
    <p>
      If
      <seealso marker="#Callback Modes">
	<em>callback mode</em>
      </seealso>
      <c>handle_event_function</c> is used,
      all events are handled in
      <seealso marker="stdlib:gen_statem#Module:handle_event/4"><c>Module:handle_event/4</c></seealso>
      and we can (but do not have to) use an event-centered approach
      where we first branch depending on event
      and then depending on state:
    </p>
    <code type="erl"><![CDATA[
...
-export([handle_event/4]).

...
callback_mode() ->
    handle_event_function.

handle_event(cast, {button,Button}, State, #{code := Code} = Data) ->
    case State of
	locked ->
            #{length := Length, buttons := Buttons} = Data,
            NewButtons =
                if
                    length(Buttons) < Length ->
                        Buttons;
                    true ->
                        tl(Buttons)
                end ++ [Button],
            if
                NewButtons =:= Code -> % Correct
                    do_unlock(),
                    {next_state, open, Data#{buttons := []},
                     [{state_timeout,10000,lock}]}; % Time in milliseconds
                true -> % Incomplete | Incorrect
                    {keep_state, Data#{buttons := NewButtons}}
            end;
	open ->
            keep_state_and_data
    end;
handle_event(state_timeout, lock, open, Data) ->
    do_lock(),
    {next_state, locked, Data};
handle_event(
  {call,From}, code_length, _State, #{code := Code} = Data) ->
    {keep_state, Data,
     [{reply,From,length(Code)}]}.

...
]]></code>
  </section>

<!-- =================================================================== -->

  <section>
    <marker id="Stopping" />
    <title>Stopping</title>

    <section>
      <marker id="In a Supervision Tree" />
      <title>In a Supervision Tree</title>
      <p>
	If the <c>gen_statem</c> is part of a supervision tree,
	no stop function is needed.
	The <c>gen_statem</c> is automatically terminated by its supervisor.
	Exactly how this is done is defined by a
	<seealso marker="sup_princ#shutdown">shutdown strategy</seealso>
	set in the supervisor.
      </p>
      <p>
	If it is necessary to clean up before termination, the shutdown
	strategy must be a time-out value and the <c>gen_statem</c> must
	in function <c>init/1</c> set itself to trap exit signals
	by calling
	<seealso marker="erts:erlang#process_flag/2"><c>process_flag(trap_exit, true)</c></seealso>:
      </p>
      <code type="erl"><![CDATA[
init(Args) ->
    process_flag(trap_exit, true),
    do_lock(),
    ...
    ]]></code>
      <p>
	When ordered to shut down, the <c>gen_statem</c> then calls
	callback function <c>terminate(shutdown, State, Data)</c>.
      </p>
      <p>
	In this example, function <c>terminate/3</c>
	locks the door if it is open, so we do not accidentally leave the door
	open when the supervision tree terminates:
      </p>
      <code type="erl"><![CDATA[
terminate(_Reason, State, _Data) ->
    State =/= locked andalso do_lock(),
    ok.
    ]]></code>
    </section>

    <section>
      <marker id="Standalone gen_statem" />
      <title>Standalone gen_statem</title>
      <p>
	If the <c>gen_statem</c> is not part of a supervision tree,
	it can be stopped using
	<seealso marker="stdlib:gen_statem#stop/1"><c>gen_statem:stop</c></seealso>,
	preferably through an API function:
      </p>
      <code type="erl"><![CDATA[
...
-export([start_link/1,stop/0]).

...
stop() ->
    gen_statem:stop(?NAME).
    ]]></code>
      <p>
	This makes the <c>gen_statem</c> call callback function
	<c>terminate/3</c> just like for a supervised server
	and waits for the process to terminate.
      </p>
    </section>
  </section>

<!-- =================================================================== -->

  <section>
    <marker id="Event Time-Outs" />
    <title>Event Time-Outs</title>
    <p>
      A time-out feature inherited from <c>gen_statem</c>'s predecessor
      <seealso marker="stdlib:gen_fsm"><c>gen_fsm</c></seealso>,
      is an event time-out, that is,
      if an event arrives the timer is cancelled.
      You get either an event or a time-out, but not both.
    </p>
    <p>
      It is ordered by the
      <seealso marker="#Transition Actions">
	<em>transition action</em>
      </seealso>
      <c>{timeout,Time,EventContent}</c>, or just an integer <c>Time</c>,
      even without the enclosing actions list
      (the latter is a form inherited from <c>gen_fsm</c>.
    </p>
    <p>
      This type of time-out is useful for example to act on inactivity.
      Let us restart the code sequence
      if no button is pressed for say 30 seconds:
    </p>
    <code type="erl"><![CDATA[
...

locked(timeout, _, Data) ->
    {next_state, locked, Data#{buttons := []}};
locked(
  cast, {button,Button},
  #{code := Code, length := Length, buttons := Buttons} = Data) ->
...
	true -> % Incomplete | Incorrect
            {next_state, locked, Data#{buttons := NewButtons},
             30000} % Time in milliseconds
...
]]></code>
    <p>
      Whenever we receive a button event we start an event time-out
      of 30 seconds, and if we get an <em>event type</em> of <c>timeout</c>
      we reset the remaining code sequence.
    </p>
    <p>
      An event time-out is cancelled by any other event so you either
      get some other event or the time-out event.  It is therefore
      not possible nor needed to cancel, restart or update an event time-out.
      Whatever event you act on has already cancelled the event time-out,
      so there is never a running event time-out
      while the <em>state callback</em> executes.
    </p>
    <p>
      Note that an event time-out does not work well
      when you have for example a status call as in section
      <seealso marker="#All State Events">All State Events</seealso>,
      or handle unknown events, since all kinds of events
      will cancel the event time-out.
    </p>
  </section>

<!-- =================================================================== -->

  <section>
    <marker id="Generic Time-Outs" />
    <title>Generic Time-Outs</title>
    <p>
      The previous example of state time-outs only work if
      the state machine stays in the same state during the
      time-out time.  And event time-outs only work if no
      disturbing unrelated events occur.
    </p>
    <p>
      You may want to start a timer in one state and respond
      to the time-out in another, maybe cancel the time-out
      without changing states, or perhaps run multiple
      time-outs in parallel. All this can be accomplished with
      <seealso marker="stdlib:gen_statem#type-generic_timeout">generic time-outs</seealso>.
      They may look a little bit like
      <seealso marker="stdlib:gen_statem#type-event_timeout">event time-outs</seealso>
      but contain a name to allow for any number of them simultaneously
      and they are not automatically cancelled.
    </p>
    <p>
      Here is how to accomplish the state time-out
      in the previous example by instead using a generic time-out
      named for example <c>open</c>:
    </p>
    <code type="erl"><![CDATA[
...
locked(
  cast, {button,Button},
  #{code := Code, length := Length, buttons := Buttons} = Data) ->
...
    if
        NewButtons =:= Code -> % Correct
	    do_unlock(),
            {next_state, open, Data#{buttons := []},
             [{{timeout,open},10000,lock}]}; % Time in milliseconds
...

open({timeout,open}, lock, Data) ->
    do_lock(),
    {next_state,locked,Data};
open(cast, {button,_}, Data) ->
    {keep_state,Data};
...
]]></code>
    <p>
      Specific generic time-outs can just as
      <seealso marker="#State Time-Outs">state time-outs</seealso>
      be restarted or cancelled
      by setting it to a new time or <c>infinity</c>.
    </p>
    <p>
      In this particular case we do not need to cancel the time-out
      since the time-out event is the only possible reason to
      do a <em>state change</em> from <c>open</c> to <c>locked</c>.
    </p>
    <p>
      Instead of bothering with when to cancel a time-out,
      a late time-out event can be handled by ignoring it
      if it arrives in a state where it is known to be late.
    </p>
    <p>
      You can restart, cancel or update a generic time-out.
      See section
      <seealso marker="#Time-Outs">Time-Outs</seealso>
      for details.
    </p>
  </section>

<!-- =================================================================== -->

  <section>
    <marker id="Erlang Timers" />
    <title>Erlang Timers</title>
    <p>
      The most versatile way to handle time-outs is to use
      Erlang Timers; see
      <seealso marker="erts:erlang#start_timer/4"><c>erlang:start_timer/3,4</c></seealso>.
      Most time-out tasks can be performed with the
      time-out features in <c>gen_statem</c>,
      but an example of one that cannot is if you should need
      the return value from
      <seealso marker="erts:erlang#cancel_timer/2"><c>erlang:cancel_timer(Tref)</c></seealso>, that is; the remaining time of the timer.
    </p>
    <p>
      Here is how to accomplish the state time-out
      in the previous example by instead using an Erlang Timer:
    </p>
    <code type="erl"><![CDATA[
...
locked(
  cast, {button,Button},
  #{code := Code, length := Length, buttons := Buttons} = Data) ->
...
    if
        NewButtons =:= Code -> % Correct
	    do_unlock(),
	    Tref =
                 erlang:start_timer(
                     10000, self(), lock), % Time in milliseconds
            {next_state, open, Data#{buttons := [], timer => Tref}};
...

open(info, {timeout,Tref,lock}, #{timer := Tref} = Data) ->
    do_lock(),
    {next_state,locked,maps:remove(timer, Data)};
open(cast, {button,_}, Data) ->
    {keep_state,Data};
...
]]></code>
    <p>
      Removing the <c>timer</c> key from the map when we
      do a <em>state change</em> to <c>locked</c> is not strictly
      necessary since we can only get into state <c>open</c>
      with an updated <c>timer</c> map value.  But it can be nice
      to not have outdated values in the state <c>Data</c>!
    </p>
    <p>
      If you need to cancel a timer because of some other event, you can use
      <seealso marker="erts:erlang#cancel_timer/2"><c>erlang:cancel_timer(Tref)</c></seealso>.
      Note that a time-out message cannot arrive after this,
      unless you have postponed it before (see the next section),
      so ensure that you do not accidentally postpone such messages.
      Also note that a time-out message may have arrived
      just before you cancelling it, so you may have to read out
      such a message from the process mailbox depending on
      the return value from 
      <seealso marker="erts:erlang#cancel_timer/2"><c>erlang:cancel_timer(Tref)</c></seealso>.
    </p>
    <p>
      Another way to handle a late time-out can be to not cancel it,
      but to ignore it if it arrives in a state
      where it is known to be late.
    </p>
  </section>

<!-- =================================================================== -->

  <section>
    <marker id="Postponing Events" />
    <title>Postponing Events</title>
    <p>
      If you want to ignore a particular event in the current state
      and handle it in a future state, you can postpone the event.
      A postponed event is retried after a <em>state change</em>,
      that is, <c>OldState =/= NewState</c>.
    </p>
    <p>
      Postponing is ordered by the
      <seealso marker="#Transition Actions">
	<em>transition action</em>
      </seealso>
      <c>postpone</c>.
    </p>
    <p>
      In this example, instead of ignoring button events
      while in the <c>open</c> state, we can postpone them
      and they are queued and later handled in the <c>locked</c> state:
    </p>
    <code type="erl"><![CDATA[
...
open(cast, {button,_}, Data) ->
    {keep_state,Data,[postpone]};
...
]]></code>
    <p>
      Since a postponed event is only retried
      after a <em>state change</em>,
      you have to think about where to keep a state data item.
      You can keep it in the server <c>Data</c>
      or in the <c>State</c> itself,
      for example by having two more or less identical states
      to keep a boolean value, or by using a complex state
      (see section
      <seealso marker="#Complex State">Complex State</seealso>)
      with
      <seealso marker="#Callback Modes"><em>callback mode</em></seealso>
      <seealso marker="stdlib:gen_statem#type-callback_mode"><c>handle_event_function</c></seealso>.
      If a change in the value changes the set of events that is handled,
      then the value should be kept in the State.
      Otherwise no postponed events will be retried
      since only the server Data changes.
    </p>
    <p>
      This is not important if you do not postpone events.
      But if you later decide to start postponing some events,
      then the design flaw of not having separate states
      when they should be, might become a hard to find bug.
    </p>

    <section>
      <marker id="Fuzzy State Diagrams" />
      <title>Fuzzy State Diagrams</title>
      <p>
	It is not uncommon that a state diagram does not specify
	how to handle events that are not illustrated
	in a particular state in the diagram.
	Hopefully this is described in an associated text
	or from the context.
      </p>
      <p>
	Possible actions: ignore as in drop the event
	(maybe log it) or deal with the event in some other state
	as in postpone it.
      </p>
    </section>

    <section>
      <marker id="Selective Receive" />
      <title>Selective Receive</title>
      <p>
        Erlang's selective receive statement is often used to
        describe simple state machine examples in straightforward
        Erlang code. The following is a possible implementation of
        the first example:
      </p>
    <code type="erl"><![CDATA[
-module(code_lock).
-define(NAME, code_lock_1).
-export([start_link/1,button/1]).

start_link(Code) ->
    spawn(
      fun () ->
	      true = register(?NAME, self()),
	      do_lock(),
	      locked(Code, length(Code), [])
      end).

button(Button) ->
    ?NAME ! {button,Button}.
    ]]></code>
    <code type="erl"><![CDATA[
locked(Code, Length, Buttons) ->
    receive
        {button,Button} ->
            NewButtons =
                if
                    length(Buttons) < Length ->
                        Buttons;
                    true ->
                        tl(Buttons)
                end ++ [Button],
            if
                NewButtons =:= Code -> % Correct
                    do_unlock(),
		    open(Code, Length);
                true -> % Incomplete | Incorrect
                    locked(Code, Length, NewButtons)
            end
    end.
    ]]></code>
    <code type="erl"><![CDATA[
open(Code, Length) ->
    receive
    after 10000 -> % Time in milliseconds
	    do_lock(),
	    locked(Code, Length, [])
    end.

do_lock() ->
    io:format("Locked~n", []).
do_unlock() ->
    io:format("Open~n", []).
    ]]></code>
    <p>
      The selective receive in this case causes implicitly <c>open</c>
      to postpone any events to the <c>locked</c> state.
    </p>
    <p>
      A selective receive cannot be used from a <c>gen_statem</c>
      behavior as for any <c>gen_*</c> behavior,
      as the receive statement is within the <c>gen_*</c> engine itself.
      It must be there because all
      <seealso marker="stdlib:sys"><c>sys</c></seealso>
      compatible behaviors must respond to system messages and therefore
      do that in their engine receive loop,
      passing non-system messages to the <em>callback module</em>.
    </p>
    <p>
      The
      <seealso marker="#Transition Actions">
	<em>transition action</em>
      </seealso>
      <c>postpone</c> is designed to model
      selective receives. A selective receive implicitly postpones
      any not received events, but the <c>postpone</c>
      <em>transition action</em> explicitly postpones one received event.
    </p>
    <p>
      Both mechanisms have the same theoretical
      time and memory complexity, while the selective receive
      language construct has smaller constant factors.
    </p>
    </section>
  </section>

<!-- =================================================================== -->

  <section>
    <marker id="State Enter Actions" />
    <title>State Enter Actions</title>
    <p>
      Say you have a state machine specification
      that uses state enter actions.
      Allthough you can code this using inserted events
      (described in the next section), especially if just
      one or a few states has got state enter actions,
      this is a perfect use case for the built in
      <seealso marker="#State Enter Calls"><em>state enter calls</em></seealso>.
    </p>
    <p>
      You return a list containing <c>state_enter</c> from your
      <seealso marker="stdlib:gen_statem#Module:callback_mode/0">
	<c>callback_mode/0</c>
      </seealso>
      function and the <c>gen_statem</c> engine will call your
      <em>state callback</em> once with an event
      <c>(enter, OldState, ...)</c>
      whenever it does a <em>state change</em>.
      Then you just need to handle these event-like calls in all states.
    </p>
    <code type="erl"><![CDATA[
...
init(Code) ->
    process_flag(trap_exit, true),
    Data = #{code => Code, length = length(Code)},
    {ok, locked, Data}.

callback_mode() ->
    [state_functions,state_enter].

locked(enter, _OldState, Data) ->
    do_lock(),
    {keep_state,Data#{buttons => []}};
locked(
  cast, {button,Button},
  #{code := Code, length := Length, buttons := Buttons} = Data) ->
...
    if
        NewButtons =:= Code -> % Correct
            {next_state, open, Data};
...

open(enter, _OldState, _Data) ->
    do_unlock(),
    {keep_state_and_data,
     [{state_timeout,10000,lock}]}; % Time in milliseconds
open(state_timeout, lock, Data) ->
    {next_state, locked, Data};
...
]]></code>
    <p>
      You can repeat the state enter code by returning one of
      <c>{repeat_state, ...}</c>, <c>{repeat_state_and_data,_}</c>
      or <c>repeat_state_and_data</c> that otherwise behaves
      exactly like their <c>keep_state</c> siblings.
      See the type
      <seealso marker="stdlib:gen_statem#type-state_callback_result">
	<c>state_callback_result()</c>
      </seealso>
      in the reference manual.
    </p>
  </section>

<!-- =================================================================== -->

  <section>
    <marker id="Inserted Events" />
    <title>Inserted Events</title>
    <p>
      It can sometimes be beneficial to be able to generate events
      to your own state machine.
      This can be done with the
      <seealso marker="#Transition Actions">
	<em>transition action</em>
      </seealso>
      <seealso marker="stdlib:gen_statem#type-action"><c>{next_event,EventType,EventContent}</c></seealso>.
    </p>
    <p>
      You can generate events of any existing
      <seealso marker="stdlib:gen_statem#type-action">type</seealso>,
      but the <c>internal</c> type can only be generated through action
      <c>next_event</c>. Hence, it cannot come from an external source,
      so you can be certain that an <c>internal</c> event is an event
      from your state machine to itself.
    </p>
    <p>
      One example for this is to pre-process incoming data, for example
      decrypting chunks or collecting characters up to a line break.
    </p>
    <p>
      Purists may argue that this should be modelled with a separate
      state machine that sends pre-processed events
      to the main state machine,
      but to decrease overhead the small pre-processing state machine
      can be implemented in the common state event handling
      of the main state machine using a few state data variables
      that then sends the pre-processed events as internal events
      to the main state machine.
      Using internal events also can make it easier
      to synchronize the state machines.
    </p>
    <p>
      A variant of this is to use a
      <seealso marker="#Complex State">complex state</seealso>
      with
      <seealso marker="#One State Callback"><em>one state callback</em></seealso>.
      The state is then modeled with for example a tuple
      <c>{MainFSMState,SubFSMState}</c>.
    </p>
    <p>
      To illustrate this we make up an example where the buttons
      instead generate down and up (press and release) events,
      and the lock responds to an up event only after
      the corresponding down event.
    </p>
    <code type="erl"><![CDATA[
...
-export([down/1, up/1]).
...
down(Button) ->
    gen_statem:cast(?NAME, {down,Button}).

up(Button) ->
    gen_statem:cast(?NAME, {up,Button}).

...

locked(enter, _OldState, Data) ->
    do_lock(),
    {keep_state,Data#{buttons => []}};
locked(
  internal, {button,Button},
  #{code := Code, length := Length, buttons := Buttons} = Data) ->
...
]]></code>
    <code type="erl"><![CDATA[
handle_common(cast, {down,Button}, Data) ->
    {keep_state, Data#{button => Button}};
handle_common(cast, {up,Button}, Data) ->
    case Data of
        #{button := Button} ->
            {keep_state,maps:remove(button, Data),
             [{next_event,internal,{button,Button}}]};
        #{} ->
            keep_state_and_data
    end;
...

open(internal, {button,_}, Data) ->
    {keep_state,Data,[postpone]};
...
]]></code>
    <p>
      If you start this program with <c>code_lock:start([17])</c>
      you can unlock with <c>code_lock:down(17), code_lock:up(17).</c>
    </p>
  </section>

<!-- =================================================================== -->

  <section>
    <marker id="Example Revisited" />
    <title>Example Revisited</title>
    <p>
      This section includes the example after most of the mentioned
      modifications and some more using <em>state enter calls</em>,
      which deserves a new state diagram:
    </p>
    <!-- The image is edited with dia in a .dia file,
	 then exported to Scalable Vector Graphics. -->
    <image file="../design_principles/code_lock_2.svg" width="80%">
      <icaption>Code Lock State Diagram Revisited</icaption>
    </image>
    <p>
      Notice that this state diagram does not specify how to handle
      a button event in the state <c>open</c>. So, you need to
      read in some side notes, that is, here: that unspecified events
      shall be postponed (handled in some later state).
      Also, the state diagram does not show that the <c>code_length/0</c>
      call must be handled in every state.
    </p>

    <section>
      <marker id="Callback Mode: state_functions" />
      <title>Callback Mode: state_functions</title>
      <p>
	Using state functions:
      </p>
      <code type="erl"><![CDATA[
-module(code_lock).
-behaviour(gen_statem).
-define(NAME, code_lock_2).

-export([start_link/1,stop/0]).
-export([down/1,up/1,code_length/0]).
-export([init/1,callback_mode/0,terminate/3]).
-export([locked/3,open/3]).

start_link(Code) ->
    gen_statem:start_link({local,?NAME}, ?MODULE, Code, []).
stop() ->
    gen_statem:stop(?NAME).

down(Button) ->
    gen_statem:cast(?NAME, {down,Button}).
up(Button) ->
    gen_statem:cast(?NAME, {up,Button}).
code_length() ->
    gen_statem:call(?NAME, code_length).
    ]]></code>
      <code type="erl"><![CDATA[
init(Code) ->
    process_flag(trap_exit, true),
    Data = #{code => Code, length => length(Code), buttons => []},
    {ok, locked, Data}.

callback_mode() ->
    [state_functions,state_enter].

-define(HANDLE_COMMON,
    ?FUNCTION_NAME(T, C, D) -> handle_common(T, C, D)).
%%
handle_common(cast, {down,Button}, Data) ->
    {keep_state, Data#{button => Button}};
handle_common(cast, {up,Button}, Data) ->
    case Data of
        #{button := Button} ->
            {keep_state, maps:remove(button, Data),
             [{next_event,internal,{button,Button}}]};
        #{} ->
            keep_state_and_data
    end;
handle_common({call,From}, code_length, #{code := Code}) ->
    {keep_state_and_data,
     [{reply,From,length(Code)}]}.
    ]]></code>
    <code type="erl"><![CDATA[
locked(enter, _OldState, Data) ->
    do_lock(),
    {keep_state, Data#{buttons := []}};
locked(state_timeout, button, Data) ->
    {keep_state, Data#{buttons := []}};
locked(
  internal, {button,Button},
  #{code := Code, length := Length, buttons := Buttons} = Data) ->
    NewButtons =
        if
            length(Buttons) < Length ->
                Buttons;
            true ->
                tl(Buttons)
        end ++ [Button],
    if
        NewButtons =:= Code -> % Correct
            {next_state, open, Data};
	true -> % Incomplete | Incorrect
            {keep_state, Data#{buttons := NewButtons},
             [{state_timeout,30000,button}]} % Time in milliseconds
    end;
?HANDLE_COMMON.
]]></code>
    <code type="erl"><![CDATA[
open(enter, _OldState, _Data) ->
    do_unlock(),
    {keep_state_and_data,
     [{state_timeout,10000,lock}]}; % Time in milliseconds
open(state_timeout, lock, Data) ->
    {next_state, locked, Data};
open(internal, {button,_}, _) ->
    {keep_state_and_data, [postpone]};
?HANDLE_COMMON.

do_lock() ->
    io:format("Locked~n", []).
do_unlock() ->
    io:format("Open~n", []).

terminate(_Reason, State, _Data) ->
    State =/= locked andalso do_lock(),
    ok.
    ]]></code>
    </section>

    <section>
      <marker id="Callback Mode: handle_event_function" />
      <title>Callback Mode: handle_event_function</title>
      <p>
        This section describes what to change in the example
        to use one <c>handle_event/4</c> function.
        The previously used approach to first branch depending on event
	does not work that well here
	because of the <em>state enter calls</em>,
        so this example first branches depending on state:
      </p>
      <code type="erl"><![CDATA[
-export([handle_event/4]).
]]></code>
      <code type="erl"><![CDATA[
callback_mode() ->
    [handle_event_function,state_enter].
    ]]></code>
      <code type="erl"><![CDATA[
%%
%% State: locked
handle_event(enter, _OldState, locked, Data) ->
    do_lock(),
    {keep_state, Data#{buttons := []}};
handle_event(state_timeout, button, locked, Data) ->
    {keep_state, Data#{buttons := []}};
handle_event(
  internal, {button,Button}, locked,
  #{code := Code, length := Length, buttons := Buttons} = Data) ->
    NewButtons =
        if
            length(Buttons) < Length ->
                Buttons;
            true ->
                tl(Buttons)
        end ++ [Button],
    if
        NewButtons =:= Code -> % Correct
            {next_state, open, Data};
	true -> % Incomplete | Incorrect
            {keep_state, Data#{buttons := NewButtons},
             [{state_timeout,30000,button}]} % Time in milliseconds
    end;
    ]]></code>
      <code type="erl"><![CDATA[
%%
%% State: open
handle_event(enter, _OldState, open, _Data) ->
    do_unlock(),
    {keep_state_and_data,
     [{state_timeout,10000,lock}]}; % Time in milliseconds
handle_event(state_timeout, lock, open, Data) ->
    {next_state, locked, Data};
handle_event(internal, {button,_}, open, _) ->
    {keep_state_and_data,[postpone]};
    ]]></code>
      <code type="erl"><![CDATA[
%% Common events
handle_event(cast, {down,Button}, _State, Data) ->
    {keep_state, Data#{button => Button}};
handle_event(cast, {up,Button}, _State, Data) ->
    case Data of
        #{button := Button} ->
            {keep_state, maps:remove(button, Data),
             [{next_event,internal,{button,Button}},
              {state_timeout,30000,button}]}; % Time in milliseconds
        #{} ->
            keep_state_and_data
    end;
handle_event({call,From}, code_length, _State, #{length := Length}) ->
    {keep_state_and_data,
     [{reply,From,Length}]}.
    ]]></code>
    </section>
    <p>
      Notice that postponing buttons from the <c>open</c> state
      to the <c>locked</c> state feels like a strange thing to do
      for a code lock, but it at least illustrates event postponing.
    </p>
  </section>

<!-- =================================================================== -->

  <section>
    <marker id="Filter the State" />
    <title>Filter the State</title>
    <p>
      The example servers so far in this chapter
      print the full internal state in the error log, for example,
      when killed by an exit signal or because of an internal error.
      This state contains both the code lock code
      and which digits that remain to unlock.
    </p>
    <p>
      This state data can be regarded as sensitive,
      and maybe not what you want in the error log
      because of some unpredictable event.
    </p>
    <p>
      Another reason to filter the state can be
      that the state is too large to print, as it fills
      the error log with uninteresting details.
    </p>
    <p>
      To avoid this, you can format the internal state
      that gets in the error log and gets returned from
      <seealso marker="stdlib:sys#get_status/1"><c>sys:get_status/1,2</c></seealso>
      by implementing function
      <seealso marker="stdlib:gen_statem#Module:format_status/2"><c>Module:format_status/2</c></seealso>,
      for example like this:
    </p>
    <code type="erl"><![CDATA[
...
-export([init/1,terminate/3,format_status/2]).
...

format_status(Opt, [_PDict,State,Data]) ->
    StateData =
	{State,
	 maps:filter(
	   fun (code, _) -> false;
	       (_, _) -> true
	   end,
	   Data)},
    case Opt of
	terminate ->
	    StateData;
	normal ->
	    [{data,[{"State",StateData}]}]
    end.
    ]]></code>
    <p>
      It is not mandatory to implement a
      <seealso marker="stdlib:gen_statem#Module:format_status/2"><c>Module:format_status/2</c></seealso>
      function. If you do not, a default implementation is used that
      does the same as this example function without filtering
      the <c>Data</c> term, that is, <c>StateData = {State,Data}</c>,
      in this example containing sensitive information.
    </p>
  </section>

<!-- =================================================================== -->

  <section>
    <marker id="Complex State" />
    <title>Complex State</title>
    <p>
      The <em>callback mode</em>
      <seealso marker="stdlib:gen_statem#type-callback_mode"><c>handle_event_function</c></seealso>
      enables using a non-atom state as described in section
      <seealso marker="#Callback Modes">Callback Modes</seealso>,
      for example, a complex state term like a tuple.
    </p>
    <p>
      One reason to use this is when you have a state item
      that when changed should cancel the
      <seealso marker="#State Time-Outs">state time-out</seealso>,
      or one that affects the event handling
      in combination with postponing events.
      We will go for the latter and complicate the previous example
      by introducing a configurable lock button
      (this is the state item in question),
      which in the <c>open</c> state immediately locks the door,
      and an API function <c>set_lock_button/1</c> to set the lock button.
    </p>
    <p>
      Suppose now that we call <c>set_lock_button</c>
      while the door is open,
      and we have already postponed a button event
      that was the new lock button:
    </p>
    <code type="erl"><![CDATA[
1> code_lock:start_link([a,b,c], x).
{ok,<0.666.0>}
2> code_lock:button(a).
ok
3> code_lock:button(b).
ok
4> code_lock:button(c).
ok
Open
5> code_lock:button(y).
ok
6> code_lock:set_lock_button(y).
x
% What should happen here?  Immediate lock or nothing?
]]></code>
    <p>
      We could say that the button was pressed too early
      so it is not to be recognized as the lock button.
      Or we can make the lock button part of the state so
      when we then change the lock button in the locked state,
      the change becomes a <em>state change</em>
      and all postponed events are retried,
      therefore the lock is immediately locked!
    </p>
    <p>
      We define the state as <c>{StateName,LockButton}</c>,
      where <c>StateName</c> is as before
      and <c>LockButton</c> is the current lock button:
    </p>
    <code type="erl"><![CDATA[
-module(code_lock).
-behaviour(gen_statem).
-define(NAME, code_lock_3).

-export([start_link/2,stop/0]).
-export([button/1,set_lock_button/1]).
-export([init/1,callback_mode/0,terminate/3]).
-export([handle_event/4]).

start_link(Code, LockButton) ->
    gen_statem:start_link(
        {local,?NAME}, ?MODULE, {Code,LockButton}, []).
stop() ->
    gen_statem:stop(?NAME).

button(Button) ->
    gen_statem:cast(?NAME, {button,Button}).
set_lock_button(LockButton) ->
    gen_statem:call(?NAME, {set_lock_button,LockButton}).
    ]]></code>
    <code type="erl"><![CDATA[
init({Code,LockButton}) ->
    process_flag(trap_exit, true),
    Data = #{code => Code, length => length(Code), buttons => []},
    {ok, {locked,LockButton}, Data}.

callback_mode() ->
    [handle_event_function,state_enter].

%% State: locked
handle_event(enter, _OldState, {locked,_}, Data) ->
    do_lock(),
    {keep_state, Data#{buttons := []}};
handle_event(state_timeout, button, {locked,_}, Data) ->
    {keep_state, Data#{buttons := []}};
handle_event(
  cast, {button,Button}, {locked,LockButton},
  #{code := Code, length := Length, buttons := Buttons} = Data) ->
    NewButtons =
        if
            length(Buttons) < Length ->
                Buttons;
            true ->
                tl(Buttons)
        end ++ [Button],
    if
        NewButtons =:= Code -> % Correct
            {next_state, {open,LockButton}, Data};
	true -> % Incomplete | Incorrect
            {keep_state, Data#{buttons := NewButtons},
             [{state_timeout,30000,button}]} % Time in milliseconds
    end;
    ]]></code>
    <code type="erl"><![CDATA[
%%
%% State: open
handle_event(enter, _OldState, {open,_}, _Data) ->
    do_unlock(),
    {keep_state_and_data,
     [{state_timeout,10000,lock}]}; % Time in milliseconds
handle_event(state_timeout, lock, {open,LockButton}, Data) ->
    {next_state, {locked,LockButton}, Data};
handle_event(cast, {button,LockButton}, {open,LockButton}, Data) ->
    {next_state, {locked,LockButton}, Data};
handle_event(cast, {button,_}, {open,_}, _Data) ->
    {keep_state_and_data,[postpone]};
    ]]></code>
    <code type="erl"><![CDATA[
%%
%% Common events
handle_event(
  {call,From}, {set_lock_button,NewLockButton},
  {StateName,OldLockButton}, Data) ->
    {next_state, {StateName,NewLockButton}, Data,
     [{reply,From,OldLockButton}]}.
    ]]></code>
    <code type="erl"><![CDATA[
do_lock() ->
    io:format("Locked~n", []).
do_unlock() ->
    io:format("Open~n", []).

terminate(_Reason, State, _Data) ->
    State =/= locked andalso do_lock(),
    ok.
    ]]></code>
  </section>

<!-- =================================================================== -->

  <section>
    <marker id="Hibernation" />
    <title>Hibernation</title>
    <p>
      If you have many servers in one node
      and they have some state(s) in their lifetime in which
      the servers can be expected to idle for a while,
      and the amount of heap memory all these servers need
      is a problem, then the memory footprint of a server
      can be mimimized by hibernating it through
      <seealso marker="stdlib:proc_lib#hibernate/3"><c>proc_lib:hibernate/3</c></seealso>.
    </p>
    <note>
      <p>
        It is rather costly to hibernate a process; see
        <seealso marker="erts:erlang#hibernate/3"><c>erlang:hibernate/3</c></seealso>.
        It is not something you want to do after every event.
      </p>
    </note>
    <p>
      We can in this example hibernate in the <c>{open,_}</c> state,
      because what normally occurs in that state is that
      the state time-out after a while
      triggers a transition to <c>{locked,_}</c>:
    </p>
    <code type="erl"><![CDATA[
...
%%
%% State: open
handle_event(enter, _OldState, {open,_}, _Data) ->
    do_unlock(),
    {keep_state_and_data,
     [{state_timeout,10000,lock}, % Time in milliseconds
      hibernate]};
...
]]></code>
    <p>
      The atom
      <seealso marker="stdlib:gen_statem#type-hibernate"><c>hibernate</c></seealso>
      in the action list on the last line
      when entering the <c>{open,_}</c> state is the only change.
      If any event arrives in the <c>{open,_},</c> state, we
      do not bother to rehibernate, so the server stays
      awake after any event.
    </p>
    <p>
      To change that we would need to insert
      action <c>hibernate</c> in more places.
      For example, the state-independent <c>set_lock_button</c>
      operation would have to use <c>hibernate</c> but only in the
      <c>{open,_}</c> state, which would clutter the code.
    </p>
    <p>
      Another not uncommon scenario is to use the
      <seealso marker="#Event Time-Outs">event time-out</seealso>
      to trigger hibernation after a certain time of inactivity.
      There is also a server start option
      <seealso marker="stdlib:gen_statem#type-enter_loop_opt">
	<c>{hibernate_after, Timeout}</c>
      </seealso>
      for
      <seealso marker="stdlib:gen_statem#start/3"><c>start/3,4</c></seealso>,
      <seealso marker="stdlib:gen_statem#start_link/3">
	<c>start_link/3,4</c>
      </seealso>
      or
      <seealso marker="stdlib:gen_statem#enter_loop/4">
	<c>enter_loop/4,5,6</c>
      </seealso>
      that may be used to automatically hibernate the server.
    </p>
    <p>
      This particular server probably does not use
      heap memory worth hibernating for.
      To gain anything from hibernation, your server would
      have to produce non-insignificant garbage
      during callback execution,
      for which this example server can serve as a bad example.
    </p>
  </section>

</chapter><|MERGE_RESOLUTION|>--- conflicted
+++ resolved
@@ -642,7 +642,6 @@
       (using the <c>Opts</c> field).
     </p>
     <p>
-<<<<<<< HEAD
       Among these <em>transition actions</em> only to reply to a caller
       is an immediate action.  The others are collected and handled
       later during the <em>state transition</em>.
@@ -653,7 +652,8 @@
       See the description of a <em>state transition</em>
       in the <c>gen_statem(3)</c> manual page for type
       <seealso marker="stdlib:gen_statem#type-transition_option"><c>transition_option()</c></seealso>.
-=======
+    </p>
+    <p>
       The different
       <seealso marker="#Time-Outs">Time-Outs</seealso> and
       <seealso marker="#Inserted Events"><c>next_event</c></seealso>
@@ -661,7 +661,6 @@
       <seealso marker="#Event Types and Event Content">
 	Event Types and Event Content
       </seealso>.
->>>>>>> be7de823
     </p>
   </section>
 
