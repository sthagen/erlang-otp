#
# %CopyrightBegin%
#
# Copyright Ericsson AB 1999-2018. All Rights Reserved.
#
# Licensed under the Apache License, Version 2.0 (the "License");
# you may not use this file except in compliance with the License.
# You may obtain a copy of the License at
#
#     http://www.apache.org/licenses/LICENSE-2.0
#
# Unless required by applicable law or agreed to in writing, software
# distributed under the License is distributed on an "AS IS" BASIS,
# WITHOUT WARRANTIES OR CONDITIONS OF ANY KIND, either express or implied.
# See the License for the specific language governing permissions and
# limitations under the License.
#
# %CopyrightEnd%
#
#
include $(ERL_TOP)/make/target.mk
include $(ERL_TOP)/make/$(TARGET)/otp.mk

# ----------------------------------------------------
# Application version
# ----------------------------------------------------
include $(ERL_TOP)/erts/vsn.mk

APPLICATION=otp-system-documentation

# ----------------------------------------------------
# Release directory specification
# ----------------------------------------------------
RELSYSDIR = "$(RELEASE_PATH)/doc"

GIF_FILES = 

INFO_FILES = ../../../README.md ../../COPYRIGHT PR.template

TOPDOCDIR=.

include ../installation_guide/xmlfiles.mk
include ../system_principles/xmlfiles.mk
include ../embedded/xmlfiles.mk
include ../getting_started/xmlfiles.mk
include ../reference_manual/xmlfiles.mk
include ../programming_examples/xmlfiles.mk
include ../efficiency_guide/xmlfiles.mk
include ../tutorial/xmlfiles.mk
include ../design_principles/xmlfiles.mk
include ../oam/xmlfiles.mk

BOOK_FILES = book.xml

XML_FILES = \
	$(BOOK_FILES)

XML_GUIDE_FILES = \
	$(INST_GUIDE_CHAPTER_FILES:%=installation_guide/%) \
	$(INST_GUIDE_CHAPTER_GEN_FILES:%=installation_guide/%) \
	$(SYSTEM_PRINCIPLES_CHAPTER_FILES:%=system_principles/%) \
	$(SYSTEM_PRINCIPLES_CHAPTER_GEN_FILES:%=system_principles/%) \
	$(EMBEDDED_CHAPTER_FILES:%=embedded/%) \
	$(EMBEDDED_CHAPTER_GEN_FILES:%=embedded/%) \
	$(GETTING_STARTED_CHAPTER_FILES:%=getting_started/%) \
	$(GETTING_STARTED_CHAPTER_GEN_FILES:%=getting_started/%) \
	$(REF_MAN_CHAPTER_FILES:%=reference_manual/%) \
	$(REF_MAN_CHAPTER_GEN_FILES:%=reference_manual/%) \
	$(PROG_EX_CHAPTER_FILES:%=programming_examples/%) \
	$(PROG_EX_CHAPTER_GEN_FILES:%=programming_examples/%) \
	$(EFF_GUIDE_CHAPTER_FILES:%=efficiency_guide/%) \
	$(EFF_GUIDE_CHAPTER_GEN_FILES:%=efficiency_guide/%) \
	$(TUTORIAL_CHAPTER_FILES:%=tutorial/%) \
	$(TUTORIAL_CHAPTER_GEN_FILES:%=tutorial/%) \
	$(DESIGN_PRINCIPLES_CHAPTER_FILES:%=design_principles/%) \
	$(DESIGN_PRINCIPLES_CHAPTER_GEN_FILES:%=design_principles/%) \
	$(OAM_CHAPTER_FILES:%=oam/%) \
	$(OAM_CHAPTER_GEN_FILES:%=oam/%)

XML_GEN_FILES = \
	$(XML_GUIDE_FILES:%=$(XMLDIR)/%) \
	$(XMLDIR)/installation_guide/part.xml \
	$(XMLDIR)/system_principles/part.xml \
	$(XMLDIR)/embedded/part.xml \
	$(XMLDIR)/getting_started/part.xml \
	$(XMLDIR)/reference_manual/part.xml \
	$(XMLDIR)/programming_examples/part.xml \
	$(XMLDIR)/efficiency_guide/part.xml \
	$(XMLDIR)/tutorial/part.xml \
	$(XMLDIR)/design_principles/part.xml \
	$(XMLDIR)/oam/part.xml


XMLLINT_SRCDIRS= $(XMLDIR)/installation_guide:$(XMLDIR)/system_principles:$(XMLDIR)/embedded:$(XMLDIR)/getting_started:$(XMLDIR)/reference_manual:$(XMLDIR)/programming_examples:$(XMLDIR)/efficiency_guide:$(XMLDIR)/tutorial:$(XMLDIR)/design_principles:$(XMLDIR)/oam
HTMLDIR= ../html
PDFREFDIR= pdf

TOP_PDF_FILE = $(PDFDIR)/$(APPLICATION)-$(VSN).pdf
TOPDOC=true

ifdef RELEASE_PATH
INST_TYPE=rel
INST_TYPE_SRC_DIR=$(RELEASE_PATH)
# We build to the 'temporary' dir in order to be able to install
# results using INSTALL_DATA (in order to get correct access
# rights on installed files)
INST_TYPE_DEST_DIR=$(RELSYSDIR)/temporary
INST_TYPE_DEST_DIR_DEP=$(INST_TYPE_DEST_DIR)
INST_TYPE_JS_DEST_DIR=$(INST_TYPE_DEST_DIR)
INST_TYPE_VSN_FILE=$(INST_TYPE_DEST_DIR)/OTP_VERSION
else
INST_TYPE=src
INST_TYPE_SRC_DIR=$(ERL_TOP)
INST_TYPE_DEST_DIR=$(HTMLDIR)
INST_TYPE_DEST_DIR_DEP=
INST_TYPE_JS_DEST_DIR=$(INST_TYPE_DEST_DIR)/js
INST_TYPE_VSN_FILE=$(ERL_TOP)/OTP_VERSION
endif

#--------------------------------------------------------------------------
# We generate the index page from the installed system. This make
# it important that this is done last. The file index.html.src
# is used as a template for the resulting page.

EBIN = ebin

INDEX_SCRIPT = $(EBIN)/erl_html_tools.$(EMULATOR)
INDEX_SRC = src/erl_html_tools.erl

INDEX_HTML=$(INST_TYPE_DEST_DIR)/index.html
APPLICATIONS_HTML=$(INST_TYPE_DEST_DIR)/applications.html
INDEX_FILES = $(INDEX_HTML) $(APPLICATIONS_HTML)

JAVASCRIPT = $(INST_TYPE_JS_DEST_DIR)/erlresolvelinks.js
JAVASCRIPT_BUILD_SCRIPT = $(EBIN)/erlresolvelinks.$(EMULATOR)
JAVASCRIPT_BUILD_SCRIPT_SRC = src/erlresolvelinks.erl

MAN_INDEX_SCRIPT = $(EBIN)/otp_man_index.$(EMULATOR)
MAN_INDEX_SRC = src/otp_man_index.erl
MAN_INDEX = $(INST_TYPE_DEST_DIR)/man_index.html

GLOSSARY  = $(HTMLDIR)/glossary.html
GLOSSARY_SRC = $(ERL_TOP)/system/internal_tools/doctools/src/glossary.erl
GLOSSARY_SCRIPT = $(EBIN)/glossary.$(EMULATOR)

TEMPLATES = \
	templates/index.html.src \
	templates/applications.html.src

#--------------------------------------------------------------------------

$(INDEX_SCRIPT): $(INDEX_SRC)
	$(ERLC) -o$(EBIN) +warn_unused_vars $<

$(INST_TYPE_DEST_DIR)/OTP_VERSION: $(INST_TYPE_DEST_DIR_DEP)
	if test -f "$(RELEASE_PATH)/releases/$(SYSTEM_VSN)/OTP_VERSION"; then \
		$(CP) "$(RELEASE_PATH)/releases/$(SYSTEM_VSN)/OTP_VERSION" $@; \
	else \
		$(CP) $(ERL_TOP)/OTP_VERSION $@; \
	fi

# We don't list toc_*.html as targets because we don't know
$(INDEX_HTML) + $(APPLICATIONS_HTML): $(INST_TYPE_DEST_DIR_DEP) $(INDEX_SCRIPT) $(TEMPLATES) $(INST_TYPE_VSN_FILE)
	echo "Generating index $@"
	$(ERL) -noshell -pa $(EBIN) -s erl_html_tools top_index $(INST_TYPE) \
		$(INST_TYPE_SRC_DIR) $(INST_TYPE_DEST_DIR) \
		`cat "$(INST_TYPE_VSN_FILE)"` -s erlang halt


#--------------------------------------------------------------------------

$(JAVASCRIPT_BUILD_SCRIPT): $(JAVASCRIPT_BUILD_SCRIPT_SRC)
	$(ERLC) -o$(EBIN) +warn_unused_vars $<

$(JAVASCRIPT): $(INST_TYPE_DEST_DIR_DEP) $(JAVASCRIPT_BUILD_SCRIPT)
	erl -noshell -pa $(EBIN) -run erlresolvelinks make $(ERL_TOP) \
		$(INST_TYPE_SRC_DIR) $(INST_TYPE_JS_DEST_DIR) -s erlang halt

#--------------------------------------------------------------------------

$(MAN_INDEX_SCRIPT): $(MAN_INDEX_SRC)
	$(ERLC) -o$(EBIN) +warn_unused_vars $<

$(MAN_INDEX): $(INST_TYPE_DEST_DIR_DEP) $(MAN_INDEX_SCRIPT)
	$(ERL) -noshell -pa $(EBIN) -s otp_man_index gen $(INST_TYPE) \
		$(INST_TYPE_SRC_DIR) $@ -s erlang halt

#--------------------------------------------------------------------------

$(HTMLDIR)/highlights.html:  highlights.xml
	date=`date +"%B %e, %Y"`; \
	$(XSLTPROC) --output $(@) \
		--stringparam docgen "$(DOCGEN)" \
		--stringparam topdocdir "$(TOPDOCDIR)" \
		--stringparam pdfdir "$(PDFREFDIR)"  \
		--stringparam gendate "$$date" \
		--stringparam appname "$(APPLICATION)" \
		--stringparam appver "$(VSN)" \
		--stringparam stylesheet "$(CSS_FILE)" \
		--stringparam winprefix "$(WINPREFIX)" \
		--stringparam logo "$(HTMLLOGO_FILE)" \
		-path  $(DOCGEN)/priv/dtd \
		-path  $(DOCGEN)/priv/dtd_html_entities \
		$(DOCGEN)/priv/xsl/db_html.xsl $<


$(HTMLDIR)/incompatible.html:  incompatible.xml
	date=`date +"%B %e, %Y"`; \
	$(XSLTPROC) --output $(@) --stringparam docgen "$(DOCGEN)" \
		--stringparam topdocdir "$(TOPDOCDIR)" \
		--stringparam pdfdir "$(PDFREFDIR)"  \
		--stringparam gendate "$$date" \
		--stringparam appname "$(APPLICATION)" \
		--stringparam appver "$(VSN)" \
		--stringparam stylesheet "$(CSS_FILE)" \
		--stringparam winprefix "$(WINPREFIX)" \
		--stringparam logo "$(HTMLLOGO_FILE)" \
		-path  $(DOCGEN)/priv/dtd \
		-path  $(DOCGEN)/priv/dtd_html_entities \
		$(DOCGEN)/priv/xsl/db_html.xsl $<

#--------------------------------------------------------------------------

$(GLOSSARY_SCRIPT): $(GLOSSARY_SRC)
	$(ERLC) -o$(EBIN) $(GLOSSARY_SRC)

$(GLOSSARY): $(GLOSSARY_SCRIPT)
	$(ERL) -noshell -pa $(EBIN) \
		-s glossary make ../definitions/term.defs -s erlang halt > \
		$(GLOSSARY)

#--------------------------------------------------------------------------

PR.template: PR.template.src $(ERL_TOP)/make/$(TARGET)/otp.mk
	sed -e 's;%VSN%;$(VSN);' \
	    -e 's;%SYSTEM_VSN%;$(SYSTEM_VSN);' \
	    $< > $@

# ----------------------------------------------------
# FLAGS 
# ----------------------------------------------------
XML_FLAGS += 
DVIPS_FLAGS += 

# ----------------------------------------------------
# Targets
# ----------------------------------------------------


docs: pdf html $(INFO_FILES)

local_docs: PDFREFDIR=../pdf

$(TOP_PDF_FILE): $(XML_FILES)

pdf: $(TOP_PDF_FILE)

html:   $(INDEX_FILES) \
	$(MAN_INDEX) $(JAVASCRIPT)

debug opt: 

clean:
<<<<<<< HEAD
	rm -rf 	../html/js
	rm -f PR.template 
	rm -f  $(INDEX_FILES) $(MAN_INDEX)
	rm -f  $(TOP_PDF_FILE) $(TOP_PDF_FILE:%.pdf=%.fo)
	rm -f $(INDEX_SCRIPT) $(GLOSSARY_SCRIPT) \
		$(JAVASCRIPT_BUILD_SCRIPT) 
	rm -f erl_crash.dump errs core *~
=======
	$(RM) -f ../html/js/*.js
	$(RM) -f PR.template 
	$(RM) -f $(INDEX_FILES) $(MAN_INDEX)
	$(RM) -f $(TOP_PDF_FILE) $(TOP_PDF_FILE:%.pdf=%.fo)
	$(RM) -f $(INDEX_SCRIPT) $(GLOSSARY_SCRIPT) $(JAVASCRIPT_BUILD_SCRIPT) 
	$(RM) -f erl_crash.dump errs core *~

>>>>>>> 2599dcfc
# ----------------------------------------------------
# Release Target
# ---------------------------------------------------- 
include $(ERL_TOP)/make/otp_release_targets.mk

<<<<<<< HEAD
=======
$(RELSYSDIR)/temporary:
	$(INSTALL_DIR) $(RELSYSDIR)/temporary

>>>>>>> 2599dcfc
release_docs_spec: docs
	$(INSTALL_DIR)  "$(RELEASE_PATH)"
	$(INSTALL_DATA) $(INFO_FILES) "$(RELEASE_PATH)"
	$(INSTALL_DIR)  $(RELSYSDIR)
	$(INSTALL_DIR)  $(RELSYSDIR)/pdf
	$(INSTALL_DATA)  \
		$(TOP_PDF_FILE) $(RELSYSDIR)/pdf
	$(INSTALL_DIR)  $(RELSYSDIR)/js
	$(INSTALL_DATA) $(JAVASCRIPT) $(RELSYSDIR)/js
	$(INSTALL_DATA) $(INDEX_FILES) $(MAN_INDEX) $(RELSYSDIR)
	$(INSTALL_DIR)  $(RELSYSDIR)/docbuild
	$(INSTALL_DATA) $(INDEX_SCRIPT) $(MAN_INDEX_SCRIPT) $(JAVASCRIPT_BUILD_SCRIPT) \
		$(INDEX_SRC) $(MAN_INDEX_SRC) $(JAVASCRIPT_BUILD_SCRIPT_SRC) \
		$(TEMPLATES) $(RELSYSDIR)/docbuild
	$(RM) -rf $(RELSYSDIR)/temporary


release_spec:<|MERGE_RESOLUTION|>--- conflicted
+++ resolved
@@ -261,34 +261,22 @@
 debug opt: 
 
 clean:
-<<<<<<< HEAD
-	rm -rf 	../html/js
-	rm -f PR.template 
-	rm -f  $(INDEX_FILES) $(MAN_INDEX)
-	rm -f  $(TOP_PDF_FILE) $(TOP_PDF_FILE:%.pdf=%.fo)
-	rm -f $(INDEX_SCRIPT) $(GLOSSARY_SCRIPT) \
-		$(JAVASCRIPT_BUILD_SCRIPT) 
-	rm -f erl_crash.dump errs core *~
-=======
 	$(RM) -f ../html/js/*.js
-	$(RM) -f PR.template 
+	$(RM) -f PR.template
+	$(RM) -f $(XMLDIR)/*.xml
 	$(RM) -f $(INDEX_FILES) $(MAN_INDEX)
 	$(RM) -f $(TOP_PDF_FILE) $(TOP_PDF_FILE:%.pdf=%.fo)
 	$(RM) -f $(INDEX_SCRIPT) $(GLOSSARY_SCRIPT) $(JAVASCRIPT_BUILD_SCRIPT) 
 	$(RM) -f erl_crash.dump errs core *~
 
->>>>>>> 2599dcfc
 # ----------------------------------------------------
 # Release Target
 # ---------------------------------------------------- 
 include $(ERL_TOP)/make/otp_release_targets.mk
 
-<<<<<<< HEAD
-=======
 $(RELSYSDIR)/temporary:
 	$(INSTALL_DIR) $(RELSYSDIR)/temporary
 
->>>>>>> 2599dcfc
 release_docs_spec: docs
 	$(INSTALL_DIR)  "$(RELEASE_PATH)"
 	$(INSTALL_DATA) $(INFO_FILES) "$(RELEASE_PATH)"
