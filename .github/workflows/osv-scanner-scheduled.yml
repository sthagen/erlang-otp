--- conflicted
+++ resolved
@@ -66,7 +66,6 @@
     # run-scheduled-scan triggers this job
     # PRs and pushes trigger this job
     if: github.event_name != 'schedule'
-<<<<<<< HEAD
     permissions:
         # Require writing security events to upload SARIF file to security tab
         security-events: write
@@ -74,7 +73,4 @@
         # See: https://github.com/github/codeql-action/issues/2117
         actions: read
         contents: read
-    uses: "google/osv-scanner-action/.github/workflows/osv-scanner-reusable.yml@v1.8.5"
-=======
-    uses: "google/osv-scanner-action/.github/workflows/osv-scanner-reusable.yml@f0e6719deb666cd19a0b56bc56d01161bd848b4f" # ratchet:google/osv-scanner-action/.github/workflows/osv-scanner-reusable.yml@v1.8.5
->>>>>>> 83c07ac1
+    uses: "google/osv-scanner-action/.github/workflows/osv-scanner-reusable.yml@f0e6719deb666cd19a0b56bc56d01161bd848b4f" # ratchet:google/osv-scanner-action/.github/workflows/osv-scanner-reusable.yml@v1.8.5