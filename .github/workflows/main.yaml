## %CopyrightBegin%
##
## Copyright Ericsson AB 2024. All Rights Reserved.
##
## Licensed under the Apache License, Version 2.0 (the "License");
## you may not use this file except in compliance with the License.
## You may obtain a copy of the License at
##
##     http://www.apache.org/licenses/LICENSE-2.0
##
## Unless required by applicable law or agreed to in writing, software
## distributed under the License is distributed on an "AS IS" BASIS,
## WITHOUT WARRANTIES OR CONDITIONS OF ANY KIND, either express or implied.
## See the License for the specific language governing permissions and
## limitations under the License.
##
## %CopyrightEnd%

##
## This workflow handles testing of pull requests and pushes.
## It also publishes some packages to any new Erlang/OTP release
##
## To speed this up it would be nice if one could share docker
## images inbetween different jobs, but at the moment this is
## not possible so we need to rebuild all of Erlang/OTP multiple
## times.
##
## Now that we have migrated to ghcr.io we use the
## built-in caching mechanisms of docker/build-push-action@v2.
## However as things are now we use docker directly to make things
## work due to historical reasons.
##

name: Build and check Erlang/OTP

on:
  push:
  pull_request:
  schedule:
      - cron: 0 1 * * *

## We cancel any multiple runs from PRs, while runs from tags/branches are allowed
concurrency:
  group: ${{ github.workflow }}-${{ github.ref }}-${{ github.event.pull_request.number || github.sha }}
  cancel-in-progress: true

env:
    ## Equivalent to github.event_name == 'pull_request' ? github.base_ref : github.ref_name
    BASE_BRANCH: ${{ github.event_name == 'pull_request' && github.base_ref || github.ref_name }}

permissions:
  contents: read
  pull-requests: read

jobs:

  pack:
    name: Build Erlang/OTP (64-bit)
    runs-on: ubuntu-latest
    outputs:
        BASE_BUILD: ${{ steps.base-build.outputs.BASE_BUILD }}
        changes: ${{ steps.changes.outputs.changes }}
        c-code-changes: ${{ steps.c-code-changes.outputs.changes }}
        all: ${{ steps.apps.outputs.all }}
    steps:
      - uses: actions/checkout@11bd71901bbe5b1630ceea73d27597364c9af683 # ratchet:actions/checkout@v4.2.2
      - uses: ./.github/actions/build-base-image
        with:
            BASE_BRANCH: ${{ env.BASE_BRANCH }}
            BUILD_IMAGE: false
      - name: Get applications
        id: apps
        run: |
          .github/scripts/path-filters.sh > .github/scripts/path-filters.yaml
          .github/scripts/c-code-path-filters.sh > .github/scripts/c-code-path-filters.yaml
          ## Print path-filters for debug purposes
          cat .github/scripts/path-filters.yaml
          cat .github/scripts/c-code-path-filters.yaml
          ALL_APPS=$(grep '^[a-z_]*:' .github/scripts/path-filters.yaml | sed 's/:.*$//')
          ALL_APPS=$(jq -n --arg inarr "${ALL_APPS}" '$inarr | split("\n")' | tr '\n' ' ')
          echo "all=${ALL_APPS}" >> $GITHUB_OUTPUT
      - name: Check which applications have changed
        uses: dorny/paths-filter@de90cc6fb38fc0963ad72b210f1f284cd68cea36 # ratchet:dorny/paths-filter@v3.0.2
        id: app-changes
        with:
          filters: .github/scripts/path-filters.yaml
      - name: Override which applications have changed
        id: changes
        env:
            ALL_APPS: ${{ steps.apps.outputs.all }}
            CHANGED_APPS: ${{ steps.app-changes.outputs.changes }}
        run: |
          if ${{ github.event_name == 'pull_request' && contains(github.event.pull_request.labels.*.name, 'full-build-and-check') }} || ${{ github.event_name == 'schedule' }}; then
              echo "changes=${ALL_APPS}" >> "$GITHUB_OUTPUT"
          else
              echo "changes=${CHANGED_APPS}" >> "$GITHUB_OUTPUT"
          fi
      - name: Check if there are any C-code changes, if not then limit CI run
        uses: dorny/paths-filter@de90cc6fb38fc0963ad72b210f1f284cd68cea36 # ratchet:dorny/paths-filter@v3.0.2
        id: c-code-changes
        with:
          filters: .github/scripts/c-code-path-filters.yaml
      - name: Cache pre-built src
        uses: actions/cache@d4323d4df104b026a6aa633fdb11d772146be0bf # ratchet:actions/cache@v4.2.2
        with:
            path: otp_src.tar.gz
            key: prebuilt-src-${{ github.ref_name }}-${{ github.sha }}
            restore-keys: |
                prebuilt-src-${{ github.base_ref }}-${{ github.event.pull_request.base.sha }}
      - name: Cache pre-built binaries
        uses: actions/cache@d4323d4df104b026a6aa633fdb11d772146be0bf # ratchet:actions/cache@v4.2.2
        with:
            path: otp_cache.tar.gz
            key: prebuilt-cache-64-bit-${{ github.ref_name }}-${{ github.sha }}
            restore-keys: |
                prebuilt-cache-64-bit-${{ github.base_ref }}-${{ github.event.pull_request.base.sha }}
      - name: Create initial pre-release tar
        run: .github/scripts/init-pre-release.sh otp_archive.tar.gz otp_src.tar.gz
      - name: Upload source tar archive
        uses: actions/upload-artifact@4cec3d8aa04e39d1a68397de0c4cd6fb9dce8ec1 # ratchet:actions/upload-artifact@v4.6.1
        with:
          name: otp_git_archive
          path: otp_archive.tar.gz
      - name: Check how we can use the pre-built cache
        uses: dorny/paths-filter@de90cc6fb38fc0963ad72b210f1f284cd68cea36 # ratchet:dorny/paths-filter@v3.0.2
        id: cache
        with:
          filters: |
              no-cache:
                  - '.github/**'
                  - deleted: '**/*.h'
              deleted:
                  - deleted: '**'
              bootstrap:
                  - 'bootstrap/**'
              configure:
                  - '**.ac'
                  - '**.in'
          list-files: shell
      - name: "Check '@github-action disable-cache' in PR Comment"
        id: issue_comment
        env:
          GITHUB_TOKEN: ${{secrets.GITHUB_TOKEN}}
        shell: /usr/bin/bash {0}
        run: |
            ISSUE_COMMENTS=$(gh api -H "Accept: application/vnd.github+json" /repos/${{ github.repository }}/issues/${{ github.event.pull_request.number }}/comments | jq ".[] | .body")
            if echo "${ISSUE_COMMENTS}" | grep "@github-actions disable-cache"; then
              echo "DISABLE_CACHE=true" >> $GITHUB_OUTPUT
            else
              echo "DISABLE_CACHE=false" >> $GITHUB_OUTPUT
            fi
      - name: Restore from cache
        env:
            NO_CACHE: ${{ fromJson(steps.cache.outputs.no-cache) || fromJson(steps.issue_comment.outputs.DISABLE_CACHE) || fromJson(steps.cache.outputs.deleted_count) > 20 }}
            BOOTSTRAP: ${{ steps.cache.outputs.bootstrap }}
            CONFIGURE: ${{ steps.cache.outputs.configure }}
            EVENT: ${{ github.event_name }}
            DELETED: ${{ steps.cache.outputs.deleted_files }}
        run: |
            .github/scripts/restore-from-prebuilt.sh "`pwd`" \
              "`pwd`/.github/otp.tar.gz" \
              "`pwd`/otp_archive.tar.gz"
      - name: Upload restored cache
        uses: actions/upload-artifact@4cec3d8aa04e39d1a68397de0c4cd6fb9dce8ec1 # ratchet:actions/upload-artifact@v4.6.1
        if: runner.debug == 1
        with:
          name: restored-cache
          path: .github/otp.tar.gz
      - name: Build image
        run: |
          docker build --tag otp \
            --build-arg MAKEFLAGS=-j$(($(nproc) + 2)) \
            --file ".github/dockerfiles/Dockerfile.64-bit" \
            .github/
      - name: Build pre-built tar archives
        run: |
          docker run -v $PWD:/github --entrypoint "" otp \
            scripts/build-otp-tar -o /github/otp_clean_src.tar.gz /github/otp_src.tar.gz -b /buildroot/otp/ /github/otp_archive.tar.gz
      - name: Build cache
        run: |
          if [ -f otp_cache.tar.gz ]; then
            gunzip otp_cache.tar.gz
          else
            docker run -v $PWD:/github --entrypoint "" otp \
              bash -c 'cp ../otp_cache.tar /github/'
          fi
          docker run -v $PWD:/github --entrypoint "" otp \
            bash -c 'set -x; C_APPS=$(ls -d ./lib/*/c_src); find Makefile ./make ./erts ./bin/`erts/autoconf/config.guess` ./lib/erl_interface ./lib/jinterface ${C_APPS} `echo "${C_APPS}" | sed -e 's:c_src$:priv:'` -type f -newer README.md \! -name "*.beam" \! -path "*/doc/*" | xargs tar --transform "s:^./:otp/:" -uvf /github/otp_cache.tar'
          gzip otp_cache.tar
      - name: Upload pre-built tar archives
        uses: actions/upload-artifact@4cec3d8aa04e39d1a68397de0c4cd6fb9dce8ec1 # ratchet:actions/upload-artifact@v4.6.1
        with:
          name: otp_prebuilt
          path: |
              otp_src.tar.gz
              otp_cache.tar.gz

  build-macos:
    name: Build Erlang/OTP (macOS)
    runs-on: macos-15
    needs: pack
    if: needs.pack.outputs.c-code-changes
    env:
      WXWIDGETS_VERSION: 3.2.6
      MACOS_VERSION: 15
    steps:
      - uses: actions/checkout@11bd71901bbe5b1630ceea73d27597364c9af683 # ratchet:actions/checkout@v4.2.2

      - name: Download source archive
        uses: actions/download-artifact@cc203385981b70ca67e1cc392babf9cc229d5806 # ratchet:actions/download-artifact@v4.1.9
        with:
          name: otp_prebuilt

      - name: Cache wxWidgets
        id: wxwidgets-cache
        uses: actions/cache@d4323d4df104b026a6aa633fdb11d772146be0bf # ratchet:actions/cache@v4.2.2
        with:
          path: wxWidgets
          key: wxWidgets-${{ env.WXWIDGETS_VERSION }}-${{ runner.os }}-${{ hashFiles('.github/scripts/build-macos-wxwidgets.sh') }}-${{ env.MACOS_VERSION }}

      - name: Compile wxWidgets
        if: steps.wxwidgets-cache.outputs.cache-hit != 'true'
        run: .github/scripts/build-macos-wxwidgets.sh

      - name: Compile Erlang
        run: |
          tar -xzf ./otp_src.tar.gz
          export PATH=$PWD/wxWidgets/release/bin:$PATH
          cd otp
          $GITHUB_WORKSPACE/.github/scripts/build-macos.sh build_docs --disable-dynamic-ssl-lib
          tar -czf otp_macos_$(cat OTP_VERSION)_x86-64.tar.gz -C release .

      - name: Test Erlang
        run: |
          cd otp/release
          ./Install -sasl $PWD
          ./bin/erl -noshell -eval 'io:format("~s", [erlang:system_info(system_version)]), halt().'
          ./bin/erl -noshell -eval 'ok = crypto:start(), io:format("crypto ok~n"), halt().'
          ./bin/erl -noshell -eval '{wx_ref,_,_,_} = wx:new(), io:format("wx ok~n"), halt().'

      - name: Upload tarball
        uses: actions/upload-artifact@4cec3d8aa04e39d1a68397de0c4cd6fb9dce8ec1 # ratchet:actions/upload-artifact@v4.6.1
        with:
          name: otp_prebuilt_macos_x86-64
          path: otp/otp_macos_*_x86-64.tar.gz

  build-ios:
    env:
      RELEASE_LIBBEAM: yes
      TARGET_ARCH: aarch64-apple-ios
    name: Build Erlang/OTP (iOS)
    runs-on: macos-15
    needs: pack
    steps:
      - uses: actions/checkout@11bd71901bbe5b1630ceea73d27597364c9af683 # ratchet:actions/checkout@v4.2.2
      - name: Download source archive
        uses: actions/download-artifact@cc203385981b70ca67e1cc392babf9cc229d5806 # ratchet:actions/download-artifact@v4.1.9
        with:
          name: otp_prebuilt

      - name: Compile Erlang
        run: |
          tar -xzf ./otp_src.tar.gz
          cd otp
          $GITHUB_WORKSPACE/.github/scripts/build-macos.sh --xcomp-conf=./xcomp/erl-xcomp-arm64-ios.conf --without-ssl

      - name: Package .xcframework
        run: |
          cd otp
          export BUILD_ARCH=`./erts/autoconf/config.guess`
          export LIBS=`find . -not -path "*${BUILD_ARCH}*" -path "*${TARGET_ARCH}*" -not -name "*_st.a" -not -name "*_r.a" -name "*.a" | awk '{ "basename " $1 | getline name; names[name] = $1 } END { for (n in names) { print names[n] }}'`
          libtool -static -o liberlang.a $LIBS
          xcodebuild -create-xcframework -output ./liberlang.xcframework -library liberlang.a

      - name: Upload framework
        uses: actions/upload-artifact@4cec3d8aa04e39d1a68397de0c4cd6fb9dce8ec1 # ratchet:actions/upload-artifact@v4.6.1
        with:
          name: ios_framework_${{ env.TARGET_ARCH }}
          path: otp/liberlang.xcframework

  build-windows:
    defaults:
      run:
        shell: wsl-bash {0}
    env:
      WXWIDGETS_VERSION: 3.2.6
    name: Build Erlang/OTP (Windows)
    runs-on: windows-2022
    needs: pack
    if: needs.pack.outputs.c-code-changes
    steps:
      - uses: Vampire/setup-wsl@f40fb59d850112c9a292b0218bca8271305b9127 # ratchet:Vampire/setup-wsl@v5.0.0
        with:
          distribution: Ubuntu-18.04

      - name: Install WSL dependencies
        run: apt update && apt install -y g++-mingw-w64 gcc-mingw-w64 make autoconf unzip

      - name: Install openssl
        shell: cmd
        run: |
          choco install openssl --version=3.1.1
          IF EXIST "c:\\Program Files\\OpenSSL-Win64" (move "c:\\Program Files\\OpenSSL-Win64" "c:\\OpenSSL-Win64") ELSE (move "c:\\Program Files\\OpenSSL" "c:\\OpenSSL-Win64")

      - name: Cache wxWidgets
        uses: actions/cache@d4323d4df104b026a6aa633fdb11d772146be0bf # ratchet:actions/cache@v4.2.2
        with:
          path: wxWidgets
          key: wxWidgets-${{ env.WXWIDGETS_VERSION }}-${{ runner.os }}

      # actions/cache on Windows sometimes does not set cache-hit even though there was one. Setting it manually.
      - name: Set wxWidgets cache
        id: wxwidgets-cache
        env:
          WSLENV: GITHUB_OUTPUT/p
        run: |
          if [ -d wxWidgets ]; then
            echo "cache-hit=true" >> $GITHUB_OUTPUT
          else
            echo "cache-hit=false" >> $GITHUB_OUTPUT
          fi

      - name: Download wxWidgets
        if: steps.wxwidgets-cache.outputs.cache-hit != 'true'
        run: |
          wget https://github.com/wxWidgets/wxWidgets/releases/download/v${{ env.WXWIDGETS_VERSION }}/wxWidgets-${{ env.WXWIDGETS_VERSION }}.zip
          unzip wxWidgets-${{ env.WXWIDGETS_VERSION }}.zip -d wxWidgets
          sed -i -r -e 's/wxUSE_POSTSCRIPT +0/wxUSE_POSTSCRIPT 1/' wxWidgets/include/wx/msw/setup.h
          sed -i -r -e 's/wxUSE_WEBVIEW_EDGE +0/wxUSE_WEBVIEW_EDGE 1/' wxWidgets/include/wx/msw/setup.h

      - name: Install WebView2
        if: steps.wxwidgets-cache.outputs.cache-hit != 'true'
        shell: cmd
        run: |
          cd wxWidgets\\3rdparty
          nuget install Microsoft.Web.WebView2 -Version 1.0.705.50 -Source https://api.nuget.org/v3/index.json
          rename Microsoft.Web.WebView2.1.0.705.50 webview2

      - name: Build wxWidgets
        if: steps.wxwidgets-cache.outputs.cache-hit != 'true'
        shell: cmd
        run: |
          cd wxWidgets\\build\\msw
          call "C:\\Program Files\\Microsoft Visual Studio\\2022\\Enterprise\\VC\Auxiliary\\Build\\vcvars64.bat"
          nmake TARGET_CPU=amd64 BUILD=release SHARED=0 DIR_SUFFIX_CPU= -f makefile.vc

      - name: Download source archive
        uses: actions/download-artifact@cc203385981b70ca67e1cc392babf9cc229d5806 # ratchet:actions/download-artifact@v4.1.9
        with:
          name: otp_prebuilt

      - name: Compile Erlang
        run: |
          mkdir -p /mnt/c/opt/local64/pgm/
          cp -R wxWidgets /mnt/c/opt/local64/pgm/wxWidgets-${{ env.WXWIDGETS_VERSION }}
          tar -xzf ./otp_src.tar.gz
          cd otp
          export ERL_TOP=`pwd`
          export MAKEFLAGS=-j$(($(nproc) + 2))
          export ERLC_USE_SERVER=true
          export ERTS_SKIP_DEPEND=true
          eval `./otp_build env_win32 x64`
          ./otp_build configure
          if cat erts/CONF_INFO ||
             grep -v "Static linking with OpenSSL 3.0" lib/*/CONF_INFO ||
             cat lib/*/SKIP ||
             cat lib/SKIP-APPLICATIONS; then
             exit 1
          fi
          ./otp_build boot -a
          ./otp_build release -a
          cp /mnt/c/opt/local64/pgm/wxWidgets-${{ env.WXWIDGETS_VERSION }}/3rdparty/webview2/runtimes/win-x64/native/WebView2Loader.dll $ERL_TOP/release/win32/erts-*/bin/
          ./otp_build installer_win32

      - name: Upload installer
        uses: actions/upload-artifact@4cec3d8aa04e39d1a68397de0c4cd6fb9dce8ec1 # ratchet:actions/upload-artifact@v4.6.1
        with:
          name: otp_win32_installer
          path: otp/release/win32/otp*.exe

  build-flavors:
    name: Build Erlang/OTP (Types and Flavors)
    runs-on: ubuntu-latest
    needs: pack
    if: needs.pack.outputs.c-code-changes

    steps:
      - uses: actions/checkout@11bd71901bbe5b1630ceea73d27597364c9af683 # ratchet:actions/checkout@v4.2.2
      - uses: ./.github/actions/build-base-image
        with:
            BASE_BRANCH: ${{ env.BASE_BRANCH }}
      - name: Build Erlang/OTP flavors and types
        run: |
            TYPES="opt debug lcnt"
            FLAVORS="emu jit"
            for TYPE in ${TYPES}; do
              for FLAVOR in ${FLAVORS}; do
                echo "::group::{TYPE=$TYPE FLAVOR=$FLAVOR}"
                docker run otp "make TYPE=$TYPE FLAVOR=$FLAVOR"
                echo "::endgroup::"
              done
            done

  build:
    name: Build Erlang/OTP
    runs-on: ubuntu-latest
    needs: pack
    if: needs.pack.outputs.c-code-changes

    strategy:
      matrix:
        type: [32-bit,cross-compile,clang]
      fail-fast: false

    steps:
      - uses: actions/checkout@11bd71901bbe5b1630ceea73d27597364c9af683 # ratchet:actions/checkout@v4.2.2
      - uses: ./.github/actions/build-base-image
        with:
            BASE_BRANCH: ${{ env.BASE_BRANCH }}
            TYPE: ${{ matrix.type }}

  documentation:
    name: Build and check documentation
    runs-on: ubuntu-latest
    needs: pack
    steps:
      - uses: actions/checkout@11bd71901bbe5b1630ceea73d27597364c9af683 # ratchet:actions/checkout@v4.2.2
      - uses: ./.github/actions/build-base-image
        with:
            BASE_BRANCH: ${{ env.BASE_BRANCH }}

      ## Build all the documentation
      - name: Build documentation
        env:
            BASE_URL: ${{ github.event_name == 'pull_request' &&
                format('{0}/blob/{1}/',github.event.pull_request.head.repo.full_name,github.event.pull_request.head.ref) ||
                format('{0}/blob/{1}/',github.repository,github.ref_name)
              }}
        run: |
          docker build --build-arg BASE_URL="$BASE_URL" -t otp - <<EOF
          FROM otp
          ENV BASE_URL=$BASE_URL
          RUN ./otp_build download_ex_doc
          RUN make release docs release_docs && sudo make install-docs
          EOF
      - name: Release docs to publish
        run: .github/scripts/release-docs.sh
      - name: Upload html documentation archive
        uses: actions/upload-artifact@4cec3d8aa04e39d1a68397de0c4cd6fb9dce8ec1 # ratchet:actions/upload-artifact@v4.6.1
        with:
          name: otp_doc_html
          path: otp_doc_html.tar.gz
      - name: Upload man documentation archive
        uses: actions/upload-artifact@4cec3d8aa04e39d1a68397de0c4cd6fb9dce8ec1 # ratchet:actions/upload-artifact@v4.6.1
        with:
          name: otp_doc_man
          path: otp_doc_man.tar.gz
      - name: Trigger rebuild of erlang.org/docs/
        if: github.ref_name == 'master' && github.repository == 'erlang/otp'
        env:
          GITHUB_TOKEN: ${{ secrets.TRIGGER_ERLANG_ORG_BUILD }}
        run: |
          curl -H "Authorization: token ${GITHUB_TOKEN}" -X POST -H "Accept: application/vnd.github.v3+json" "https://api.github.com/repos/erlang/erlang-org/actions/workflows/update-gh-cache.yaml/dispatches" -d '{"ref":"master"}'
      - name: Run html link check
        run: docker run -v $PWD/:/github otp "cd /github/docs && /github/scripts/otp_check_html_links.exs"

  static:
    name: Run static analysis
    runs-on: ubuntu-latest
    needs: pack
    steps:
      - uses: actions/checkout@11bd71901bbe5b1630ceea73d27597364c9af683 # ratchet:actions/checkout@v4.2.2
      - uses: ./.github/actions/build-base-image
        with:
            BASE_BRANCH: ${{ env.BASE_BRANCH }}
      - name: Install clang-format
        run: |
          docker build -t otp - <<EOF
          FROM otp
          RUN sudo apt-get install -y clang-format
          EOF
        ## Check formatting of cpp code
      - name: Check format
        run: docker run otp "make format-check"
        ## Run dialyzer
      - name: Run dialyzer
        run: docker run -v $PWD/:/github otp '/github/scripts/run-dialyzer'

  test:
    name: Test Erlang/OTP
    runs-on: ubuntu-latest
    needs: pack
    if: needs.pack.outputs.changes != '[]'
    strategy:
      matrix:
        # type: ${{ fromJson(needs.pack.outputs.all) }}
        type: ${{ fromJson(needs.pack.outputs.changes) }}
        # type: ["os_mon","sasl"]
      fail-fast: false
    steps:
      - uses: actions/checkout@11bd71901bbe5b1630ceea73d27597364c9af683 # ratchet:actions/checkout@v4.2.2
      - uses: ./.github/actions/build-base-image
        with:
            BASE_BRANCH: ${{ env.BASE_BRANCH }}
      - name: Run tests
        id: run-tests
        run: |
          set -x
          mkdir $PWD/make_test_dir
          APP="${{ matrix.type }}"
          ## Need to specialize for epmd, emulator and debug
          case "${APP}" in
            emulator) DIR=erts/emulator/ ;;
            epmd) DIR=erts/epmd ;;
            debug) DIR=lib/os_mon; APP=os_mon; TYPE=debug ;;
            *) DIR=lib/${{ matrix.type }} ;;
          esac
          ## Remove systemd-coredump
          ! sudo apt remove systemd-coredump
          ## Removing systemd-coredump, caused apport to be installed instead, so we disable it
<<<<<<< HEAD
          sudo service apport stop
          sudo sysctl -w dev.tty.legacy_tiocsti=1
=======
          ! sudo service apport stop
>>>>>>> 3445ea5a
          sudo bash -c "echo 'core.%p' > /proc/sys/kernel/core_pattern"
          docker run --ulimit core=-1 --ulimit nofile=5000:5000 --pids-limit 1024 \
            -e CTRUN_TIMEOUT=90 -e SPEC_POSTFIX=gh \
            -e TEST_NEEDS_RELEASE=true -e "RELEASE_ROOT=/buildroot/otp/Erlang ∅⊤℞" \
            -e EXTRA_ARGS="-ct_hooks cth_surefire [{path,\"/buildroot/otp/$DIR/make_test_dir/${{ matrix.type }}_junit.xml\"}]" \
            -v "$PWD/make_test_dir:/buildroot/otp/$DIR/make_test_dir" \
            -v "$PWD/scripts:/buildroot/otp/scripts" \
            otp "./otp_build download_gdb_tools && make emulator && make TYPE=${TYPE} && make ${APP}_test TYPE=${TYPE}"
          ## Rename os_mon to debug for debug build
          if [ "$APP" != "${{ matrix.type }}" ]; then
            mv make_test_dir/${APP}_test "make_test_dir/${{ matrix.type }}_test"
          fi
      - name: Cleanup tests
        if: ${{ !cancelled() }}
        run: |
          rm -rf make_test_dir/otp || true
          sudo bash -c "chown -R `whoami` make_test_dir && chmod -R +r make_test_dir"
          tar czf ${{ matrix.type }}_test_results.tar.gz make_test_dir
      - name: Upload test results
        uses: actions/upload-artifact@4cec3d8aa04e39d1a68397de0c4cd6fb9dce8ec1 # ratchet:actions/upload-artifact@v4.6.1
        if: ${{ !cancelled() }}
        with:
          name: ${{ matrix.type }}_test_results
          path: ${{ matrix.type }}_test_results.tar.gz

  system-test:
    name: Test Erlang/OTP (system)
    runs-on: ubuntu-latest
    if: ${{ !cancelled() }} # Run even if the need has failed
    needs: test
    steps:
      - uses: actions/checkout@11bd71901bbe5b1630ceea73d27597364c9af683 # ratchet:actions/checkout@v4.2.2
      - uses: ./.github/actions/build-base-image
        with:
            BASE_BRANCH: ${{ env.BASE_BRANCH }}
      - name: Download test results
        uses: actions/download-artifact@cc203385981b70ca67e1cc392babf9cc229d5806 # ratchet:actions/download-artifact@v4.1.9
      - name: Merge test results
        run: |
          shopt -s nullglob
          mkdir -p make_test_dir
          for file in *_test_results/*.tar.gz; do
            tar xzf $file
          done
          docker run -v $PWD/make_test_dir:/buildroot/otp/erts/make_test_dir otp \
            "ct_run -refresh_logs /buildroot/otp/erts/make_test_dir"
      - name: Run system tests
        run: |
          ## Remove systemd-coredump
          ! sudo apt remove systemd-coredump
          ## Removing systemd-coredump, caused apport to be installed instead, so we disable it
          ! sudo service apport stop
          sudo bash -c "echo 'core.%p' > /proc/sys/kernel/core_pattern"
          docker run --ulimit core=-1 --ulimit nofile=5000:5000 --pids-limit 512 \
            -e CTRUN_TIMEOUT=90 -e SPEC_POSTFIX=gh \
            -e EXTRA_ARGS="-ct_hooks cth_surefire [{path,\"/buildroot/otp/erts/make_test_dir/system_junit.xml\"}]" \
            -e OTP_DAILY_BUILD_TOP_DIR=/buildroot/otp/erts/make_test_dir \
            -v $PWD/make_test_dir:/buildroot/otp/erts/make_test_dir otp \
            "make system_test"
      - name: Cleanup tests
        if: ${{ !cancelled() }}
        run: |
          rm -rf make_test_dir/otp || true
          tar czf test_results.tar.gz make_test_dir
          # Translate file="/buildroot/otp/lib/os_mon/make_test_dir/os_mon_test/cpu_sup_SUITE.erl"
          # to file="lib/os_mon/test/cpu_sup_SUITE.erl"
          sed -i -e 's:file="/buildroot/otp/:file=":g' \
              -e 's:\(file="[^/]*/[^/]*/\)make_test_dir/[^/]*:\1test:g' \
              -e 's:\(file="erts/\)make_test_dir/[^/]*:\1test:g' \
              make_test_dir/*_junit.xml
      - name: Upload test results
        uses: actions/upload-artifact@4cec3d8aa04e39d1a68397de0c4cd6fb9dce8ec1 # ratchet:actions/upload-artifact@v4.6.1
        if: ${{ !cancelled() }}
        with:
          name: test_results
          path: test_results.tar.gz
      - name: Upload Test Results
        if: ${{ !cancelled() }}
        uses: actions/upload-artifact@4cec3d8aa04e39d1a68397de0c4cd6fb9dce8ec1 # ratchet:actions/upload-artifact@v4.6.1
        with:
          name: Unit Test Results
          path: |
            make_test_dir/*_junit.xml

  ## If this is an "OTP-*" tag that has been pushed we do some release work
  release:
    name: Release Erlang/OTP
    runs-on: ubuntu-latest
    needs: documentation
    if: startsWith(github.ref, 'refs/tags/OTP-') && github.repository == 'erlang/otp'
    ## Needed to create releases
    permissions:
      contents: write
    steps:
      ## This step outputs the tag name and whether the tag is a release or patch
      ## (all releases have only two version identifiers, while patches have three
      ##  or more)
      - name: Get Tag Name
        id: tag
        run: |
          TAG=${GITHUB_REF#refs/tags/}
          VSN=${TAG#OTP-}
          echo "tag=${TAG}" >> $GITHUB_OUTPUT
          echo "vsn=${VSN}" >> $GITHUB_OUTPUT

      - uses: actions/checkout@11bd71901bbe5b1630ceea73d27597364c9af683 # ratchet:actions/checkout@v4.2.2

      ## Publish the pre-built archive and docs
      - name: Download source archive
        uses: actions/download-artifact@cc203385981b70ca67e1cc392babf9cc229d5806 # ratchet:actions/download-artifact@v4.1.9
        with:
          name: otp_prebuilt
      - name: Download html docs
        uses: actions/download-artifact@cc203385981b70ca67e1cc392babf9cc229d5806 # ratchet:actions/download-artifact@v4.1.9
        with:
          name: otp_doc_html
      - name: Download man docs
        uses: actions/download-artifact@cc203385981b70ca67e1cc392babf9cc229d5806 # ratchet:actions/download-artifact@v4.1.9
        with:
          name: otp_doc_man

      ## We add the correct version name into the file names
      ## and create the hash files for all assets
      - name: Create pre-build and doc archives
        run: .github/scripts/create-artifacts.sh artifacts ${{ steps.tag.outputs.tag }}

      ## Create hash files
      - name: Create pre-build and doc archives
        run: |
          shopt -s nullglob
          cd artifacts
          FILES=$(ls {*.tar.gz,*.txt})
          md5sum $FILES > MD5.txt
          sha256sum $FILES > SHA256.txt

      - name: Upload pre-built and doc tar archives
        uses: softprops/action-gh-release@c95fe1489396fe8a9eb87c0abf8aa5b2ef267fda # ratchet:softprops/action-gh-release@v2.2.1
        with:
          name: OTP ${{ steps.tag.outputs.vsn }}
          files: |
            artifacts/*.tar.gz
            artifacts/*.txt
        env:
          GITHUB_TOKEN: ${{ secrets.GITHUB_TOKEN }}
      - name: Deploy on erlang.org
        env:
          GITHUB_TOKEN: ${{ secrets.TRIGGER_ERLANG_ORG_BUILD }}
        run: |
          curl -H "Authorization: token ${GITHUB_TOKEN}" -X POST -H "Accept: application/vnd.github.v3+json" "https://api.github.com/repos/erlang/erlang-org/actions/workflows/update-gh-cache.yaml/dispatches" -d '{"ref":"master"}'

  event_file:
    name: "Event File"
    runs-on: ubuntu-latest
    steps:
      - name: Upload
        uses: actions/upload-artifact@4cec3d8aa04e39d1a68397de0c4cd6fb9dce8ec1 # ratchet:actions/upload-artifact@v4.6.1
        with:
          name: Event File
          path: ${{ github.event_path }}<|MERGE_RESOLUTION|>--- conflicted
+++ resolved
@@ -518,12 +518,8 @@
           ## Remove systemd-coredump
           ! sudo apt remove systemd-coredump
           ## Removing systemd-coredump, caused apport to be installed instead, so we disable it
-<<<<<<< HEAD
-          sudo service apport stop
+          ! sudo service apport stop
           sudo sysctl -w dev.tty.legacy_tiocsti=1
-=======
-          ! sudo service apport stop
->>>>>>> 3445ea5a
           sudo bash -c "echo 'core.%p' > /proc/sys/kernel/core_pattern"
           docker run --ulimit core=-1 --ulimit nofile=5000:5000 --pids-limit 1024 \
             -e CTRUN_TIMEOUT=90 -e SPEC_POSTFIX=gh \
