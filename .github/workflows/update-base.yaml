name: Update docker base image

## Update the base image every day
on:
  workflow_dispatch:
  schedule:
  ## In UTC
  - cron: '0 0 * * *'

## Build base images to be used by other github workflows
jobs:

  build:
    name: Update base Erlang/OTP build images
    if: github.repository == 'erlang/otp'
    runs-on: ubuntu-latest

    strategy:
      matrix:
        type: [debian-base,ubuntu-base,i386-debian-base]

    steps:
      - uses: actions/checkout@v2
      - name: Docker login
        uses: docker/login-action@v1
        with:
          registry: docker.pkg.github.com
          username: ${{ github.actor }}
          password: ${{ secrets.GITHUB_TOKEN }}
      - name: Calculate BASE image
        id: base
        run: .github/scripts/base-tag "${{ matrix.type }}"
      - name: Build base image
<<<<<<< HEAD
        uses: docker/build-push-action@v2
        with:
          context: .
          file: .github/dockerfiles/Dockerfile.${{ steps.base.outputs.BASE_TYPE  }}
          pull: true
          build-args: BASE=${{ steps.base.outputs.BASE }}
          tags: docker.pkg.github.com/${{ github.repository }}/${{ matrix.type }}:latest
      - name: Push base image
        run: docker push docker.pkg.github.com/${{ github.repository }}/${{ matrix.type }}:latest
=======
        run: |
          docker build --pull --tag ${{ steps.base.outputs.BASE_TAG }} \
            --cache-from ${{ steps.base.outputs.BASE_TAG }} \
            --file .github/dockerfiles/Dockerfile.${{ steps.base.outputs.BASE_TYPE }} \
            --build-arg BASE=${{ steps.base.outputs.BASE }} .
      - name: Push base image
        run: docker push ${{ steps.base.outputs.BASE_TAG }}
>>>>>>> e64d32b3
<|MERGE_RESOLUTION|>--- conflicted
+++ resolved
@@ -31,22 +31,10 @@
         id: base
         run: .github/scripts/base-tag "${{ matrix.type }}"
       - name: Build base image
-<<<<<<< HEAD
-        uses: docker/build-push-action@v2
-        with:
-          context: .
-          file: .github/dockerfiles/Dockerfile.${{ steps.base.outputs.BASE_TYPE  }}
-          pull: true
-          build-args: BASE=${{ steps.base.outputs.BASE }}
-          tags: docker.pkg.github.com/${{ github.repository }}/${{ matrix.type }}:latest
-      - name: Push base image
-        run: docker push docker.pkg.github.com/${{ github.repository }}/${{ matrix.type }}:latest
-=======
         run: |
           docker build --pull --tag ${{ steps.base.outputs.BASE_TAG }} \
             --cache-from ${{ steps.base.outputs.BASE_TAG }} \
             --file .github/dockerfiles/Dockerfile.${{ steps.base.outputs.BASE_TYPE }} \
             --build-arg BASE=${{ steps.base.outputs.BASE }} .
       - name: Push base image
-        run: docker push ${{ steps.base.outputs.BASE_TAG }}
->>>>>>> e64d32b3
+        run: docker push ${{ steps.base.outputs.BASE_TAG }}